#! /bin/bash
# -*- sh-basic-offset: 2 -*-

##
# Copyright (c) 2005-2010 Apple Inc. All rights reserved.
#
# Licensed under the Apache License, Version 2.0 (the "License");
# you may not use this file except in compliance with the License.
# You may obtain a copy of the License at
#
#     http://www.apache.org/licenses/LICENSE-2.0
#
# Unless required by applicable law or agreed to in writing, software
# distributed under the License is distributed on an "AS IS" BASIS,
# WITHOUT WARRANTIES OR CONDITIONS OF ANY KIND, either express or implied.
# See the License for the specific language governing permissions and
# limitations under the License.
##

. support/py.sh;

# Provide a default value: if the variable named by the first argument is
# empty, set it to the default in the second argument.
conditional_set () {
  local var="$1"; shift;
  local default="$1"; shift;
  if [ -z "$(eval echo "\${${var}:-}")" ]; then
    eval "${var}=\${default:-}";
  fi;
}

# Read a configuration key from the configuration plist file and print it to
# stdout.
conf_read_key ()
{
  local key="$1"; shift;

  # FIXME: This only works for simple values (no arrays, dicts)
  tr '\n' ' ' < "${config}"                                                 \
    | xpath "/plist/dict/*[preceding-sibling::key[1]='${key}'" 2> /dev/null \
    | sed -n 's|^<[^<][^<]*>\([^<]*\)</[^<][^<]*>.*$|\1|p';
}

# Initialize all the global state required to use this library.
init_build () {

        verbose="";
         do_get="true";
       do_setup="true";
         do_run="true";
    force_setup="false";
  disable_setup="false";
     print_path="false";
        install="";
      daemonize="-X";
           kill="false";
        restart="false";
    plugin_name="caldav";
   service_type="Combined";
       read_key="";
        profile="";
        reactor="";

  # These variables are defaults for things which might be configured by
  # environment; only set them if they're un-set.
  conditional_set wd "$(pwd)";
  conditional_set config "${wd}/conf/caldavd-dev.plist";
  conditional_set caldav "${wd}";

  if [ -z "${CALENDARSERVER_CACHE_DEPS-}" ]; then
    cache_deps="${wd}/.dependencies";
  else
    cache_deps="${CALENDARSERVER_CACHE_DEPS}";
  fi;

  if [ -z "${caldavd_wrapper_command:-}" ]; then
    if [ "$(uname -s)" == "Darwin" ] && [ "$(uname -r | cut -d . -f 1)" -ge 9 ]; then
      caldavd_wrapper_command="launchctl bsexec /";
    else
      caldavd_wrapper_command="";
    fi;
  fi;

      top="$(cd "${caldav}/.." && pwd -L)";
  patches="${caldav}/lib-patches";
  twisted="${top}/Twisted";
      dav="${twisted}/twisted/web2/dav";

  # Find a command that can hash up a string for us
  if type -t openssl > /dev/null; then
    hash="hash";
    hash () { openssl dgst -md5; }
  elif type -t md5 > /dev/null; then
    hash="md5";
  elif type -t md5sum > /dev/null; then
    hash="md5sum";
  elif type -t cksum > /dev/null; then
    hash="hash";
    hash () { cksum | cut -f 1 -d " "; }
  elif type -t sum > /dev/null; then
    hash="hash";
    hash () { sum | cut -f 1 -d " "; }
  else
    hash="";
  fi;

  if [ -n "${install}" ] && ! echo "${install}" | grep '^/' > /dev/null; then
    install="$(pwd)/${install}";
  fi;

  svn_uri_base="$(svn info "${caldav}" --xml 2> /dev/null | sed -n 's|^.*<root>\(.*\)</root>.*$|\1|p')";

  conditional_set svn_uri_base "http://svn.calendarserver.org/repository/calendarserver";
}


# This is a hack, but it's needed because installing with --home doesn't work
# for python-dateutil.
do_home_install () {
  install -d "${install_home}";
  install -d "${install_home}/bin";
  install -d "${install_home}/conf";
  install -d "${install_home}/lib/python";

  rsync -av "${install}${py_prefix}/bin/" "${install_home}/bin/";
  rsync -av "${install}${py_libdir}/" "${install_home}/lib/python/";
  rsync -av "${install}${py_prefix}/caldavd/" "${install_home}/caldavd/";

  rm -rf "${install}";
}


# Apply patches from lib-patches to the given dependency codebase.
apply_patches () {
  local name="$1"; shift;
  local path="$1"; shift;

  if [ -d "${patches}/${name}" ]; then
    echo "";
    echo "Applying patches to ${name} in ${path}...";

    cd "${path}";
    find "${patches}/${name}"                  \
        -type f                                \
        -name '*.patch'                        \
        -print                                 \
        -exec patch -p0 --forward -i '{}' ';';
    cd /;

  fi;

  echo "";
  echo "Removing build directory ${path}/build...";
  rm -rf "${path}/build";
  echo "Removing pyc files from ${path}...";
  find "${path}" -type f -name '*.pyc' -print0 | xargs -0 rm -f;
}


# If do_get is turned on, get an archive file containing a dependency via HTTP.
www_get () {
  if ! "${do_get}"; then return 0; fi;

  local name="$1"; shift;
  local path="$1"; shift;
  local  url="$1"; shift;

  if "${force_setup}" || [ ! -d "${path}" ]; then
    local ext="$(echo "${url}" | sed 's|^.*\.\([^.]*\)$|\1|')";

    case "${ext}" in
      gz|tgz) decompress="gzip -d -c"; ;;
      bz2)    decompress="bzip2 -d -c"; ;;
      tar)    decompress="cat"; ;;
      *)
        echo "Unknown extension: ${ext}";
        exit 1;
        ;;
    esac;

    echo "";

    if [ -n "${cache_deps}" ] && [ -n "${hash}" ]; then
      mkdir -p "${cache_deps}";

      cache_file="${cache_deps}/${name}-$(echo "${url}" | "${hash}")-$(basename "${url}")";

      if [ ! -f "${cache_file}" ]; then
	echo "Downloading ${name}...";
	curl -L "${url}" -o "${cache_file}";
      fi;

      echo "Unpacking ${name} from cache...";
      get () { cat "${cache_file}"; }
    else
      echo "Downloading ${name}...";
      get () { curl -L "${url}"; }
    fi;

    rm -rf "${path}";
    cd "$(dirname "${path}")";
    get | ${decompress} | tar -xvf -;
    apply_patches "${name}" "${path}";
    cd /;
  fi;
}


# If do_get is turned on, check a name out from SVN.
svn_get () {
  if ! "${do_get}"; then
    return 0;
  fi;

  local     name="$1"; shift;
  local     path="$1"; shift;
  local      uri="$1"; shift;
  local revision="$1"; shift;

  if [ -d "${path}" ]; then
    local wc_uri="$(svn info --xml "${path}" 2> /dev/null | sed -n 's|^.*<url>\(.*\)</url>.*$|\1|p')";

    if "${force_setup}"; then
      # Verify that we have a working copy checked out from the correct URI
      if [ "${wc_uri}" != "${uri}" ]; then
        echo "";
        echo "Current working copy (${path}) is from the wrong URI: ${wc_uri} != ${uri}";
        rm -rf "${path}";
        svn_get "${name}" "${path}" "${uri}" "${revision}";
        return $?;
      fi;

      echo "";

      echo "Reverting ${name}...";
      svn revert -R "${path}";

      echo "Updating ${name}...";
      svn update -r "${revision}" "${path}";

      apply_patches "${name}" "${path}";
    else
      if ! "${print_path}"; then
        # Verify that we have a working copy checked out from the correct URI
        if [ "${wc_uri}" != "${uri}" ]; then
          echo "";
          echo "Current working copy (${path}) is from the wrong URI: ${wc_uri} != ${uri}";
          echo "Performing repository switch for ${name}...";
          svn switch -r "${revision}" "${uri}" "${path}";

          apply_patches "${name}" "${path}";
        else
          local svnversion="$(svnversion "${path}")";
          if [ "${svnversion%%[M:]*}" != "${revision}" ]; then
            echo "";
            echo "Updating ${name}...";
            svn update -r "${revision}" "${path}";

            apply_patches "${name}" "${path}";
          fi;
        fi;
      fi;
    fi;
  else
    echo "";

    checkout () {
      echo "Checking out ${name}...";
      svn checkout -r "${revision}" "${uri}@${revision}" "${path}";
    }

    if [ "${revision}" != "HEAD" ] && [ -n "${cache_deps}" ] && [ -n "${hash}" ]; then
      local cache_file="${cache_deps}/${name}-$(echo "${uri}" | "${hash}")@r${revision}.tgz";

      mkdir -p "${cache_deps}";

      if [ -f "${cache_file}" ]; then
	echo "Unpacking ${name} from cache...";
	mkdir -p "${path}";
	tar -C "${path}" -xvzf "${cache_file}";
      else
	checkout;
	echo "Caching ${name}...";
	tar -C "${path}" -cvzf "${cache_file}" .;
      fi;
    else
      checkout;
    fi;

    apply_patches "${name}" "${path}";
  fi;
}


# (optionally) Invoke 'python setup.py build' on the given python project.
py_build () {
  local     name="$1"; shift;
  local     path="$1"; shift;
  local optional="$1"; shift;

  if "${do_setup}"; then
    echo "";
    echo "Building ${name}...";
    cd "${path}";
    if ! "${python}" ./setup.py -q build --build-lib "build/${py_platform_libdir}" "$@"; then
      if "${optional}"; then
        echo "WARNING: ${name} failed to build.";
        echo "WARNING: ${name} is not required to run the server; continuing without it.";
      else
        return $?;
      fi;
    fi;
    cd /;
  fi;
}

# If in install mode, install the given package from the given path.
# (Otherwise do nothing.)
py_install () {
  local name="$1"; shift;
  local path="$1"; shift;

  if [ -n "${install}" ]; then
    echo "";
    echo "Installing ${name}...";
    cd "${path}";
    "${python}" ./setup.py install "${install_flag}${install}";
    cd /;
  fi;
}


# Declare a dependency on a Python project.
py_dependency () {
  # args
  local            name="$1"; shift; # the name of the package (for display)
  local          module="$1"; shift; # the name of the python module.
  local    distribution="$1"; shift; # the name of the directory to put the distribution into.
  local        get_type="$1"; shift; # what protocol should be used?
  local         get_uri="$1"; shift; # what URL should be fetched?
  local        optional="$1"; shift; # is this dependency optional?
  local override_system="$1"; shift; # do I need to get this dependency even if
                                     # the system already has it?
  local         inplace="$1"; shift; # do development in-place; don't run setup.py to
                                     # build, and instead add the source directory
                                     # directly to sys.path.  twisted and vobject are
                                     # developed often enough that this is convenient.
  local        skip_egg="$1"; shift; # skip even the 'egg_info' step, because nothing
                                     # needs to be built.
  local        revision="$1"; shift; # what revision to check out (for SVN dependencies)

  local srcdir="${top}/${distribution}"

  if "${override_system}" || ! py_have_module "${module}"; then
    "${get_type}_get" "${name}" "${srcdir}" "${get_uri}" "${revision}"
    if "${inplace}"; then
      if "${do_setup}" && "${override_system}" && ! "${skip_egg}"; then
        echo;
        if py_have_module setuptools; then
          echo "Building ${name}... [overrides system, building egg-info metadata only]";
          cd "${srcdir}";
          "${python}" ./setup.py -q egg_info 2>&1 | (
            grep -i -v 'Unrecognized .svn/entries' || true);
          cd /;
        fi;
      fi;
    else
      py_build "${name}" "${srcdir}" "${optional}";
    fi;
    py_install "${name}" "${srcdir}";
  fi;

  if "$inplace"; then
    local add_path="${srcdir}";
  else
    local add_path="${srcdir}/build/${py_platform_libdir}";
  fi;
  export PYTHONPATH="${PYTHONPATH}:${add_path}";
}


# Declare a dependency on a C project built with autotools.
c_dependency () {
  local name="$1"; shift;
  local path="$1"; shift;
  local  uri="$1"; shift;

  # Extra arguments are processed below, as arguments to './configure'.

  srcdir="${top}/${path}";

  www_get "${name}" "${srcdir}" "${uri}";

  if "${do_setup}" && (
      "${force_setup}" || [ ! -d "${srcdir}/_root" ]); then
    echo "";
    echo "Building ${name}...";
    cd "${srcdir}";
    ./configure --prefix="${srcdir}/_root" "$@";
    make;
    make install;
  fi;

  export              PATH="${PATH}:${srcdir}/_root/bin";
  export    C_INCLUDE_PATH="${C_INCLUDE_PATH:-}:${srcdir}/_root/include";
  export   LD_LIBRARY_PATH="${LD_LIBRARY_PATH:-}:${srcdir}/_root/lib";
  export DYLD_LIBRARY_PATH="${DYLD_LIBRARY_PATH:-}:${srcdir}/_root/lib";
}


# Enumerate all the dependencies with c_dependency and py_dependency; depending
# on options parsed by ../run:parse_options and on-disk state, this may do as
# little as update the PATH, DYLD_LIBRARY_PATH, LD_LIBRARY_PATH and PYTHONPATH,
# or, it may do as much as download and install all dependencies.
dependencies () {

  #
  # Dependencies compiled from C source code
  #

  if ! type memcached > /dev/null 2>&1; then
    local le="libevent-1.4.8-stable";
    c_dependency "libevent" "${le}" \
      "http://monkey.org/~provos/libevent-1.4.8-stable.tar.gz";
    c_dependency "memcached" "memcached-1.2.6" \
      "http://www.danga.com/memcached/dist/memcached-1.2.6.tar.gz" \
      --enable-threads --with-libevent="${top}/${le}/_root";
  fi;

  if ! type postgres > /dev/null 2>&1; then
    c_dependency "PostgreSQL" "postgresql-8.4.2" \
      "http://ftp9.us.postgresql.org/pub/mirrors/postgresql/source/v8.4.2/postgresql-8.4.2.tar.gz" \
      --with-python;
    :;
  fi;

  #
  # Python dependencies
  #

  py_dependency "Zope Interface" "zope.interface" "zope.interface-3.3.0" \
    "www" "http://www.zope.org/Products/ZopeInterface/3.3.0/zope.interface-3.3.0.tar.gz" \
    false false false false 0;
  py_dependency "PyXML" "xml.dom.ext" "PyXML-0.8.4" \
    "www" "http://internap.dl.sourceforge.net/sourceforge/pyxml/PyXML-0.8.4.tar.gz" \
    false false false false 0;
  py_dependency "PyOpenSSL" "OpenSSL" "pyOpenSSL-0.9" \
    "www" "http://pypi.python.org/packages/source/p/pyOpenSSL/pyOpenSSL-0.9.tar.gz" \
    false false false false 0;
  if type krb5-config > /dev/null 2>&1; then
    py_dependency "PyKerberos" "kerberos" "PyKerberos" \
      "svn" "${svn_uri_base}/PyKerberos/trunk" \
      false false false false 4241;
  fi;
  if [ "$(uname -s)" == "Darwin" ]; then
    py_dependency "PyOpenDirectory" "opendirectory" "PyOpenDirectory" \
      "svn" "${svn_uri_base}/PyOpenDirectory/trunk" \
      false false false false 4827;
  fi;
  py_dependency "xattr" "xattr" "xattr" \
    "svn" "http://svn.red-bean.com/bob/xattr/releases/xattr-0.5" \
    false false false false 1013;
  if [ "${py_version}" != "${py_version##2.5}" ] && ! py_have_module select26; then
    py_dependency "select26" "select26" "select26-0.1a3" \
      "www" "http://pypi.python.org/packages/source/s/select26/select26-0.1a3.tar.gz" \
      true false false false 0;
  fi;

<<<<<<< HEAD
  if ! type psql >& /dev/null; then
    c_dependency "postgresql" "postgresql-8.4.1" \
      "http://wwwmaster.postgresql.org/redir/198/h/source/v8.4.1/postgresql-8.4.1.tar.bz2";
  fi;
  py_dependency "PyGreSQL" "pgdb" "PyGreSQL-4.0" \
    "www" "ftp://ftp.pygresql.org/pub/distrib/PyGreSQL.tgz" \
    false false false false 0;

  case "${USER}" in
    wsanchez)
      proto="svn+ssh";
      ;;
    *)
      proto="svn";
      ;;
  esac;

=======
>>>>>>> b26cddff
  py_dependency "Twisted" "twisted" "Twisted" \
    "svn" "svn://svn.twistedmatrix.com/svn/Twisted/branches/dav-take-two-3081-4" \
    false true true false 27622;

  # twisted.web2 doesn't get installed by default, so in the install phase
  # let's make sure it does.
  if [ -n "${install}" ]; then
    echo "";
    echo "Installing Twisted.web2...";
    cd "${twisted}";
    "${python}" ./twisted/web2/topfiles/setup.py install "${install_flag}${install}";
    cd /;
  fi;

  py_dependency "dateutil" "dateutil" "python-dateutil-1.4.1" \
    "www" "http://www.labix.org/download/python-dateutil/python-dateutil-1.4.1.tar.gz" \
    false false false false 0;

  case "${USER}" in
    cyrusdaboo)
      base="svn+ssh://cdaboo@svn.osafoundation.org/svn";
      ;;
    *)
      base="http://svn.osafoundation.org";
      ;;
  esac;

  # XXX actually vObject should be imported in-place.
  py_dependency "vObject" "vobject" "vobject" \
    "svn" "${base}/vobject/trunk" \
    false true true true 219;

  # Tool dependencies.  The code itself doesn't depend on these, but you probably want them.
<<<<<<< HEAD
  svn_get "CalDAVTester" "${top}/CalDAVTester" "${svn_uri_base}/CalDAVTester/trunk" 4874;
  svn_get "Pyflakes" "${top}/Pyflakes" http://divmod.org/svn/Divmod/trunk/Pyflakes 17198;
=======
  svn_get "CalDAVTester" "${top}/CalDAVTester" "${svn_uri_base}/CalDAVTester/trunk" 4912;
  svn_get "Pyflakes" "${top}/Pyflakes" http://divmod.org/svn/Divmod/trunk/Pyflakes HEAD;
>>>>>>> b26cddff
}


# Actually do the initialization, once all functions are defined.
init_build;<|MERGE_RESOLUTION|>--- conflicted
+++ resolved
@@ -466,26 +466,10 @@
       true false false false 0;
   fi;
 
-<<<<<<< HEAD
-  if ! type psql >& /dev/null; then
-    c_dependency "postgresql" "postgresql-8.4.1" \
-      "http://wwwmaster.postgresql.org/redir/198/h/source/v8.4.1/postgresql-8.4.1.tar.bz2";
-  fi;
   py_dependency "PyGreSQL" "pgdb" "PyGreSQL-4.0" \
     "www" "ftp://ftp.pygresql.org/pub/distrib/PyGreSQL.tgz" \
     false false false false 0;
 
-  case "${USER}" in
-    wsanchez)
-      proto="svn+ssh";
-      ;;
-    *)
-      proto="svn";
-      ;;
-  esac;
-
-=======
->>>>>>> b26cddff
   py_dependency "Twisted" "twisted" "Twisted" \
     "svn" "svn://svn.twistedmatrix.com/svn/Twisted/branches/dav-take-two-3081-4" \
     false true true false 27622;
@@ -519,13 +503,8 @@
     false true true true 219;
 
   # Tool dependencies.  The code itself doesn't depend on these, but you probably want them.
-<<<<<<< HEAD
-  svn_get "CalDAVTester" "${top}/CalDAVTester" "${svn_uri_base}/CalDAVTester/trunk" 4874;
-  svn_get "Pyflakes" "${top}/Pyflakes" http://divmod.org/svn/Divmod/trunk/Pyflakes 17198;
-=======
   svn_get "CalDAVTester" "${top}/CalDAVTester" "${svn_uri_base}/CalDAVTester/trunk" 4912;
   svn_get "Pyflakes" "${top}/Pyflakes" http://divmod.org/svn/Divmod/trunk/Pyflakes HEAD;
->>>>>>> b26cddff
 }
 
 
