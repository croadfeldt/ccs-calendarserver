#! /bin/bash
# -*- sh-basic-offset: 2 -*-

##
# Copyright (c) 2005-2010 Apple Inc. All rights reserved.
#
# Licensed under the Apache License, Version 2.0 (the "License");
# you may not use this file except in compliance with the License.
# You may obtain a copy of the License at
#
#     http://www.apache.org/licenses/LICENSE-2.0
#
# Unless required by applicable law or agreed to in writing, software
# distributed under the License is distributed on an "AS IS" BASIS,
# WITHOUT WARRANTIES OR CONDITIONS OF ANY KIND, either express or implied.
# See the License for the specific language governing permissions and
# limitations under the License.
##

. "${wd}/support/py.sh";

# Provide a default value: if the variable named by the first argument is
# empty, set it to the default in the second argument.
conditional_set () {
  local var="$1"; shift;
  local default="$1"; shift;
  if [ -z "$(eval echo "\${${var}:-}")" ]; then
    eval "${var}=\${default:-}";
  fi;
}

# Read a configuration key from the configuration plist file and print it to
# stdout.
conf_read_key ()
{
  local key="$1"; shift;

  # FIXME: This only works for simple values (no arrays, dicts)
  tr '\n' ' ' < "${config}"                                                 \
    | xpath "/plist/dict/*[preceding-sibling::key[1]='${key}'" 2> /dev/null \
    | sed -n 's|^<[^<][^<]*>\([^<]*\)</[^<][^<]*>.*$|\1|p';
}

# Initialize all the global state required to use this library.
init_build () {
        verbose="";
         do_get="true";
       do_setup="true";
         do_run="true";
    force_setup="false";
  disable_setup="false";
     print_path="false";
        install="";
      daemonize="-X -L";
           kill="false";
        restart="false";
    plugin_name="caldav";
   service_type="Combined";
       read_key="";
        profile="";
        reactor="";

  # These variables are defaults for things which might be configured by
  # environment; only set them if they're un-set.
  conditional_set wd "$(pwd)";
  conditional_set config "${wd}/conf/${DAVD}davd-dev.plist";
  conditional_set caldav "${wd}";

  if [ -z "${CALENDARSERVER_CACHE_DEPS-}" ]; then
    cache_deps="${wd}/.dependencies";
  else
    cache_deps="${CALENDARSERVER_CACHE_DEPS}";
  fi;

  if [ -z "${caldavd_wrapper_command:-}" ]; then
    if [ "$(uname -s)" == "Darwin" ] && [ "$(uname -r | cut -d . -f 1)" -ge 9 ]; then
      caldavd_wrapper_command="launchctl bsexec /";
    else
      caldavd_wrapper_command="";
    fi;
  fi;

      top="$(cd "${caldav}/.." && pwd -L)";
  patches="${caldav}/lib-patches";

  # Find a command that can hash up a string for us
  if type -t openssl > /dev/null; then
    hash="md5";
    hash () { openssl dgst -md5 "$@"; }
  elif type -t md5 > /dev/null; then
    hash="md5";
    hash () { md5 "$@"; }
  elif type -t md5sum > /dev/null; then
    hash="md5";
    hash () { md5sum "$@"; }
  elif type -t cksum > /dev/null; then
    hash="hash";
    hash () { cksum "$@" | cut -f 1 -d " "; }
  elif type -t sum > /dev/null; then
    hash="hash";
    hash () { sum "$@" | cut -f 1 -d " "; }
  else
    hash="";
    hash () { echo "INTERNAL ERROR: No hash function."; exit 1; }
  fi;

  if [ -n "${install}" ] && ! echo "${install}" | grep '^/' > /dev/null; then
    install="$(pwd)/${install}";
  fi;

  svn_uri_base="$(svn info "${caldav}" --xml 2> /dev/null | sed -n 's|^.*<root>\(.*\)</root>.*$|\1|p')";

  conditional_set svn_uri_base "http://svn.calendarserver.org/repository/calendarserver";
}


# This is a hack, but it's needed because installing with --home doesn't work
# for python-dateutil.
do_home_install () {
  install -d "${install_home}";
  install -d "${install_home}/bin";
  install -d "${install_home}/conf";
  install -d "${install_home}/lib/python";

  rsync -av "${install}${py_prefix}/bin/" "${install_home}/bin/";
  rsync -av "${install}${py_libdir}/" "${install_home}/lib/python/";
  rsync -av "${install}${py_prefix}/caldavd/" "${install_home}/caldavd/";

  rm -rf "${install}";
}


# Apply patches from lib-patches to the given dependency codebase.
apply_patches () {
  local name="$1"; shift;
  local path="$1"; shift;

  if [ -d "${patches}/${name}" ]; then
    echo "";
    echo "Applying patches to ${name} in ${path}...";

    cd "${path}";
    find "${patches}/${name}"                  \
        -type f                                \
        -name '*.patch'                        \
        -print                                 \
        -exec patch -p0 --forward -i '{}' ';';
    cd /;

  fi;

  echo "";
  echo "Removing build directory ${path}/build...";
  rm -rf "${path}/build";
  echo "Removing pyc files from ${path}...";
  find "${path}" -type f -name '*.pyc' -print0 | xargs -0 rm -f;
}


# If do_get is turned on, get an archive file containing a dependency via HTTP.
www_get () {
  if ! "${do_get}"; then return 0; fi;

  local md5="";

  OPTIND=1;
  while getopts "m:" option; do
    case "${option}" in
      'm') md5="${OPTARG}"; ;;
    esac;
  done;
  shift $((${OPTIND} - 1));

  local name="$1"; shift;
  local path="$1"; shift;
  local  url="$1"; shift;

  if "${force_setup}" || [ ! -d "${path}" ]; then
    local ext="$(echo "${url}" | sed 's|^.*\.\([^.]*\)$|\1|')";

    case "${ext}" in
      gz|tgz) decompress="gzip -d -c"; ;;
      bz2)    decompress="bzip2 -d -c"; ;;
      tar)    decompress="cat"; ;;
      *)
        echo "Error in www_get of URL ${url}: Unknown extension ${ext}";
        exit 1;
        ;;
    esac;

    echo "";

    if [ -n "${cache_deps}" ] && [ -n "${hash}" ]; then
      mkdir -p "${cache_deps}";

      cache_file="${cache_deps}/${name}-$(echo "${url}" | hash)-$(basename "${url}")";

      if [ ! -f "${cache_file}" ]; then
        echo "Downloading ${name}...";
        curl -L "${url}" -o "${cache_file}";
      fi;

<<<<<<< HEAD
      if [ -n "${md5}" ]; then
        echo "Checking MD5 sum for ${name}...";
        local sum="$(md5 "${cache_file}" | perl -pe 's|^.*([0-9a-f]{32}).*$|\1|')";
        if [ "${md5}" != "${sum}" ]; then
          echo "ERROR: MD5 sum for cache file ${cache_file} ${sum} != ${md5}. Corrupt file?";
          exit 1;
        fi;
=======
      if [ -n "${md5}" ] && [ "${hash}" == "md5" ]; then
	echo "Checking MD5 sum for ${name}...";
	local sum="$(hash "${cache_file}" | perl -pe 's|^.*([0-9a-f]{32}).*$|\1|')";
	if [ "${md5}" != "${sum}" ]; then
	  echo "ERROR: MD5 sum for cache file ${cache_file} ${sum} != ${md5}. Corrupt file?";
	  exit 1;
	fi;
>>>>>>> 9913bc9c
      fi;

      echo "Unpacking ${name} from cache...";
      get () { cat "${cache_file}"; }
    else
      echo "Downloading ${name}...";
      get () { curl -L "${url}"; }
    fi;

    rm -rf "${path}";
    cd "$(dirname "${path}")";
    get | ${decompress} | tar -xvf -;
    apply_patches "${name}" "${path}";
    cd /;
  fi;
}


# If do_get is turned on, check a name out from SVN.
svn_get () {
  if ! "${do_get}"; then
    return 0;
  fi;

  local     name="$1"; shift;
  local     path="$1"; shift;
  local      uri="$1"; shift;
  local revision="$1"; shift;

  if [ -d "${path}" ]; then
    local wc_uri="$(svn info --xml "${path}" 2> /dev/null | sed -n 's|^.*<url>\(.*\)</url>.*$|\1|p')";

    if "${force_setup}"; then
      # Verify that we have a working copy checked out from the correct URI
      if [ "${wc_uri}" != "${uri}" ]; then
        echo "Current working copy (${path}) is from the wrong URI: ${wc_uri} != ${uri}";
        rm -rf "${path}";
        svn_get "${name}" "${path}" "${uri}" "${revision}";
        return $?;
      fi;

      echo "Reverting ${name}...";
      svn revert -R "${path}";

      echo "Updating ${name}...";
      svn update -r "${revision}" "${path}";

      apply_patches "${name}" "${path}";
    else
      if ! "${print_path}"; then
        # Verify that we have a working copy checked out from the correct URI
        if [ "${wc_uri}" != "${uri}" ]; then
          echo "Current working copy (${path}) is from the wrong URI: ${wc_uri} != ${uri}";
          echo "Performing repository switch for ${name}...";
          svn switch -r "${revision}" "${uri}" "${path}";

          apply_patches "${name}" "${path}";
        else
          local svnversion="$(svnversion "${path}")";
          if [ "${svnversion%%[M:]*}" != "${revision}" ]; then
            echo "Updating ${name}...";
            svn update -r "${revision}" "${path}";

            apply_patches "${name}" "${path}";
          fi;
        fi;
      fi;
    fi;
  else
    checkout () {
      echo "Checking out ${name}...";
      svn checkout -r "${revision}" "${uri}@${revision}" "${path}";
    }

    if [ "${revision}" != "HEAD" ] && [ -n "${cache_deps}" ] && [ -n "${hash}" ]; then
      local cache_file="${cache_deps}/${name}-$(echo "${uri}" | hash)@r${revision}.tgz";

      mkdir -p "${cache_deps}";

      if [ -f "${cache_file}" ]; then
        echo "Unpacking ${name} from cache...";
        mkdir -p "${path}";
        tar -C "${path}" -xvzf "${cache_file}";
      else
        checkout;
        echo "Caching ${name}...";
        tar -C "${path}" -cvzf "${cache_file}" .;
      fi;
    else
      checkout;
    fi;

    apply_patches "${name}" "${path}";
  fi;
}


# (optionally) Invoke 'python setup.py build' on the given python project.
py_build () {
  local     name="$1"; shift;
  local     path="$1"; shift;
  local optional="$1"; shift;

  if "${do_setup}"; then
    echo "Building ${name}...";
    cd "${path}";
    if ! "${python}" ./setup.py -q build --build-lib "build/${py_platform_libdir}" "$@"; then
      if "${optional}"; then
        echo "WARNING: ${name} failed to build.";
        echo "WARNING: ${name} is not required to run the server; continuing without it.";
      else
        return $?;
      fi;
    fi;
    cd /;
  fi;
}

# If in install mode, install the given package from the given path.
# (Otherwise do nothing.)
py_install () {
  local name="$1"; shift;
  local path="$1"; shift;

  if [ -n "${install}" ]; then
    echo "";
    echo "Installing ${name}...";
    cd "${path}";
    "${python}" ./setup.py install "${install_flag}${install}";
    cd /;
  fi;
}


# Declare a dependency on a Python project.
py_dependency () {
  local optional="false"; # Is this dependency optional?
  local override="false"; # Do I need to get this dependency even if
                          # the system already has it?
  local  inplace="false"; # Do development in-place; don't run
                          # setup.py to build, and instead add the
                          # source directory directly to sys.path.
                          # twisted and vobject are developed often
                          # enough that this is convenient.
  local skip_egg="false"; # Skip even the 'egg_info' step, because
                          # nothing needs to be built.
  local revision="0";     # Revision (if svn)
  local get_type="www";   # Protocol to use
  local  version="";      # Minimum version required
  local   f_hash="";      # Checksum

  OPTIND=1;
  while getopts "ofier:v:m:" option; do
    case "${option}" in
      'o') optional="true"; ;;
      'f') override="true"; ;;
      'i')  inplace="true"; ;;
      'e') skip_egg="true"; ;;
      'r') get_type="svn"; revision="${OPTARG}"; ;;
      'v')  version="-v ${OPTARG}"; ;;
      'm')   f_hash="-m ${OPTARG}"; ;;
    esac;
  done;
  shift $((${OPTIND} - 1));

  # args
  local         name="$1"; shift; # the name of the package (for display)
  local       module="$1"; shift; # the name of the python module.
  local distribution="$1"; shift; # the name of the directory to put the distribution into.
  local      get_uri="$1"; shift; # what URL should be fetched?

  local srcdir="${top}/${distribution}"

  if ! "${print_path}"; then
    echo "";
  fi;
  if "${override}" || ! py_have_module ${version} "${module}"; then
    "${get_type}_get" ${f_hash} "${name}" "${srcdir}" "${get_uri}" "${revision}"
    if "${inplace}"; then
      if "${do_setup}" && "${override}" && ! "${skip_egg}"; then
        echo;
        if py_have_module setuptools; then
          echo "Building ${name}... [overrides system, building egg-info metadata only]";
          cd "${srcdir}";
          "${python}" ./setup.py -q egg_info 2>&1 | (
            grep -i -v 'Unrecognized .svn/entries' || true);
          cd /;
        fi;
      fi;
    else
      py_build "${name}" "${srcdir}" "${optional}";
    fi;
    py_install "${name}" "${srcdir}";

    if "${inplace}"; then
      local add_pythonpath="${srcdir}";
      local add_path="${srcdir}/bin";
    else
      local add_pythonpath="${srcdir}/build/${py_platform_libdir}";
      local add_path="${srcdir}/build/${py_platform_scripts}";
    fi;
    export PYTHONPATH="${add_pythonpath}:${PYTHONPATH}";
    if [ -d "${add_path}" ]; then
      export PATH="${add_path}:${PATH}";
    fi;
  else
    if ! "${print_path}"; then
      echo "Using system version of ${name}.";
    fi;
  fi;
}

jmake () {
  case "$(uname -s)" in
    Darwin|Linux)
      ncpu="$(getconf _NPROCESSORS_ONLN)";
      ;;
    FreeBSD)
      ncpu="$(sysctl hw.ncpu)";
      ncpu="${cpu##hw.ncpu: }";
      ;;
  esac;

  if [ -n "${ncpu:-}" ] && [[ "${ncpu}" =~ ^[0-9]+$ ]]; then
    make -j "${ncpu}" "$@";
  else
    make "$@";
  fi;
}

# Declare a dependency on a C project built with autotools.
c_dependency () {
  local name="$1"; shift;
  local path="$1"; shift;
  local  uri="$1"; shift;

  # Extra arguments are processed below, as arguments to './configure'.

  srcdir="${top}/${path}";

  www_get "${name}" "${srcdir}" "${uri}";

  if "${do_setup}" && (
      "${force_setup}" || [ ! -d "${srcdir}/_root" ]); then
    echo "Building ${name}...";
    cd "${srcdir}";
    ./configure --prefix="${srcdir}/_root" "$@";
    jmake;
    jmake install;
  fi;

  export              PATH="${PATH}:${srcdir}/_root/bin";
  export    C_INCLUDE_PATH="${C_INCLUDE_PATH:-}:${srcdir}/_root/include";
  export   LD_LIBRARY_PATH="${LD_LIBRARY_PATH:-}:${srcdir}/_root/lib";
  export DYLD_LIBRARY_PATH="${DYLD_LIBRARY_PATH:-}:${srcdir}/_root/lib";
}


#
# Enumerate all the dependencies with c_dependency and py_dependency;
# depending on options parsed by ../run:parse_options and on-disk
# state, this may do as little as update the PATH, DYLD_LIBRARY_PATH,
# LD_LIBRARY_PATH and PYTHONPATH, or, it may do as much as download
# and install all dependencies.
#
dependencies () {

  #
  # Dependencies compiled from C source code
  #

  if ! type memcached > /dev/null 2>&1; then
    local le="libevent-1.4.13-stable";
    local mc="memcached-1.4.5";
    c_dependency "libevent" "${le}" \
      "http://monkey.org/~provos/${le}.tar.gz";
    c_dependency "memcached" "${mc}" \
      "http://memcached.googlecode.com/files/${mc}.tar.gz" \
      --enable-threads --with-libevent="${top}/${le}/_root";
  fi;

  if ! type postgres > /dev/null 2>&1; then
    local pgv="8.4.4";
    local pg="postgresql-${pgv}";
    c_dependency "PostgreSQL" "${pg}" \
      "http://ftp9.us.postgresql.org/pub/mirrors/postgresql/source/v${pgv}/${pg}.tar.gz" \
      --with-python;
    :;
  fi;

  #
  # Python dependencies
  #

  local zi="zope.interface-3.3.0";
  py_dependency \
    "Zope Interface" "zope.interface" "${zi}" \
    "http://www.zope.org/Products/ZopeInterface/3.3.0/zope.interface-3.3.0.tar.gz";

  local px="PyXML-0.8.4";
  py_dependency \
    "PyXML" "xml.dom.ext" "${px}" \
    "http://internap.dl.sourceforge.net/sourceforge/pyxml/${px}.tar.gz";

  local po="pyOpenSSL-0.10";
  py_dependency -v 0.9 \
    "PyOpenSSL" "OpenSSL" "${po}" \
    "http://pypi.python.org/packages/source/p/pyOpenSSL/${po}.tar.gz";

  if type krb5-config > /dev/null 2>&1; then
    py_dependency -r 4241 \
      "PyKerberos" "kerberos" "PyKerberos" \
      "${svn_uri_base}/PyKerberos/trunk";
  fi;

  if [ "$(uname -s)" == "Darwin" ]; then
    py_dependency -r 4827 \
      "PyOpenDirectory" "opendirectory" "PyOpenDirectory" \
      "${svn_uri_base}/PyOpenDirectory/trunk";
  fi;

  py_dependency -v 0.5 -r 1013 \
    "xattr" "xattr" "xattr" \
    "http://svn.red-bean.com/bob/xattr/releases/xattr-0.5";

  if [ "${py_version}" != "${py_version##2.5}" ] && ! py_have_module select26; then
    py_dependency \
      "select26" "select26" "select26-0.1a3" \
      "http://pypi.python.org/packages/source/s/select26/select26-0.1a3.tar.gz";
  fi;

  py_dependency -v 4.0 -m 1aca50e59ff4cc56abe9452a9a49c5ff -o \
    "PyGreSQL" "pgdb" "PyGreSQL-4.0" \
    "http://pypi.python.org/packages/source/P/PyGreSQL/PyGreSQL-4.0.tar.gz";

  py_dependency -v 10 -r 28657 \
    "Twisted" "twisted" "Twisted" \
    "svn://svn.twistedmatrix.com/svn/Twisted/tags/releases/twisted-10.0.0";

  local du="python-dateutil-1.5";
  py_dependency \
    "dateutil" "dateutil" "${du}" \
    "http://www.labix.org/download/python-dateutil/${du}.tar.gz";

  # XXX actually vObject should be imported in-place.
  py_dependency -fie -r 219 \
    "vObject" "vobject" "vobject" \
    "http://svn.osafoundation.org/vobject/trunk";

  # Tool dependencies.  The code itself doesn't depend on these, but
  # they are useful to developers.
  svn_get "CalDAVTester" "${top}/CalDAVTester" "${svn_uri_base}/CalDAVTester/trunk" HEAD;
  svn_get "Pyflakes" "${top}/Pyflakes" http://divmod.org/svn/Divmod/trunk/Pyflakes HEAD;

  if "${do_setup}"; then
    cd "${caldav}";
    echo "Building our own extension modules...";
    python setup.py build_ext --inplace;
  fi;
}

# Actually do the initialization, once all functions are defined.
init_build;<|MERGE_RESOLUTION|>--- conflicted
+++ resolved
@@ -200,23 +200,13 @@
         curl -L "${url}" -o "${cache_file}";
       fi;
 
-<<<<<<< HEAD
-      if [ -n "${md5}" ]; then
+      if [ -n "${md5}" ] && [ "${hash}" == "md5" ]; then
         echo "Checking MD5 sum for ${name}...";
-        local sum="$(md5 "${cache_file}" | perl -pe 's|^.*([0-9a-f]{32}).*$|\1|')";
+        local sum="$(hash "${cache_file}" | perl -pe 's|^.*([0-9a-f]{32}).*$|\1|')";
         if [ "${md5}" != "${sum}" ]; then
           echo "ERROR: MD5 sum for cache file ${cache_file} ${sum} != ${md5}. Corrupt file?";
           exit 1;
         fi;
-=======
-      if [ -n "${md5}" ] && [ "${hash}" == "md5" ]; then
-	echo "Checking MD5 sum for ${name}...";
-	local sum="$(hash "${cache_file}" | perl -pe 's|^.*([0-9a-f]{32}).*$|\1|')";
-	if [ "${md5}" != "${sum}" ]; then
-	  echo "ERROR: MD5 sum for cache file ${cache_file} ${sum} != ${md5}. Corrupt file?";
-	  exit 1;
-	fi;
->>>>>>> 9913bc9c
       fi;
 
       echo "Unpacking ${name} from cache...";
