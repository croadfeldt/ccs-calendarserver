#!/usr/bin/env python

##
# Copyright (c) 2006-2013 Apple Inc. All rights reserved.
#
# Licensed under the Apache License, Version 2.0 (the "License");
# you may not use this file except in compliance with the License.
# You may obtain a copy of the License at
#
# http://www.apache.org/licenses/LICENSE-2.0
#
# Unless required by applicable law or agreed to in writing, software
# distributed under the License is distributed on an "AS IS" BASIS,
# WITHOUT WARRANTIES OR CONDITIONS OF ANY KIND, either express or implied.
# See the License for the specific language governing permissions and
# limitations under the License.
##
from __future__ import print_function

import os
from os.path import dirname
import subprocess

def version():
    #
    # Compute the version number.
    #

<<<<<<< HEAD
    base_version = "4.2"
=======
    base_version = "5.1"
>>>>>>> 1d2d4dbe

    branches = tuple(
        branch.format(version=base_version)
        for branch in (
            "tags/release/CalendarServer-{version}",
            "branches/release/CalendarServer-{version}-dev",
            "trunk",
        )
    )
    
    source_root = dirname(dirname(__file__))

    for branch in branches:
        svn_revision = subprocess.check_output(["svnversion", "-n", source_root, branch])

        if "S" in svn_revision:
            continue

        if branch == "trunk":
            base_version += "-trunk"
        elif branch.endswith("-dev"):
            base_version += "-dev"

        if svn_revision in ("exported", "Unversioned directory"):
            if os.environ.get("RC_XBS", None) == "YES":
                xbs_version = os.environ.get("RC_ProjectSourceVersion", "?")
                comment = "Apple Calendar Server {version}".format(version=xbs_version)
            else:
                comment = "unknown"
        else:
            comment = "r{revision}".format(revision=svn_revision)

        break
    else:
        base_version += "-unknown"
        comment = "r{revision}".format(revision=svn_revision)

    return (base_version, comment)

if __name__ == "__main__":
    base_version, comment = version()
    print("{version} ({comment})".format(version=base_version, comment=comment))<|MERGE_RESOLUTION|>--- conflicted
+++ resolved
@@ -26,11 +26,7 @@
     # Compute the version number.
     #
 
-<<<<<<< HEAD
-    base_version = "4.2"
-=======
     base_version = "5.1"
->>>>>>> 1d2d4dbe
 
     branches = tuple(
         branch.format(version=base_version)
