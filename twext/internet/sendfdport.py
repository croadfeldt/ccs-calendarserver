--- conflicted
+++ resolved
@@ -277,11 +277,15 @@
             L{InheritedPort} what type of transport to create for this socket.
         @type description: C{bytes}
         """
-        
-        # We want None to sort after 0 and before 1, so coerce to 0.5 - this allows the master
-        # to first schedule all child process that are up but not yet busy ahead of those that
-        # are still starting up.
-        self._subprocessSockets.sort(key=lambda conn: 0.5 if conn.status is None else conn.status)
+        # We want None to sort after 0 and before 1, so coerce to 0.5 - this
+        # allows the master to first schedule all child process that are up but
+        # not yet busy ahead of those that are still starting up.
+        def sortKey(conn):
+            if conn.status is None:
+                return 0.5
+            else:
+                return conn.status
+        self._subprocessSockets.sort(key=sortKey)
         selectedSocket = self._subprocessSockets[0]
         selectedSocket.sendSocketToPeer(skt, description)
         # XXX Maybe want to send along 'description' or 'skt' or some
@@ -311,13 +315,9 @@
             C{spawnProcess()}, then close it.
         """
         i, o = socketpair(AF_UNIX, SOCK_DGRAM)
-<<<<<<< HEAD
-        a = _SubprocessSocket(self, o)
-=======
         i.setblocking(False)
         o.setblocking(False)
         a = _SubprocessSocket(self, o, self.statusWatcher.initialStatus())
->>>>>>> 1d2d4dbe
         self._subprocessSockets.append(a)
         if self._isDispatching:
             a.startReading()
@@ -376,9 +376,6 @@
         else:
             try:
                 skt = fromfd(fd, getsockfam(fd), SOCK_STREAM)
-                # XXX it could be AF_UNIX, I guess?  or even something else?
-                # should this be on the transportFactory's side of things?
-
                 close(fd)       # fromfd() calls dup()
                 try:
                     peeraddr = skt.getpeername()
