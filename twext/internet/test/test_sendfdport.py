--- conflicted
+++ resolved
@@ -20,16 +20,11 @@
 Tests for L{twext.internet.sendfdport}.
 """
 
-<<<<<<< HEAD
-from twext.internet.sendfdport import InheritedSocketDispatcher,\
-    _SubprocessSocket
-=======
 import os
 import fcntl
 
 from twext.internet.sendfdport import InheritedSocketDispatcher
 
->>>>>>> 1d2d4dbe
 from twext.web2.metafd import ConnectionLimiter
 from twisted.internet.interfaces import IReactorFDSet
 from twisted.trial.unittest import TestCase
@@ -56,8 +51,6 @@
 
 
 
-<<<<<<< HEAD
-=======
 def isNonBlocking(skt):
     """
     Determine if the given socket is blocking or not.
@@ -108,7 +101,6 @@
 
 
 
->>>>>>> 1d2d4dbe
 class InheritedSocketDispatcherTests(TestCase):
     """
     Inherited socket dispatcher tests.
@@ -118,8 +110,6 @@
         self.dispatcher.reactor = ReaderAdder()
 
 
-<<<<<<< HEAD
-=======
     def test_nonBlocking(self):
         """
         Creating a L{_SubprocessSocket} via
@@ -135,7 +125,6 @@
         self.assertTrue(isNonBlocking(outputSocket), "Output is blocking.")
 
 
->>>>>>> 1d2d4dbe
     def test_addAfterStart(self):
         """
         Adding a socket to an L{InheritedSocketDispatcher} after it has already
@@ -153,52 +142,6 @@
         L{InheritedSocketDispatcher.sendFileDescriptor} will update its
         C{statusWatcher} via C{statusesChanged}.
         """
-<<<<<<< HEAD
-        
-        self.patch(_SubprocessSocket, 'sendSocketToPeer', lambda x, y, z:None)
-        dispatcher = InheritedSocketDispatcher(ConnectionLimiter(2, 20))
-        dispatcher.addSocket()
-        dispatcher.addSocket()
-        dispatcher.addSocket()
-
-        sockets = dispatcher._subprocessSockets[:]
-        
-        # Check that 0 is preferred over None
-        sockets[0].status = 0
-        sockets[1].status = 1
-        sockets[2].status = None
-        
-        dispatcher.sendFileDescriptor(None, "")
-        
-        self.assertEqual(sockets[0].status, 1)
-        self.assertEqual(sockets[1].status, 1)
-        self.assertEqual(sockets[2].status, None)
-        
-        dispatcher.sendFileDescriptor(None, "")
-        
-        self.assertEqual(sockets[0].status, 1)
-        self.assertEqual(sockets[1].status, 1)
-        self.assertEqual(sockets[2].status, 1)
-
-        # Check that after going to 1 and back to 0 that is still preferred over None 
-        sockets[0].status = 0
-        sockets[1].status = 1
-        sockets[2].status = None
-        
-        dispatcher.sendFileDescriptor(None, "")
-        
-        self.assertEqual(sockets[0].status, 1)
-        self.assertEqual(sockets[1].status, 1)
-        self.assertEqual(sockets[2].status, None)
-        
-        sockets[1].status = 0
-
-        dispatcher.sendFileDescriptor(None, "")
-        
-        self.assertEqual(sockets[0].status, 1)
-        self.assertEqual(sockets[1].status, 1)
-        self.assertEqual(sockets[2].status, None)
-=======
         q = []
         dispatcher = self.dispatcher
         dispatcher.statusWatcher = Watcher(q)
@@ -224,5 +167,4 @@
         dispatcher.addSocket()
         dispatcher.statusMessage(dispatcher._subprocessSockets[0], message)
         dispatcher.statusMessage(dispatcher._subprocessSockets[0], message)
-        self.assertEquals(q, [[-1], [-2]])
->>>>>>> 1d2d4dbe
+        self.assertEquals(q, [[-1], [-2]])