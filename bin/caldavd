--- conflicted
+++ resolved
@@ -95,17 +95,11 @@
     echo "        -t Process type (Master, Slave or Combined)";
     echo "        -p Path to the desired pstats file.";
     echo "        -R The Twisted Reactor to run [${reactor}]";
-    echo "        -o Pass option through to server";
 
     if [ "${1-}" == "-" ]; then return 0; fi;
     exit 64;
 }
 
-<<<<<<< HEAD
-extra="-o FailIfUpgradeNeeded=False";
-
-=======
->>>>>>> 1d2d4dbe
 while getopts 'hXLu:g:f:T:P:t:p:R:o:' option; do
     case "${option}" in
         '?') usage; ;;
@@ -133,8 +127,4 @@
 
 export PYTHONPATH
 
-<<<<<<< HEAD
-
-=======
->>>>>>> 1d2d4dbe
 exec "${python}" "${twistdpath}" ${twistd_profile} ${twistd_reactor} ${daemonize} ${username} ${groupname} "${plugin_name}" ${configfile} ${service_type} ${errorlogenabled} ${profile} ${child_reactor} ${extra};