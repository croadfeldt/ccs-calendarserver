##
#
# Specify specific versions of our dependencies here.
#
##
#
# This defines the versions of dependencies that we are developing and
# testing with.
#
# Other versions of dependencies are likely to work in most cases, but
# here you can see what our automated builds are using, so this
# combination is known to work.
#
##
#
# This file should contain every module in the output of:
#   ./bin/dependencies -a
#
##

--editable .  # calendarserver

    zope.interface==4.1.2

    Twisted==15.2.1
        #zope.interface

        # NOTE: Twisted also uses pyOpenSSL, pycrypto and service_identity,
        #   but doesn't specify them as dependencies, so that are explicitly
        #   added to calendarserver.
        #pyOpenSSL
        service_identity==14.0.0
            characteristic==14.3.0
            pyasn1==0.1.7
            pyasn1-modules==0.0.5
            #pyOpenSSL
        pycrypto==2.6.1

<<<<<<< HEAD
    --editable svn+http://svn.calendarserver.org/repository/calendarserver/twext/branches/users/cdaboo/cfod@14909#egg=twextpy
=======
    --editable svn+http://svn.calendarserver.org/repository/calendarserver/twext/trunk@14960#egg=twextpy
>>>>>>> a52277e0
        cffi==1.1.0
            pycparser==2.13
        #twisted

        # [LDAP] extra
            python-ldap==2.4.19
                #setuptools

        # [DAL] extra
              sqlparse==0.1.14  # Compat issue in 0.1.15; fix before updating

        # [Postgres] extra
            pg8000==1.10.2

        # [Oracle] extra
            #cx_Oracle==5.1.3  # Not in PyPI

    pyOpenSSL==0.14
        cryptography==0.9
        	idna
            #pyasn1
            #cffi
            enum34==1.0.4
            ipaddress
            setuptools==17.0
            #six
        six==1.9.0

    --editable svn+http://svn.calendarserver.org/repository/calendarserver/PyKerberos/trunk@13420#egg=kerberos

    --editable svn+http://svn.calendarserver.org/repository/calendarserver/PyCalendar/trunk@14915#egg=pycalendar
    python-dateutil==1.5  # Note: v2.0+ is for Python 3
    pytz==2015.4

    psutil==2.2.1
    setproctitle==1.1.8
    # xattr==0.7.5  # Only needed for upgrades from ancient versions.  Added in _cache_deps.
        #cffi<|MERGE_RESOLUTION|>--- conflicted
+++ resolved
@@ -36,11 +36,7 @@
             #pyOpenSSL
         pycrypto==2.6.1
 
-<<<<<<< HEAD
-    --editable svn+http://svn.calendarserver.org/repository/calendarserver/twext/branches/users/cdaboo/cfod@14909#egg=twextpy
-=======
-    --editable svn+http://svn.calendarserver.org/repository/calendarserver/twext/trunk@14960#egg=twextpy
->>>>>>> a52277e0
+    --editable svn+http://svn.calendarserver.org/repository/calendarserver/twext/branches/users/cdaboo/cfod@15010#egg=twextpy
         cffi==1.1.0
             pycparser==2.13
         #twisted
