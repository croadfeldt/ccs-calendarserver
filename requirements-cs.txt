--- conflicted
+++ resolved
@@ -7,13 +7,8 @@
     zope.interface==4.1.3
 	    setuptools==18.5
 
-<<<<<<< HEAD
-    --editable svn+http://svn.calendarserver.org/repository/calendarserver/twext/branches/users/cdaboo/better-next-job@15730#egg=twextpy
-        cffi==1.3.0
-=======
-    --editable svn+http://svn.calendarserver.org/repository/calendarserver/twext/trunk@15744#egg=twextpy
+    --editable svn+http://svn.calendarserver.org/repository/calendarserver/twext/branches/users/cdaboo/better-next-job@15748#egg=twextpy
         cffi==1.7.0
->>>>>>> c6ee47d0
             pycparser==2.14
         #twisted
 
