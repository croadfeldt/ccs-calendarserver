<?xml version="1.0" encoding="UTF-8"?>

<!--
Copyright (c) 2006 Apple Computer, Inc. All rights reserved.

Licensed under the Apache License, Version 2.0 (the "License");
you may not use this file except in compliance with the License.
You may obtain a copy of the License at

    http://www.apache.org/licenses/LICENSE-2.0

Unless required by applicable law or agreed to in writing, software
distributed under the License is distributed on an "AS IS" BASIS,
WITHOUT WARRANTIES OR CONDITIONS OF ANY KIND, either express or implied.
See the License for the specific language governing permissions and
limitations under the License.
 -->

<!DOCTYPE plist PUBLIC "-//Apple Computer//DTD PLIST 1.0//EN" "http://www.apple.com/DTDs/PropertyList-1.0.dtd">
<plist version="1.0">
<dict>

  <key>Verbose</key>
  <false/>

  <key>RunStandalone</key>
  <true/>

  <key>DocumentRoot</key>
  <string>twistedcaldav/test/data/</string>

  <key>BindAddress</key>
  <array>
    <string>127.0.0.1</string>
  </array>

  <key>Port</key>
  <integer>8008</integer>

  <key>SSLPort</key>
  <integer>8443</integer>

  <key>SSLEnable</key>
  <true/>

  <key>SSLOnly</key>
  <false/>

  <key>SSLPrivateKey</key>
  <string>conf/server.pem</string>

  <key>SSLCertificate</key>
  <string>conf/server.pem</string>

  <key>ServerLogFile</key>
  <string>logs/server.log</string>

  <key>ErrorLogFile</key>
  <string>-</string>

  <key>ServerStatsFile</key>
  <string>logs/stats.plist</string>

  <key>PIDFile</key>
  <string>logs/caldavd.pid</string>

  <!--  XML File Directory Service -->
  <key>DirectoryService</key>
  <dict>
    <key>type</key>
    <string>twistedcaldav.directory.xmlfile.XMLDirectoryService</string>
  
    <key>params</key>
    <dict>
      <key>xmlFile</key>
      <string>conf/accounts-test.xml</string>
    </dict>
  </dict>

  <!--  Open Directory Service -->
  <!--
  <key>DirectoryService</key>
  <dict>
    <key>type</key>
    <string>twistedcaldav.directory.appleopendirectory.OpenDirectoryService</string>
  
    <key>params</key>
    <dict>
      <key>node</key>
      <string>/Search</string>
    </dict>
  </dict>
  -->
  
  <!--  Apache-style Basic Directory Service -->
  <!--
  <key>DirectoryService</key>
  <dict>
    <key>type</key>
    <string>twistedcaldav.directory.apache.BasicDirectoryService</string>
  
    <key>params</key>
    <dict>
      <key>userFile</key>
      <string>conf/basic</string>
      <key>groupFile</key>
      <string>conf/group</string>
    </dict>
  </dict>
  -->

  <!--  Apache-style Digest Directory Service -->
  <!--
  <key>DirectoryService</key>
  <dict>
    <key>type</key>
    <string>twistedcaldav.directory.apache.DigestDirectoryService</string>
  
    <key>params</key>
    <dict>
      <key>userFile</key>
      <string>conf/digest</string>
      <key>groupFile</key>
      <string>conf/group</string>
    </dict>
  </dict>
  -->

  <!--  SQL Directory Service -->
  <!--
  <key>DirectoryService</key>
  <dict>
    <key>type</key>
    <string>twistedcaldav.directory.sqldb.SQLDirectoryService</string>
  
    <key>params</key>
    <dict>
      <key>dbParentPath</key>
      <string>twistedcaldav/test/data/</string>
      <key>xmlFile</key>
      <string>conf/accounts-test.xml</string>
    </dict>
  </dict>
  -->
  
  <key>MaximumAttachmentSizeBytes</key>
  <integer>1048576</integer><!-- 1Mb -->

  <key>UserQuotaBytes</key>
  <integer>104857600</integer><!-- 100Mb -->

  <key>DropBoxEnabled</key>
  <true/>

  <key>NotificationsEnabled</key>
  <true/>

  <key>CalendarUserProxyEnabled</key>
  <true/>

  <key>twistdLocation</key>
  <string>../Twisted/bin/twistd</string>

  <key>SACLEnable</key>
  <false/>

  <key>Authentication</key>
  <dict>
    <key>Basic</key>
    <dict>
      <key>Enabled</key>
      <true/>
    </dict>
    <key>Digest</key>
    <dict>
      <key>Enabled</key>
      <false/>
      <key>Algorithm</key>
      <string>md5</string>
    </dict>
    <key>Kerberos</key>
    <dict>
      <key>Enabled</key>
      <false/>
      <key>ServicePrincipal</key>
      <string></string>
    </dict>
  </dict>

  <key>AdminPrincipals</key>
  <array>
    <string>/principals/users/admin/</string>
  </array>
<<<<<<< HEAD
  
  <key>ServerType</key>
  <string>singleprocess</string>
  
  <key>MultiProcess</key>
  <dict>
    <key>NumProcesses</key>
    <integer>2</integer>

    <key>LoadBalancer</key>
    <dict>
      <key>Enabled</key>
      <true/>

      <key>Scheduler</key>
      <!-- Least Connections -->
      <string>leastconns</string>
      <!-- Round Robin -->
      <!-- <string>roundrobin</string> -->
      <!-- Least Connections and Round Robin -->
      <!-- <string>leastconnsrr</string> -->

    </dict>    
  </dict>

  <key>pydirLocation</key>
  <string>../pydirector-1.0.0/pydir.py</string>

  <key>pydirConfig</key>
  <string>conf/pydir.xml</string>
=======

  <key>SudoersFile</key>
  <string>conf/sudoers.plist</string>
>>>>>>> 3955d1f9
</dict>
</plist><|MERGE_RESOLUTION|>--- conflicted
+++ resolved
@@ -191,7 +191,9 @@
   <array>
     <string>/principals/users/admin/</string>
   </array>
-<<<<<<< HEAD
+
+  <key>SudoersFile</key>
+  <string>conf/sudoers.plist</string>
   
   <key>ServerType</key>
   <string>singleprocess</string>
@@ -222,10 +224,5 @@
 
   <key>pydirConfig</key>
   <string>conf/pydir.xml</string>
-=======
-
-  <key>SudoersFile</key>
-  <string>conf/sudoers.plist</string>
->>>>>>> 3955d1f9
 </dict>
 </plist>