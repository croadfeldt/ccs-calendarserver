--- conflicted
+++ resolved
@@ -188,8 +188,6 @@
   <array>
     <string>/principals/user/admin</string>
   </array>
-<<<<<<< HEAD
-=======
   
   <key>ServerType</key>
   <string>singleprocess</string>
@@ -220,6 +218,5 @@
 
   <key>pydirConfig</key>
   <string>conf/pydir.xml</string>
->>>>>>> 942ad534
 </dict>
 </plist>