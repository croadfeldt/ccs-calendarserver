--- conflicted
+++ resolved
@@ -81,7 +81,7 @@
                     def convertUIDtoShortName(uid):
                         uid = uid.rstrip("/")
                         uid = uid[uid.rfind("/") + 1:]
-                        record = request.site.resource.getDirectory().recordWithUID(uid)
+                        record = request.site.resource.getDirectory().recordWithGUID(uid)
                         if record:
                             if record.recordType == DirectoryService.recordType_users:
                                 return record.shortName
@@ -97,40 +97,6 @@
                     if uidn and uidz:
                         uid = '"%s as %s"' % (uidn, uidz,)
                     else:
-<<<<<<< HEAD
-                        return uid
-                    
-                uidn = convertUIDtoShortName(uidn)
-                if uidz:
-                    uidz = convertUIDtoShortName(uidz)
-                    
-                if uidn and uidz:
-                    uid = '"%s as %s"' % (uidn, uidz,)
-                else:
-                    uid = uidn
-
-        format_str = '%s - %s [%s] "%s" %s %d "%s" "%s" [%.1f ms]'
-        format_data = (
-            request.remoteAddr.host,
-            uid,
-            self.logDateString(
-                response.headers.getHeader('date', 0)),
-            firstLine,
-            response.code,
-            loginfo.bytesSent,
-            request.headers.getHeader('referer', '-'),
-            request.headers.getHeader('user-agent', '-'),
-            (time.time() - request.initTime) * 1000,
-        )
-        if config.MoreAccessLogData:
-            format_str += ' [%d %d]'
-            format_data += (
-                request.chanRequest.transport.server.port,
-                request.chanRequest.channel.factory.outstandingRequests,
-            )
-        self.logMessage(format_str % format_data)
-
-=======
                         uid = uidn
     
             format_str = '%s - %s [%s] "%s" %s %d "%s" "%s" [%.1f ms]'
@@ -168,7 +134,6 @@
                     overloaded.outstandingRequests,
                 )
             self.logMessage(format_str % format_data)
->>>>>>> 0df36a34
 
 class RotatingFileAccessLoggingObserver(CommonAccessLoggingObserverExtensions):
     """
