--- conflicted
+++ resolved
@@ -99,22 +99,23 @@
             except KeyError:
                 return succeed(False)
 
-<<<<<<< HEAD
         def incr(self, key, delta=1):
             value = self._cache.get(key, None)
             if value is not None:
+                value, expire, identifier = value
                 try:
                     value = int(value)
                 except ValueError:
                     value = None
                 else:
                     value += delta
-                    self._cache[key] = str(value)
+                    self._cache[key] = (str(value), expire, identifier,)
             return succeed(value)
 
         def decr(self, key, delta=1):
             value = self._cache.get(key, None)
             if value is not None:
+                value, expire, identifier = value
                 try:
                     value = int(value)
                 except ValueError:
@@ -123,13 +124,10 @@
                     value -= delta
                     if value < 0:
                         value = 0
-                    self._cache[key] = str(value)
+                    self._cache[key] = (str(value), expire, identifier,)
             return succeed(value)
 
-        def flush_all(self):
-=======
         def flushAll(self):
->>>>>>> 69d576d9
             self._cache = {}
             return succeed(True)
 
@@ -162,17 +160,13 @@
         def delete(self, key):
             return succeed(True)
 
-<<<<<<< HEAD
         def incr(self, key, delta=1):
             return succeed(None)
 
         def decr(self, key, delta=1):
             return succeed(None)
 
-        def flush_all(self):
-=======
         def flushAll(self):
->>>>>>> 69d576d9
             return succeed(True)
 
     def __init__(self, namespace, pickle=False, no_invalidation=False, key_normalization=True):
@@ -285,7 +279,6 @@
         self.log_debug("Deleting Cache Token for %r" % (key,))
         return self._getMemcacheProtocol().delete('%s:%s' % (self._namespace, self._normalizeKey(key)))
 
-<<<<<<< HEAD
     def incr(self, key, delta=1):
         self.log_debug("Incrementing Cache Token for %r" % (key,))
         return self._getMemcacheProtocol().incr('%s:%s' % (self._namespace, self._normalizeKey(key)), delta)
@@ -294,9 +287,6 @@
         self.log_debug("Decrementing Cache Token for %r" % (key,))
         return self._getMemcacheProtocol().incr('%s:%s' % (self._namespace, self._normalizeKey(key)), delta)
 
-    def flush_all(self):
-=======
     def flushAll(self):
->>>>>>> 69d576d9
         self.log_debug("Flushing All Cache Tokens")
         return self._getMemcacheProtocol().flushAll()