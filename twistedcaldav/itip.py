##
# Copyright (c) 2006-2007 Apple Inc. All rights reserved.
#
# Licensed under the Apache License, Version 2.0 (the "License");
# you may not use this file except in compliance with the License.
# You may obtain a copy of the License at
#
# http://www.apache.org/licenses/LICENSE-2.0
#
# Unless required by applicable law or agreed to in writing, software
# distributed under the License is distributed on an "AS IS" BASIS,
# WITHOUT WARRANTIES OR CONDITIONS OF ANY KIND, either express or implied.
# See the License for the specific language governing permissions and
# limitations under the License.
##

"""
iTIP (RFC2446) processing.
"""

#
# This is currently used for handling auto-replies to schedule requests arriving
# in an inbox. It is called in a delayed fashion via reactor.callLater.
#
# We assume that all the components/calendars we deal with have been determined
# as being 'valid for CalDAV/iTIP', i.e. they contain UIDs, single component
# types, etc.
#
# The logic for component matching needs a lot more work as it currently does not
# know how to deal with overridden instances.
#

import datetime
import md5
import time

from twisted.python.failure import Failure
from twisted.internet.defer import inlineCallbacks, returnValue, maybeDeferred
from twisted.web2.dav import davxml
from twisted.web2.dav.method.report import NumberOfMatchesWithinLimits
from twisted.web2.dav.util import joinURL
from twisted.web2.dav.fileop import delete
from twisted.web2.dav.resource import AccessDeniedError

from twistedcaldav import caldavxml
from twistedcaldav.log import Logger
from twistedcaldav.ical import Property, iCalendarProductID
from twistedcaldav.method import report_common
from twistedcaldav.method.put_common import StoreCalendarObjectResource
from twistedcaldav.resource import isCalendarCollectionResource

log = Logger()

__version__ = "0.0"

__all__ = [
    "iTipProcessor",
]

class iTipException(Exception):
    pass

<<<<<<< HEAD
def handleRequest(request, principal, inbox, calendar, child):
    """
    Handle an iTIP response automatically.
    @param request: the L{twisted.web2.server.Request} for the current request.
    @param principal: the L{CalendarPrincipalFile} principal resource for the principal we are dealing with.
    @param inbox: the L{ScheduleInboxFile} for the principal's Inbox.
    @param calendar: the L{Component} for the iTIP message we are processing.
    @param child: the L{CalDAVFile} for the iTIP message resource already saved to the Inbox.
    @return: L{Deferred} that is a L{deferredGenerator}
    """
    
    method = calendar.propertyValue("METHOD")
    if method == "REQUEST":
        f = processRequest
    elif method == "ADD":
        f = processAdd
    elif method == "CANCEL":
        f = processCancel

    return f(request, principal, inbox, calendar, child)

@inlineCallbacks
def processRequest(request, principal, inbox, calendar, child):
    """
    Process a METHOD=REQUEST.

    Steps:
    
      1. See if this updates existing ones in Inbox.
          1. If so,
              1. Remove existing ones in Inbox.
              2. See if this updates existing ones in free-busy-set calendars.
              3. Remove existing ones in those calendars.
              4. See if this fits into a free slot:
                  1. If not, send REPLY with failure status
                  2. If so
                      1. send REPLY with success
                      2. add to f-b-s calendar
          2. If not,
              1. remove the one we got - its 'stale'
          3. Delete the request from the Inbox.
    
    @param request: the L{twisted.web2.server.Request} for the current request.
    @param principal: the L{CalendarPrincipalFile} principal resource for the principal we are dealing with.
    @param inbox: the L{ScheduleInboxFile} for the principal's Inbox.
    @param calendar: the L{Component} for the iTIP message we are processing.
    @param child: the L{CalDAVFile} for the iTIP message resource already saved to the Inbox.
    """
    
    log.info("Auto-processing iTIP REQUEST for: %s" % (str(principal),))
    processed = "ignored"

    # First determine whether this is a full or partial update. A full update is one containing the master
    # component in a recurrence set (or non-recurring event). Partial is one where overridden instances only are
    # being changed.
=======
class iTipProcessor(object):
>>>>>>> b189c1bf
    
    def handleRequest(self, request, principal, inbox, calendar, child):
        """
        Handle an iTIP response automatically using a deferredGenerator.
    
        @param request: the L{twisted.web2.server.Request} for the current request.
        @param principal: the L{CalendarPrincipalFile} principal resource for the principal we are dealing with.
        @param inbox: the L{ScheduleInboxFile} for the principal's Inbox.
        @param calendar: the L{Component} for the iTIP message we are processing.
        @param child: the L{CalDAVFile} for the iTIP message resource already saved to the Inbox.
        @return: L{Deferred} that is a L{deferredGenerator}
        """
        
        method = calendar.propertyValue("METHOD")
        if method == "REQUEST":
            f = self.processRequest
        elif method == "ADD":
            f = self.processAdd
        elif method == "CANCEL":
            f = self.processCancel

        self.request = request
        self.principal = principal
        self.inbox = inbox
        self.calendar = calendar
        self.child = child
        if self.child:
            self.childname = self.child.fp.basename()
        else:
            self.childname = ""
 
        return f()

<<<<<<< HEAD
    # Next we want to try and find a match to any components on existing calendars listed as contributing
    # to free-busy as we will need to update those with the new one.
    calmatch, updatecal, calURL = yield findCalendarMatch(request, principal, calendar)
    
    if new_master:
        # So we have a full update. That means we need to delete any existing events completely and
        # replace with the ones provided so long as the new one is newer.
        
        # If we have a match then we need to check whether we are updating etc
        check_reply = False
        if calmatch:
            # See whether the new component is older than any existing ones and throw it away if so
            newinfo = (None,) + getComponentSyncInfo(new_master)
            cal = updatecal.iCalendar(calmatch)
            info = getSyncInfo(calmatch, cal)
            if compareSyncInfo(info, newinfo) < 0:
                # Existing resource is older and will be replaced
                check_reply = True
=======
    @deferredGenerator
    def processRequest(self):
        """
        Process a METHOD=REQUEST.
        This is a deferredGenerator function so use yield whenever we have a deferred.
    
        Steps:
        
          1. See if this updates existing ones in Inbox.
              1. If so,
                  1. Remove existing ones in Inbox.
                  2. See if this updates existing ones in free-busy-set calendars.
                  3. Remove existing ones in those calendars.
                  4. See if this fits into a free slot:
                      1. If not, send REPLY with failure status
                      2. If so
                          1. send REPLY with success
                          2. add to f-b-s calendar
              2. If not,
                  1. remove the one we got - its 'stale'
              3. Delete the request from the Inbox.
        
        """
        
        log.info("Auto-processing iTIP REQUEST for: %s" % (str(self.principal),))
        processed = "ignored"
    
        # First determine whether this is a full or partial update. A full update is one containing the master
        # component in a recurrence set (or non-recurring event). Partial is one where overridden instances only are
        # being changed.
        
        new_master = self.calendar.masterComponent()
    
        # Next we want to try and find a match to any components on existing calendars listed as contributing
        # to free-busy as we will need to update those with the new one.
        d = waitForDeferred(self.findCalendarMatch())
        yield d
        calmatch, updatecal, calURL = d.getResult()
        
        if new_master:
            # So we have a full update. That means we need to delete any existing events completely and
            # replace with the ones provided so long as the new one is newer.
            
            # If we have a match then we need to check whether we are updating etc
            check_reply = False
            if calmatch:
                # See whether the new component is older than any existing ones and throw it away if so
                newinfo = (None,) + self.getComponentSyncInfo(new_master)
                cal = updatecal.iCalendar(calmatch)
                info = self.getSyncInfo(calmatch, cal)
                if self.compareSyncInfo(info, newinfo) < 0:
                    # Existing resource is older and will be replaced
                    check_reply = True
                else:
                    processed = "older"
>>>>>>> b189c1bf
            else:
                # We have a new request which we can reply to
                check_reply = True
                
            if check_reply:
                # Process the reply by determining PARTSTAT and sending the reply and booking the event.
                d = waitForDeferred(self.checkForReply())
                yield d
                doreply, replycal, accepted = d.getResult()
                
                try:
                    if accepted:
                        if calmatch:
                            newchild = waitForDeferred(self.writeResource(calURL, updatecal, calmatch, self.calendar))
                            yield newchild
                            newchild = newchild.getResult()
                            log.info("Replaced calendar component %s with new iTIP message in %s." % (calmatch, calURL))
                        else:
                            newchild = waitForDeferred(self.writeResource(calURL, updatecal, None, self.calendar))
                            yield newchild
                            newchild.getResult()
                            log.info("Added new calendar component in %s." % (calURL,))
                    else:
                        if calmatch:
                            d = waitForDeferred(self.deleteResource(updatecal, calmatch))
                            yield d
                            d.getResult()
                            log.info("Deleted calendar component %s in %s as update was not accepted." % (calmatch, calURL))
                            
                    # Send a reply if needed. 
                    if doreply:
                        log.info("Sending iTIP REPLY %s" % (("declined","accepted")[accepted],))
                        newchild = waitForDeferred(self.writeReply(replycal))
                        yield newchild
                        newchild = newchild.getResult()
                    processed = "processed"
                except:
                    log.err("Error while auto-processing iTIP: %s" % (failure.Failure(),))
                    raise iTipException
                
        else:
<<<<<<< HEAD
            # We have a new request which we can reply to
            check_reply = True
            
        if check_reply:
            # Process the reply by determining PARTSTAT and sending the reply and booking the event.
            doreply, replycal, accepted = yield checkForReply(request, principal, calendar)
            
            try:
                if accepted:
                    if calmatch:
                        newchild = yield writeResource(request, calURL, updatecal, calmatch, calendar)
                        log.info("Replaced calendar component %s with new iTIP message in %s." % (calmatch, calURL))
                    else:
                        newchild = yield writeResource(request, calURL, updatecal, None, calendar)
                        log.info("Added new calendar component in %s." % (calURL,))
                else:
                    if calmatch:
                        yield deleteResource(updatecal, calmatch)
                        log.info("Deleted calendar component %s in %s as update was not accepted." % (calmatch, calURL))
                        
                # Send a reply if needed. 
                if doreply:
                    log.info("Sending iTIP REPLY %s" % (("declined","accepted")[accepted],))
                    newchild = yield writeReply(request, principal, replycal, inbox)
                    newInboxResource(child, newchild)
                processed = "processed"
            except:
                # FIXME: bare except
                log.err("Error while auto-processing iTIP: %s" % (Failure(),))
                raise iTipException()
            
    else:
        # So we have a partial update. That means we have to do partial updates to instances in
        # the existing calendar component.

        # If we have a match then we need to check whether we are updating etc
        check_reply = False
        if calmatch:
            # Check each component to see whether its new
            cal = updatecal.iCalendar(calmatch)
            old_master = cal.masterComponent()
            processed = "older"
            new_components = [component for component in calendar.subcomponents()]
            for component in new_components:
                if component.name() == "VTIMEZONE":
                    continue
                
                newinfo = (None,) + getComponentSyncInfo(component)
                old_component = findMatchingComponent(component, cal)
                if old_component:
                    info = (None,) + getComponentSyncInfo(old_component)
                elif old_master:
                    info = (None,) + getComponentSyncInfo(old_master)
                else:
                    info = None
                    
                if info is None or compareSyncInfo(info, newinfo) < 0:
                    # Existing resource is older and will be replaced
                    check_reply = True
                    processed = "processed"
                else:
                    calendar.removeComponent(component)
        else:
            # We have a new request which we can reply to
            check_reply = True

        if check_reply:
            # Process the reply by determining PARTSTAT and sending the reply and booking the event.
            doreply, replycal, accepted = yield checkForReply(request, principal, calendar)
            
            try:
                if calmatch:
                    # Merge the new instances with the old ones
                    mergeComponents(calendar, cal)
                    newchild = yield writeResource(request, calURL, updatecal, calmatch, cal)
                    log.info("Merged calendar component %s with new iTIP message in %s." % (calmatch, calURL))
                else:
                    if accepted:
                        newchild = yield writeResource(request, calURL, updatecal, None, calendar)
                        log.info("Added new calendar component in %s." % (calURL,))
                        
                # Do reply if needed. 
                if doreply:
                    log.info("Sending iTIP REPLY %s" % (("declined","accepted")[accepted],))
                    newchild = yield writeReply(request, principal, replycal, inbox)
                    newInboxResource(child, newchild)
                    
                processed = "processed"
            except:
                # FIXME: bare except
                log.err("Error while auto-processing iTIP: %s" % (Failure(),))
                raise iTipException()

    # Remove the now processed incoming request.
    try:
        yield deleteResource(inbox, child.fp.basename())
        log.info("Deleted new iTIP message %s in Inbox because it has been %s." % (
                   child.fp.basename(),
                   {
                     "processed": "processed",
                     "older"    : "ignored: older",
                     "ignored"  : "ignored: no match"
                   }[processed]
                ))
    except:
        # FIXME: bare except
        log.err("Error while auto-processing iTIP: %s" % (Failure(),))
        raise iTipException()

def processAdd(request, principal, inbox, calendar, child):
    """
    Process a METHOD=ADD.

    @param request: the L{twisted.web2.server.Request} for the current request.
    @param principal: the L{CalendarPrincipalFile} principal resource for the principal we are dealing with.
    @param inbox: the L{ScheduleInboxFile} for the principal's Inbox.
    @param calendar: the L{Component} for the iTIP message we are processing.
    @param child: the L{CalDAVFile} for the iTIP message resource already saved to the Inbox.
    """
    log.info("Auto-processing iTIP ADD for: %s" % (str(principal),))
    raise NotImplementedError()

@inlineCallbacks
def processCancel(request, principal, inbox, calendar, child):
    """
    Process a METHOD=CANCEL.

    Policy find all components that match UID, SEQ and R-ID and remove them.

    Steps:
    
      1. See if this updates existing ones in Inbox.
      2. Remove existing ones in Inbox.
      3. See if this updates existing ones in free-busy-set calendars.
      4. Remove existing ones in those calendars.
      5. Remove the incoming request.

    NB Removal can be complex as we need to take RECURRENCE-ID into account - i.e a single
    instance may be cancelled. What we need to do for this is:
    
      1. If the R-ID of iTIP component matches the R-ID of one in Inbox then it is an exact match, so
         delete the old one.
      2. If the R-ID of iTIP does not match an R-ID in Inbox, then we are adding a cancellation as an override, so
         leave the new and existing ones in the Inbox.
      3. If the R-ID of iTIP component matches the R-ID of an overridden component in an f-b-s calendar, then
         remove the overridden component from the f-b-s resource.
      4. Add an EXDATE to the f-b-s resource to 'cancel' that instance.
    
    TODO: Yes, I am going to ignore RANGE= on RECURRENCE-ID for now...
    
    @param request: the L{twisted.web2.server.Request} for the current request.
    @param principal: the L{CalendarPrincipalFile} principal resource for the principal we are dealing with.
    @param inbox: the L{ScheduleInboxFile} for the principal's Inbox.
    @param calendar: the L{Component} for the iTIP message we are processing.
    @param child: the L{CalDAVFile} for the iTIP message resource already saved to the Inbox.
    """
    
    log.info("Auto-processing iTIP CANCEL for: %s" % (str(principal),))
    processed = "ignored"

    # Get all component info for this iTIP message
    newinfo = getSyncInfo(child.fp.basename(), calendar)
    info = getAllInfo(inbox, calendar, child)

    # First see if we have a recurrence id which will force extra work
    has_rid = False
    if newinfo[4] is not None:
        has_rid = True
    else:
        for i in info:
            if i[4] is not None:
                has_rid = True
                break
            
    if not has_rid:
        # Compare the new one with each existing one.
        delete_child = yield processOthersInInbox(info, newinfo, inbox, child)
        if delete_child:
            return
=======
            # So we have a partial update. That means we have to do partial updates to instances in
            # the existing calendar component.
    
            # If we have a match then we need to check whether we are updating etc
            check_reply = False
            if calmatch:
                # Check each component to see whether its new
                cal = updatecal.iCalendar(calmatch)
                old_master = cal.masterComponent()
                processed = "older"
                new_components = [component for component in self.calendar.subcomponents()]
                for component in new_components:
                    if component.name() == "VTIMEZONE":
                        continue
                    
                    newinfo = (None,) + self.getComponentSyncInfo(component)
                    old_component = self.findMatchingComponent(component, cal)
                    if old_component:
                        info = (None,) + self.getComponentSyncInfo(old_component)
                    elif old_master:
                        info = (None,) + self.getComponentSyncInfo(old_master)
                    else:
                        info = None
                        
                    if info is None or self.compareSyncInfo(info, newinfo) < 0:
                        # Existing resource is older and will be replaced
                        check_reply = True
                        processed = "processed"
                    else:
                        self.calendar.removeComponent(component)
            else:
                # We have a new request which we can reply to
                check_reply = True
    
            if check_reply:
                # Process the reply by determining PARTSTAT and sending the reply and booking the event.
                d = waitForDeferred(self.checkForReply())
                yield d
                doreply, replycal, accepted = d.getResult()
                
                try:
                    if calmatch:
                        # Merge the new instances with the old ones
                        self.mergeComponents(self.calendar, cal)
                        newchild = waitForDeferred(self.writeResource(calURL, updatecal, calmatch, cal))
                        yield newchild
                        newchild = newchild.getResult()
                        log.info("Merged calendar component %s with new iTIP message in %s." % (calmatch, calURL))
                    else:
                        if accepted:
                            newchild = waitForDeferred(self.writeResource(calURL, updatecal, None, self.calendar))
                            yield newchild
                            newchild.getResult()
                            log.info("Added new calendar component in %s." % (calURL,))
                            
                    # Do reply if needed. 
                    if doreply:
                        log.info("Sending iTIP REPLY %s" % (("declined","accepted")[accepted],))
                        newchild = waitForDeferred(self.writeReply(replycal))
                        yield newchild
                        newchild = newchild.getResult()
                        
                    processed = "processed"
                except:
                    log.err("Error while auto-processing iTIP: %s" % (failure.Failure(),))
                    raise iTipException
    
        # Remove the now processed incoming request.
        if self.inbox:
            self.deleteInboxResource({
                "processed":"processed",
                "older":    "ignored: older",
                "ignored":  "ignored: no match"
            }[processed])
>>>>>>> b189c1bf

        yield None
        return
    
    @deferredGenerator
    def processAdd(self):
        """
        Process a METHOD=ADD.
        This is a deferredGenerator function so use yield whenever we have a deferred.
        """
        log.info("Auto-processing iTIP ADD for: %s" % (str(self.principal),))
    
        raise NotImplementedError
    
    @deferredGenerator
    def processCancel(self):
        """
        Process a METHOD=CANCEL.
        This is a deferredGenerator function so use yield whenever we have a deferred.
    
        Policy find all components that match UID, SEQ and R-ID and remove them.
    
        Steps:
        
            1. See if this updates existing ones in Inbox.
            2. Remove existing ones in Inbox.
            3. See if this updates existing ones in free-busy-set calendars.
            4. Remove existing ones in those calendars.
            5. Remove the incoming request.
    
        NB Removal can be complex as we need to take RECURRENCE-ID into account - i.e a single
        instance may be cancelled. What we need to do for this is:
        
            1. If the R-ID of iTIP component matches the R-ID of one in Inbox then it is an exact match, so
               delete the old one.
            2. If the R-ID of iTIP does not match an R-ID in Inbox, then we are adding a cancellation as an override, so
               leave the new and existing ones in the Inbox.
            3. If the R-ID of iTIP component matches the R-ID of an overridden component in an f-b-s calendar, then
               remove the overridden component from the f-b-s resource.
            4. Add an EXDATE to the f-b-s resource to 'cancel' that instance.
        
        TODO: Yes, I am going to ignore RANGE= on RECURRENCE-ID for now...
        """
        
        log.info("Auto-processing iTIP CANCEL for: %s" % (str(self.principal),))
        processed = "ignored"
    
        # Get all component info for this iTIP message
        newinfo = self.getSyncInfo(self.childname, self.calendar)
    
        # First see if we have a recurrence id which will force extra work
        has_rid = False
        if newinfo[4] is not None:
            has_rid = True
        else:
            for i in self.getAllInfo(self.inbox, self.calendar, self.child):
                if i[4] is not None:
                    has_rid = True
                    break
                
        # Next we want to try and find a match to any components on existing calendars listed as contributing
        # to free-busy as we will need to update those with the new one.
<<<<<<< HEAD
        calmatch, updatecal, calURL = yield findCalendarMatch(request, principal, calendar)
        
        # If we have a match then we need to check whether we are updating etc
        if calmatch:
            # See whether the current component is older than any existing ones and throw it away if so
            cal = updatecal.iCalendar(calmatch)
            info = getSyncInfo(calmatch, cal)
            if compareSyncInfo(info, newinfo) < 0:
                # Delete existing resource which has been cancelled
                try:
                    yield deleteResource(updatecal, calmatch)
                    log.info("Delete calendar component %s in %s as it was cancelled." % (calmatch, calURL))
                except:
                    # FIXME: bare except
                    log.err("Error while auto-processing iTIP: %s" % (Failure(),))
                    raise iTipException()
                processed = "processed"
=======
        d = waitForDeferred(self.findCalendarMatch())
        yield d
        calmatch, updatecal, calURL = d.getResult()
        
        if not has_rid:
            # If we have a match then we need to check whether we are updating etc
            if calmatch:
                # See whether the current component is older than any existing ones and throw it away if so
                cal = updatecal.iCalendar(calmatch)
                info = self.getSyncInfo(calmatch, cal)
                if self.compareSyncInfo(info, newinfo) < 0:
                    # Delete existing resource which has been cancelled
                    try:
                        d = waitForDeferred(self.deleteResource(updatecal, calmatch,))
                        yield d
                        d.getResult()
                        log.info("Delete calendar component %s in %s as it was cancelled." % (calmatch, calURL))
                    except:
                        log.err("Error while auto-processing iTIP: %s" % (failure.Failure(),))
                        raise iTipException
                    processed = "processed"
                else:
                    processed = "older"
>>>>>>> b189c1bf
            else:
                # Nothing to do except delete the inbox item as we have nothing to cancel.
                processed = "ignored"
        else:
<<<<<<< HEAD
            # Nothing to do except delete the inbox item as we have nothing to cancel.
            processed = "ignored"
    else:
        # Try and find a match to any components on existing calendars listed as contributing
        # to free-busy as we will need to update those with the new one.
        calmatch, updatecal, calURL = yield findCalendarMatch(request, principal, calendar)
        
        # If we have a match then we need to check whether we are updating etc
        if calmatch:
            # iTIP CANCEL can contain multiple components being cancelled in the RECURRENCE-ID case.
            # So we need to iterate over each iTIP component.

            # Get the existing calendar object
            existing_calendar = updatecal.iCalendar(calmatch)
            existing_master = existing_calendar.masterComponent()
            exdates = []

            for component in calendar.subcomponents():
                if component.name() == "VTIMEZONE":
                    continue
            
                # Find matching component in existing calendar
                old_component = findMatchingComponent(component, existing_calendar)
                
                if old_component:
                    # We are cancelling an overridden component, so we need to check the
                    # SEQUENCE/DTSAMP with the master.
                    if compareComponents(old_component, component) < 0:
                        # Exclude the cancelled instance
                        exdates.append(component.getRecurrenceIDUTC())
                        
                        # Remove the existing component.
                        existing_calendar.removeComponent(old_component)
                elif existing_master:
                    # We are trying to CANCEL a non-overridden instance, so we need to
                    # check SEQUENCE/DTSTAMP with the master.
                    if compareComponents(existing_master, component) < 0:
                        # Exclude the cancelled instance
                        exdates.append(component.getRecurrenceIDUTC())

            # If we have any EXDATEs lets add them to the existing calendar object and write
            # it back.
            if exdates:
                if existing_master:
                    existing_master.addProperty(Property("EXDATE", exdates))

                # See if there are still components in the calendar - we might have deleted the last overridden instance
                # in which case the calendar object is empty (except for VTIMEZONEs).
                if existing_calendar.mainType() is None:
                    # Delete the now empty calendar object
                    yield deleteResource(updatecal, calmatch)
                    log.info("Deleted calendar component %s after cancellations from iTIP message in %s." % (calmatch, calURL))
                else:
                    # Update the existing calendar object
                    newchild = yield writeResource(request, calURL, updatecal, calmatch, existing_calendar)
                    log.info("Updated calendar component %s with cancellations from iTIP message in %s." % (calmatch, calURL))
                processed = "processed"
            else:
                processed = "older"
        else:
            # Nothing to do except delete the inbox item as we have nothing to cancel.
            processed = "ignored"

    # Remove the now processed incoming request.
    try:
        yield deleteResource(inbox, child.fp.basename())
        log.info("Deleted new iTIP message %s in Inbox because it has been %s." % (
                  child.fp.basename(),
                  {
                    "processed": "processed",
                    "older"    : "ignored: older",
                    "ignored"  : "ignored: no match"
                  }[processed]
                ))
    except:
        # FIXME: bare except
        log.err("Error while auto-processing iTIP: %s" % (Failure(),))
        raise iTipException()

@inlineCallbacks
def checkForReply(request, principal, calendar):
    """
    Check whether a reply to the given iTIP message is needed. We will not process a reply
    if RSVP=FALSE. A reply will either be positive (accepted
    invitation) or negative (denied invitation). In addition we will modify calendar to reflect
    any new state (e.g. remove RSVP, set PARTSTAT to ACCEPTED or DECLINED).
    
    BTW The incoming iTIP message may contain multiple components so we need to iterate over all those.
    At the moment we will treat a failure on one instances as a DECLINE of the entire set.

    @param request: the L{twisted.web2.server.Request} for the current request.
    @param principal: the L{CalendarPrincipalFile} principal resource for the principal we are dealing with.
    @param calendar: the L{Component} for the iTIP message we are processing.
    @return: C{True} if a reply is needed, C{False} otherwise.
    """
    
    # We need to figure out whether the specified component will clash with any others in the f-b-set calendars
    accepted = True
        
    # First expand current one to get instances (only go 1 year into the future)
    default_future_expansion_duration = datetime.timedelta(days=356*1)
    expand_max = datetime.date.today() + default_future_expansion_duration
    instances = calendar.expandTimeRanges(expand_max)
    
    # Extract UID from primary component as we want to ignore this one if we match it
    # in any calendars.
    comp = calendar.mainComponent(allow_multiple=True)
    uid = comp.propertyValue("UID")

    # Now compare each instance time-range with the index and see if there is an overlap
    fbset = yield principal.calendarFreeBusyURIs(request)

    for calURL in fbset:
        testcal = yield request.locateResource(calURL)
        
        # First list is BUSY, second BUSY-TENTATIVE, third BUSY-UNAVAILABLE
        fbinfo = ([], [], [])
        
        # Now do search for overlapping time-range
        for instance in instances.instances.itervalues():
            try:
                tr = caldavxml.TimeRange(start="20000101", end="20000101")
                tr.start = instance.start
                tr.end = instance.end
                yield report_common.generateFreeBusyInfo(request, testcal, fbinfo, tr, 0, uid)
                
                # If any fbinfo entries exist we have an overlap
                if len(fbinfo[0]) or len(fbinfo[1]) or len(fbinfo[2]):
                    accepted = False
                    break
            except NumberOfMatchesWithinLimits:
                accepted = False
                log.info("Exceeded number of matches whilst trying to find free-time.")
                break
            
        if not accepted:
            break
     
    # Extract the ATTENDEE property matching current recipient from the calendar data
    cuas = principal.calendarUserAddresses()
    attendeeProps = calendar.getAttendeeProperties(cuas)
    if not attendeeProps:
        returnValue((False, None, accepted))

    # Look for specific parameters
    rsvp = True
    for attendeeProp in attendeeProps:
        if "RSVP" in attendeeProp.params():
            if attendeeProp.params()["RSVP"][0] == "FALSE":
                rsvp = False
    
            # Now modify the original component
            del attendeeProp.params()["RSVP"]

    if accepted:
        partstat = "ACCEPTED"
    else:
        partstat = "DECLINED"
    for attendeeProp in attendeeProps:
        if "PARTSTAT" in attendeeProp.params():
            attendeeProp.params()["PARTSTAT"][0] = partstat
        else:
            attendeeProp.params()["PARTSTAT"] = [partstat]
=======
            # If we have a match then we need to check whether we are updating etc
            if calmatch:
                # iTIP CANCEL can contain multiple components being cancelled in the RECURRENCE-ID case.
                # So we need to iterate over each iTIP component.
    
                # Get the existing calendar object
                existing_calendar = updatecal.iCalendar(calmatch)
                existing_master = existing_calendar.masterComponent()
                exdates = []
    
                for component in self.calendar.subcomponents():
                    if component.name() == "VTIMEZONE":
                        continue
                
                    # Find matching component in existing calendar
                    old_component = self.findMatchingComponent(component, existing_calendar)
                    
                    if old_component:
                        # We are cancelling an overridden component, so we need to check the
                        # SEQUENCE/DTSAMP with the master.
                        if self.compareComponents(old_component, component) < 0:
                            # Exclude the cancelled instance
                            exdates.append(component.getRecurrenceIDUTC())
                            
                            # Remove the existing component.
                            existing_calendar.removeComponent(old_component)
                    elif existing_master:
                        # We are trying to CANCEL a non-overridden instance, so we need to
                        # check SEQUENCE/DTSTAMP with the master.
                        if self.compareComponents(existing_master, component) < 0:
                            # Exclude the cancelled instance
                            exdates.append(component.getRecurrenceIDUTC())
    
                # If we have any EXDATEs lets add them to the existing calendar object and write
                # it back.
                if exdates:
                    if existing_master:
                        existing_master.addProperty(Property("EXDATE", exdates))
    
                    # See if there are still components in the calendar - we might have deleted the last overridden instance
                    # in which case the calendar object is empty (except for VTIMEZONEs).
                    if existing_calendar.mainType() is None:
                        # Delete the now empty calendar object
                        d = waitForDeferred(self.deleteResource(updatecal, calmatch))
                        yield d
                        d.getResult()
                        log.info("Deleted calendar component %s after cancellations from iTIP message in %s." % (calmatch, calURL))
                    else:
                        # Update the existing calendar object
                        newchild = waitForDeferred(self.writeResource(calURL, updatecal, calmatch, existing_calendar))
                        yield newchild
                        newchild = newchild.getResult()
                        log.info("Updated calendar component %s with cancellations from iTIP message in %s." % (calmatch, calURL))
                    processed = "processed"
                else:
                    processed = "older"
            else:
                # Nothing to do except delete the inbox item as we have nothing to cancel.
                processed = "ignored"
    
        # Remove the now processed incoming request.
        if self.inbox:
            self.deleteInboxResource({
                "processed":"processed",
                "older":    "ignored: older",
                "ignored":  "ignored: no match"
            }[processed])

        yield None
        return
>>>>>>> b189c1bf
    
    @deferredGenerator
    def checkForReply(self):
        """
        Check whether a reply to the given iTIP message is needed. A reply will be needed if the
        RSVP=TRUE. A reply will either be positive (accepted
        invitation) or negative (denied invitation). In addition we will modify calendar to reflect
        any new state (e.g. remove RSVP, set PARTSTAT to ACCEPTED or DECLINED).
        
        BTW The incoming iTIP message may contain multiple components so we need to iterate over all those.
        At the moment we will treat a failure on one instance as a DECLINE of the entire set.

        @return: C{True} if a reply is needed, C{False} otherwise.
        """
        
        # We need to figure out whether the specified component will clash with any others in the f-b-set calendars
        accepted = True
            
        # First expand current one to get instances (only go 1 year into the future)
        default_future_expansion_duration = datetime.timedelta(days=356*1)
        expand_max = datetime.date.today() + default_future_expansion_duration
        instances = self.calendar.expandTimeRanges(expand_max)
        
        # Extract UID from primary component as we want to ignore this one if we match it
        # in any calendars.
        comp = self.calendar.mainComponent(allow_multiple=True)
        uid = comp.propertyValue("UID")
    
        # Now compare each instance time-range with the index and see if there is an overlap
        calendars = waitForDeferred(self.getCalendarsToMatch())
        yield calendars
        calendars = calendars.getResult()
    
        for calURL in calendars:
            testcal = waitForDeferred(self.request.locateResource(calURL))
            yield testcal
            testcal = testcal.getResult()
            
            # First list is BUSY, second BUSY-TENTATIVE, third BUSY-UNAVAILABLE
            fbinfo = ([], [], [])
            
            # Now do search for overlapping time-range
            for instance in instances.instances.itervalues():
                try:
                    tr = caldavxml.TimeRange(start="20000101", end="20000101")
                    tr.start = instance.start
                    tr.end = instance.end
                    d = waitForDeferred(report_common.generateFreeBusyInfo(self.request, testcal, fbinfo, tr, 0, uid))
                    yield d
                    d.getResult()
                    
                    # If any fbinfo entries exist we have an overlap
                    if len(fbinfo[0]) or len(fbinfo[1]) or len(fbinfo[2]):
                        accepted = False
                        break
                except NumberOfMatchesWithinLimits:
                    accepted = False
                    log.info("Exceeded number of matches whilst trying to find free-time.")
                    break
                
            if not accepted:
                break
         
        # Extract the ATTENDEE property matching current recipient from the calendar data
        cuas = self.principal.calendarUserAddresses()
        attendeeProps = self.calendar.getAttendeeProperties(cuas)
        if not attendeeProps:
            yield False, None, accepted
            return
    
        # Look for specific parameters
        rsvp = False
        for attendeeProp in attendeeProps:
            if "RSVP" in attendeeProp.params():
                if attendeeProp.params()["RSVP"][0] == "TRUE":
                    rsvp = True
        
                # Now modify the original component
                del attendeeProp.params()["RSVP"]
    
        if accepted:
            partstat = "ACCEPTED"
        else:
<<<<<<< HEAD
            component.addProperty(Property(name="REQUEST-STATUS", value="4.0; Event conflict. Date/time is busy."))

    # Remove all attendees other than ourselves
    for component in replycal.subcomponents():
        if component.name() == "VTIMEZONE":
            continue
        attendeeProp = component.getAttendeeProperty(cuas)
        attendees = tuple(component.properties("ATTENDEE"))
        for attendee in attendees:
            if attendeeProp is None or (attendee.value() != attendeeProp.value()):
                component.removeProperty(attendee)

    returnValue((rsvp, replycal, accepted))

@inlineCallbacks
def writeReply(request, principal, replycal, ainbox):
    """
    Write an iTIP message reply into the specified Inbox.
    
    @param request: the L{twisted.web2.server.Request} for the current request.
    @param principal: the L{CalendarPrincipalFile} principal resource for the principal we are dealing with.
    @param replycal: the L{Component} for the iTIP message reply.
    @param ainbox: the L{ScheduleInboxFile} for the principal's Inbox.
    """
    
    # Get the Inbox of the ORGANIZER
    organizer = replycal.getOrganizer()
    assert organizer is not None
    inboxURL = ainbox.principalForCalendarUserAddress(organizer).scheduleInboxURL()
    assert inboxURL
    
    # Determine whether current principal has CALDAV:schedule right on that Inbox
    inbox = yield request.locateResource(inboxURL)

    try:
        yield inbox.checkPrivileges(request, (caldavxml.Schedule(),), principal=davxml.Principal(davxml.HRef.fromString(principal.principalURL())))
    except AccessDeniedError:
        log.info("Could not send reply as %s does not have CALDAV:schedule permission on %s Inbox." % (principal.principalURL(), organizer))
        returnValue(None)
    
    # Now deposit the new calendar into the inbox
    result = yield writeResource(request, inboxURL, inbox, None, replycal)
    returnValue(result)

@inlineCallbacks
def writeResource(request, collURL, collection, name, calendar):
    """
    Write out the calendar resource (iTIP) message to the specified calendar, either over-writing the named
    resource or by creating a new one.
    
    @param request: the L{IRequest} for the current request.
    @param collURL: the C{str} containing the URL of the calendar collection.
    @param collection: the L{CalDAVFile} for the calendar collection to store the resource in.
    @param name: the C{str} for the resource name to write into, or {None} to write a new resource.
    @param calendar: the L{Component} calendar to write.
    @return: C{tuple} of L{Deferred}, L{CalDAVFile}
    """
    
    # Create a new name if one was not provided
    if name is None:
        name =  md5.new(str(calendar) + str(time.time()) + collection.fp.path).hexdigest() + ".ics"

    # Get a resource for the new item
    newchildURL = joinURL(collURL, name)
    newchild = yield request.locateResource(newchildURL)
    
    # Modify the original calendar data by removing the METHOD property - everything else is left as-is,
    # as any other needed changes (e.g. RSVP/PARTSTAT) will have been updated.
    # NB Only do this when writing to something other than an Inbox or Outbox
    itipper = True
    if collection.isCalendarCollection():
        method = calendar.getProperty("METHOD")
        if method:
            calendar.removeProperty(method)
        itipper = False
    
    # Now write it to the resource
    try:
        yield storeCalendarObjectResource(
            request=request,
            sourcecal = False,
            destination = newchild,
            destination_uri = newchildURL,
            calendardata = str(calendar),
            destinationparent = collection,
            destinationcal = True,
            isiTIP = itipper
        )
    except:
        # FIXME: bare except
        return
    
    returnValue(newchild)

def newInboxResource(child, newchild):
    """
    Copy recipient and organizer properties from one iTIP resource, to another,
    switching them as appropriate for a reply, and also set the state.
    
    @param child: the L{CalDAVFile} for the original iTIP message.
    @param newchild: the L{CalDAVFile} for the iTIP message reply.
    """
    # Make previous Recipient the new Originator
    if child.hasDeadProperty(caldavxml.Recipient):
        recip = child.readDeadProperty(caldavxml.Recipient)
        if recip.children:
            # Store CALDAV:originator property
            newchild.writeDeadProperty(caldavxml.Originator(davxml.HRef.fromString(str(recip.children[0]))))
    
    # Make previous Originator the new Recipient
    if child.hasDeadProperty(caldavxml.Originator):
        orig = child.readDeadProperty(caldavxml.Originator)
        if orig.children:
            # Store CALDAV:originator property
            newchild.writeDeadProperty(caldavxml.Recipient(davxml.HRef.fromString(str(orig.children[0]))))
  
def deleteResource(collection, name):
    """
    Delete the calendar resource in the specified calendar.
    
    @param collection: the L{CalDAVFile} for the calendar collection to store the resource in.
    @param name: the C{str} for the resource name to write into, or {None} to write a new resource.
    @return: L{Deferred}
    """
    
    delchild = collection.getChild(name)
    index = collection.index()
    index.deleteResource(delchild.fp.basename())
    
    def _deletedResourced(result):
        # Change CTag on the parent calendar collection
        return collection.updateCTag().addCallback(lambda _: result)

    d = maybeDeferred(delete, "", delchild.fp, "0")
    d.addCallback(_deletedResourced)
    return d

def canAutoRespond(calendar):
    """
    Check whether the METHOD of this iTIP calendar object is one we can process. Also,
    we will only handle VEVENTs right now.

    @param calendar: L{Component} for calendar to examine.
    @return: C{True} if we can auto-respond, C{False} if not.
    """

    try:
        method = calendar.propertyValue("METHOD")
        if method not in ("REQUEST", "ADD", "CANCEL"):
            return False
        if calendar.mainType() not in ("VEVENT"):
            return False
    except ValueError:
        return False
    
    return True

@inlineCallbacks
def processOthersInInbox(info, newinfo, inbox, child):
    # Compare the new one with each existing one.
    delete_child = False
    for i in info:
        # For any that are older, delete them.
        if compareSyncInfo(i, newinfo) < 0:
            try:
                yield deleteResource(inbox, i[0])
                log.info("Deleted iTIP message %s in Inbox that was older than the new one." % (i[0],))
            except:
                # FIXME: bare except
                log.err("Error while auto-processing iTIP: %s" % (Failure(),))
                raise iTipException()
        else:
            # For any that are newer or the same, mark the new one to be deleted.
            delete_child = True

    # Delete the new one if so marked.
    if delete_child:
        try:
            yield deleteResource(inbox, child.fp.basename())
            log.info("Deleted new iTIP message %s in Inbox because it was older than existing ones." % (child.fp.basename(),))
        except:
            # FIXME: bare except
            log.err("Error while auto-processing iTIP: %s" % (Failure(),))
            raise iTipException()
    
    returnValue(delete_child)

@inlineCallbacks
def findCalendarMatch(request, principal, calendar):
    # Try and find a match to any components on existing calendars listed as contributing
    # to free-busy as we will need to update those with the new one.
    
    # Find the current recipients calendar-free-busy-set
    fbset = yield principal.calendarFreeBusyURIs(request)

    # Find the first calendar in the list with a component matching the one we are processing
    calmatch = None
    updatecal = None
    calURL = None
    for calURL in fbset:
        updatecal = yield request.locateResource(calURL)
        if updatecal is None or not updatecal.exists() or not isCalendarCollectionResource(updatecal):
            # We will ignore missing calendars. If the recipient has failed to
            # properly manage the free busy set that should not prevent us from working.
            continue
        calmatch = matchComponentInCalendar(updatecal, calendar)
        if calmatch:
            log.info("Found calendar component %s matching new iTIP message in %s." % (calmatch, calURL))
            break
    
    if calmatch is None and len(fbset):
        calURL = fbset[0]
        updatecal = yield request.locateResource(calURL)

    returnValue((calmatch, updatecal, calURL))

def matchComponentInCalendar(collection, calendar):
    """
    See if the component in the provided iTIP calendar object matches any in the specified calendar
    collection.
    
    @param collection: L{CalDAVFile} for the calendar collection to examine.
    @param calendar: L{Component} for calendar to examine.
    @return: C{list} of resource names found.
    """

    try:
        # Extract UID from primary component (note we allow multiple components to be present
        # because CANCEL requests can have multiple components).
        comp = calendar.mainComponent(allow_multiple=True)
        uid = comp.propertyValue("UID")
=======
            partstat = "DECLINED"
        for attendeeProp in attendeeProps:
            if "PARTSTAT" in attendeeProp.params():
                attendeeProp.params()["PARTSTAT"][0] = partstat
            else:
                attendeeProp.params()["PARTSTAT"] = [partstat]
        
        # Now create a new calendar object for the reply
        
        # First get useful props from the original
        replycal = self.calendar.duplicate()
        
        # Change METHOD
        replycal.getProperty("METHOD").setValue("REPLY")
        
        # Change PRODID to this server
        replycal.getProperty("PRODID").setValue(iCalendarProductID)
        
        # Add REQUEST-STATUS
        for component in replycal.subcomponents():
            if accepted:
                component.addProperty(Property(name="REQUEST-STATUS", value="2.0; Success."))
            else:
                component.addProperty(Property(name="REQUEST-STATUS", value="4.0; Event conflict. Date/time is busy."))
    
        # Remove all attendees other than ourselves
        for component in replycal.subcomponents():
            if component.name() == "VTIMEZONE":
                continue
            attendeeProp = component.getAttendeeProperty(cuas)
            attendees = tuple(component.properties("ATTENDEE"))
            for attendee in attendees:
                if attendeeProp is None or (attendee.value() != attendeeProp.value()):
                    component.removeProperty(attendee)
    
        yield rsvp, replycal, accepted
    
    @deferredGenerator
    def writeReply(self, replycal):
        """
        Write an iTIP message reply into the specified Inbox.

        @param replycal: the L{Component} for the iTIP message reply.
        """
        
        # Get the Inbox of the ORGANIZER
        organizer = replycal.getOrganizer()
        assert organizer is not None
        inboxURL = self.inbox.principalForCalendarUserAddress(organizer).scheduleInboxURL()
        assert inboxURL
        
        # Determine whether current principal has CALDAV:schedule right on that Inbox
        writeinbox = waitForDeferred(self.request.locateResource(inboxURL))
        yield writeinbox
        writeinbox = writeinbox.getResult()
    
        try:
            d = waitForDeferred(writeinbox.checkPrivileges(self.request, (caldavxml.Schedule(),), principal=davxml.Principal(davxml.HRef.fromString(self.principal.principalURL()))))
            yield d
            d.getResult()
        except AccessDeniedError:
            log.info("Could not send reply as %s does not have CALDAV:schedule permission on %s Inbox." % (self.principal.principalURL(), organizer))
            yield None
            return
        
        # Now deposit the new calendar into the inbox
        newchild = waitForDeferred(self.writeResource(inboxURL, writeinbox, None, replycal))
        yield newchild
        newchild = newchild.getResult()

        self.newInboxResource(self.child, newchild)
        
        yield newchild
        return
    
    @deferredGenerator
    def writeResource(self, collURL, collection, name, calendar):
        """
        Write out the calendar resource (iTIP) message to the specified calendar, either over-writing the named
        resource or by creating a new one.
        
        @param collURL: the C{str} containing the URL of the calendar collection.
        @param collection: the L{CalDAVFile} for the calendar collection to store the resource in.
        @param name: the C{str} for the resource name to write into, or {None} to write a new resource.
        @param calendar: the L{Component} calendar to write.
        @return: C{tuple} of L{Deferred}, L{CalDAVFile}
        """
        
        # Create a new name if one was not provided
        if name is None:
            name =  md5.new(str(calendar) + str(time.time()) + collection.fp.path).hexdigest() + ".ics"
    
        # Get a resource for the new item
        newchildURL = joinURL(collURL, name)
        newchild = waitForDeferred(self.request.locateResource(newchildURL))
        yield newchild
        newchild = newchild.getResult()
        
        # Modify the original calendar data by removing the METHOD property - everything else is left as-is,
        # as any other needed changes (e.g. RSVP/PARTSTAT) will have been updated.
        # NB Only do this when writing to something other than an Inbox or Outbox
        itipper = True
        if collection.isCalendarCollection():
            method = calendar.getProperty("METHOD")
            if method:
                calendar.removeProperty(method)
            itipper = False
        
        # Now write it to the resource
        storer = StoreCalendarObjectResource(
                     request=self.request,
                     destination = newchild,
                     destination_uri = newchildURL,
                     destinationparent = collection,
                     destinationcal = True,
                     calendar = calendar,
                     isiTIP = itipper
                 )
        d = waitForDeferred(storer.run())
        yield d
        d.getResult()
        
        yield newchild
    
    def newInboxResource(self, child, newchild):
        """
        Copy recipient and organizer properties from one iTIP resource, to another,
        switching them as appropriate for a reply, and also set the state.
        
        @param child: the L{CalDAVFile} for the original iTIP message.
        @param newchild: the L{CalDAVFile} for the iTIP message reply.
        """
        # Make previous Recipient the new Originator
        if child.hasDeadProperty(caldavxml.Recipient):
            recip = child.readDeadProperty(caldavxml.Recipient)
            if recip.children:
                # Store CALDAV:originator property
                newchild.writeDeadProperty(caldavxml.Originator(davxml.HRef.fromString(str(recip.children[0]))))
        
        # Make previous Originator the new Recipient
        if child.hasDeadProperty(caldavxml.Originator):
            orig = child.readDeadProperty(caldavxml.Originator)
            if orig.children:
                # Store CALDAV:originator property
                newchild.writeDeadProperty(caldavxml.Recipient(davxml.HRef.fromString(str(orig.children[0]))))
    
    @deferredGenerator
    def deleteInboxResource(self, processed_state):
        # Remove the now processed incoming request.
        try:
            d = waitForDeferred(self.deleteResource(self.inbox, self.childname))
            yield d
            d.getResult()
            log.info("Deleted new iTIP message %s in Inbox because it has been %s." %
                (self.childname, processed_state,))
        except:
            log.err("Error while auto-processing iTIP: %s" % (failure.Failure(),))
            raise iTipException

    def deleteResource(self, collection, name):
        """
        Delete the calendar resource in the specified calendar.
>>>>>>> b189c1bf
        
        @param collection: the L{CalDAVFile} for the calendar collection to store the resource in.
        @param name: the C{str} for the resource name to write into, or {None} to write a new resource.
        @return: L{Deferred}
        """
        
        delchild = collection.getChild(name)
        index = collection.index()
        index.deleteResource(delchild.fp.basename())
        
        def _deletedResourced(result):
            # Change CTag on the parent calendar collection
            collection.updateCTag()
            
            return result
    
<<<<<<< HEAD
    # Return the one that matches in the calendar
    return calendar.overriddenComponent(rid)

def mergeComponents(newcal, oldcal):
    """
    Merge the overridden instance components in newcal into oldcal replacing any
    matching components there.

    @param newcal: the new overridden instances to use.
    @type newcal: L{Component}
    @param oldcal: the component to merge into.
    @type oldcal: L{Component}
    """
    
    # FIXME: going to ignore VTIMEZONE - i.e. will assume that the component being added
    # use a TZID that is already specified in the old component set.

    # We will update the SEQUENCE on the master to the highest value of the current one on the master
    # or the ones in the components we are changing.
=======
        d = maybeDeferred(delete, "", delchild.fp, "0")
        d.addCallback(_deletedResourced)
        return d
    
    @staticmethod
    def canAutoRespond(calendar):
        """
        Check whether the METHOD of this iTIP calendar object is one we can process. Also,
        we will only handle VEVENTs right now.
    
        @param calendar: L{Component} for calendar to examine.
        @return: C{True} if we can auto-respond, C{False} if not.
        """
    
        try:
            method = calendar.propertyValue("METHOD")
            if method not in ("REQUEST", "ADD", "CANCEL"):
                return False
            if calendar.mainType() not in ("VEVENT"):
                return False
        except ValueError:
            return False
        
        return True
    
    @deferredGenerator
    def findCalendarMatch(self):
        # Try and find a match to any components on existing calendars listed as contributing
        # to free-busy as we will need to update those with the new one.
        
        # Find the current recipients calendar-free-busy-set
        calendars = waitForDeferred(self.getCalendarsToMatch())
        yield calendars
        calendars = calendars.getResult()
    
        # Find the first calendar in the list with a component matching the one we are processing
        calmatch = None
        updatecal = None
        calURL = None
        for calURL in calendars:
            updatecal = waitForDeferred(self.request.locateResource(calURL))
            yield updatecal
            updatecal = updatecal.getResult()
            if updatecal is None or not updatecal.exists() or not isCalendarCollectionResource(updatecal):
                # We will ignore missing calendars. If the recipient has failed to
                # properly manage the free busy set that should not prevent us from working.
                continue
            calmatch = self.matchComponentInCalendar(updatecal, self.calendar)
            if calmatch:
                log.info("Found calendar component %s matching new iTIP message in %s." % (calmatch, calURL))
                break
        
        if calmatch is None and len(calendars):
            calURL = calendars[0]
            updatecal = waitForDeferred(self.request.locateResource(calURL))
            yield updatecal
            updatecal = updatecal.getResult()
    
        yield calmatch, updatecal, calURL
    
    @deferredGenerator
    def getCalendarsToMatch(self):
        # Determine the set of calendar URIs for a principal need to be searched.
        
        # Find the current recipients calendar-free-busy-set
        fbset = waitForDeferred(self.principal.calendarFreeBusyURIs(self.request))
        yield fbset
        fbset = fbset.getResult()
    
        yield fbset
>>>>>>> b189c1bf

    def matchComponentInCalendar(self, collection, calendar):
        """
        See if the component in the provided iTIP calendar object matches any in the specified calendar
        collection.
        
        @param collection: L{CalDAVFile} for the calendar collection to examine.
        @param calendar: L{Component} for calendar to examine.
        @return: C{list} of resource names found.
        """
    
        try:
            # Extract UID from primary component (note we allow multiple components to be present
            # because CANCEL requests can have multiple components).
            comp = calendar.mainComponent(allow_multiple=True)
            uid = comp.propertyValue("UID")
            
            # Now use calendar collection index to find all other resources with the same UID
            index = collection.index()
            result = index.resourceNamesForUID(uid)
            
            # There can be only one
            if len(result) > 0: 
                return result[0]
            else:
                return None
        except ValueError:
            return None
    
    def findMatchingComponent(self, component, calendar):
        """
        See if any overridden component in the provided iTIP calendar object matches the specified component.
        
        @param component: the component to try and match.
        @type component: L{Component}
        @param calendar: the calendar to find a match in.
        @type calendar: L{Component}
        @return: L{Component} for matching component,
            or C{None} if not found.
        """
    
        # Extract RECURRENCE-ID value from component
        rid = component.getRecurrenceIDUTC()
        
        # Return the one that matches in the calendar
        return calendar.overriddenComponent(rid)
    
    def mergeComponents(self, newcal, oldcal):
        """
        Merge the overridden instance components in newcal into old cal replacing any
        matching components there.
    
        @param newcal: the new overridden instances to use.
        @type newcal: L{Component}
        @param oldcal: the component to merge into.
        @type oldcal: L{Component}
        """
        
        # FIXME: going to ignore VTIMEZONE - i.e. will assume that the component being added
        # use a TZID that is already specified in the old component set.
    
        # We will update the SEQUENCE on the master to the highest value of the current one on the master
        # or the ones in the components we are changing.
    
        for component in newcal.subcomponents():
            if component.name() == "VTIMEZONE":
                continue
            
            rid = component.getRecurrenceIDUTC()
            old_component = oldcal.overriddenComponent(rid)
            if old_component:
                oldcal.removeComponent(old_component)
            oldcal.addComponent(component)
    
    def getAllInfo(self, collection, calendar, ignore):
        """
        Find each component in the calendar collection that has a matching UID with
        the supplied component, and get useful synchronization details from it, ignoring
        the one with the supplied resource name.
    
        @param collection: the L{CalDAVFile} for the calendar collection.
        @param calendar: the L{Component} for the component being compared with.
        @param ignore: the C{str} containing the name of a resource to ignore,
            or C{None} if none to ignore.
        @return: C{list} of synchronization information for each resource found.
        """
        names = []
        try:
            # Extract UID from primary component (note we allow multiple components to be present
            # because CANCEL requests can have multiple components).
            comp = calendar.mainComponent(allow_multiple=True)
            uid = comp.propertyValue("UID")
            
            # Now use calendar collection index to find all other resources with the same UID
            index = collection.index()
            names = index.resourceNamesForUID(uid)
            
            # Remove the one we want to ignore
            if ignore is not None:
                names = [name for name in names if name != ignore.fp.basename()]
        except ValueError:
            return []
        
        # Now get info for each name
        result = []
        for name in names:
            cal = collection.iCalendar(name)
            result.append(self.getSyncInfo(name, cal))
    
        return result
        
    def getSyncInfo(self, name, calendar):
        """
        Get property value details needed to synchronize iTIP components.
        
        @param calendar: L{Component} for calendar to check.
        @return: C{tuple} of (uid, seq, dtstamp, r-id) some of which may be C{None} if property does not exist
        """
        try:
            # Extract components from primary component (note we allow multiple components to be present
            # because CANCEL requests can have multiple components).
            comp = calendar.mainComponent(allow_multiple=True)
            uid, seq, dtstamp, rid = self.getComponentSyncInfo(comp)
            
        except ValueError:
            return (name, None, None, None, None)
        
        return (name, uid, seq, dtstamp, rid)
    
    def getComponentSyncInfo(self, component):
        """
        Get property value details needed to synchronize iTIP components.
        
        @param component: L{Component} to check.
        @return: C{tuple} of (uid, seq, dtstamp, r-id) some of which may be C{None} if property does not exist
        """
        try:
            # Extract items from component
            uid = component.propertyValue("UID")
            seq = component.propertyValue("SEQUENCE")
            if seq:
                seq = int(seq)
            dtstamp = component.propertyValue("DTSTAMP")
            rid = component.propertyValue("RECURRENCE-ID")
            
        except ValueError:
            return (None, None, None, None)
        
        return (uid, seq, dtstamp, rid)
    
    def compareComponents(self, component1, component2):
        """
        Compare synchronization information for two components to see if they match according to iTIP.
    
        @param component1: first component to check.
        @type component1: L{Component}
        @param component2: second component to check.
        @type component2: L{Component}
        
        @return: 0, 1, -1 as per compareSyncInfo.
        """
        info1 = (None,) + self.getComponentSyncInfo(component1)
        info2 = (None,) + self.getComponentSyncInfo(component2)
        return self.compareSyncInfo(info1, info2)
    
    def compareSyncInfo(self, info1, info2):
        """
        Compare two synchronization information records.
        
        @param info1: a C{tuple} as returned by L{getSyncInfo}.
        @param info2: a C{tuple} as returned by L{getSyncInfo}.
        @return: 1 if info1 > info2, 0 if info1 == info2, -1 if info1 < info2
        """
        # UIDs MUST match
        assert info1[1] == info2[1]
        
        # Look for sequence
        if (info1[2] is not None) and (info2[2] is not None):
            if info1[2] > info2[2]:
                return 1
            if info1[2] < info2[2]:
                return -1
        elif (info1[2] is not None) and (info2[2] is None):
            return 1
        elif (info1[2] is None) and (info2[2] is not None):
            return -1
    
        # Look for DTSTAMP
        if (info1[3] is not None) and (info2[3] is not None):
            if info1[3] > info2[3]:
                return 1
            if info1[3] < info2[3]:
                return -1
        elif (info1[3] is not None) and (info2[3] is None):
            return 1
        elif (info1[3] is None) and (info2[3] is not None):
            return -1
    
        return 0<|MERGE_RESOLUTION|>--- conflicted
+++ resolved
@@ -60,69 +60,11 @@
 class iTipException(Exception):
     pass
 
-<<<<<<< HEAD
-def handleRequest(request, principal, inbox, calendar, child):
-    """
-    Handle an iTIP response automatically.
-    @param request: the L{twisted.web2.server.Request} for the current request.
-    @param principal: the L{CalendarPrincipalFile} principal resource for the principal we are dealing with.
-    @param inbox: the L{ScheduleInboxFile} for the principal's Inbox.
-    @param calendar: the L{Component} for the iTIP message we are processing.
-    @param child: the L{CalDAVFile} for the iTIP message resource already saved to the Inbox.
-    @return: L{Deferred} that is a L{deferredGenerator}
-    """
-    
-    method = calendar.propertyValue("METHOD")
-    if method == "REQUEST":
-        f = processRequest
-    elif method == "ADD":
-        f = processAdd
-    elif method == "CANCEL":
-        f = processCancel
-
-    return f(request, principal, inbox, calendar, child)
-
-@inlineCallbacks
-def processRequest(request, principal, inbox, calendar, child):
-    """
-    Process a METHOD=REQUEST.
-
-    Steps:
-    
-      1. See if this updates existing ones in Inbox.
-          1. If so,
-              1. Remove existing ones in Inbox.
-              2. See if this updates existing ones in free-busy-set calendars.
-              3. Remove existing ones in those calendars.
-              4. See if this fits into a free slot:
-                  1. If not, send REPLY with failure status
-                  2. If so
-                      1. send REPLY with success
-                      2. add to f-b-s calendar
-          2. If not,
-              1. remove the one we got - its 'stale'
-          3. Delete the request from the Inbox.
-    
-    @param request: the L{twisted.web2.server.Request} for the current request.
-    @param principal: the L{CalendarPrincipalFile} principal resource for the principal we are dealing with.
-    @param inbox: the L{ScheduleInboxFile} for the principal's Inbox.
-    @param calendar: the L{Component} for the iTIP message we are processing.
-    @param child: the L{CalDAVFile} for the iTIP message resource already saved to the Inbox.
-    """
-    
-    log.info("Auto-processing iTIP REQUEST for: %s" % (str(principal),))
-    processed = "ignored"
-
-    # First determine whether this is a full or partial update. A full update is one containing the master
-    # component in a recurrence set (or non-recurring event). Partial is one where overridden instances only are
-    # being changed.
-=======
 class iTipProcessor(object):
->>>>>>> b189c1bf
     
     def handleRequest(self, request, principal, inbox, calendar, child):
         """
-        Handle an iTIP response automatically using a deferredGenerator.
+        Handle an iTIP response automatically.
     
         @param request: the L{twisted.web2.server.Request} for the current request.
         @param principal: the L{CalendarPrincipalFile} principal resource for the principal we are dealing with.
@@ -152,27 +94,7 @@
  
         return f()
 
-<<<<<<< HEAD
-    # Next we want to try and find a match to any components on existing calendars listed as contributing
-    # to free-busy as we will need to update those with the new one.
-    calmatch, updatecal, calURL = yield findCalendarMatch(request, principal, calendar)
-    
-    if new_master:
-        # So we have a full update. That means we need to delete any existing events completely and
-        # replace with the ones provided so long as the new one is newer.
-        
-        # If we have a match then we need to check whether we are updating etc
-        check_reply = False
-        if calmatch:
-            # See whether the new component is older than any existing ones and throw it away if so
-            newinfo = (None,) + getComponentSyncInfo(new_master)
-            cal = updatecal.iCalendar(calmatch)
-            info = getSyncInfo(calmatch, cal)
-            if compareSyncInfo(info, newinfo) < 0:
-                # Existing resource is older and will be replaced
-                check_reply = True
-=======
-    @deferredGenerator
+    @inlineCallbacks
     def processRequest(self):
         """
         Process a METHOD=REQUEST.
@@ -207,9 +129,7 @@
     
         # Next we want to try and find a match to any components on existing calendars listed as contributing
         # to free-busy as we will need to update those with the new one.
-        d = waitForDeferred(self.findCalendarMatch())
-        yield d
-        calmatch, updatecal, calURL = d.getResult()
+        calmatch, updatecal, calURL = yield self.findCalendarMatch()
         
         if new_master:
             # So we have a full update. That means we need to delete any existing events completely and
@@ -227,229 +147,38 @@
                     check_reply = True
                 else:
                     processed = "older"
->>>>>>> b189c1bf
             else:
                 # We have a new request which we can reply to
                 check_reply = True
                 
             if check_reply:
                 # Process the reply by determining PARTSTAT and sending the reply and booking the event.
-                d = waitForDeferred(self.checkForReply())
-                yield d
-                doreply, replycal, accepted = d.getResult()
+                doreply, replycal, accepted = yield self.checkForReply()
                 
                 try:
                     if accepted:
                         if calmatch:
-                            newchild = waitForDeferred(self.writeResource(calURL, updatecal, calmatch, self.calendar))
-                            yield newchild
-                            newchild = newchild.getResult()
+                            yield self.writeResource(calURL, updatecal, calmatch, self.calendar)
                             log.info("Replaced calendar component %s with new iTIP message in %s." % (calmatch, calURL))
                         else:
-                            newchild = waitForDeferred(self.writeResource(calURL, updatecal, None, self.calendar))
-                            yield newchild
-                            newchild.getResult()
+                            yield self.writeResource(calURL, updatecal, None, self.calendar)
                             log.info("Added new calendar component in %s." % (calURL,))
                     else:
                         if calmatch:
-                            d = waitForDeferred(self.deleteResource(updatecal, calmatch))
-                            yield d
-                            d.getResult()
+                            yield self.deleteResource(updatecal, calmatch)
                             log.info("Deleted calendar component %s in %s as update was not accepted." % (calmatch, calURL))
                             
                     # Send a reply if needed. 
                     if doreply:
                         log.info("Sending iTIP REPLY %s" % (("declined","accepted")[accepted],))
-                        newchild = waitForDeferred(self.writeReply(replycal))
-                        yield newchild
-                        newchild = newchild.getResult()
+                        yield self.writeReply(replycal)
                     processed = "processed"
                 except:
-                    log.err("Error while auto-processing iTIP: %s" % (failure.Failure(),))
-                    raise iTipException
+                    # FIXME: bare except
+                    log.err("Error while auto-processing iTIP: %s" % (Failure(),))
+                    raise iTipException()
                 
         else:
-<<<<<<< HEAD
-            # We have a new request which we can reply to
-            check_reply = True
-            
-        if check_reply:
-            # Process the reply by determining PARTSTAT and sending the reply and booking the event.
-            doreply, replycal, accepted = yield checkForReply(request, principal, calendar)
-            
-            try:
-                if accepted:
-                    if calmatch:
-                        newchild = yield writeResource(request, calURL, updatecal, calmatch, calendar)
-                        log.info("Replaced calendar component %s with new iTIP message in %s." % (calmatch, calURL))
-                    else:
-                        newchild = yield writeResource(request, calURL, updatecal, None, calendar)
-                        log.info("Added new calendar component in %s." % (calURL,))
-                else:
-                    if calmatch:
-                        yield deleteResource(updatecal, calmatch)
-                        log.info("Deleted calendar component %s in %s as update was not accepted." % (calmatch, calURL))
-                        
-                # Send a reply if needed. 
-                if doreply:
-                    log.info("Sending iTIP REPLY %s" % (("declined","accepted")[accepted],))
-                    newchild = yield writeReply(request, principal, replycal, inbox)
-                    newInboxResource(child, newchild)
-                processed = "processed"
-            except:
-                # FIXME: bare except
-                log.err("Error while auto-processing iTIP: %s" % (Failure(),))
-                raise iTipException()
-            
-    else:
-        # So we have a partial update. That means we have to do partial updates to instances in
-        # the existing calendar component.
-
-        # If we have a match then we need to check whether we are updating etc
-        check_reply = False
-        if calmatch:
-            # Check each component to see whether its new
-            cal = updatecal.iCalendar(calmatch)
-            old_master = cal.masterComponent()
-            processed = "older"
-            new_components = [component for component in calendar.subcomponents()]
-            for component in new_components:
-                if component.name() == "VTIMEZONE":
-                    continue
-                
-                newinfo = (None,) + getComponentSyncInfo(component)
-                old_component = findMatchingComponent(component, cal)
-                if old_component:
-                    info = (None,) + getComponentSyncInfo(old_component)
-                elif old_master:
-                    info = (None,) + getComponentSyncInfo(old_master)
-                else:
-                    info = None
-                    
-                if info is None or compareSyncInfo(info, newinfo) < 0:
-                    # Existing resource is older and will be replaced
-                    check_reply = True
-                    processed = "processed"
-                else:
-                    calendar.removeComponent(component)
-        else:
-            # We have a new request which we can reply to
-            check_reply = True
-
-        if check_reply:
-            # Process the reply by determining PARTSTAT and sending the reply and booking the event.
-            doreply, replycal, accepted = yield checkForReply(request, principal, calendar)
-            
-            try:
-                if calmatch:
-                    # Merge the new instances with the old ones
-                    mergeComponents(calendar, cal)
-                    newchild = yield writeResource(request, calURL, updatecal, calmatch, cal)
-                    log.info("Merged calendar component %s with new iTIP message in %s." % (calmatch, calURL))
-                else:
-                    if accepted:
-                        newchild = yield writeResource(request, calURL, updatecal, None, calendar)
-                        log.info("Added new calendar component in %s." % (calURL,))
-                        
-                # Do reply if needed. 
-                if doreply:
-                    log.info("Sending iTIP REPLY %s" % (("declined","accepted")[accepted],))
-                    newchild = yield writeReply(request, principal, replycal, inbox)
-                    newInboxResource(child, newchild)
-                    
-                processed = "processed"
-            except:
-                # FIXME: bare except
-                log.err("Error while auto-processing iTIP: %s" % (Failure(),))
-                raise iTipException()
-
-    # Remove the now processed incoming request.
-    try:
-        yield deleteResource(inbox, child.fp.basename())
-        log.info("Deleted new iTIP message %s in Inbox because it has been %s." % (
-                   child.fp.basename(),
-                   {
-                     "processed": "processed",
-                     "older"    : "ignored: older",
-                     "ignored"  : "ignored: no match"
-                   }[processed]
-                ))
-    except:
-        # FIXME: bare except
-        log.err("Error while auto-processing iTIP: %s" % (Failure(),))
-        raise iTipException()
-
-def processAdd(request, principal, inbox, calendar, child):
-    """
-    Process a METHOD=ADD.
-
-    @param request: the L{twisted.web2.server.Request} for the current request.
-    @param principal: the L{CalendarPrincipalFile} principal resource for the principal we are dealing with.
-    @param inbox: the L{ScheduleInboxFile} for the principal's Inbox.
-    @param calendar: the L{Component} for the iTIP message we are processing.
-    @param child: the L{CalDAVFile} for the iTIP message resource already saved to the Inbox.
-    """
-    log.info("Auto-processing iTIP ADD for: %s" % (str(principal),))
-    raise NotImplementedError()
-
-@inlineCallbacks
-def processCancel(request, principal, inbox, calendar, child):
-    """
-    Process a METHOD=CANCEL.
-
-    Policy find all components that match UID, SEQ and R-ID and remove them.
-
-    Steps:
-    
-      1. See if this updates existing ones in Inbox.
-      2. Remove existing ones in Inbox.
-      3. See if this updates existing ones in free-busy-set calendars.
-      4. Remove existing ones in those calendars.
-      5. Remove the incoming request.
-
-    NB Removal can be complex as we need to take RECURRENCE-ID into account - i.e a single
-    instance may be cancelled. What we need to do for this is:
-    
-      1. If the R-ID of iTIP component matches the R-ID of one in Inbox then it is an exact match, so
-         delete the old one.
-      2. If the R-ID of iTIP does not match an R-ID in Inbox, then we are adding a cancellation as an override, so
-         leave the new and existing ones in the Inbox.
-      3. If the R-ID of iTIP component matches the R-ID of an overridden component in an f-b-s calendar, then
-         remove the overridden component from the f-b-s resource.
-      4. Add an EXDATE to the f-b-s resource to 'cancel' that instance.
-    
-    TODO: Yes, I am going to ignore RANGE= on RECURRENCE-ID for now...
-    
-    @param request: the L{twisted.web2.server.Request} for the current request.
-    @param principal: the L{CalendarPrincipalFile} principal resource for the principal we are dealing with.
-    @param inbox: the L{ScheduleInboxFile} for the principal's Inbox.
-    @param calendar: the L{Component} for the iTIP message we are processing.
-    @param child: the L{CalDAVFile} for the iTIP message resource already saved to the Inbox.
-    """
-    
-    log.info("Auto-processing iTIP CANCEL for: %s" % (str(principal),))
-    processed = "ignored"
-
-    # Get all component info for this iTIP message
-    newinfo = getSyncInfo(child.fp.basename(), calendar)
-    info = getAllInfo(inbox, calendar, child)
-
-    # First see if we have a recurrence id which will force extra work
-    has_rid = False
-    if newinfo[4] is not None:
-        has_rid = True
-    else:
-        for i in info:
-            if i[4] is not None:
-                has_rid = True
-                break
-            
-    if not has_rid:
-        # Compare the new one with each existing one.
-        delete_child = yield processOthersInInbox(info, newinfo, inbox, child)
-        if delete_child:
-            return
-=======
             # So we have a partial update. That means we have to do partial updates to instances in
             # the existing calendar component.
     
@@ -486,50 +215,40 @@
     
             if check_reply:
                 # Process the reply by determining PARTSTAT and sending the reply and booking the event.
-                d = waitForDeferred(self.checkForReply())
-                yield d
-                doreply, replycal, accepted = d.getResult()
+                doreply, replycal, accepted = yield self.checkForReply()
                 
                 try:
                     if calmatch:
                         # Merge the new instances with the old ones
                         self.mergeComponents(self.calendar, cal)
-                        newchild = waitForDeferred(self.writeResource(calURL, updatecal, calmatch, cal))
-                        yield newchild
-                        newchild = newchild.getResult()
+                        yield self.writeResource(calURL, updatecal, calmatch, cal)
                         log.info("Merged calendar component %s with new iTIP message in %s." % (calmatch, calURL))
                     else:
                         if accepted:
-                            newchild = waitForDeferred(self.writeResource(calURL, updatecal, None, self.calendar))
-                            yield newchild
-                            newchild.getResult()
+                            yield self.writeResource(calURL, updatecal, None, self.calendar)
                             log.info("Added new calendar component in %s." % (calURL,))
                             
                     # Do reply if needed. 
                     if doreply:
                         log.info("Sending iTIP REPLY %s" % (("declined","accepted")[accepted],))
-                        newchild = waitForDeferred(self.writeReply(replycal))
-                        yield newchild
-                        newchild = newchild.getResult()
+                        yield self.writeReply(replycal)
                         
                     processed = "processed"
                 except:
-                    log.err("Error while auto-processing iTIP: %s" % (failure.Failure(),))
-                    raise iTipException
+                    # FIXME: bare except
+                    log.err("Error while auto-processing iTIP: %s" % (Failure(),))
+                    raise iTipException()
     
         # Remove the now processed incoming request.
         if self.inbox:
-            self.deleteInboxResource({
+            yield self.deleteInboxResource({
                 "processed":"processed",
                 "older":    "ignored: older",
                 "ignored":  "ignored: no match"
             }[processed])
->>>>>>> b189c1bf
-
-        yield None
-        return
-    
-    @deferredGenerator
+
+        returnValue(None)
+
     def processAdd(self):
         """
         Process a METHOD=ADD.
@@ -537,9 +256,9 @@
         """
         log.info("Auto-processing iTIP ADD for: %s" % (str(self.principal),))
     
-        raise NotImplementedError
-    
-    @deferredGenerator
+        raise NotImplementedError()
+    
+    @inlineCallbacks
     def processCancel(self):
         """
         Process a METHOD=CANCEL.
@@ -587,28 +306,7 @@
                 
         # Next we want to try and find a match to any components on existing calendars listed as contributing
         # to free-busy as we will need to update those with the new one.
-<<<<<<< HEAD
-        calmatch, updatecal, calURL = yield findCalendarMatch(request, principal, calendar)
-        
-        # If we have a match then we need to check whether we are updating etc
-        if calmatch:
-            # See whether the current component is older than any existing ones and throw it away if so
-            cal = updatecal.iCalendar(calmatch)
-            info = getSyncInfo(calmatch, cal)
-            if compareSyncInfo(info, newinfo) < 0:
-                # Delete existing resource which has been cancelled
-                try:
-                    yield deleteResource(updatecal, calmatch)
-                    log.info("Delete calendar component %s in %s as it was cancelled." % (calmatch, calURL))
-                except:
-                    # FIXME: bare except
-                    log.err("Error while auto-processing iTIP: %s" % (Failure(),))
-                    raise iTipException()
-                processed = "processed"
-=======
-        d = waitForDeferred(self.findCalendarMatch())
-        yield d
-        calmatch, updatecal, calURL = d.getResult()
+        calmatch, updatecal, calURL = yield self.findCalendarMatch()
         
         if not has_rid:
             # If we have a match then we need to check whether we are updating etc
@@ -619,186 +317,19 @@
                 if self.compareSyncInfo(info, newinfo) < 0:
                     # Delete existing resource which has been cancelled
                     try:
-                        d = waitForDeferred(self.deleteResource(updatecal, calmatch,))
-                        yield d
-                        d.getResult()
+                        yield self.deleteResource(updatecal, calmatch,)
                         log.info("Delete calendar component %s in %s as it was cancelled." % (calmatch, calURL))
                     except:
-                        log.err("Error while auto-processing iTIP: %s" % (failure.Failure(),))
-                        raise iTipException
+                        # FIXME: bare except
+                        log.err("Error while auto-processing iTIP: %s" % (Failure(),))
+                        raise iTipException()
                     processed = "processed"
                 else:
                     processed = "older"
->>>>>>> b189c1bf
             else:
                 # Nothing to do except delete the inbox item as we have nothing to cancel.
                 processed = "ignored"
         else:
-<<<<<<< HEAD
-            # Nothing to do except delete the inbox item as we have nothing to cancel.
-            processed = "ignored"
-    else:
-        # Try and find a match to any components on existing calendars listed as contributing
-        # to free-busy as we will need to update those with the new one.
-        calmatch, updatecal, calURL = yield findCalendarMatch(request, principal, calendar)
-        
-        # If we have a match then we need to check whether we are updating etc
-        if calmatch:
-            # iTIP CANCEL can contain multiple components being cancelled in the RECURRENCE-ID case.
-            # So we need to iterate over each iTIP component.
-
-            # Get the existing calendar object
-            existing_calendar = updatecal.iCalendar(calmatch)
-            existing_master = existing_calendar.masterComponent()
-            exdates = []
-
-            for component in calendar.subcomponents():
-                if component.name() == "VTIMEZONE":
-                    continue
-            
-                # Find matching component in existing calendar
-                old_component = findMatchingComponent(component, existing_calendar)
-                
-                if old_component:
-                    # We are cancelling an overridden component, so we need to check the
-                    # SEQUENCE/DTSAMP with the master.
-                    if compareComponents(old_component, component) < 0:
-                        # Exclude the cancelled instance
-                        exdates.append(component.getRecurrenceIDUTC())
-                        
-                        # Remove the existing component.
-                        existing_calendar.removeComponent(old_component)
-                elif existing_master:
-                    # We are trying to CANCEL a non-overridden instance, so we need to
-                    # check SEQUENCE/DTSTAMP with the master.
-                    if compareComponents(existing_master, component) < 0:
-                        # Exclude the cancelled instance
-                        exdates.append(component.getRecurrenceIDUTC())
-
-            # If we have any EXDATEs lets add them to the existing calendar object and write
-            # it back.
-            if exdates:
-                if existing_master:
-                    existing_master.addProperty(Property("EXDATE", exdates))
-
-                # See if there are still components in the calendar - we might have deleted the last overridden instance
-                # in which case the calendar object is empty (except for VTIMEZONEs).
-                if existing_calendar.mainType() is None:
-                    # Delete the now empty calendar object
-                    yield deleteResource(updatecal, calmatch)
-                    log.info("Deleted calendar component %s after cancellations from iTIP message in %s." % (calmatch, calURL))
-                else:
-                    # Update the existing calendar object
-                    newchild = yield writeResource(request, calURL, updatecal, calmatch, existing_calendar)
-                    log.info("Updated calendar component %s with cancellations from iTIP message in %s." % (calmatch, calURL))
-                processed = "processed"
-            else:
-                processed = "older"
-        else:
-            # Nothing to do except delete the inbox item as we have nothing to cancel.
-            processed = "ignored"
-
-    # Remove the now processed incoming request.
-    try:
-        yield deleteResource(inbox, child.fp.basename())
-        log.info("Deleted new iTIP message %s in Inbox because it has been %s." % (
-                  child.fp.basename(),
-                  {
-                    "processed": "processed",
-                    "older"    : "ignored: older",
-                    "ignored"  : "ignored: no match"
-                  }[processed]
-                ))
-    except:
-        # FIXME: bare except
-        log.err("Error while auto-processing iTIP: %s" % (Failure(),))
-        raise iTipException()
-
-@inlineCallbacks
-def checkForReply(request, principal, calendar):
-    """
-    Check whether a reply to the given iTIP message is needed. We will not process a reply
-    if RSVP=FALSE. A reply will either be positive (accepted
-    invitation) or negative (denied invitation). In addition we will modify calendar to reflect
-    any new state (e.g. remove RSVP, set PARTSTAT to ACCEPTED or DECLINED).
-    
-    BTW The incoming iTIP message may contain multiple components so we need to iterate over all those.
-    At the moment we will treat a failure on one instances as a DECLINE of the entire set.
-
-    @param request: the L{twisted.web2.server.Request} for the current request.
-    @param principal: the L{CalendarPrincipalFile} principal resource for the principal we are dealing with.
-    @param calendar: the L{Component} for the iTIP message we are processing.
-    @return: C{True} if a reply is needed, C{False} otherwise.
-    """
-    
-    # We need to figure out whether the specified component will clash with any others in the f-b-set calendars
-    accepted = True
-        
-    # First expand current one to get instances (only go 1 year into the future)
-    default_future_expansion_duration = datetime.timedelta(days=356*1)
-    expand_max = datetime.date.today() + default_future_expansion_duration
-    instances = calendar.expandTimeRanges(expand_max)
-    
-    # Extract UID from primary component as we want to ignore this one if we match it
-    # in any calendars.
-    comp = calendar.mainComponent(allow_multiple=True)
-    uid = comp.propertyValue("UID")
-
-    # Now compare each instance time-range with the index and see if there is an overlap
-    fbset = yield principal.calendarFreeBusyURIs(request)
-
-    for calURL in fbset:
-        testcal = yield request.locateResource(calURL)
-        
-        # First list is BUSY, second BUSY-TENTATIVE, third BUSY-UNAVAILABLE
-        fbinfo = ([], [], [])
-        
-        # Now do search for overlapping time-range
-        for instance in instances.instances.itervalues():
-            try:
-                tr = caldavxml.TimeRange(start="20000101", end="20000101")
-                tr.start = instance.start
-                tr.end = instance.end
-                yield report_common.generateFreeBusyInfo(request, testcal, fbinfo, tr, 0, uid)
-                
-                # If any fbinfo entries exist we have an overlap
-                if len(fbinfo[0]) or len(fbinfo[1]) or len(fbinfo[2]):
-                    accepted = False
-                    break
-            except NumberOfMatchesWithinLimits:
-                accepted = False
-                log.info("Exceeded number of matches whilst trying to find free-time.")
-                break
-            
-        if not accepted:
-            break
-     
-    # Extract the ATTENDEE property matching current recipient from the calendar data
-    cuas = principal.calendarUserAddresses()
-    attendeeProps = calendar.getAttendeeProperties(cuas)
-    if not attendeeProps:
-        returnValue((False, None, accepted))
-
-    # Look for specific parameters
-    rsvp = True
-    for attendeeProp in attendeeProps:
-        if "RSVP" in attendeeProp.params():
-            if attendeeProp.params()["RSVP"][0] == "FALSE":
-                rsvp = False
-    
-            # Now modify the original component
-            del attendeeProp.params()["RSVP"]
-
-    if accepted:
-        partstat = "ACCEPTED"
-    else:
-        partstat = "DECLINED"
-    for attendeeProp in attendeeProps:
-        if "PARTSTAT" in attendeeProp.params():
-            attendeeProp.params()["PARTSTAT"][0] = partstat
-        else:
-            attendeeProp.params()["PARTSTAT"] = [partstat]
-=======
             # If we have a match then we need to check whether we are updating etc
             if calmatch:
                 # iTIP CANCEL can contain multiple components being cancelled in the RECURRENCE-ID case.
@@ -842,15 +373,11 @@
                     # in which case the calendar object is empty (except for VTIMEZONEs).
                     if existing_calendar.mainType() is None:
                         # Delete the now empty calendar object
-                        d = waitForDeferred(self.deleteResource(updatecal, calmatch))
-                        yield d
-                        d.getResult()
+                        yield self.deleteResource(updatecal, calmatch)
                         log.info("Deleted calendar component %s after cancellations from iTIP message in %s." % (calmatch, calURL))
                     else:
                         # Update the existing calendar object
-                        newchild = waitForDeferred(self.writeResource(calURL, updatecal, calmatch, existing_calendar))
-                        yield newchild
-                        newchild = newchild.getResult()
+                        yield self.writeResource(calURL, updatecal, calmatch, existing_calendar)
                         log.info("Updated calendar component %s with cancellations from iTIP message in %s." % (calmatch, calURL))
                     processed = "processed"
                 else:
@@ -861,21 +388,19 @@
     
         # Remove the now processed incoming request.
         if self.inbox:
-            self.deleteInboxResource({
+            yield self.deleteInboxResource({
                 "processed":"processed",
                 "older":    "ignored: older",
                 "ignored":  "ignored: no match"
             }[processed])
 
-        yield None
-        return
->>>>>>> b189c1bf
-    
-    @deferredGenerator
+        returnValue(None)
+    
+    @inlineCallbacks
     def checkForReply(self):
         """
-        Check whether a reply to the given iTIP message is needed. A reply will be needed if the
-        RSVP=TRUE. A reply will either be positive (accepted
+        Check whether a reply to the given iTIP message is needed. We will not process a reply
+        if RSVP=FALSE. A reply will either be positive (accepted
         invitation) or negative (denied invitation). In addition we will modify calendar to reflect
         any new state (e.g. remove RSVP, set PARTSTAT to ACCEPTED or DECLINED).
         
@@ -899,14 +424,10 @@
         uid = comp.propertyValue("UID")
     
         # Now compare each instance time-range with the index and see if there is an overlap
-        calendars = waitForDeferred(self.getCalendarsToMatch())
-        yield calendars
-        calendars = calendars.getResult()
+        calendars = yield self.getCalendarsToMatch()
     
         for calURL in calendars:
-            testcal = waitForDeferred(self.request.locateResource(calURL))
-            yield testcal
-            testcal = testcal.getResult()
+            testcal = yield self.request.locateResource(calURL)
             
             # First list is BUSY, second BUSY-TENTATIVE, third BUSY-UNAVAILABLE
             fbinfo = ([], [], [])
@@ -917,9 +438,7 @@
                     tr = caldavxml.TimeRange(start="20000101", end="20000101")
                     tr.start = instance.start
                     tr.end = instance.end
-                    d = waitForDeferred(report_common.generateFreeBusyInfo(self.request, testcal, fbinfo, tr, 0, uid))
-                    yield d
-                    d.getResult()
+                    yield report_common.generateFreeBusyInfo(self.request, testcal, fbinfo, tr, 0, uid)
                     
                     # If any fbinfo entries exist we have an overlap
                     if len(fbinfo[0]) or len(fbinfo[1]) or len(fbinfo[2]):
@@ -937,15 +456,14 @@
         cuas = self.principal.calendarUserAddresses()
         attendeeProps = self.calendar.getAttendeeProperties(cuas)
         if not attendeeProps:
-            yield False, None, accepted
-            return
+            returnValue((False, None, accepted))
     
         # Look for specific parameters
-        rsvp = False
+        rsvp = True
         for attendeeProp in attendeeProps:
             if "RSVP" in attendeeProp.params():
-                if attendeeProp.params()["RSVP"][0] == "TRUE":
-                    rsvp = True
+                if attendeeProp.params()["RSVP"][0] == "FALSE":
+                    rsvp = False
         
                 # Now modify the original component
                 del attendeeProp.params()["RSVP"]
@@ -953,239 +471,6 @@
         if accepted:
             partstat = "ACCEPTED"
         else:
-<<<<<<< HEAD
-            component.addProperty(Property(name="REQUEST-STATUS", value="4.0; Event conflict. Date/time is busy."))
-
-    # Remove all attendees other than ourselves
-    for component in replycal.subcomponents():
-        if component.name() == "VTIMEZONE":
-            continue
-        attendeeProp = component.getAttendeeProperty(cuas)
-        attendees = tuple(component.properties("ATTENDEE"))
-        for attendee in attendees:
-            if attendeeProp is None or (attendee.value() != attendeeProp.value()):
-                component.removeProperty(attendee)
-
-    returnValue((rsvp, replycal, accepted))
-
-@inlineCallbacks
-def writeReply(request, principal, replycal, ainbox):
-    """
-    Write an iTIP message reply into the specified Inbox.
-    
-    @param request: the L{twisted.web2.server.Request} for the current request.
-    @param principal: the L{CalendarPrincipalFile} principal resource for the principal we are dealing with.
-    @param replycal: the L{Component} for the iTIP message reply.
-    @param ainbox: the L{ScheduleInboxFile} for the principal's Inbox.
-    """
-    
-    # Get the Inbox of the ORGANIZER
-    organizer = replycal.getOrganizer()
-    assert organizer is not None
-    inboxURL = ainbox.principalForCalendarUserAddress(organizer).scheduleInboxURL()
-    assert inboxURL
-    
-    # Determine whether current principal has CALDAV:schedule right on that Inbox
-    inbox = yield request.locateResource(inboxURL)
-
-    try:
-        yield inbox.checkPrivileges(request, (caldavxml.Schedule(),), principal=davxml.Principal(davxml.HRef.fromString(principal.principalURL())))
-    except AccessDeniedError:
-        log.info("Could not send reply as %s does not have CALDAV:schedule permission on %s Inbox." % (principal.principalURL(), organizer))
-        returnValue(None)
-    
-    # Now deposit the new calendar into the inbox
-    result = yield writeResource(request, inboxURL, inbox, None, replycal)
-    returnValue(result)
-
-@inlineCallbacks
-def writeResource(request, collURL, collection, name, calendar):
-    """
-    Write out the calendar resource (iTIP) message to the specified calendar, either over-writing the named
-    resource or by creating a new one.
-    
-    @param request: the L{IRequest} for the current request.
-    @param collURL: the C{str} containing the URL of the calendar collection.
-    @param collection: the L{CalDAVFile} for the calendar collection to store the resource in.
-    @param name: the C{str} for the resource name to write into, or {None} to write a new resource.
-    @param calendar: the L{Component} calendar to write.
-    @return: C{tuple} of L{Deferred}, L{CalDAVFile}
-    """
-    
-    # Create a new name if one was not provided
-    if name is None:
-        name =  md5.new(str(calendar) + str(time.time()) + collection.fp.path).hexdigest() + ".ics"
-
-    # Get a resource for the new item
-    newchildURL = joinURL(collURL, name)
-    newchild = yield request.locateResource(newchildURL)
-    
-    # Modify the original calendar data by removing the METHOD property - everything else is left as-is,
-    # as any other needed changes (e.g. RSVP/PARTSTAT) will have been updated.
-    # NB Only do this when writing to something other than an Inbox or Outbox
-    itipper = True
-    if collection.isCalendarCollection():
-        method = calendar.getProperty("METHOD")
-        if method:
-            calendar.removeProperty(method)
-        itipper = False
-    
-    # Now write it to the resource
-    try:
-        yield storeCalendarObjectResource(
-            request=request,
-            sourcecal = False,
-            destination = newchild,
-            destination_uri = newchildURL,
-            calendardata = str(calendar),
-            destinationparent = collection,
-            destinationcal = True,
-            isiTIP = itipper
-        )
-    except:
-        # FIXME: bare except
-        return
-    
-    returnValue(newchild)
-
-def newInboxResource(child, newchild):
-    """
-    Copy recipient and organizer properties from one iTIP resource, to another,
-    switching them as appropriate for a reply, and also set the state.
-    
-    @param child: the L{CalDAVFile} for the original iTIP message.
-    @param newchild: the L{CalDAVFile} for the iTIP message reply.
-    """
-    # Make previous Recipient the new Originator
-    if child.hasDeadProperty(caldavxml.Recipient):
-        recip = child.readDeadProperty(caldavxml.Recipient)
-        if recip.children:
-            # Store CALDAV:originator property
-            newchild.writeDeadProperty(caldavxml.Originator(davxml.HRef.fromString(str(recip.children[0]))))
-    
-    # Make previous Originator the new Recipient
-    if child.hasDeadProperty(caldavxml.Originator):
-        orig = child.readDeadProperty(caldavxml.Originator)
-        if orig.children:
-            # Store CALDAV:originator property
-            newchild.writeDeadProperty(caldavxml.Recipient(davxml.HRef.fromString(str(orig.children[0]))))
-  
-def deleteResource(collection, name):
-    """
-    Delete the calendar resource in the specified calendar.
-    
-    @param collection: the L{CalDAVFile} for the calendar collection to store the resource in.
-    @param name: the C{str} for the resource name to write into, or {None} to write a new resource.
-    @return: L{Deferred}
-    """
-    
-    delchild = collection.getChild(name)
-    index = collection.index()
-    index.deleteResource(delchild.fp.basename())
-    
-    def _deletedResourced(result):
-        # Change CTag on the parent calendar collection
-        return collection.updateCTag().addCallback(lambda _: result)
-
-    d = maybeDeferred(delete, "", delchild.fp, "0")
-    d.addCallback(_deletedResourced)
-    return d
-
-def canAutoRespond(calendar):
-    """
-    Check whether the METHOD of this iTIP calendar object is one we can process. Also,
-    we will only handle VEVENTs right now.
-
-    @param calendar: L{Component} for calendar to examine.
-    @return: C{True} if we can auto-respond, C{False} if not.
-    """
-
-    try:
-        method = calendar.propertyValue("METHOD")
-        if method not in ("REQUEST", "ADD", "CANCEL"):
-            return False
-        if calendar.mainType() not in ("VEVENT"):
-            return False
-    except ValueError:
-        return False
-    
-    return True
-
-@inlineCallbacks
-def processOthersInInbox(info, newinfo, inbox, child):
-    # Compare the new one with each existing one.
-    delete_child = False
-    for i in info:
-        # For any that are older, delete them.
-        if compareSyncInfo(i, newinfo) < 0:
-            try:
-                yield deleteResource(inbox, i[0])
-                log.info("Deleted iTIP message %s in Inbox that was older than the new one." % (i[0],))
-            except:
-                # FIXME: bare except
-                log.err("Error while auto-processing iTIP: %s" % (Failure(),))
-                raise iTipException()
-        else:
-            # For any that are newer or the same, mark the new one to be deleted.
-            delete_child = True
-
-    # Delete the new one if so marked.
-    if delete_child:
-        try:
-            yield deleteResource(inbox, child.fp.basename())
-            log.info("Deleted new iTIP message %s in Inbox because it was older than existing ones." % (child.fp.basename(),))
-        except:
-            # FIXME: bare except
-            log.err("Error while auto-processing iTIP: %s" % (Failure(),))
-            raise iTipException()
-    
-    returnValue(delete_child)
-
-@inlineCallbacks
-def findCalendarMatch(request, principal, calendar):
-    # Try and find a match to any components on existing calendars listed as contributing
-    # to free-busy as we will need to update those with the new one.
-    
-    # Find the current recipients calendar-free-busy-set
-    fbset = yield principal.calendarFreeBusyURIs(request)
-
-    # Find the first calendar in the list with a component matching the one we are processing
-    calmatch = None
-    updatecal = None
-    calURL = None
-    for calURL in fbset:
-        updatecal = yield request.locateResource(calURL)
-        if updatecal is None or not updatecal.exists() or not isCalendarCollectionResource(updatecal):
-            # We will ignore missing calendars. If the recipient has failed to
-            # properly manage the free busy set that should not prevent us from working.
-            continue
-        calmatch = matchComponentInCalendar(updatecal, calendar)
-        if calmatch:
-            log.info("Found calendar component %s matching new iTIP message in %s." % (calmatch, calURL))
-            break
-    
-    if calmatch is None and len(fbset):
-        calURL = fbset[0]
-        updatecal = yield request.locateResource(calURL)
-
-    returnValue((calmatch, updatecal, calURL))
-
-def matchComponentInCalendar(collection, calendar):
-    """
-    See if the component in the provided iTIP calendar object matches any in the specified calendar
-    collection.
-    
-    @param collection: L{CalDAVFile} for the calendar collection to examine.
-    @param calendar: L{Component} for calendar to examine.
-    @return: C{list} of resource names found.
-    """
-
-    try:
-        # Extract UID from primary component (note we allow multiple components to be present
-        # because CANCEL requests can have multiple components).
-        comp = calendar.mainComponent(allow_multiple=True)
-        uid = comp.propertyValue("UID")
-=======
             partstat = "DECLINED"
         for attendeeProp in attendeeProps:
             if "PARTSTAT" in attendeeProp.params():
@@ -1221,9 +506,9 @@
                 if attendeeProp is None or (attendee.value() != attendeeProp.value()):
                     component.removeProperty(attendee)
     
-        yield rsvp, replycal, accepted
-    
-    @deferredGenerator
+        returnValue((rsvp, replycal, accepted))
+    
+    @inlineCallbacks
     def writeReply(self, replycal):
         """
         Write an iTIP message reply into the specified Inbox.
@@ -1238,30 +523,22 @@
         assert inboxURL
         
         # Determine whether current principal has CALDAV:schedule right on that Inbox
-        writeinbox = waitForDeferred(self.request.locateResource(inboxURL))
-        yield writeinbox
-        writeinbox = writeinbox.getResult()
+        writeinbox = yield self.request.locateResource(inboxURL)
     
         try:
-            d = waitForDeferred(writeinbox.checkPrivileges(self.request, (caldavxml.Schedule(),), principal=davxml.Principal(davxml.HRef.fromString(self.principal.principalURL()))))
-            yield d
-            d.getResult()
+            yield writeinbox.checkPrivileges(self.request, (caldavxml.Schedule(),), principal=davxml.Principal(davxml.HRef.fromString(self.principal.principalURL())))
         except AccessDeniedError:
             log.info("Could not send reply as %s does not have CALDAV:schedule permission on %s Inbox." % (self.principal.principalURL(), organizer))
-            yield None
-            return
+            returnValue(None)
         
         # Now deposit the new calendar into the inbox
-        newchild = waitForDeferred(self.writeResource(inboxURL, writeinbox, None, replycal))
-        yield newchild
-        newchild = newchild.getResult()
+        newchild = yield self.writeResource(inboxURL, writeinbox, None, replycal)
 
         self.newInboxResource(self.child, newchild)
         
-        yield newchild
-        return
-    
-    @deferredGenerator
+        returnValue(newchild)
+    
+    @inlineCallbacks
     def writeResource(self, collURL, collection, name, calendar):
         """
         Write out the calendar resource (iTIP) message to the specified calendar, either over-writing the named
@@ -1280,9 +557,7 @@
     
         # Get a resource for the new item
         newchildURL = joinURL(collURL, name)
-        newchild = waitForDeferred(self.request.locateResource(newchildURL))
-        yield newchild
-        newchild = newchild.getResult()
+        newchild = yield self.request.locateResource(newchildURL)
         
         # Modify the original calendar data by removing the METHOD property - everything else is left as-is,
         # as any other needed changes (e.g. RSVP/PARTSTAT) will have been updated.
@@ -1295,7 +570,7 @@
             itipper = False
         
         # Now write it to the resource
-        storer = StoreCalendarObjectResource(
+        yield StoreCalendarObjectResource(
                      request=self.request,
                      destination = newchild,
                      destination_uri = newchildURL,
@@ -1303,12 +578,9 @@
                      destinationcal = True,
                      calendar = calendar,
                      isiTIP = itipper
-                 )
-        d = waitForDeferred(storer.run())
-        yield d
-        d.getResult()
-        
-        yield newchild
+                 ).run()
+        
+        returnValue(newchild)
     
     def newInboxResource(self, child, newchild):
         """
@@ -1332,23 +604,21 @@
                 # Store CALDAV:originator property
                 newchild.writeDeadProperty(caldavxml.Recipient(davxml.HRef.fromString(str(orig.children[0]))))
     
-    @deferredGenerator
+    @inlineCallbacks
     def deleteInboxResource(self, processed_state):
         # Remove the now processed incoming request.
         try:
-            d = waitForDeferred(self.deleteResource(self.inbox, self.childname))
-            yield d
-            d.getResult()
+            yield self.deleteResource(self.inbox, self.childname)
             log.info("Deleted new iTIP message %s in Inbox because it has been %s." %
                 (self.childname, processed_state,))
         except:
-            log.err("Error while auto-processing iTIP: %s" % (failure.Failure(),))
-            raise iTipException
+            # FIXME: bare except
+            log.err("Error while auto-processing iTIP: %s" % (Failure(),))
+            raise iTipException()
 
     def deleteResource(self, collection, name):
         """
         Delete the calendar resource in the specified calendar.
->>>>>>> b189c1bf
         
         @param collection: the L{CalDAVFile} for the calendar collection to store the resource in.
         @param name: the C{str} for the resource name to write into, or {None} to write a new resource.
@@ -1361,31 +631,8 @@
         
         def _deletedResourced(result):
             # Change CTag on the parent calendar collection
-            collection.updateCTag()
-            
-            return result
-    
-<<<<<<< HEAD
-    # Return the one that matches in the calendar
-    return calendar.overriddenComponent(rid)
-
-def mergeComponents(newcal, oldcal):
-    """
-    Merge the overridden instance components in newcal into oldcal replacing any
-    matching components there.
-
-    @param newcal: the new overridden instances to use.
-    @type newcal: L{Component}
-    @param oldcal: the component to merge into.
-    @type oldcal: L{Component}
-    """
-    
-    # FIXME: going to ignore VTIMEZONE - i.e. will assume that the component being added
-    # use a TZID that is already specified in the old component set.
-
-    # We will update the SEQUENCE on the master to the highest value of the current one on the master
-    # or the ones in the components we are changing.
-=======
+            return collection.updateCTag().addCallback(lambda _: result)
+    
         d = maybeDeferred(delete, "", delchild.fp, "0")
         d.addCallback(_deletedResourced)
         return d
@@ -1411,24 +658,20 @@
         
         return True
     
-    @deferredGenerator
+    @inlineCallbacks
     def findCalendarMatch(self):
         # Try and find a match to any components on existing calendars listed as contributing
         # to free-busy as we will need to update those with the new one.
         
         # Find the current recipients calendar-free-busy-set
-        calendars = waitForDeferred(self.getCalendarsToMatch())
-        yield calendars
-        calendars = calendars.getResult()
+        calendars = yield self.getCalendarsToMatch()
     
         # Find the first calendar in the list with a component matching the one we are processing
         calmatch = None
         updatecal = None
         calURL = None
         for calURL in calendars:
-            updatecal = waitForDeferred(self.request.locateResource(calURL))
-            yield updatecal
-            updatecal = updatecal.getResult()
+            updatecal = yield self.request.locateResource(calURL)
             if updatecal is None or not updatecal.exists() or not isCalendarCollectionResource(updatecal):
                 # We will ignore missing calendars. If the recipient has failed to
                 # properly manage the free busy set that should not prevent us from working.
@@ -1440,23 +683,15 @@
         
         if calmatch is None and len(calendars):
             calURL = calendars[0]
-            updatecal = waitForDeferred(self.request.locateResource(calURL))
-            yield updatecal
-            updatecal = updatecal.getResult()
-    
-        yield calmatch, updatecal, calURL
-    
-    @deferredGenerator
+            updatecal = yield self.request.locateResource(calURL)
+    
+        returnValue((calmatch, updatecal, calURL))
+    
     def getCalendarsToMatch(self):
         # Determine the set of calendar URIs for a principal need to be searched.
         
         # Find the current recipients calendar-free-busy-set
-        fbset = waitForDeferred(self.principal.calendarFreeBusyURIs(self.request))
-        yield fbset
-        fbset = fbset.getResult()
-    
-        yield fbset
->>>>>>> b189c1bf
+        return self.principal.calendarFreeBusyURIs(self.request)
 
     def matchComponentInCalendar(self, collection, calendar):
         """
@@ -1506,7 +741,7 @@
     
     def mergeComponents(self, newcal, oldcal):
         """
-        Merge the overridden instance components in newcal into old cal replacing any
+        Merge the overridden instance components in newcal into oldcal replacing any
         matching components there.
     
         @param newcal: the new overridden instances to use.
