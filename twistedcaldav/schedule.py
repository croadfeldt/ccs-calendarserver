--- conflicted
+++ resolved
@@ -26,13 +26,7 @@
     "ScheduleServerToServerResource",
 ]
 
-<<<<<<< HEAD
-from twisted.internet import reactor
-from twisted.internet.defer import deferredGenerator, maybeDeferred, succeed, waitForDeferred
-from twisted.python.failure import Failure
-=======
 from twisted.internet.defer import deferredGenerator, succeed, waitForDeferred
->>>>>>> 6b4f8c22
 from twisted.web2 import responsecode
 from twisted.web2.dav import davxml
 from twisted.web2.dav.http import ErrorResponse
@@ -42,14 +36,7 @@
 from twisted.web2.http_headers import MimeType
 
 from twistedcaldav import caldavxml
-<<<<<<< HEAD
-from twistedcaldav import itip
-from twistedcaldav import logging
-from twistedcaldav.resource import CalDAVResource
-from twistedcaldav.caldavxml import caldav_namespace, TimeRange
-=======
 from twistedcaldav.caldavxml import caldav_namespace
->>>>>>> 6b4f8c22
 from twistedcaldav.config import config
 from twistedcaldav.customxml import calendarserver_namespace
 from twistedcaldav.resource import CalDAVResource
@@ -209,313 +196,6 @@
         yield x
         x.getResult()
 
-<<<<<<< HEAD
-        # Must be content-type text/calendar
-        content_type = request.headers.getHeader("content-type")
-        if content_type is not None and (content_type.mediaType, content_type.mediaSubtype) != ("text", "calendar"):
-            logging.err("MIME type %s not allowed in calendar collection" % (content_type,), system="CalDAV Outbox POST")
-            raise HTTPError(ErrorResponse(responsecode.FORBIDDEN, (caldav_namespace, "supported-calendar-data")))
-    
-        # Must have Originator header
-        originator = request.headers.getRawHeaders("originator")
-        if originator is None or (len(originator) != 1):
-            logging.err("POST request must have Originator header", system="CalDAV Outbox POST")
-            raise HTTPError(ErrorResponse(responsecode.FORBIDDEN, (caldav_namespace, "originator-specified")))
-        else:
-            originator = originator[0]
-    
-        # Verify that Originator is a valid calendar user (has an INBOX)
-        oprincipal = self.principalForCalendarUserAddress(originator)
-        if oprincipal is None:
-            logging.err("Could not find principal for originator: %s" % (originator,), system="CalDAV Outbox POST")
-            raise HTTPError(ErrorResponse(responsecode.FORBIDDEN, (caldav_namespace, "originator-allowed")))
-
-        inboxURL = oprincipal.scheduleInboxURL()
-        if inboxURL is None:
-            logging.err("Could not find inbox for originator: %s" % (originator,), system="CalDAV Outbox POST")
-            raise HTTPError(ErrorResponse(responsecode.FORBIDDEN, (caldav_namespace, "originator-allowed")))
-    
-        # Verify that Originator matches the authenticated user
-        if davxml.Principal(davxml.HRef(oprincipal.principalURL())) != self.currentPrincipal(request):
-            logging.err("Originator: %s does not match authorized user: %s" % (originator, self.currentPrincipal(request).children[0],), system="CalDAV Outbox POST")
-            raise HTTPError(ErrorResponse(responsecode.FORBIDDEN, (caldav_namespace, "originator-allowed")))
-
-        # Get list of Recipient headers
-        rawrecipients = request.headers.getRawHeaders("recipient")
-        if rawrecipients is None or (len(rawrecipients) == 0):
-            logging.err("POST request must have at least one Recipient header", system="CalDAV Outbox POST")
-            raise HTTPError(ErrorResponse(responsecode.FORBIDDEN, (caldav_namespace, "recipient-specified")))
-
-        # Recipient header may be comma separated list
-        recipients = []
-        for rawrecipient in rawrecipients:
-            for r in rawrecipient.split(","):
-                r = r.strip()
-                if len(r):
-                    recipients.append(r)
-
-        timerange = TimeRange(start="20000101", end="20000102")
-        recipients_state = {"OK":0, "BAD":0}
-
-        # Parse the calendar object from the HTTP request stream
-        try:
-            d = waitForDeferred(Component.fromIStream(request.stream))
-            yield d
-            calendar = d.getResult()
-        except:
-            logging.err("Error while handling POST: %s" % (Failure(),), system="CalDAV Outbox POST")
-            raise HTTPError(ErrorResponse(responsecode.FORBIDDEN, (caldav_namespace, "valid-calendar-data")))
- 
-        # Must be a valid calendar
-        try:
-            calendar.validCalendarForCalDAV()
-        except ValueError:
-            logging.err("POST request calendar component is not valid: %s" % (calendar,), system="CalDAV Outbox POST")
-            raise HTTPError(ErrorResponse(responsecode.FORBIDDEN, (caldav_namespace, "valid-calendar-data")))
-
-        # Must have a METHOD
-        if not calendar.isValidMethod():
-            logging.err("POST request must have valid METHOD property in calendar component: %s" % (calendar,), system="CalDAV Outbox POST")
-            raise HTTPError(ErrorResponse(responsecode.FORBIDDEN, (caldav_namespace, "valid-calendar-data")))
-        
-        # Verify iTIP behaviour
-        if not calendar.isValidITIP():
-            logging.err("POST request must have a calendar component that satisfies iTIP requirements: %s" % (calendar,), system="CalDAV Outbox POST")
-            raise HTTPError(ErrorResponse(responsecode.FORBIDDEN, (caldav_namespace, "valid-calendar-data")))
-    
-        # Verify that the ORGANIZER's cu address maps to the request.uri
-        outboxURL = None
-        organizer = calendar.getOrganizer()
-        if organizer is not None:
-            oprincipal = self.principalForCalendarUserAddress(organizer)
-            if oprincipal is not None:
-                outboxURL = oprincipal.scheduleOutboxURL()
-        if outboxURL is None:
-            logging.err("ORGANIZER in calendar data is not valid: %s" % (calendar,), system="CalDAV Outbox POST")
-            raise HTTPError(ErrorResponse(responsecode.FORBIDDEN, (caldav_namespace, "organizer-allowed")))
-
-        # Prevent spoofing of ORGANIZER with specific METHODs
-        if (calendar.propertyValue("METHOD") in ("PUBLISH", "REQUEST", "ADD", "CANCEL", "DECLINECOUNTER")) and (outboxURL != request.uri):
-            logging.err("ORGANIZER in calendar data does not match owner of Outbox: %s" % (calendar,), system="CalDAV Outbox POST")
-            raise HTTPError(ErrorResponse(responsecode.FORBIDDEN, (caldav_namespace, "organizer-allowed")))
-
-        # Prevent spoofing when doing reply-like METHODs
-        if calendar.propertyValue("METHOD") in ("REPLY", "COUNTER", "REFRESH"):
-            # Verify that there is a single ATTENDEE property and that the Originator has permission
-            # to send on behalf of that ATTENDEE
-            attendees = calendar.getAttendees()
-        
-            # Must have only one
-            if len(attendees) != 1:
-                logging.err("ATTENDEE list in calendar data is wrong: %s" % (calendar,), system="CalDAV Outbox POST")
-                raise HTTPError(ErrorResponse(responsecode.FORBIDDEN, (caldav_namespace, "attendee-allowed")))
-            
-            # Attendee's Outbox MUST be the request URI
-            aoutboxURL = None
-            aprincipal = self.principalForCalendarUserAddress(attendees[0])
-            if aprincipal is not None:
-                aoutboxURL = aprincipal.scheduleOutboxURL()
-            if aoutboxURL is None or aoutboxURL != request.uri:
-                logging.err("ATTENDEE in calendar data does not match owner of Outbox: %s" % (calendar,), system="CalDAV Outbox POST")
-                raise HTTPError(ErrorResponse(responsecode.FORBIDDEN, (caldav_namespace, "attendee-allowed")))
-
-        # For free-busy do immediate determination of iTIP result rather than fan-out
-        logging.info("METHOD: %s, Component: %s" % (calendar.propertyValue("METHOD"), calendar.mainType(),), system="CalDAV Outbox POST")
-        if (calendar.propertyValue("METHOD") == "REQUEST") and (calendar.mainType() == "VFREEBUSY"):
-            # Extract time range from VFREEBUSY object
-            vfreebusies = [v for v in calendar.subcomponents() if v.name() == "VFREEBUSY"]
-            if len(vfreebusies) != 1:
-                logging.err("iTIP data is not valid for a VFREEBUSY request: %s" % (calendar,), system="CalDAV Outbox POST")
-                raise HTTPError(ErrorResponse(responsecode.FORBIDDEN, (caldav_namespace, "valid-calendar-data")))
-            dtstart = vfreebusies[0].getStartDateUTC()
-            dtend = vfreebusies[0].getEndDateUTC()
-            if dtstart is None or dtend is None:
-                logging.err("VFREEBUSY start/end not valid: %s" % (calendar,), system="CalDAV Outbox POST")
-                raise HTTPError(ErrorResponse(responsecode.FORBIDDEN, (caldav_namespace, "valid-calendar-data")))
-            timerange.start = dtstart
-            timerange.end = dtend
-
-            # Look for maksed UID
-            excludeuid = calendar.getMaskUID()
-
-            # Do free busy operation
-            freebusy = True
-        else:
-            # Do regular invite (fan-out)
-            freebusy = False
-
-        # Prepare for multiple responses
-        responses = ScheduleResponseQueue("POST", responsecode.OK)
-    
-        # Extract the ORGANIZER property and UID value from the calendar data for use later
-        organizerProp = calendar.getOrganizerProperty()
-        uid = calendar.resourceUID()
-
-        # Loop over each recipient and do appropriate action.
-        autoresponses = []
-        for recipient in recipients:
-            # Get the principal resource for this recipient
-            principal = self.principalForCalendarUserAddress(recipient)
-
-            # Map recipient to their inbox
-            inbox = None
-            if principal is None:
-                logging.err("No principal for calendar user address: %s" % (recipient,), system="CalDAV Outbox POST")
-            else:
-                inboxURL = principal.scheduleInboxURL()
-                if inboxURL:
-                    inbox = waitForDeferred(request.locateResource(inboxURL))
-                    yield inbox
-                    inbox = inbox.getResult()
-                else:
-                    logging.err("No schedule inbox for principal: %s" % (principal,), system="CalDAV Outbox POST")
-
-            if inbox is None:
-                err = HTTPError(ErrorResponse(responsecode.NOT_FOUND, (caldav_namespace, "recipient-exists")))
-                responses.add(recipient, Failure(exc_value=err), reqstatus="3.7;Invalid Calendar User")
-                recipients_state["BAD"] += 1
-            
-                # Process next recipient
-                continue
-            else:
-                #
-                # Check access controls
-                #
-                try:
-                    d = waitForDeferred(inbox.checkPrivileges(request, (caldavxml.Schedule(),), principal=davxml.Principal(davxml.HRef(oprincipal.principalURL()))))
-                    yield d
-                    d.getResult()
-                except AccessDeniedError:
-                    logging.err("Could not access Inbox for recipient: %s" % (recipient,), system="CalDAV Outbox POST")
-                    err = HTTPError(ErrorResponse(responsecode.NOT_FOUND, (caldav_namespace, "recipient-permisions")))
-                    responses.add(recipient, Failure(exc_value=err), reqstatus="3.8;No authority")
-                    recipients_state["BAD"] += 1
-                
-                    # Process next recipient
-                    continue
-    
-                # Different behaviour for free-busy vs regular invite
-                if freebusy:
-                    # Extract the ATTENDEE property matching current recipient from the calendar data
-                    cuas = principal.calendarUserAddresses()
-                    attendeeProp = calendar.getAttendeeProperty(cuas)
-            
-                    # Find the current recipients calendar-free-busy-set
-                    fbset = waitForDeferred(principal.calendarFreeBusyURIs(request))
-                    yield fbset
-                    fbset = fbset.getResult()
-
-                    # First list is BUSY, second BUSY-TENTATIVE, third BUSY-UNAVAILABLE
-                    fbinfo = ([], [], [])
-                
-                    try:
-                        # Process the availability property from the Inbox.
-                        has_prop = waitForDeferred(inbox.hasProperty((calendarserver_namespace, "calendar-availability"), request))
-                        yield has_prop
-                        has_prop = has_prop.getResult()
-                        if has_prop:
-                            availability = waitForDeferred(inbox.readProperty((calendarserver_namespace, "calendar-availability"), request))
-                            yield availability
-                            availability = availability.getResult()
-                            availability = availability.calendar()
-                            report_common.processAvailabilityFreeBusy(availability, fbinfo, timerange)
-
-                        # Check to see if the recipient is the same calendar user as the organizer.
-                        # Needed for masked UID stuff.
-                        same_calendar_user = oprincipal.principalURL() == principal.principalURL()
-
-                        # Now process free-busy set calendars
-                        matchtotal = 0
-                        for calURL in fbset:
-                            cal = waitForDeferred(request.locateResource(calURL))
-                            yield cal
-                            cal = cal.getResult()
-                            if cal is None or not cal.exists() or not isCalendarCollectionResource(cal):
-                                # We will ignore missing calendars. If the recipient has failed to
-                                # properly manage the free busy set that should not prevent us from working.
-                                continue
-                         
-                            matchtotal = waitForDeferred(report_common.generateFreeBusyInfo(
-                                request,
-                                cal,
-                                fbinfo,
-                                timerange,
-                                matchtotal,
-                                excludeuid=excludeuid,
-                                organizer=organizer,
-                                same_calendar_user=same_calendar_user))
-                            yield matchtotal
-                            matchtotal = matchtotal.getResult()
-                    
-                        # Build VFREEBUSY iTIP reply for this recipient
-                        fbresult = report_common.buildFreeBusyResult(fbinfo, timerange, organizer=organizerProp, attendee=attendeeProp, uid=uid)
-
-                        responses.add(recipient, responsecode.OK, reqstatus="2.0;Success", calendar=fbresult)
-                        recipients_state["OK"] += 1
-                
-                    except:
-                        logging.err("Could not determine free busy information: %s" % (recipient,), system="CalDAV Outbox POST")
-                        err = HTTPError(ErrorResponse(responsecode.FORBIDDEN, (caldav_namespace, "recipient-permissions")))
-                        responses.add(recipient, Failure(exc_value=err), reqstatus="3.8;No authority")
-                        recipients_state["BAD"] += 1
-                
-                else:
-                    # Hash the iCalendar data for use as the last path element of the URI path
-                    name = md5.new(str(calendar) + str(time.time()) + inbox.fp.path).hexdigest() + ".ics"
-                
-                    # Get a resource for the new item
-                    childURL = joinURL(inboxURL, name)
-                    child = waitForDeferred(request.locateResource(childURL))
-                    yield child
-                    child = child.getResult()
-            
-                    # Copy calendar to inbox (doing fan-out)
-                    d = waitForDeferred(
-                            maybeDeferred(
-                                storeCalendarObjectResource,
-                                request=request,
-                                sourcecal = False,
-                                destination = child,
-                                destination_uri = childURL,
-                                calendardata = str(calendar),
-                                destinationparent = inbox,
-                                destinationcal = True,
-                                isiTIP = True
-                            )
-                         )
-                    yield d
-                    try:
-                        d.getResult()
-                        responses.add(recipient, responsecode.OK, reqstatus="2.0;Success")
-                        recipients_state["OK"] += 1
-        
-                        # Store CALDAV:originator property
-                        child.writeDeadProperty(caldavxml.Originator(davxml.HRef(originator)))
-                    
-                        # Store CALDAV:recipient property
-                        child.writeDeadProperty(caldavxml.Recipient(davxml.HRef(recipient)))
-                    
-                        # Look for auto-schedule option
-                        if principal.autoSchedule():
-                            autoresponses.append((principal, inbox, child))
-                    except:
-                        logging.err("Could not store data in Inbox : %s" % (inbox,), system="CalDAV Outbox POST")
-                        err = HTTPError(ErrorResponse(responsecode.FORBIDDEN, (caldav_namespace, "recipient-permissions")))
-                        responses.add(recipient, Failure(exc_value=err), reqstatus="3.8;No authority")
-                        recipients_state["BAD"] += 1
-
-        # Now we have to do auto-respond
-        if len(autoresponses) != 0:
-            # First check that we have a method that we can auto-respond to
-            if not itip.canAutoRespond(calendar):
-                autoresponses = []
-            
-        # Now do the actual auto response
-        for principal, inbox, child in autoresponses:
-            # Add delayed reactor task to handle iTIP responses
-            reactor.callLater(0.0, itip.handleRequest, *(request, principal, inbox, calendar.duplicate(), child)) #@UndefinedVariable
-            #reactor.callInThread(itip.handleRequest, *(request, principal, inbox, calendar.duplicate(), child)) #@UndefinedVariable
-=======
         # This is a local CALDAV scheduling operation.
         scheduler = ScheduleOutboxResource._schedulerClass(request, self)
 
@@ -523,7 +203,6 @@
         x = waitForDeferred(scheduler.doSchedulingViaPOST())
         yield x
         yield x.getResult()
->>>>>>> 6b4f8c22
 
 
 class ScheduleServerToServerResource (CalDAVResource):
@@ -537,13 +216,7 @@
 
     def __init__(self, parent):
         """
-<<<<<<< HEAD
-        @param xml_responses: an interable of davxml.Response objects.
-        @param location:      the value of the location header to return in the response,
-            or None.
-=======
         @param parent: the parent resource of this one.
->>>>>>> 6b4f8c22
         """
         assert parent is not None
 
@@ -564,49 +237,6 @@
             ),
         )
 
-<<<<<<< HEAD
-    def setLocation(self, location):
-        """
-        @param location:      the value of the location header to return in the response,
-            or None.
-        """
-        self.location = location
-
-    def add(self, recipient, what, reqstatus=None, calendar=None):
-        """
-        Add a response.
-        @param recipient: the recipient for this response.
-        @param what: a status code or a L{Failure} for the given recipient.
-        @param status: the iTIP request-status for the given recipient.
-        @param calendar: the calendar data for the given recipient response.
-        """
-        if type(what) is int:
-            code    = what
-            error   = None
-            message = responsecode.RESPONSES[code]
-        elif isinstance(what, Failure):
-            code    = statusForFailure(what)
-            error   = errorForFailure(what)
-            message = messageForFailure(what)
-        else:
-            raise AssertionError("Unknown data type: %r" % (what,))
-
-        if code > 400: # Error codes only
-            logging.err("Error during %s for %s: %s" % (self.method, recipient, message), system="CalDAV Outbox POST")
-
-        children = []
-        children.append(caldavxml.Recipient(davxml.HRef.fromString(recipient)))
-        children.append(caldavxml.RequestStatus(reqstatus))
-        if calendar is not None:
-            children.append(caldavxml.CalendarData.fromCalendar(calendar))
-        if error is not None:
-            children.append(error)
-        if message is not None:
-            children.append(davxml.ResponseDescription(message))
-        self.responses.append(caldavxml.Response(*children))
-
-    def response(self):
-=======
     def resourceType(self):
         return davxml.ResourceType.servertoserverinbox
 
@@ -635,7 +265,6 @@
 
     @deferredGenerator
     def http_POST(self, request):
->>>>>>> 6b4f8c22
         """
         The server-to-server POST method.
         """
