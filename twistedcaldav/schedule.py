--- conflicted
+++ resolved
@@ -284,6 +284,7 @@
     def resourceType(self):
         return davxml.ResourceType.scheduleOutbox
 
+    @inlineCallbacks
     def http_POST(self, request):
         """
         The CalDAV POST method.
@@ -294,19 +295,6 @@
         issues which the other approach would have with large numbers of recipients.
         """
         # Check authentication and access controls
-<<<<<<< HEAD
-        def _gotResult(_):
-    
-            # This is a local CALDAV scheduling operation.
-            scheduler = CalDAVScheduler(request, self)
-    
-            # Do the POST processing treating
-            return scheduler.doSchedulingViaPOST()
-            
-        d = self.authorize(request, (caldavxml.Schedule(),))
-        d.addCallback(_gotResult)
-        return d
-=======
         yield self.authorize(request, (caldavxml.Schedule(),))
 
         # This is a local CALDAV scheduling operation.
@@ -315,7 +303,6 @@
         # Do the POST processing treating
         result = (yield scheduler.doSchedulingViaPOST())
         returnValue(result.response())
->>>>>>> cedda5e6
 
 class IScheduleInboxResource (CalDAVResource):
     """
@@ -373,26 +360,18 @@
         response.headers.setHeader("content-type", MimeType("text", "html"))
         return response
 
+    @inlineCallbacks
     def http_POST(self, request):
         """
         The server-to-server POST method.
         """
 
         # Check authentication and access controls
-        def _gotResult(_):
-    
-            # This is a server-to-server scheduling operation.
-            scheduler = IScheduleScheduler(request, self)
-    
-            # Do the POST processing treating this as a non-local schedule
-            return scheduler.doSchedulingViaPOST()
-
-<<<<<<< HEAD
-        d = self.authorize(request, (caldavxml.Schedule(),))
-        d.addCallback(_gotResult)
-        return d
-=======
+        yield self.authorize(request, (caldavxml.Schedule(),))
+
+        # This is a server-to-server scheduling operation.
+        scheduler = IScheduleScheduler(request, self)
+
         # Do the POST processing treating this as a non-local schedule
         result = (yield scheduler.doSchedulingViaPOST())
-        returnValue(result.response())
->>>>>>> cedda5e6
+        returnValue(result.response())