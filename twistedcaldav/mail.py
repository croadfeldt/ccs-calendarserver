##
# Copyright (c) 2005-2010 Apple Inc. All rights reserved.
#
# Licensed under the Apache License, Version 2.0 (the "License");
# you may not use this file except in compliance with the License.
# You may obtain a copy of the License at
#
# http://www.apache.org/licenses/LICENSE-2.0
#
# Unless required by applicable law or agreed to in writing, software
# distributed under the License is distributed on an "AS IS" BASIS,
# WITHOUT WARRANTIES OR CONDITIONS OF ANY KIND, either express or implied.
# See the License for the specific language governing permissions and
# limitations under the License.
##

"""
Mail Gateway for Calendar Server

"""
from __future__ import with_statement

import datetime
import email.utils
import os
import uuid

try:
    from cStringIO import StringIO
except ImportError:
    from StringIO import StringIO

from email.mime.image import MIMEImage
from email.mime.multipart import MIMEMultipart
from email.mime.text import MIMEText

from zope.interface import implements

from twisted.application import internet, service
from twisted.internet import protocol, defer, ssl, reactor
from twisted.internet.defer import inlineCallbacks, returnValue, succeed
from twisted.mail import pop3client, imap4
from twisted.mail.smtp import messageid, rfc822date, ESMTPSenderFactory
from twisted.plugin import IPlugin
from twisted.python.usage import Options, UsageError
from twisted.web import client
<<<<<<< HEAD

from twext.web2 import server, responsecode
from twext.web2.channel.http import HTTPFactory
from twext.web2.dav import auth
from twext.web2.dav import davxml
from twext.web2.dav.noneprops import NonePropertyStore
from twext.web2.http import Response, HTTPError
from twext.web2.http_headers import MimeType
from twext.web2.auth.basic import BasicCredentialFactory
=======
from twisted.web2 import server, responsecode
from twisted.web2.channel.http import HTTPFactory
from twisted.web2.dav import davxml
from twisted.web2.dav.noneprops import NonePropertyStore
from twisted.web2.http import Response, HTTPError
from twisted.web2.http_headers import MimeType
>>>>>>> d0ea7e21

from twext.log import Logger, LoggingMixIn

from twistedcaldav import ical, caldavxml
from twistedcaldav import memcachepool
from twistedcaldav.config import config
from twistedcaldav.directory.util import NotFilePath
from twistedcaldav.ical import Property
from twistedcaldav.localization import translationTo
from twistedcaldav.scheduling.cuaddress import normalizeCUAddr
from twistedcaldav.scheduling.scheduler import IMIPScheduler
from twistedcaldav.sql import AbstractSQLDatabase
from twistedcaldav.static import CalDAVFile, deliverSchedulePrivilegeSet
from twistedcaldav.util import AuthorizedHTTPGetter
from twistedcaldav.stdconfig import DEFAULT_CONFIG, DEFAULT_CONFIG_FILE

from calendarserver.util import getRootResource


__all__ = [
    "IMIPInboxResource",
    "MailGatewayServiceMaker",
    "MailGatewayTokensDatabase",
    "MailHandler",
]


log = Logger()

#
# Mail gateway service config
#

class MailGatewayOptions(Options):
    optParameters = [[
        "config", "f", DEFAULT_CONFIG_FILE, "Path to configuration file."
    ]]

    def __init__(self, *args, **kwargs):
        super(MailGatewayOptions, self).__init__(*args, **kwargs)

        self.overrides = {}

    def _coerceOption(self, configDict, key, value):
        """
        Coerce the given C{val} to type of C{configDict[key]}
        """
        if key in configDict:
            if isinstance(configDict[key], bool):
                value = value == "True"

            elif isinstance(configDict[key], (int, float, long)):
                value = type(configDict[key])(value)

            elif isinstance(configDict[key], (list, tuple)):
                value = value.split(',')

            elif isinstance(configDict[key], dict):
                raise UsageError(
                    "Dict options not supported on the command line"
                )

            elif value == 'None':
                value = None

        return value

    def _setOverride(self, configDict, path, value, overrideDict):
        """
        Set the value at path in configDict
        """
        key = path[0]

        if len(path) == 1:
            overrideDict[key] = self._coerceOption(configDict, key, value)
            return

        if key in configDict:
            if not isinstance(configDict[key], dict):
                raise UsageError(
                    "Found intermediate path element that is not a dictionary"
                )

            if key not in overrideDict:
                overrideDict[key] = {}

            self._setOverride(
                configDict[key], path[1:],
                value, overrideDict[key]
            )


    def opt_option(self, option):
        """
        Set an option to override a value in the config file. True, False, int,
        and float options are supported, as well as comma seperated lists. Only
        one option may be given for each --option flag, however multiple
        --option flags may be specified.
        """

        if "=" in option:
            path, value = option.split('=')
            self._setOverride(
                DEFAULT_CONFIG,
                path.split('/'),
                value,
                self.overrides
            )
        else:
            self.opt_option('%s=True' % (option,))

    opt_o = opt_option

    def postOptions(self):
        config.load(self['config'])
        config.updateDefaults(self.overrides)
        self.parent['pidfile'] = None



class IMIPInboxResource(CalDAVFile):
    """
    IMIP-delivery Inbox resource.

    Extends L{DAVResource} to provide IMIP delivery functionality.
    """

    def __init__(self, parent):
        """
        @param parent: the parent resource of this one.
        """
        assert parent is not None

        CalDAVFile.__init__(self, NotFilePath(isfile=True), principalCollections=parent.principalCollections())

        self.parent = parent


    def accessControlList(self, request, inheritance=True,
        expanding=False, inherited_aces=None):

        if not hasattr(self, "iMIPACL"):

            for principalCollection in self.principalCollections():
                principal = principalCollection.principalForShortName("users",
                    config.Scheduling.iMIP.Username)
                if principal is not None:
                    break
            else:
                log.err("iMIP injection principal not found: %s" %
                    (config.Scheduling.iMIP.Username,))
                raise HTTPError(responsecode.FORBIDDEN)

            self.iMIPACL = davxml.ACL(
                davxml.ACE(
                    davxml.Principal(
                        davxml.HRef.fromString(principal.principalURL())
                    ),
                    davxml.Grant(
                        davxml.Privilege(caldavxml.ScheduleDeliver()),
                    ),
                ),
            )

        return succeed(self.iMIPACL)

    def resourceType(self):
        return davxml.ResourceType.ischeduleinbox

    def isCollection(self):
        return False

    def isCalendarCollection(self):
        return False

    def isPseudoCalendarCollection(self):
        return False

    def deadProperties(self):
        if not hasattr(self, "_dead_properties"):
            self._dead_properties = NonePropertyStore(self)
        return self._dead_properties

    def etag(self):
        return None

    def checkPreconditions(self, request):
        return None

    def render(self, request):
        output = """<html>
<head>
<title>IMIP Delivery Resource</title>
</head>
<body>
<h1>IMIP Delivery Resource.</h1>
</body
</html>"""

        response = Response(200, {}, output)
        response.headers.setHeader("content-type", MimeType("text", "html"))
        return response

    ##
    # File
    ##

    def createSimilarFile(self, path):
        log.err("Attempt to create clone %r of resource %r" % (path, self))
        raise HTTPError(responsecode.NOT_FOUND)

    ##
    # ACL
    ##

    def defaultAccessControlList(self):
        privs = (
            davxml.Privilege(davxml.Read()),
            davxml.Privilege(caldavxml.ScheduleDeliver()),
        )
        if config.Scheduling.CalDAV.OldDraftCompatibility:
            privs += (davxml.Privilege(caldavxml.Schedule()),)
        return davxml.ACL(
            # DAV:Read, CalDAV:schedule-deliver for all principals (includes anonymous)
            davxml.ACE(
                davxml.Principal(davxml.All()),
                davxml.Grant(*privs),
                davxml.Protected(),
            ),
        )

    def supportedPrivileges(self, request):
        return succeed(deliverSchedulePrivilegeSet)


class IMIPReplyInboxResource(IMIPInboxResource):

    @inlineCallbacks
    def http_POST(self, request):
        """
        The IMIP reply POST method (inbound)
        """

        # Check authentication and access controls
        yield self.authorize(request, (caldavxml.ScheduleDeliver(),))

        # Inject using the IMIPScheduler.
        scheduler = IMIPScheduler(request, self)

        # Do the POST processing treating this as a non-local schedule
        result = (yield scheduler.doSchedulingViaPOST(use_request_headers=True))
        returnValue(result.response())


class IMIPInvitationInboxResource(IMIPInboxResource):

    def __init__(self, parent, mailer):
        super(IMIPInvitationInboxResource, self).__init__(parent)
        self.mailer = mailer

    @inlineCallbacks
    def http_POST(self, request):
        """
        The IMIP invitation POST method (outbound)
        """

        # Check authentication and access controls
        yield self.authorize(request, (caldavxml.ScheduleDeliver(),))

        # Compute token, add to db, generate email and send it
        calendar = (yield ical.Component.fromIStream(request.stream))
        originator = request.headers.getRawHeaders("originator")[0]
        recipient = request.headers.getRawHeaders("recipient")[0]
        language = config.Localization.Language

        if not (yield self.mailer.outbound(originator,
            recipient, calendar, language=language)):
            returnValue(Response(code=responsecode.BAD_REQUEST))

        returnValue(Response(code=responsecode.OK))



def injectMessage(organizer, attendee, calendar, msgId, reactor=None):

    if reactor is None:
        from twisted.internet import reactor

    headers = {
        'Content-Type' : 'text/calendar',
        'Originator' : attendee,
        'Recipient' : organizer,
    }

    data = str(calendar)

    if config.SSLPort:
        useSSL = True
        port = config.SSLPort
    else:
        useSSL = False
        port = config.HTTPPort

    # If we're running on same host as calendar server, inject via localhost
    if config.Scheduling['iMIP']['MailGatewayServer'] == 'localhost':
        host = 'localhost'
    else:
        host = config.ServerHostName
    path = "inbox"
    scheme = "https:" if useSSL else "http:"
    url = "%s//%s:%d/%s/" % (scheme, host, port, path)

    log.debug("Injecting to %s: %s %s" % (url, str(headers), data))

    factory = client.HTTPClientFactory(url, method='POST', headers=headers,
        postdata=data, agent="iMIP gateway")

    if config.Scheduling.iMIP.Username:
        factory.username = config.Scheduling.iMIP.Username
        factory.password = config.Scheduling.iMIP.Password

    factory.noisy = False
    factory.protocol = AuthorizedHTTPGetter

    if useSSL:
        reactor.connectSSL(host, port, factory, ssl.ClientContextFactory())
    else:
        reactor.connectTCP(host, port, factory)

    def _success(result, msgId):
        log.info("Mail gateway successfully injected message %s" % (msgId,))

    def _failure(failure, msgId):
        log.err("Mail gateway failed to inject message %s (Reason: %s)" %
            (msgId, failure.getErrorMessage()))
        log.debug("Failed calendar body: %s" % (str(calendar),))

    factory.deferred.addCallback(_success, msgId).addErrback(_failure, msgId)
    return factory.deferred




class MailGatewayTokensDatabase(AbstractSQLDatabase, LoggingMixIn):
    """
    A database to maintain "plus-address" tokens for IMIP requests.

    SCHEMA:

    Token Database:

    ROW: TOKEN, ORGANIZER, ATTENDEE, ICALUID, DATESTAMP

    """

    dbType = "MAILGATEWAYTOKENS"
    dbFilename = "mailgatewaytokens.sqlite"
    dbFormatVersion = "1"


    def __init__(self, path):
        if path != ":memory:":
            path = os.path.join(path, MailGatewayTokensDatabase.dbFilename)
        super(MailGatewayTokensDatabase, self).__init__(path, True)

    def createToken(self, organizer, attendee, icaluid, token=None):
        if token is None:
            token = str(uuid.uuid4())
        self._db_execute(
            """
            insert into TOKENS (TOKEN, ORGANIZER, ATTENDEE, ICALUID, DATESTAMP)
            values (:1, :2, :3, :4, :5)
            """, token, organizer, attendee, icaluid, datetime.date.today()
        )
        self._db_commit()
        return token

    def lookupByToken(self, token):
        results = list(
            self._db_execute(
                """
                select ORGANIZER, ATTENDEE, ICALUID from TOKENS
                where TOKEN = :1
                """, token
            )
        )

        if len(results) != 1:
            return None

        return results[0]

    def getToken(self, organizer, attendee, icaluid):
        token = self._db_value_for_sql(
            """
            select TOKEN from TOKENS
            where ORGANIZER = :1 and ATTENDEE = :2 and ICALUID = :3
            """, organizer, attendee, icaluid
        )
        if token is not None:
            # update the datestamp on the token to keep it from being purged
            self._db_execute(
                """
                update TOKENS set DATESTAMP = :1 WHERE TOKEN = :2
                """, datetime.date.today(), token
            )
        return token

    def deleteToken(self, token):
        self._db_execute(
            """
            delete from TOKENS where TOKEN = :1
            """, token
        )
        self._db_commit()

    def purgeOldTokens(self, before):
        self._db_execute(
            """
            delete from TOKENS where DATESTAMP < :1
            """, before
        )
        self._db_commit()

    def _db_version(self):
        """
        @return: the schema version assigned to this index.
        """
        return MailGatewayTokensDatabase.dbFormatVersion

    def _db_type(self):
        """
        @return: the collection type assigned to this index.
        """
        return MailGatewayTokensDatabase.dbType

    def _db_init_data_tables(self, q):
        """
        Initialise the underlying database tables.
        @param q:           a database cursor to use.
        """

        #
        # TOKENS table
        #
        q.execute(
            """
            create table TOKENS (
                TOKEN       text,
                ORGANIZER   text,
                ATTENDEE    text,
                ICALUID     text,
                DATESTAMP   date
            )
            """
        )
        q.execute(
            """
            create index TOKENSINDEX on TOKENS (TOKEN)
            """
        )

    def _db_upgrade_data_tables(self, q, old_version):
        """
        Upgrade the data from an older version of the DB.
        @param q: a database cursor to use.
        @param old_version: existing DB's version number
        @type old_version: str
        """
        pass



#
# Service
#

class MailGatewayServiceMaker(LoggingMixIn):
    implements(IPlugin, service.IServiceMaker)

    tapname = "caldav_mailgateway"
    description = "Mail Gateway"
    options = MailGatewayOptions

    def makeService(self, options):

        memcachepool.installPools(
            config.Memcached.Pools,
            config.Memcached.MaxClients,
        )

        multiService = service.MultiService()

        settings = config.Scheduling['iMIP']
        if settings['Enabled']:
            mailer = MailHandler()

            mailType = settings['Receiving']['Type']
            if mailType.lower().startswith('pop'):
                self.log_info("Starting Mail Gateway Service: POP3")
                client = POP3Service(settings['Receiving'], mailer)
            elif mailType.lower().startswith('imap'):
                self.log_info("Starting Mail Gateway Service: IMAP4")
                client = IMAP4Service(settings['Receiving'], mailer)
            else:
                # TODO: raise error?
                self.log_error("Invalid iMIP type in configuration: %s" %
                    (mailType,))
                return multiService

            client.setServiceParent(multiService)


            # Set up /inbox -- server POSTs to it to send out iMIP invites
            IScheduleService(settings, mailer).setServiceParent(multiService)

        else:
            self.log_info("Mail Gateway Service not enabled")

        return multiService


#
# ISchedule Inbox
#
class IScheduleService(service.Service, LoggingMixIn):

    def __init__(self, settings, mailer):
        self.settings = settings
        self.mailer = mailer

        rootResource = getRootResource(config,
            (
                ("inbox", IMIPInvitationInboxResource, (mailer,), "basic"),
            )
        )

        self.factory = HTTPFactory(server.Site(rootResource))
        self.server = internet.TCPServer(settings['MailGatewayPort'],
            self.factory)

    def startService(self):
        self.server.startService()

    def stopService(self):
        self.server.stopService()




class MailHandler(LoggingMixIn):

    def __init__(self, dataRoot=None):
        if dataRoot is None:
            dataRoot = config.DataRoot
        self.db = MailGatewayTokensDatabase(dataRoot)
        days = config.Scheduling['iMIP']['InvitationDaysToLive']
        self.db.purgeOldTokens(datetime.date.today() -
            datetime.timedelta(days=days))

    def checkDSN(self, message):
        # returns (isDSN, Action, icalendar attachment)

        report = deliveryStatus = calBody = None

        for part in message.walk():
            content_type = part.get_content_type()
            if content_type == "multipart/report":
                report = part
                continue
            elif content_type == "message/delivery-status":
                deliveryStatus = part
                continue
            elif content_type == "message/rfc822":
                #original = part
                continue
            elif content_type == "text/calendar":
                calBody = part.get_payload(decode=True)
                continue

        if report is not None and deliveryStatus is not None:
            # we have what appears to be a DSN

            lines = str(deliveryStatus).split("\n")
            for line in lines:
                lower = line.lower()
                if lower.startswith("action:"):
                    # found Action:
                    action = lower.split(' ')[1]
                    break
            else:
                action = None

            return True, action, calBody

        else:
            # Not a DSN
            return False, None, None


    def _extractToken(self, text):
        try:
            pre, post = text.split('@')
            pre, token = pre.split('+')
            return token
        except ValueError:
            return None

    def processDSN(self, calBody, msgId, fn):
        calendar = ical.Component.fromString(calBody)
        # Extract the token (from organizer property)
        organizer = calendar.getOrganizer()
        token = self._extractToken(organizer)
        if not token:
            self.log_error("Mail gateway can't find token in DSN %s" % (msgId,))
            return

        result = self.db.lookupByToken(token)
        if result is None:
            # This isn't a token we recognize
            self.log_error("Mail gateway found a token (%s) but didn't recognize it in DSN %s" % (token, msgId))
            return

        organizer, attendee, icaluid = result
        organizer = str(organizer)
        attendee = str(attendee)
        icaluid = str(icaluid)
        calendar.removeAllButOneAttendee(attendee)
        calendar.getOrganizerProperty().setValue(organizer)
        for comp in calendar.subcomponents():
            if comp.name() == "VEVENT":
                comp.addProperty(Property("REQUEST-STATUS",
                    ["5.1", "Service unavailable"]))
                break
        else:
            # no VEVENT in the calendar body.
            # TODO: what to do in this case?
            pass

        self.log_warn("Mail gateway processing DSN %s" % (msgId,))
        return fn(organizer, attendee, calendar, msgId)

    def processReply(self, msg, fn):
        # extract the token from the To header
        name, addr = email.utils.parseaddr(msg['To'])
        if addr:
            # addr looks like: server_address+token@example.com
            token = self._extractToken(addr)
            if not token:
                self.log_error("Mail gateway didn't find a token in message %s (%s)" % (msg['Message-ID'], msg['To']))
                return
        else:
            self.log_error("Mail gateway couldn't parse To: address (%s) in message %s" % (msg['To'], msg['Message-ID']))
            return

        for part in msg.walk():
            if part.get_content_type() == "text/calendar":
                calBody = part.get_payload(decode=True)
                break
        else:
            # No icalendar attachment
            self.log_error("Mail gateway didn't find an icalendar attachment in message %s" % (msg['Message-ID'],))
            return

        self.log_debug(calBody)
        calendar = ical.Component.fromString(calBody)

        # process mail messages from POP or IMAP, inject to calendar server
        result = self.db.lookupByToken(token)
        if result is None:
            # This isn't a token we recognize
            self.log_error("Mail gateway found a token (%s) but didn't recognize it in message %s" % (token, msg['Message-ID']))
            return

        organizer, attendee, icaluid = result
        organizer = str(organizer)
        attendee = str(attendee)
        icaluid = str(icaluid)
        calendar.removeAllButOneAttendee(attendee)
        organizerProperty = calendar.getOrganizerProperty()
        if organizerProperty is None:
            # ORGANIZER is required per rfc2446 section 3.2.3
            self.log_warn("Mail gateway didn't find an ORGANIZER in REPLY %s" % (msg['Message-ID'],))
            calendar.addProperty(Property("ORGANIZER", organizer))
        else:
            organizerProperty.setValue(organizer)

        return fn(organizer, attendee, calendar, msg['Message-ID'])


    def inbound(self, message, fn=injectMessage):
        try:
            msg = email.message_from_string(message)

            isDSN, action, calBody = self.checkDSN(msg)
            if isDSN:
                if action == 'failed' and calBody:
                    # This is a DSN we can handle
                    return self.processDSN(calBody, msg['Message-ID'], fn)
                else:
                    # It's a DSN without enough to go on
                    self.log_error("Mail gateway can't process DSN %s" % (msg['Message-ID'],))
                    return

            self.log_info("Mail gateway received message %s from %s to %s" %
                (msg['Message-ID'], msg['From'], msg['To']))

            return self.processReply(msg, fn)

        except Exception, e:
            # Don't let a failure of any kind stop us
            self.log_error("Failed to process message: %s" % (e,))




    def outbound(self, organizer, attendee, calendar, language='en'):
        # create token, send email

        component = calendar.masterComponent()
        if component is None:
            component = calendar.mainComponent(True)
        icaluid = component.propertyValue("UID")

        token = self.db.getToken(organizer, attendee, icaluid)
        if token is None:
            token = self.db.createToken(organizer, attendee, icaluid)
            self.log_debug("Mail gateway created token %s for %s (organizer), %s (attendee) and %s (icaluid)" % (token, organizer, attendee, icaluid))
            newInvitation = True
        else:
            self.log_debug("Mail gateway reusing token %s for %s (organizer), %s (attendee) and %s (icaluid)" % (token, organizer, attendee, icaluid))
            newInvitation = False

        settings = config.Scheduling['iMIP']['Sending']
        fullServerAddress = settings['Address']
        name, serverAddress = email.utils.parseaddr(fullServerAddress)
        pre, post = serverAddress.split('@')
        addressWithToken = "%s+%s@%s" % (pre, token, post)

        attendees = []
        for attendeeProp in calendar.getAllAttendeeProperties():
            params = attendeeProp.params()
            cutype = params.get('CUTYPE', (None,))[0]
            if cutype == "INDIVIDUAL":
                cn = params.get("CN", (None,))[0]
                cuaddr = normalizeCUAddr(attendeeProp.value())
                if cuaddr.startswith("mailto:"):
                    mailto = cuaddr[7:]
                    if not cn:
                        cn = mailto
                else:
                    mailto = None

                if cn or mailto:
                    attendees.append( (cn, mailto) )

        calendar.getOrganizerProperty().setValue("mailto:%s" %
            (addressWithToken,))

        organizerAttendee = calendar.getAttendeeProperty([organizer])
        if organizerAttendee is not None:
            organizerAttendee.setValue("mailto:%s" % (addressWithToken,))


        # The email's From will include the organizer's real name email
        # address if available.  Otherwise it will be the server's email
        # address (without # + addressing)
        if organizer.startswith("mailto:"):
            orgEmail = fromAddr = organizer[7:]
        else:
            fromAddr = serverAddress
            orgEmail = None
        cn = calendar.getOrganizerProperty().params().get('CN', (None,))[0]
        if cn is None:
            cn = 'Calendar Server'
            orgCN = orgEmail
        else:
            orgCN = cn
        formattedFrom = "%s <%s>" % (cn, fromAddr)

        # Reply-to address will be the server+token address

        toAddr = attendee
        if not attendee.startswith("mailto:"):
            raise ValueError("ATTENDEE address '%s' must be mailto: for iMIP operation." % (attendee,))
        attendee = attendee[7:]

        msgId, message = self.generateEmail(newInvitation, calendar, orgEmail,
            orgCN, attendees, formattedFrom, addressWithToken, attendee,
            language=language)

        self.log_debug("Sending: %s" % (message,))
        def _success(result, msgId, fromAddr, toAddr):
            self.log_info("Mail gateway sent message %s from %s to %s" %
                (msgId, fromAddr, toAddr))
            return True

        def _failure(failure, msgId, fromAddr, toAddr):
            self.log_error("Mail gateway failed to send message %s from %s to %s (Reason: %s)" %
                (msgId, fromAddr, toAddr, failure.getErrorMessage()))
            return False

        deferred = defer.Deferred()

        if settings["UseSSL"]:
            contextFactory = ssl.ClientContextFactory()
        else:
            contextFactory = None

        factory = ESMTPSenderFactory(settings['Username'], settings['Password'],
            fromAddr, toAddr, StringIO(str(message)), deferred,
            contextFactory=contextFactory,
            requireAuthentication=False,
            requireTransportSecurity=settings["UseSSL"])

        reactor.connectTCP(settings['Server'], settings['Port'], factory)
        deferred.addCallback(_success, msgId, fromAddr, toAddr)
        deferred.addErrback(_failure, msgId, fromAddr, toAddr)
        return deferred


    def getIconPath(self, details, canceled, language='en'):
        iconDir = config.Scheduling.iMIP.MailIconsDirectory.rstrip("/")

        if canceled:
            iconName = "canceled.png"
            iconPath = os.path.join(iconDir, iconName)
            if os.path.exists(iconPath):
                return iconPath
            else:
                return None

        else:
            month = int(details['month'])
            day = int(details['day'])
            with translationTo(language) as trans:
                monthName = trans.monthAbbreviation(month)
            iconName = "%02d.png" % (day,)
            iconPath = os.path.join(iconDir, monthName, iconName)
            if not os.path.exists(iconPath):
                # Try the generic (numeric) version
                iconPath = os.path.join(iconDir, "%02d" % (month,), iconName)
                if not os.path.exists(iconPath):
                    return None
            return iconPath


    def generateEmail(self, newInvitation, calendar, orgEmail, orgCN,
        attendees, fromAddress, replyToAddress, toAddress, language='en'):

        details = self.getEventDetails(calendar, language=language)
        canceled = (calendar.propertyValue("METHOD") == "CANCEL")
        iconPath = self.getIconPath(details, canceled, language=language)

        with translationTo(language):
            msg = MIMEMultipart()
            msg["From"] = fromAddress
            msg["Reply-To"] = replyToAddress
            msg["To"] = toAddress
            msg["Date"] = rfc822date()
            msgId = messageid()
            msg["Message-ID"] = msgId

            if canceled:
                formatString = _("Event canceled: %(summary)s")
            elif newInvitation:
                formatString = _("Event invitation: %(summary)s")
            else:
                formatString = _("Event update: %(summary)s")

            details['subject'] = msg['Subject'] = formatString % {
                'summary' : details['summary']
            }

            msgAlt = MIMEMultipart("alternative")
            msg.attach(msgAlt)

            # Get localized labels
            if canceled:
                details['inviteLabel'] = _("Event Canceled")
            else:
                if newInvitation:
                    details['inviteLabel'] = _("Event Invitation")
                else:
                    details['inviteLabel'] = _("Event Update")

            details['dateLabel'] = _("Date")
            details['timeLabel'] = _("Time")
            details['durationLabel'] = _("Duration")
            details['recurrenceLabel'] = _("Occurs")
            details['descLabel'] = _("Description")
            details['orgLabel'] = _("Organizer")
            details['attLabel'] = _("Attendees")
            details['locLabel'] = _("Location")


            plainAttendeeList = []
            for cn, mailto in attendees:
                if cn:
                    plainAttendeeList.append(cn if not mailto else
                        "%s <%s>" % (cn, mailto))
                elif mailto:
                    plainAttendeeList.append("<%s>" % (mailto,))

            details['plainAttendees'] = ", ".join(plainAttendeeList)

            details['plainOrganizer'] = (orgCN if not orgEmail else
                "%s <%s>" % (orgCN, orgEmail))

            # plain text version
            if canceled:
                plainTemplate = u"""%(subject)s

%(orgLabel)s: %(plainOrganizer)s
%(dateLabel)s: %(dateInfo)s %(recurrenceInfo)s
%(timeLabel)s: %(timeInfo)s %(durationInfo)s
"""
            else:
                plainTemplate = u"""%(subject)s

%(orgLabel)s: %(plainOrganizer)s
%(locLabel)s: %(location)s
%(dateLabel)s: %(dateInfo)s %(recurrenceInfo)s
%(timeLabel)s: %(timeInfo)s %(durationInfo)s
%(descLabel)s: %(description)s
%(attLabel)s: %(plainAttendees)s
"""

            plainText = plainTemplate % details

            msgPlain = MIMEText(plainText.encode("UTF-8"), "plain", "UTF-8")
            msgAlt.attach(msgPlain)

            # html version
            msgHtmlRelated = MIMEMultipart("related", type="text/html")
            msgAlt.attach(msgHtmlRelated)


            htmlAttendees = []
            for cn, mailto in attendees:
                if mailto:
                    htmlAttendees.append('<a href="mailto:%s">%s</a>' %
                        (mailto, cn))
                else:
                    htmlAttendees.append(cn)

            details['htmlAttendees'] = ", ".join(htmlAttendees)

            if orgEmail:
                details['htmlOrganizer'] = '<a href="mailto:%s">%s</a>' % (
                    orgEmail, orgCN)
            else:
                details['htmlOrganizer'] = orgCN

            details['iconName'] = iconName = "calicon.png"

            templateDir = config.Scheduling.iMIP.MailTemplatesDirectory.rstrip("/")
            templateName = "cancel.html" if canceled else "invite.html"
            templatePath = os.path.join(templateDir, templateName)

            if not os.path.exists(templatePath):
                # Fall back to built-in simple templates:
                if canceled:

                    htmlTemplate = u"""<html>
    <body><div>

    <h1>%(subject)s</h1>
    <p>
    <h3>%(orgLabel)s:</h3> %(htmlOrganizer)s
    </p>
    <p>
    <h3>%(dateLabel)s:</h3> %(dateInfo)s %(recurrenceInfo)s
    </p>
    <p>
    <h3>%(timeLabel)s:</h3> %(timeInfo)s %(durationInfo)s
    </p>

    """

                else:

                    htmlTemplate = u"""<html>
    <body><div>
    <p>%(inviteLabel)s</p>

    <h1>%(summary)s</h1>
    <p>
    <h3>%(orgLabel)s:</h3> %(htmlOrganizer)s
    </p>
    <p>
    <h3>%(locLabel)s:</h3> %(location)s
    </p>
    <p>
    <h3>%(dateLabel)s:</h3> %(dateInfo)s %(recurrenceInfo)s
    </p>
    <p>
    <h3>%(timeLabel)s:</h3> %(timeInfo)s %(durationInfo)s
    </p>
    <p>
    <h3>%(descLabel)s:</h3> %(description)s
    </p>
    <p>
    <h3>%(attLabel)s:</h3> %(htmlAttendees)s
    </p>

    """
            else: # HTML template file exists

                with open(templatePath) as templateFile:
                    htmlTemplate = templateFile.read()

            htmlText = htmlTemplate % details

        msgHtml = MIMEText(htmlText.encode("UTF-8"), "html", "UTF-8")
        msgHtmlRelated.attach(msgHtml)

        # an image for html version
        if (iconPath != None and os.path.exists(iconPath) and
            htmlTemplate.find("cid:%(iconName)s") != -1):

            with open(iconPath) as iconFile:
                msgIcon = MIMEImage(iconFile.read(),
                    _subtype='png;x-apple-mail-type=stationery;name="%s"' %
                    (iconName,))

            msgIcon.add_header("Content-ID", "<%s>" % (iconName,))
            msgIcon.add_header("Content-Disposition", "inline;filename=%s" %
                (iconName,))
            msgHtmlRelated.attach(msgIcon)

        # the icalendar attachment
        self.log_debug("Mail gateway sending calendar body: %s" % (str(calendar)))
        msgIcal = MIMEText(str(calendar), "calendar", "UTF-8")
        method = calendar.propertyValue("METHOD").lower()
        msgIcal.set_param("method", method)
        msgIcal.add_header("Content-ID", "<invitation.ics>")
        msgIcal.add_header("Content-Disposition",
            "inline;filename=invitation.ics")
        msg.attach(msgIcal)

        return msgId, msg.as_string()


    def getEventDetails(self, calendar, language='en'):

        # Get the most appropriate component
        component = calendar.masterComponent()
        if component is None:
            component = calendar.mainComponent(True)

        results = { }

        dtStart = component.propertyNativeValue("DTSTART")
        results['month'] = dtStart.month
        results['day'] = dtStart.day

        summary = component.propertyValue("SUMMARY")
        if summary is None:
            summary = ""
        results['summary'] = summary

        description = component.propertyValue("DESCRIPTION")
        if description is None:
            description = ""
        results['description'] = description

        location = component.propertyValue("LOCATION")
        if location is None:
            location = ""
        results['location'] = location

        with translationTo(language) as trans:
            results['dateInfo'] = trans.date(component)
            results['timeInfo'], duration = trans.time(component)
            results['durationInfo'] = "(%s)" % (duration,) if duration else ""

            for propertyName in ("RRULE", "RDATE", "EXRULE", "EXDATE",
                "RECURRENCE-ID"):
                if component.hasProperty(propertyName):
                    results['recurrenceInfo'] = _("(Repeating)")
                    break
            else:
                results['recurrenceInfo'] = ""

        return results







#
# POP3
#

class POP3Service(service.Service, LoggingMixIn):

    def __init__(self, settings, mailer):
        if settings["UseSSL"]:
            self.client = internet.SSLClient(settings["Server"],
                settings["Port"],
                POP3DownloadFactory(settings, mailer),
                ssl.ClientContextFactory())
        else:
            self.client = internet.TCPClient(settings["Server"],
                settings["Port"],
                POP3DownloadFactory(settings, mailer))

        self.mailer = mailer

    def startService(self):
        self.client.startService()

    def stopService(self):
        self.client.stopService()


class POP3DownloadProtocol(pop3client.POP3Client, LoggingMixIn):
    allowInsecureLogin = False

    def serverGreeting(self, greeting):
        self.log_debug("POP servergreeting")
        pop3client.POP3Client.serverGreeting(self, greeting)
        login = self.login(self.factory.settings["Username"],
            self.factory.settings["Password"])
        login.addCallback(self.cbLoggedIn)
        login.addErrback(self.cbLoginFailed)

    def cbLoginFailed(self, reason):
        self.log_error("POP3 login failed for %s" %
            (self.factory.settings["Username"],))
        return self.quit()

    def cbLoggedIn(self, result):
        self.log_debug("POP loggedin")
        return self.listSize().addCallback(self.cbGotMessageSizes)

    def cbGotMessageSizes(self, sizes):
        self.log_debug("POP gotmessagesizes")
        downloads = []
        for i in range(len(sizes)):
            downloads.append(self.retrieve(i).addCallback(self.cbDownloaded, i))
        return defer.DeferredList(downloads).addCallback(self.cbFinished)

    def cbDownloaded(self, lines, id):
        self.log_debug("POP downloaded message %d" % (id,))
        self.factory.handleMessage("\r\n".join(lines))
        self.log_debug("POP deleting message %d" % (id,))
        self.delete(id)

    def cbFinished(self, results):
        self.log_debug("POP finished")
        return self.quit()


class POP3DownloadFactory(protocol.ClientFactory, LoggingMixIn):
    protocol = POP3DownloadProtocol

    def __init__(self, settings, mailer, reactor=None):
        self.settings = settings
        self.mailer = mailer
        if reactor is None:
            from twisted.internet import reactor
        self.reactor = reactor
        self.nextPoll = None
        self.noisy = False

    def retry(self, connector=None):
        # TODO: if connector is None:

        if connector is None:
            if self.connector is None:
                self.log_error("No connector to retry")
                return
            else:
                connector = self.connector

        def reconnector():
            self.nextPoll = None
            connector.connect()

        self.log_debug("Scheduling next POP3 poll")
        self.nextPoll = self.reactor.callLater(self.settings["PollingSeconds"],
            reconnector)

    def clientConnectionLost(self, connector, reason):
        self.connector = connector
        self.log_debug("POP factory connection lost")
        self.retry(connector)


    def clientConnectionFailed(self, connector, reason):
        self.connector = connector
        self.log_info("POP factory connection failed")
        self.retry(connector)

    def handleMessage(self, message):
        self.log_debug("POP factory handle message")
        self.log_debug(message)

        return self.mailer.inbound(message)




#
# IMAP4
#

class IMAP4Service(service.Service):

    def __init__(self, settings, mailer):

        if settings["UseSSL"]:
            self.client = internet.SSLClient(settings["Server"],
                settings["Port"],
                IMAP4DownloadFactory(settings, mailer),
                ssl.ClientContextFactory())
        else:
            self.client = internet.TCPClient(settings["Server"],
                settings["Port"],
                IMAP4DownloadFactory(settings, mailer))

        self.mailer = mailer

    def startService(self):
        self.client.startService()

    def stopService(self):
        self.client.stopService()


class IMAP4DownloadProtocol(imap4.IMAP4Client, LoggingMixIn):

    def serverGreeting(self, capabilities):
        self.log_debug("IMAP servergreeting")
        return self.authenticate(self.factory.settings["Password"]
            ).addCallback(self.cbLoggedIn
            ).addErrback(self.ebAuthenticateFailed)

    def ebLogError(self, error):
        self.log_error("IMAP Error: %s" % (error,))

    def ebAuthenticateFailed(self, reason):
        self.log_debug("IMAP authenticate failed for %s, trying login" %
            (self.factory.settings["Username"],))
        return self.login(self.factory.settings["Username"],
            self.factory.settings["Password"]
            ).addCallback(self.cbLoggedIn
            ).addErrback(self.ebLoginFailed)

    def ebLoginFailed(self, reason):
        self.log_error("IMAP login failed for %s" %
            (self.factory.settings["Username"],))
        self.transport.loseConnection()

    def cbLoggedIn(self, result):
        self.log_debug("IMAP logged in [%s]" % (self.state,))
        self.select("Inbox").addCallback(self.cbInboxSelected)

    def cbInboxSelected(self, result):
        self.log_debug("IMAP Inbox selected [%s]" % (self.state,))
        allMessages = imap4.MessageSet(1, None)
        self.fetchUID(allMessages, True).addCallback(self.cbGotUIDs)

    def cbGotUIDs(self, results):
        self.log_debug("IMAP got uids [%s]" % (self.state,))
        self.messageUIDs = [result['UID'] for result in results.values()]
        self.messageCount = len(self.messageUIDs)
        self.log_debug("IMAP Inbox has %d messages" % (self.messageCount,))
        if self.messageCount:
            self.fetchNextMessage()
        else:
            # No messages; close it out
            self.close().addCallback(self.cbClosed)

    def fetchNextMessage(self):
        self.log_debug("IMAP in fetchnextmessage [%s]" % (self.state,))
        if self.messageUIDs:
            nextUID = self.messageUIDs.pop(0)
            messageListToFetch = imap4.MessageSet(nextUID)
            self.log_debug("Downloading message %d of %d (%s)" %
                (self.messageCount - len(self.messageUIDs), self.messageCount,
                nextUID))
            self.fetchMessage(messageListToFetch, True).addCallback(
                self.cbGotMessage, messageListToFetch).addErrback(self.ebLogError)
        else:
            self.log_debug("Seeing if anything new has arrived")
            # Go back and see if any more messages have come in
            self.expunge().addCallback(self.cbInboxSelected)

    def cbGotMessage(self, results, messageList):
        self.log_debug("IMAP in cbGotMessage [%s]" % (self.state,))
        try:
            messageData = results.values()[0]['RFC822']
        except IndexError:
            # results will be empty unless the "twistedmail-imap-flags-anywhere"
            # patch from http://twistedmatrix.com/trac/ticket/1105 is applied
            self.log_error("Skipping empty results -- apply twisted patch!")
            self.fetchNextMessage()
            return

        d = self.factory.handleMessage(messageData)
        if isinstance(d, defer.Deferred):
            d.addCallback(self.cbFlagDeleted, messageList)
        else:
            # No deferred returned, so no need for addCallback( )
            self.cbFlagDeleted(None, messageList)

    def cbFlagDeleted(self, results, messageList):
        self.addFlags(messageList, ("\\Deleted",),
            uid=True).addCallback(self.cbMessageDeleted, messageList)

    def cbMessageDeleted(self, results, messageList):
        self.log_debug("IMAP in cbMessageDeleted [%s]" % (self.state,))
        self.log_debug("Deleted message")
        self.fetchNextMessage()

    def cbClosed(self, results):
        self.log_debug("IMAP in cbClosed [%s]" % (self.state,))
        self.log_debug("Mailbox closed")
        self.logout().addCallback(
            lambda _: self.transport.loseConnection())

    def rawDataReceived(self, data):
        self.log_debug("RAW RECEIVED: %s" % (data,))
        imap4.IMAP4Client.rawDataReceived(self, data)

    def lineReceived(self, line):
        self.log_debug("RECEIVED: %s" % (line,))
        imap4.IMAP4Client.lineReceived(self, line)

    def sendLine(self, line):
        self.log_debug("SENDING: %s" % (line,))
        imap4.IMAP4Client.sendLine(self, line)


class IMAP4DownloadFactory(protocol.ClientFactory, LoggingMixIn):
    protocol = IMAP4DownloadProtocol

    def __init__(self, settings, mailer, reactor=None):
        self.log_debug("Setting up IMAPFactory")

        self.settings = settings
        self.mailer = mailer
        if reactor is None:
            from twisted.internet import reactor
        self.reactor = reactor
        self.noisy = False

    def buildProtocol(self, addr):
        p = protocol.ClientFactory.buildProtocol(self, addr)
        p.registerAuthenticator(imap4.CramMD5ClientAuthenticator(self.settings["Username"]))
        p.registerAuthenticator(imap4.LOGINAuthenticator(self.settings["Username"]))
        p.registerAuthenticator(imap4.PLAINAuthenticator(self.settings["Username"]))
        return p

    def handleMessage(self, message):
        self.log_debug("IMAP factory handle message")
        self.log_debug(message)

        return self.mailer.inbound(message)


    def retry(self, connector=None):
        # TODO: if connector is None:

        if connector is None:
            if self.connector is None:
                self.log_error("No connector to retry")
                return
            else:
                connector = self.connector

        def reconnector():
            self.nextPoll = None
            connector.connect()

        self.log_debug("Scheduling next IMAP4 poll")
        self.nextPoll = self.reactor.callLater(self.settings["PollingSeconds"],
            reconnector)

    def clientConnectionLost(self, connector, reason):
        self.connector = connector
        self.log_debug("IMAP factory connection lost")
        self.retry(connector)

    def clientConnectionFailed(self, connector, reason):
        self.connector = connector
        self.log_error("IMAP factory connection failed")
        self.retry(connector)<|MERGE_RESOLUTION|>--- conflicted
+++ resolved
@@ -44,24 +44,14 @@
 from twisted.plugin import IPlugin
 from twisted.python.usage import Options, UsageError
 from twisted.web import client
-<<<<<<< HEAD
 
 from twext.web2 import server, responsecode
 from twext.web2.channel.http import HTTPFactory
-from twext.web2.dav import auth
 from twext.web2.dav import davxml
 from twext.web2.dav.noneprops import NonePropertyStore
 from twext.web2.http import Response, HTTPError
 from twext.web2.http_headers import MimeType
-from twext.web2.auth.basic import BasicCredentialFactory
-=======
-from twisted.web2 import server, responsecode
-from twisted.web2.channel.http import HTTPFactory
-from twisted.web2.dav import davxml
-from twisted.web2.dav.noneprops import NonePropertyStore
-from twisted.web2.http import Response, HTTPError
-from twisted.web2.http_headers import MimeType
->>>>>>> d0ea7e21
+
 
 from twext.log import Logger, LoggingMixIn
 
