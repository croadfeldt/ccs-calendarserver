##
# Copyright (c) 2006-2009 Apple Inc. All rights reserved.
#
# Licensed under the Apache License, Version 2.0 (the "License");
# you may not use this file except in compliance with the License.
# You may obtain a copy of the License at
#
# http://www.apache.org/licenses/LICENSE-2.0
#
# Unless required by applicable law or agreed to in writing, software
# distributed under the License is distributed on an "AS IS" BASIS,
# WITHOUT WARRANTIES OR CONDITIONS OF ANY KIND, either express or implied.
# See the License for the specific language governing permissions and
# limitations under the License.
##

"""
SQL statement generator from query expressions.
"""

__version__ = "0.0"

__all__ = [
    "sqlgenerator",
]

from twistedcaldav.query import expression

import cStringIO as StringIO

class sqlgenerator(object):
    
    FROM           =" from "
    WHERE          =" where "
    RESOURCEDB     = "RESOURCE"
    TIMESPANDB     = "TIMESPAN"
    TRANSPARENCYDB = "TRANSPARENCY"
    PERUSERDB      = "PERUSER"
    NOTOP          = "NOT "
    ANDOP          = " AND "
    OROP           = " OR "
    CONTAINSOP     = " GLOB "
    NOTCONTAINSOP  = " NOT GLOB "
    ISOP           = " == "
    ISNOTOP        = " != "
    INOP           = " IN "
    NOTINOP        = " NOT IN "

    FIELDS         = {
        "TYPE": "RESOURCE.TYPE",
        "UID":  "RESOURCE.UID",
    }

    TIMESPANTEST         = "((TIMESPAN.FLOAT == 'N' AND TIMESPAN.START < %s AND TIMESPAN.END > %s) OR (TIMESPAN.FLOAT == 'Y' AND TIMESPAN.START < %s AND TIMESPAN.END > %s))"
    TIMESPANTEST_NOEND   = "((TIMESPAN.FLOAT == 'N' AND TIMESPAN.END > %s) OR (TIMESPAN.FLOAT == 'Y' AND TIMESPAN.END > %s))"
    TIMESPANTEST_NOSTART = "((TIMESPAN.FLOAT == 'N' AND TIMESPAN.START < %s) OR (TIMESPAN.FLOAT == 'Y' AND TIMESPAN.START < %s))"
    TIMESPANTEST_TAIL_PIECE = " AND TIMESPAN.RESOURCEID == RESOURCE.RESOURCEID"
    TIMESPANTEST_JOIN_ON_PIECE = "TIMESPAN.INSTANCEID == TRANSPARENCY.INSTANCEID AND TRANSPARENCY.PERUSERID == %s"

    def __init__(self, expr, calendarid, userid):
        self.expression = expr
        self.calendarid = calendarid
        self.userid = userid if userid else ""
        self.usedtimespan = False
        
    def generate(self):
        """
        Generate the actual SQL 'where ...' expression from the passed in expression tree.
        
        @return: a C{tuple} of (C{str}, C{list}), where the C{str} is the partial SQL statement,
            and the C{list} is the list of argument substitutions to use with the SQL API execute method.
        """
        
        # Init state
        self.sout = StringIO.StringIO()
        self.arguments = []
        self.substitutions = []
        self.usedtimespan = False
        
        # Generate ' where ...' partial statement
        self.sout.write(self.WHERE)
        self.generateExpression(self.expression)
            
        # Prefix with ' from ...' partial statement
        select = self.FROM + self.RESOURCEDB
        if self.usedtimespan:
            self.frontArgument(self.userid)
            select += ", %s, %s LEFT OUTER JOIN %s ON (%s)" % (
                self.TIMESPANDB,
                self.PERUSERDB,
                self.TRANSPARENCYDB,
                self.TIMESPANTEST_JOIN_ON_PIECE
            )
        select += self.sout.getvalue()
        
        select = select % tuple(self.substitutions)

        return select, self.arguments
        
    def generateExpression(self, expr):
        """
        Generate an expression and all it's subexpressions.
        
        @param expr: the L{baseExpression} derived class to write out.
        @return: C{True} if the TIMESPAN table is used, C{False} otherwise.
        """
        
        # Generate based on each type of expression we might encounter
        
        # ALL
        if isinstance(expr, expression.allExpression):
            # Wipe out the ' where ...' clause so everything is matched
            self.sout.truncate(0)
            self.arguments = []
            self.substitutions = []
            self.usedtimespan = False
        
        # NOT
        elif isinstance(expr, expression.notExpression):
            self.sout.write(self.NOTOP)
            self.generateSubExpression(expr.expressions[0])
        
        # AND
        elif isinstance(expr, expression.andExpression):
            first = True
            for e in expr.expressions:
                if first:
                    first = False
                else:
                    self.sout.write(self.ANDOP)
                self.generateSubExpression(e)
        
        # OR
        elif isinstance(expr, expression.orExpression):
            first = True
            for e in expr.expressions:
                if first:
                    first = False
                else:
                    self.sout.write(self.OROP)
                self.generateSubExpression(e)
        
        # time-range
        elif isinstance(expr, expression.timerangeExpression):
            if expr.start and expr.end:
                self.setArgument(expr.end)
                self.setArgument(expr.start)
                self.setArgument(expr.endfloat)
                self.setArgument(expr.startfloat)
                test = self.TIMESPANTEST
            elif expr.start and expr.end is None:
                self.setArgument(expr.start)
                self.setArgument(expr.startfloat)
                test = self.TIMESPANTEST_NOEND
            elif not expr.start and expr.end:
                self.setArgument(expr.end)
                self.setArgument(expr.endfloat)
                test = self.TIMESPANTEST_NOSTART
                
            if self.calendarid:
                self.setArgument(self.calendarid)
            test += self.TIMESPANTEST_TAIL_PIECE
            self.sout.write(test)
            self.usedtimespan = True
        
        # CONTAINS
        elif isinstance(expr, expression.containsExpression):
            self.sout.write(expr.field)
            self.sout.write(self.CONTAINSOP)
            self.addArgument(self.containsArgument(expr.text))
        
        # NOT CONTAINS
        elif isinstance(expr, expression.notcontainsExpression):
            self.sout.write(expr.field)
            self.sout.write(self.NOTCONTAINSOP)
            self.addArgument(self.containsArgument(expr.text))
        
        # IS
        elif isinstance(expr, expression.isExpression):
            self.sout.write(expr.field)
            self.sout.write(self.ISOP)
            self.addArgument(expr.text)
        
        # IS NOT
        elif isinstance(expr, expression.isnotExpression):
            self.sout.write(expr.field)
            self.sout.write(self.ISNOTOP)
            self.addArgument(expr.text)
        
        # IN
        elif isinstance(expr, expression.inExpression):
            self.sout.write(expr.field)
            self.sout.write(self.INOP)
            self.sout.write("(")
            for count, item in enumerate(expr.text):
                if count != 0:
                    self.sout.write(", ")
                self.addArgument(item)
            self.sout.write(")")
        
        # NOT IN
        elif isinstance(expr, expression.notinExpression):
            self.sout.write(expr.field)
            self.sout.write(self.NOTINOP)
            self.sout.write("(")
            for count, item in enumerate(expr.text):
                if count != 0:
                    self.sout.write(", ")
                self.addArgument(item)
            self.sout.write(")")

    def generateSubExpression(self, expression):
        """
        Generate an SQL expression possibly in parenthesis if its a compound expression.

        @param expression: the L{baseExpression} to write out.
        @return: C{True} if the TIMESPAN table is used, C{False} otherwise.
        """
       
        if expression.multi():
            self.sout.write("(")
        self.generateExpression(expression)
        if expression.multi():
            self.sout.write(")")
    
    def addArgument(self, arg):
        """
        
        @param arg: the C{str} of the argument to add
        """
        
        # Append argument to the list and add the appropriate substitution string to the output stream.
        self.arguments.append(arg)
        self.substitutions.append(":" + str(len(self.arguments)))
        self.sout.write("%s")
    
    def setArgument(self, arg):
        """
        
        @param arg: the C{str} of the argument to add
        @return: C{str} for argument substitution text
        """
        
        # Append argument to the list and add the appropriate substitution string to the output stream.
        self.arguments.append(arg)
        self.substitutions.append(":" + str(len(self.arguments)))

    def frontArgument(self, arg):
        """
        
        @param arg: the C{str} of the argument to add
        @return: C{str} for argument substitution text
        """
        
        # Append argument to the list and add the appropriate substitution string to the output stream.
        self.arguments.insert(0, arg)
        self.substitutions.append(":" + str(len(self.arguments)))

    def containsArgument(self, arg):
        return "*%s*" % (arg,)

if __name__ == "__main__":
    
    e1 = expression.isExpression("TYPE", "VEVENT", False)
    e2 = expression.timerangeExpression("20060101T120000Z", "20060101T130000Z", "20060101T080000Z", "20060101T090000Z")
    e3 = expression.notcontainsExpression("SUMMARY", "help", True)
    e5 = expression.andExpression([e1, e2, e3])
    print e5
<<<<<<< HEAD
    sql = sqlgenerator(e5, None, None)
    print sql.generate()
    e6 = expression.inExpression("TYPE", ("VEVENT", "VTODO",), False)
    print e6
    sql = sqlgenerator(e6, None, None)
    print sql.generate()
    e7 = expression.notinExpression("TYPE", ("VEVENT", "VTODO",), False)
    print e7
    sql = sqlgenerator(e7, None, None)
=======
    #sql = sqlgenerator(e5, 'dummy-cal', 'dummy-user')
    #print sql.generate()
    e6 = expression.inExpression("TYPE", ("VEVENT", "VTODO",), False)
    print e6
    sql = sqlgenerator(e6, 'dummy-cal', 'dummy-user')
    print sql.generate()
    e7 = expression.notinExpression("TYPE", ("VEVENT", "VTODO",), False)
    print e7
    sql = sqlgenerator(e7, 'dummy-cal', 'dummy-user')
>>>>>>> aa5d23c2
    print sql.generate()<|MERGE_RESOLUTION|>--- conflicted
+++ resolved
@@ -266,19 +266,8 @@
     e3 = expression.notcontainsExpression("SUMMARY", "help", True)
     e5 = expression.andExpression([e1, e2, e3])
     print e5
-<<<<<<< HEAD
-    sql = sqlgenerator(e5, None, None)
+    sql = sqlgenerator(e5, 'dummy-cal', 'dummy-user')
     print sql.generate()
-    e6 = expression.inExpression("TYPE", ("VEVENT", "VTODO",), False)
-    print e6
-    sql = sqlgenerator(e6, None, None)
-    print sql.generate()
-    e7 = expression.notinExpression("TYPE", ("VEVENT", "VTODO",), False)
-    print e7
-    sql = sqlgenerator(e7, None, None)
-=======
-    #sql = sqlgenerator(e5, 'dummy-cal', 'dummy-user')
-    #print sql.generate()
     e6 = expression.inExpression("TYPE", ("VEVENT", "VTODO",), False)
     print e6
     sql = sqlgenerator(e6, 'dummy-cal', 'dummy-user')
@@ -286,5 +275,4 @@
     e7 = expression.notinExpression("TYPE", ("VEVENT", "VTODO",), False)
     print e7
     sql = sqlgenerator(e7, 'dummy-cal', 'dummy-user')
->>>>>>> aa5d23c2
     print sql.generate()