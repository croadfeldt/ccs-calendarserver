--- conflicted
+++ resolved
@@ -526,8 +526,6 @@
             )
             root.putChild('timezones', timezoneService)
 
-<<<<<<< HEAD
-=======
         # Server-to-server service is optional
         if config.ServerToServer["Enabled"]:
             log.msg("Setting up server-to-server resource: %r" % (self.servertoserverResourceClass,))
@@ -538,36 +536,6 @@
             )
             root.putChild('inbox', servertoserver)
 
-        # Configure default ACLs on the root resource
-
-        log.info("Setting up default ACEs on root resource")
-
-        rootACEs = [
-            davxml.ACE(
-                davxml.Principal(davxml.All()),
-                davxml.Grant(davxml.Privilege(davxml.Read())),
-            ),
-        ]
-
-        log.info("Setting up AdminPrincipals")
-
-        for principal in config.AdminPrincipals:
-            log.info("Added %s as admin principal" % (principal,))
-
-            rootACEs.append(
-                davxml.ACE(
-                    davxml.Principal(davxml.HRef(principal)),
-                    davxml.Grant(davxml.Privilege(davxml.All())),
-                    davxml.Protected(),
-                    TwistedACLInheritable(),
-                )
-            )
-
-        log.info("Setting root ACL")
-
-        root.setAccessControlList(davxml.ACL(*rootACEs))
-
->>>>>>> ab2a6d49
         #
         # Configure ancillary data
         #
