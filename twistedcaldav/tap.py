--- conflicted
+++ resolved
@@ -1,5 +1,5 @@
 ##
-# Copyright (c) 2005-2007 Apple Inc. All rights reserved.
+# Copyright (c) 2005-2008 Apple Inc. All rights reserved.
 #
 # Licensed under the Apache License, Version 2.0 (the "License");
 # you may not use this file except in compliance with the License.
@@ -15,7 +15,6 @@
 ##
 
 import os
-import stat
 
 from subprocess import Popen, PIPE
 from pwd import getpwnam
@@ -84,18 +83,9 @@
 
 
 class CalDAVOptions(Options):
-<<<<<<< HEAD
     optParameters = [[
         "config", "f", defaultConfigFile, "Path to configuration file."
     ]]
-=======
-    optFlags = [
-        ["upgradeonly", "U", "Do server upgrade only."],
-    ]
-    optParameters = [
-        ["config", "f", "/etc/caldavd/caldavd.plist", "Path to configuration file."],
-    ]
->>>>>>> 5f3b7366
 
     zsh_actions = {"config" : "_files -g '*.plist'"}
 
@@ -709,13 +699,10 @@
     makeService_Single   = makeService_Slave
 
     def makeService(self, options):
-        
-        # Check for upgrade only
-        if options.has_key('upgradeonly'):
-            # Now do any on disk upgrades we might need.
-            UpgradeTheServer.doUpgrade()
-            return None
-            
+
+        # Now do any on disk upgrades we might need.
+        UpgradeTheServer.doUpgrade()
+
         serverType = config.ProcessType
 
         serviceMethod = getattr(self, "makeService_%s" % (serverType,), None)
@@ -727,7 +714,6 @@
                 % (serverType,)
             )
         else:
-                
             service = serviceMethod(options)
 
             #
