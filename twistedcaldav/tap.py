--- conflicted
+++ resolved
@@ -53,11 +53,8 @@
 from twistedcaldav.directory.aggregate import AggregateDirectoryService
 from twistedcaldav.directory.sudo import SudoDirectoryService
 from twistedcaldav.static import CalendarHomeProvisioningFile
-<<<<<<< HEAD
+from twistedcaldav.static import ServerToServerInboxFile
 from twistedcaldav.static import TimezoneServiceFile
-=======
-from twistedcaldav.static import ServerToServerInboxFile
->>>>>>> b189c1bf
 from twistedcaldav.timezones import TimezoneCache
 from twistedcaldav import pdmonster
 
@@ -455,17 +452,11 @@
     # default resource classes
     #
 
-<<<<<<< HEAD
     rootResourceClass            = RootResource
     principalResourceClass       = DirectoryPrincipalProvisioningResource
     calendarResourceClass        = CalendarHomeProvisioningFile
+    servertoserverResourceClass = ServerToServerInboxFile
     timezoneServiceResourceClass = TimezoneServiceFile
-=======
-    rootResourceClass           = RootResource
-    principalResourceClass      = DirectoryPrincipalProvisioningResource
-    calendarResourceClass       = CalendarHomeProvisioningFile
-    servertoserverResourceClass = ServerToServerInboxFile
->>>>>>> b189c1bf
 
     def makeService_Slave(self, options):
         #
@@ -539,15 +530,15 @@
         root.putChild('principals', principalCollection)
         root.putChild('calendars', calendarCollection)
 
-<<<<<<< HEAD
-		# Timezone service is optional
+        # Timezone service is optional
         if config.EnableTimezoneService:
             timezoneService = self.timezoneServiceResourceClass(
                 os.path.join(config.DocumentRoot, "timezones"),
                 root
             )
             root.putChild('timezones', timezoneService)
-=======
+
+        # Server-to-server service is optional
         if config.ServerToServer["Enabled"]:
             log.msg("Setting up server-to-server resource: %r" % (self.servertoserverResourceClass,))
     
@@ -556,7 +547,6 @@
                 root,
             )
             root.putChild('inbox', servertoserver)
->>>>>>> b189c1bf
 
         # Configure default ACLs on the root resource
 
