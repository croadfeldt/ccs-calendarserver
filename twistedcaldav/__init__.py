--- conflicted
+++ resolved
@@ -33,11 +33,8 @@
     "directory",
     "dropbox",
     "extensions",
-<<<<<<< HEAD
     "fileops",
-=======
     "freebusyurl",
->>>>>>> a5d7e10f
     "ical",
     "icaldav",
     "index",
