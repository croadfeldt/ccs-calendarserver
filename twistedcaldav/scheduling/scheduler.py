
# Copyright (c) 2005-2012 Apple Inc. All rights reserved.
#
# Licensed under the Apache License, Version 2.0 (the "License");
# you may not use this file except in compliance with the License.
# You may obtain a copy of the License at
#
# http://www.apache.org/licenses/LICENSE-2.0
#
# Unless required by applicable law or agreed to in writing, software
# distributed under the License is distributed on an "AS IS" BASIS,
# WITHOUT WARRANTIES OR CONDITIONS OF ANY KIND, either express or implied.
# See the License for the specific language governing permissions and
# limitations under the License.
##

from twisted.internet.defer import inlineCallbacks, returnValue
from twisted.python.failure import Failure

from twext.python.log import Logger, LoggingMixIn
from twext.web2 import responsecode
from twext.web2.http import HTTPError, Response, StatusResponse
from twext.web2.http_headers import MimeType
from txdav.xml import element as davxml
from twext.web2.dav.http import errorForFailure, messageForFailure, statusForFailure, \
    ErrorResponse

from twistedcaldav import caldavxml
from twistedcaldav.customxml import calendarserver_namespace
from twistedcaldav.accounting import accountingEnabled, emitAccounting
from twistedcaldav.config import config
from twistedcaldav.ical import Component
from twistedcaldav.memcachelock import MemcacheLock, MemcacheLockTimeoutError
from twistedcaldav.scheduling import addressmapping
from twistedcaldav.scheduling.caldav.delivery import ScheduleViaCalDAV
from twistedcaldav.scheduling.cuaddress import InvalidCalendarUser, \
    calendarUserFromPrincipal, OtherServerCalendarUser
from twistedcaldav.scheduling.cuaddress import LocalCalendarUser
from twistedcaldav.scheduling.cuaddress import RemoteCalendarUser
from twistedcaldav.scheduling.cuaddress import EmailCalendarUser
from twistedcaldav.scheduling.cuaddress import PartitionedCalendarUser
from twistedcaldav.scheduling.imip.delivery import ScheduleViaIMip
from twistedcaldav.scheduling.ischedule.delivery import ScheduleViaISchedule
from twistedcaldav.scheduling.itip import iTIPRequestStatus

"""
CalDAV/Server-to-Server scheduling behavior.

This module handles the delivery of scheduling messages to organizer and attendees. The basic idea is to first
confirm the integrity of the incoming scheduling message, check authorization. Appropriate L{DeliveryService}s
are then used to deliver the message to attendees or organizer. Delivery responses are processed and returned.
This takes into account partitioning and podding of users by detecting the appropriate host for a calendar
user and then dispatching the delivery accordingly.

The L{Scheduler} class defines the basic behavior for processing deliveries. Sub-classes are defined for the
different ways a deliver can be triggered.

L{CalDAVScheduler} - handles deliveries for scheduling messages originating from inside the CalDAV server
i.e. user PUTs or POSTs.

L{IScheduleScheduler} - handles deliveries for scheduling messages being POSTed to the iSchedule inbox.

L{IMIPScheduler} - handles deliveries for POSTs on the iMIP inbox (coming from the mail gateway).

L{DirectScheduler} - used when doing some internal processing (e.g., inbox item processing during an
upgrade.

Here is a typical flow of activity for a iTIP between users on the server:

iTIP PUT request
\
 \_L{ImplicitScheduler}           - does CalDAV-schedule logic and sends iTIP message
   \
    \_L{CalDAVScheduler}          - receives iTIP message
      \
       \_L{ScheduleViaCalDAV}     - handles delivery of iTIP message
         \
          \_L{ImplicitProcessor}  - dispatches iTIP message (also auto-accept)
            \
             \_L{iTipProcessing}  - processes iTIP message

Here is a typical flow of activity for a iTIP between an organizer on the server and an iMIP attendee:

iTIP PUT request
\
 \_L{ImplicitScheduler}
   \
    \_L{CalDAVScheduler}
      \
       \_L{ScheduleViaIMip}

Here is a typical flow of activity for a iTIP between an organizer not on the server and attendee on the server:

iTIP POST on /ischedule
\
 \_L{IScheduleScheduler}
   \
    \_L{ScheduleViaCalDAV}
      \
       \_L{ImplicitProcessor}
         \
          \_L{iTipProcessing}

"""

__all__ = [
    "Scheduler",
    "RemoteScheduler",
    "DirectScheduler",
]


log = Logger()

class Scheduler(object):

    errorResponse = None # The class used for generating an HTTP XML error response

    errorElements = {
        "originator-missing": (),
        "originator-invalid": (),
        "originator-denied": (),
        "recipient-missing": (),
        "recipient-invalid": (),
        "organizer-denied": (),
        "attendee-denied": (),
        "invalid-calendar-data-type": (),
        "invalid-calendar-data": (),
        "invalid-scheduling-message": (),
        "max-recipients": (),
    }

    def __init__(self, request, resource):
        self.request = request
        self.resource = resource
        self.originator = None
        self.recipients = None
        self.calendar = None
        self.organizer = None
        self.attendee = None
        self.isiTIPRequest = None
        self.timeRange = None
        self.excludeUID = None
        self.fakeTheResult = False
        self.method = "Unknown"
        self.internal_request = False


    @inlineCallbacks
    def doSchedulingViaPOST(self, transaction, use_request_headers=False):
        """
        The Scheduling POST operation on an Outbox.
        """

        self.method = "POST"

        # Load various useful bits doing some basic checks on those
        yield self.loadCalendarFromRequest()

        if use_request_headers:
            self.loadFromRequestHeaders()
        else:
            yield self.loadFromRequestData()

        if not hasattr(self.request, "extendedLogItems"):
            self.request.extendedLogItems = {}
        self.request.extendedLogItems["recipients"] = len(self.recipients)
        self.request.extendedLogItems["cl"] = str(len(str(self.calendar)))

        # Do some extra authorization checks
        self.checkAuthorization()

        # We might trigger an implicit scheduling operation here that will require consistency
        # of data for all events with the same UID. So detect this and use a lock
        if self.calendar.resourceType() != "VFREEBUSY":
            uid = self.calendar.resourceUID()
            lock = MemcacheLock(
                "ImplicitUIDLock",
                uid,
                timeout=config.Scheduling.Options.UIDLockTimeoutSeconds,
                expire_time=config.Scheduling.Options.UIDLockExpirySeconds,
            )

            try:
                yield lock.acquire()
            except MemcacheLockTimeoutError:
                raise HTTPError(StatusResponse(responsecode.CONFLICT, "UID: %s currently in use on the server." % (uid,)))
            else:
                # Release lock after commit or abort
                transaction.postCommit(lock.clean)
                transaction.postAbort(lock.clean)

        result = (yield self.doScheduling())
        returnValue(result)


    def doSchedulingViaPUT(self, originator, recipients, calendar, internal_request=False):
        """
        The implicit scheduling PUT operation.
        """

        self.method = "PUT"

        # Load various useful bits doing some basic checks on those
        self.originator = originator
        self.recipients = recipients
        self.calendar = calendar
        self.internal_request = internal_request

        # Do some extra authorization checks
        self.checkAuthorization()

        return self.doScheduling()


    @inlineCallbacks
    def doScheduling(self):
        # Check validity of Originator header.
        yield self.checkOriginator()

        # Get recipient details.
        yield self.checkRecipients()

        # Check calendar data.
        self.checkCalendarData()

        # Check validity of ORGANIZER
        yield self.checkOrganizer()

        # Do security checks (e.g. spoofing)
        yield self.securityChecks()

        # Generate accounting information
        self.doAccounting()

        # Do some final checks after we have gathered all our information
        self.finalChecks()

        # Do scheduling tasks
        result = (yield self.generateSchedulingResponse())

        returnValue(result)


    @inlineCallbacks
    def loadFromRequestData(self):
        yield self.loadOriginatorFromRequestDetails()
        self.loadRecipientsFromCalendarData()


    @inlineCallbacks
    def loadOriginatorFromRequestDetails(self):
        # Get the originator who is the authenticated user
        originatorPrincipal = None
        originator = ""
        authz_principal = self.resource.currentPrincipal(self.request).children[0]
        if isinstance(authz_principal, davxml.HRef):
            originatorPrincipalURL = str(authz_principal)
            if originatorPrincipalURL:
                originatorPrincipal = (yield self.request.locateResource(originatorPrincipalURL))
                if originatorPrincipal:
                    # Pick the canonical CUA:
                    originator = originatorPrincipal.canonicalCalendarUserAddress()

        if not originator:
            log.err("%s request must have Originator" % (self.method,))
            raise HTTPError(self.errorResponse(
                responsecode.FORBIDDEN,
                self.errorElements["originator-missing"],
                "Missing originator",
            ))
        else:
            self.originator = originator


    def loadRecipientsFromCalendarData(self):

        # Get the ATTENDEEs
        attendees = list()
        unique_set = set()
        for attendee, _ignore in self.calendar.getAttendeesByInstance():
            if attendee not in unique_set:
                attendees.append(attendee)
                unique_set.add(attendee)

        if not attendees:
            log.err("%s request must have at least one Recipient" % (self.method,))
            raise HTTPError(self.errorResponse(
                responsecode.FORBIDDEN,
                self.errorElements["recipient-missing"],
                "Must have recipients",
            ))
        else:
            self.recipients = list(attendees)


    def loadFromRequestHeaders(self):
        """
        Load Originator and Recipient from request headers.
        """
        self.loadOriginatorFromRequestHeaders()
        self.loadRecipientsFromRequestHeaders()


    def loadOriginatorFromRequestHeaders(self):
        # Must have Originator header
        originator = self.request.headers.getRawHeaders("originator")
        if originator is None or (len(originator) != 1):
            log.err("%s request must have Originator header" % (self.method,))
            raise HTTPError(self.errorResponse(
                responsecode.FORBIDDEN,
                self.errorElements["originator-missing"],
                "Missing originator",
            ))
        else:
            self.originator = originator[0]


    def loadRecipientsFromRequestHeaders(self):
        # Get list of Recipient headers
        rawRecipients = self.request.headers.getRawHeaders("recipient")
        if rawRecipients is None or (len(rawRecipients) == 0):
            log.err("%s request must have at least one Recipient header" % (self.method,))
            raise HTTPError(self.errorResponse(
                responsecode.FORBIDDEN,
                self.errorElements["recipient-missing"],
                "No recipients",
            ))

        # Recipient header may be comma separated list
        self.recipients = []
        for rawRecipient in rawRecipients:
            for r in rawRecipient.split(","):
                r = r.strip()
                if len(r):
                    self.recipients.append(r)


    @inlineCallbacks
    def loadCalendarFromRequest(self):
        # Must be content-type text/calendar
        contentType = self.request.headers.getHeader("content-type")
        if contentType is not None and (contentType.mediaType, contentType.mediaSubtype) != ("text", "calendar"):
            log.err("MIME type %s not allowed in calendar collection" % (contentType,))
            raise HTTPError(self.errorResponse(
                responsecode.FORBIDDEN,
                self.errorElements["invalid-calendar-data-type"],
                "Data is not calendar data",
            ))

        # Parse the calendar object from the HTTP request stream
        try:
            self.calendar = (yield Component.fromIStream(self.request.stream))

            self.preProcessCalendarData()
        except:
            # FIXME: Bare except
            log.err("Error while handling %s: %s" % (self.method, Failure(),))
            raise HTTPError(self.errorResponse(
                responsecode.FORBIDDEN,
                self.errorElements["invalid-calendar-data"],
                description="Can't parse calendar data"
            ))


    def preProcessCalendarData(self):
        """
        After loading calendar data from the request, do some optional processing of it. This method will be
        overridden by those schedulers that need to do special things to the data.
        """
        pass


    def checkAuthorization(self):
        raise NotImplementedError


    def checkOriginator(self):
        raise NotImplementedError


    def checkRecipients(self):
        raise NotImplementedError


    def checkOrganizer(self):
        raise NotImplementedError


    def checkOrganizerAsOriginator(self):
        raise NotImplementedError


    def checkAttendeeAsOriginator(self):
        raise NotImplementedError


    def checkCalendarData(self):

        # Skip all the valid data checks for an internal request as we are going to assume all the internal
        # request data has been generated properly.

        if not self.internal_request:
            # Must be a valid calendar
            try:
                self.calendar.validCalendarData()
            except ValueError, e:
                log.err("%s request calendar component is not valid:%s %s" % (self.method, e, self.calendar,))
                raise HTTPError(self.errorResponse(
                    responsecode.FORBIDDEN,
                    self.errorElements["invalid-calendar-data"],
                    description="Calendar component is not valid"
                ))

            # Must have a METHOD
            if not self.calendar.isValidMethod():
                log.err("%s request must have valid METHOD property in calendar component: %s" % (self.method, self.calendar,))
                raise HTTPError(self.errorResponse(
                    responsecode.FORBIDDEN,
                    self.errorElements["invalid-scheduling-message"],
                    description="Must have valid METHOD property"
                ))

            # Verify iTIP behavior
            if not self.calendar.isValidITIP():
                log.err("%s request must have a calendar component that satisfies iTIP requirements: %s" % (self.method, self.calendar,))
                raise HTTPError(self.errorResponse(
                    responsecode.FORBIDDEN,
                    self.errorElements["invalid-scheduling-message"],
                    description="Must have a calendar component that satisfies iTIP requirements"
                ))

            # X-CALENDARSERVER-ACCESS is not allowed in Outbox POSTs
            if self.calendar.hasProperty(Component.ACCESS_PROPERTY):
                log.err("X-CALENDARSERVER-ACCESS not allowed in a calendar component %s request: %s" % (self.method, self.calendar,))
                raise HTTPError(self.errorResponse(
                    responsecode.FORBIDDEN,
                    (calendarserver_namespace, "no-access-restrictions"),
                    "Private events cannot be scheduled",
                ))

        # Determine iTIP method mode
        if self.calendar.propertyValue("METHOD") in ("PUBLISH", "REQUEST", "ADD", "CANCEL", "DECLINECOUNTER"):
            self.isiTIPRequest = True

        elif self.calendar.propertyValue("METHOD") in ("REPLY", "COUNTER", "REFRESH"):
            self.isiTIPRequest = False

            # Verify that there is a single ATTENDEE property
            attendees = self.calendar.getAttendees()

            # Must have only one
            if len(attendees) != 1:
                log.err("Wrong number of ATTENDEEs in calendar data: %s" % (str(self.calendar),))
                raise HTTPError(self.errorResponse(
                    responsecode.FORBIDDEN,
                    self.errorElements["invalid-scheduling-message"],
                    "Wrong number of attendees",
                ))
            self.attendee = attendees[0]

        else:
            msg = "Unknown iTIP METHOD: %s" % (self.calendar.propertyValue("METHOD"),)
            log.err(msg)
            raise HTTPError(self.errorResponse(
                responsecode.FORBIDDEN,
                self.errorElements["invalid-scheduling-message"],
                description=msg
            ))


    def checkForFreeBusy(self):
        if not hasattr(self, "isfreebusy"):
            if (self.calendar.propertyValue("METHOD") == "REQUEST") and (self.calendar.mainType() == "VFREEBUSY"):
                # Extract time range from VFREEBUSY object
                vfreebusies = [v for v in self.calendar.subcomponents() if v.name() == "VFREEBUSY"]
                if len(vfreebusies) != 1:
                    log.err("iTIP data is not valid for a VFREEBUSY request: %s" % (self.calendar,))
                    raise HTTPError(self.errorResponse(
                        responsecode.FORBIDDEN,
                        self.errorElements["invalid-scheduling-message"],
                        "iTIP data is not valid for a VFREEBUSY request",
                    ))
                dtstart = vfreebusies[0].getStartDateUTC()
                dtend = vfreebusies[0].getEndDateUTC()
                if dtstart is None or dtend is None:
                    log.err("VFREEBUSY start/end not valid: %s" % (self.calendar,))
                    raise HTTPError(self.errorResponse(
                        responsecode.FORBIDDEN,
                        self.errorElements["invalid-scheduling-message"],
                        "VFREEBUSY start/end not valid",
                    ))

                # Some clients send floating instead of UTC - coerce to UTC
                if not dtstart.utc() or not dtend.utc():
                    log.err("VFREEBUSY start or end not UTC: %s" % (self.calendar,))
                    raise HTTPError(self.errorResponse(
                        responsecode.FORBIDDEN,
                        self.errorElements["invalid-scheduling-message"],
                        "VFREEBUSY start or end not UTC",
                    ))

                self.timeRange = caldavxml.TimeRange(start=dtstart.getText(), end=dtend.getText())
                self.timeRange.start = dtstart
                self.timeRange.end = dtend

                # Look for masked UID
                self.excludeUID = self.calendar.getMaskUID()

                # Do free busy operation
                self.isfreebusy = True
            else:
                # Do regular invite (fan-out)
                self.isfreebusy = False

        return self.isfreebusy


    def securityChecks(self):
        raise NotImplementedError


    def doAccounting(self):
        #
        # Accounting
        #
        # Note that we associate logging with the organizer, not the
        # originator, which is good for looking for why something
        # shows up in a given principal's calendars, rather than
        # tracking the activities of a specific user.
        #
        if isinstance(self.organizer, LocalCalendarUser):
            accountingType = "iTIP-VFREEBUSY" if self.calendar.mainType() == "VFREEBUSY" else "iTIP"
            if accountingEnabled(accountingType, self.organizer.principal):
                emitAccounting(
                    accountingType, self.organizer.principal,
                    "Originator: %s\nRecipients:\n%sServer Instance:%s\nMethod:%s\n\n%s"
                    % (
                        str(self.originator),
                        str("".join(["    %s\n" % (recipient,) for recipient in self.recipients])),
                        str(self.request.serverInstance),
                        str(self.method),
                        str(self.calendar),
                    )
                )


    def finalChecks(self):
        """
        Final checks before doing the actual scheduling.
        """
        pass


    @inlineCallbacks
    def generateSchedulingResponse(self):

        log.info("METHOD: %s, Component: %s" % (self.calendar.propertyValue("METHOD"), self.calendar.mainType(),))

        # For free-busy do immediate determination of iTIP result rather than fan-out
        freebusy = self.checkForFreeBusy()

        # Prepare for multiple responses
        responses = ScheduleResponseQueue(self.method, responsecode.OK)

        # Loop over each recipient and aggregate into lists by service types.
        caldav_recipients = []
        partitioned_recipients = []
        otherserver_recipients = []
        remote_recipients = []
        imip_recipients = []
        for ctr, recipient in enumerate(self.recipients):

            # Check for freebusy limit
            if freebusy and config.Scheduling.Options.LimitFreeBusyAttendees and ctr >= config.Scheduling.Options.LimitFreeBusyAttendees:
                err = HTTPError(self.errorResponse(
                    responsecode.NOT_FOUND,
                    self.errorElements["max-recipients"],
                    "Too many attendees",
                ))
                responses.add(recipient.cuaddr, Failure(exc_value=err), reqstatus=iTIPRequestStatus.SERVICE_UNAVAILABLE)
                continue

            if self.fakeTheResult:
                responses.add(recipient.cuaddr, responsecode.OK, reqstatus=iTIPRequestStatus.SUCCESS if freebusy else iTIPRequestStatus.MESSAGE_DELIVERED)

            elif isinstance(recipient, LocalCalendarUser):
                caldav_recipients.append(recipient)

            elif isinstance(recipient, PartitionedCalendarUser):
                partitioned_recipients.append(recipient)

            elif isinstance(recipient, OtherServerCalendarUser):
                otherserver_recipients.append(recipient)

            elif isinstance(recipient, RemoteCalendarUser):
                remote_recipients.append(recipient)

            elif isinstance(recipient, EmailCalendarUser):
                imip_recipients.append(recipient)

            else:
                err = HTTPError(self.errorResponse(
                    responsecode.NOT_FOUND,
                    self.errorElements["recipient-invalid"],
                    "Unknown recipient",
                ))
                responses.add(recipient.cuaddr, Failure(exc_value=err), reqstatus=iTIPRequestStatus.INVALID_CALENDAR_USER)

        # Now process local recipients
        if caldav_recipients:
            yield self.generateLocalSchedulingResponses(caldav_recipients, responses, freebusy)

        # Now process partitioned recipients
        if partitioned_recipients:
            yield self.generateRemoteSchedulingResponses(partitioned_recipients, responses, freebusy, getattr(self.request, 'doing_attendee_refresh', False))

        # Now process other server recipients
        if otherserver_recipients:
            yield self.generateRemoteSchedulingResponses(otherserver_recipients, responses, freebusy, getattr(self.request, 'doing_attendee_refresh', False))

        # To reduce chatter, we suppress certain messages
        if not getattr(self.request, 'suppressRefresh', False):

            # Now process remote recipients
            if remote_recipients:
                yield self.generateRemoteSchedulingResponses(remote_recipients, responses, freebusy)

            # Now process iMIP recipients
            if imip_recipients:
                yield self.generateIMIPSchedulingResponses(imip_recipients, responses, freebusy)

        # Return with final response if we are done
        returnValue(responses)


    def generateLocalSchedulingResponses(self, recipients, responses, freebusy):
        """
        Generate scheduling responses for CalDAV recipients.
        """

        # Create the scheduler and run it.
        requestor = ScheduleViaCalDAV(self, recipients, responses, freebusy)
        return requestor.generateSchedulingResponses()


    def generateRemoteSchedulingResponses(self, recipients, responses, freebusy, refreshOnly=False):
        """
        Generate scheduling responses for remote recipients.
        """

        # Create the scheduler and run it.
        requestor = ScheduleViaISchedule(self, recipients, responses, freebusy)
        return requestor.generateSchedulingResponses(refreshOnly)


    def generateIMIPSchedulingResponses(self, recipients, responses, freebusy):
        """
        Generate scheduling responses for iMIP recipients.
        """

        # Create the scheduler and run it.
        requestor = ScheduleViaIMip(self, recipients, responses, freebusy)
        return requestor.generateSchedulingResponses()



class RemoteScheduler(Scheduler):

    def checkOrganizer(self):
        """
        Delay ORGANIZER check until we know what their role is.
        """
        pass


    @inlineCallbacks
    def checkRecipients(self):
        """
        Check the validity of the Recipient header values. These must all be local as there
        is no concept of server-to-server relaying.
        """

        results = []
        for recipient in self.recipients:
            # Get the principal resource for this recipient
            principal = self.resource.principalForCalendarUserAddress(recipient)

            # If no principal we may have a remote recipient but we should check whether
            # the address is one that ought to be on our server and treat that as a missing
            # user. Also if server-to-server is not enabled then remote addresses are not allowed.
            if principal is None:
                localUser = (yield addressmapping.mapper.isCalendarUserInMyDomain(recipient))
                if localUser:
                    log.err("No principal for calendar user address: %s" % (recipient,))
                else:
                    log.err("Unknown calendar user address: %s" % (recipient,))
                results.append(InvalidCalendarUser(recipient))
            else:
                # Map recipient to their inbox
                inboxURL = principal.scheduleInboxURL()
                inbox = (yield self.request.locateResource(inboxURL)) if principal.locallyHosted() else "dummy"

                if inbox:
                    results.append(calendarUserFromPrincipal(recipient, principal, inbox, inboxURL))
                else:
                    log.err("No schedule inbox for principal: %s" % (principal,))
                    results.append(InvalidCalendarUser(recipient))

        self.recipients = results



class DirectScheduler(Scheduler):
    """ An implicit scheduler meant for use by local processes which don't
        need to go through all these checks. """

    errorResponse = ErrorResponse

    def checkAuthorization(self):
        pass


    def checkOrganizer(self):
        pass


    def checkOrganizerAsOriginator(self):
        pass


    def checkAttendeeAsOriginator(self):
        pass


    def securityChecks(self):
        pass


    def checkOriginator(self):
        pass


    def checkRecipients(self):
        pass



class ScheduleResponseResponse (Response):
    """
    ScheduleResponse L{Response} object.
    Renders itself as a CalDAV:schedule-response XML document.
    """
    def __init__(self, xml_responses, location=None):
        """
        @param xml_responses: an iterable of davxml.Response objects.
        @param location:      the value of the location header to return in the response,
            or None.
        """

        Response.__init__(self, code=responsecode.OK,
                          stream=caldavxml.ScheduleResponse(*xml_responses).toxml())

        self.headers.setHeader("content-type", MimeType("text", "xml"))

        if location is not None:
            self.headers.setHeader("location", location)



class ScheduleResponseQueue (LoggingMixIn):
    """
    Stores a list of (typically error) responses for use in a
    L{ScheduleResponse}.
    """
    def __init__(self, method, success_response):
        """
        @param method: the name of the method generating the queue.
        @param success_response: the response to return in lieu of a
            L{ScheduleResponse} if no responses are added to this queue.
        """
        self.responses = []
        self.method = method
        self.success_response = success_response
        self.location = None


    def setLocation(self, location):
        """
        @param location:      the value of the location header to return in the response,
            or None.
        """
        self.location = location

<<<<<<< HEAD

    def add(self, recipient, what, reqstatus=None, calendar=None):
=======
    def add(self, recipient, what, reqstatus=None, calendar=None, suppressErrorLog=False):
>>>>>>> fadcb7ec
        """
        Add a response.
        @param recipient: the recipient for this response.
        @param what: a status code or a L{Failure} for the given recipient.
        @param status: the iTIP request-status for the given recipient.
        @param calendar: the calendar data for the given recipient response.
        @param suppressErrorLog: whether to suppress a log message for errors; primarily
            this is used when trying to process a VFREEBUSY over iMIP, which isn't
            supported.
        """
        if type(what) is int:
            code = what
            error = None
            message = responsecode.RESPONSES[code]
        elif isinstance(what, Failure):
            code = statusForFailure(what)
            error = errorForFailure(what)
            message = messageForFailure(what)
        else:
            raise AssertionError("Unknown data type: %r" % (what,))

        if not suppressErrorLog and code > 400: # Error codes only
            self.log_error("Error during %s for %s: %s" % (self.method, recipient, message))

        children = []
        children.append(caldavxml.Recipient(davxml.HRef.fromString(recipient)))
        children.append(caldavxml.RequestStatus(reqstatus))
        if calendar is not None:
            children.append(caldavxml.CalendarData.fromCalendar(calendar))
        if error is not None:
            children.append(error)
        if message is not None:
            children.append(davxml.ResponseDescription(message))
        self.responses.append(caldavxml.Response(*children))


    def clone(self, clone):
        """
        Add a response cloned from an existing caldavxml.Response element.
        @param clone: the response to clone.
        """
        if not isinstance(clone, caldavxml.Response):
            raise AssertionError("Incorrect element type: %r" % (clone,))

        recipient = clone.childOfType(caldavxml.Recipient)
        request_status = clone.childOfType(caldavxml.RequestStatus)
        calendar_data = clone.childOfType(caldavxml.CalendarData)
        error = clone.childOfType(davxml.Error)
        desc = clone.childOfType(davxml.ResponseDescription)

        children = []
        children.append(recipient)
        children.append(request_status)
        if calendar_data is not None:
            children.append(calendar_data)
        if error is not None:
            children.append(error)
        if desc is not None:
            children.append(desc)
        self.responses.append(caldavxml.Response(*children))


    def response(self):
        """
        Generate a L{ScheduleResponseResponse} with the responses contained in the
        queue or, if no such responses, return the C{success_response} provided
        to L{__init__}.
        @return: the response.
        """
        if self.responses:
            return ScheduleResponseResponse(self.responses, self.location)
        else:
            return self.success_response<|MERGE_RESOLUTION|>--- conflicted
+++ resolved
@@ -792,12 +792,8 @@
         """
         self.location = location
 
-<<<<<<< HEAD
-
-    def add(self, recipient, what, reqstatus=None, calendar=None):
-=======
+
     def add(self, recipient, what, reqstatus=None, calendar=None, suppressErrorLog=False):
->>>>>>> fadcb7ec
         """
         Add a response.
         @param recipient: the recipient for this response.
