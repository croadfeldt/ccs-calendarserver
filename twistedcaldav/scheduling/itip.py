--- conflicted
+++ resolved
@@ -63,7 +63,7 @@
 
         if recipient:
             iTipProcessing.addTranspForNeedsAction(calendar.subcomponents(), recipient)
-                
+
             # Check for incoming DECLINED
             if creating:
                 master = calendar.masterComponent()
@@ -143,23 +143,13 @@
                 organizer = master_component.getProperty("ORGANIZER")
                 if organizer:
                     organizer.setParameter("SCHEDULE-STATUS", organizer_schedule_status)
-<<<<<<< HEAD
-
-            # Now try to match recurrences
-            for component in new_calendar.subcomponents():
-                if component.name() != "VTIMEZONE" and component.getRecurrenceIDUTC() is not None:
-                    iTipProcessing.transferItems(calendar, master_valarms, private_comments, transps, completeds, organizer_schedule_status, component)
-
-            # Now try to match recurrences
-=======
-                
+
             # Now try to match recurrences in the new calendar
             for component in tuple(new_calendar.subcomponents()):
                 if component.name() != "VTIMEZONE" and component.getRecurrenceIDUTC() is not None:
                     iTipProcessing.transferItems(calendar, master_valarms, private_comments, transps, completeds, organizer_schedule_status, component, recipient)
-            
+
             # Now try to match recurrences from the old calendar
->>>>>>> fadcb7ec
             for component in calendar.subcomponents():
                 if component.name() != "VTIMEZONE" and component.getRecurrenceIDUTC() is not None:
                     rid = component.getRecurrenceIDUTC()
@@ -168,13 +158,8 @@
                         new_component = new_calendar.deriveInstance(rid, allowCancelled=allowCancelled)
                         if new_component:
                             new_calendar.addComponent(new_component)
-<<<<<<< HEAD
-                            iTipProcessing.transferItems(calendar, master_valarms, private_comments, transps, completeds, organizer_schedule_status, new_component)
-
-=======
                             iTipProcessing.transferItems(calendar, master_valarms, private_comments, transps, completeds, organizer_schedule_status, new_component, recipient)
-            
->>>>>>> fadcb7ec
+
             # Replace the entire object
             return new_calendar, rids
 
@@ -506,7 +491,7 @@
         Transfer properties from a calendar to a component by first trying to match the component in the original calendar and
         use the properties from that, or use the values provided as arguments (which have been derived from the original calendar's
         master component).
-        
+
         @return: C{True} if an EXDATE match occurred requiring the incoming component to be removed.
         """
 
@@ -531,23 +516,20 @@
             # Remove the old one
             if remove_matched:
                 from_calendar.removeComponent(matched)
-<<<<<<< HEAD
-=======
-                
+
             # Check for incoming DECLINED
             attendee = to_component.getAttendeeProperty((recipient,))
             if attendee and attendee.parameterValue("PARTSTAT", "NEEDS-ACTION") == "DECLINED":
                 # If existing item has HIDDEN property copy that over
                 if matched.hasProperty(Component.HIDDEN_INSTANCE_PROPERTY):
                     to_component.addProperty(Property(Component.HIDDEN_INSTANCE_PROPERTY, "T"))
->>>>>>> fadcb7ec
 
         else:
             # Check for incoming DECLINED
             attendee = to_component.getAttendeeProperty((recipient,))
             if attendee and attendee.parameterValue("PARTSTAT", "NEEDS-ACTION") == "DECLINED":
                 return True
-                    
+
             # It is a new override - copy any valarms on the existing master component
             # into the new one.
             [to_component.addComponent(alarm) for alarm in master_valarms]
@@ -558,14 +540,10 @@
                 organizer = to_component.getProperty("ORGANIZER")
                 if organizer:
                     organizer.setParameter("SCHEDULE-STATUS", organizer_schedule_status)
-<<<<<<< HEAD
-
-
-=======
-                
+
         return False
-    
->>>>>>> fadcb7ec
+
+
     @staticmethod
     def addTranspForNeedsAction(components, recipient):
         # For each component where the ATTENDEE property of the recipient has PARTSTAT
