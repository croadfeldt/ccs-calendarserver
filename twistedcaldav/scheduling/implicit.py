--- conflicted
+++ resolved
@@ -69,6 +69,8 @@
         self.calendar = calendar
         self.calendar_owner = (yield self.resource.owner(self.request))
         self.deleting = deleting
+        self.internal_request = False
+        self.except_attendees = ()
 
         # When deleting we MUST have the calendar as the actual resource
         # will have been deleted by now
@@ -467,11 +469,6 @@
             self.handleSchedulingResponse(response, False)
             
         log.info("Implicit %s - attendee: '%s' to organizer: '%s', UID: '%s'" % (action, self.attendee, self.organizer, self.uid,))
-<<<<<<< HEAD
-        d = scheduler.doSchedulingViaPUT(self.attendee, (self.organizer,), itipmsg)
+        d = scheduler.doSchedulingViaPUT(self.attendee, (self.organizer,), itipmsg, self.internal_request)
         d.addCallback(_gotResponse)
-        return d
-=======
-        response = (yield scheduler.doSchedulingViaPUT(self.attendee, (self.organizer,), itipmsg, self.internal_request))
-        self.handleSchedulingResponse(response, False)
->>>>>>> cedda5e6
+        return d