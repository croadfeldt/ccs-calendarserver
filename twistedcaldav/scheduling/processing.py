--- conflicted
+++ resolved
@@ -444,16 +444,12 @@
             # Just try again to get the lock
             reactor.callLater(2.0, self.sendAttendeeAutoReply, *(calendar, resource, partstat))
         else:
-<<<<<<< HEAD
-            txn = yield resource.inNewTransaction(self.request)
-=======
             # inNewTransaction wipes out the remembered resource<-> URL mappings in the
             # request object but we need to be able to map the actual reply resource to its
             # URL when doing auto-processing, so we have to sneak that mapping back in here.
-            txn = resource.inNewTransaction(self.request)
+            txn = yield resource.inNewTransaction(self.request)
             self.request._rememberResource(resource, resource._url)
 
->>>>>>> ea2cd41c
             try:
                 # Send out a reply
                 log.debug("ImplicitProcessing - recipient '%s' processing UID: '%s' - auto-reply: %s" % (self.recipient.cuaddr, self.uid, partstat))
