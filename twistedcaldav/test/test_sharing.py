##
# Copyright (c) 2010-2013 Apple Inc. All rights reserved.
#
# Licensed under the Apache License, Version 2.0 (the "License");
# you may not use this file except in compliance with the License.
# You may obtain a copy of the License at
#
# http://www.apache.org/licenses/LICENSE-2.0
#
# Unless required by applicable law or agreed to in writing, software
# distributed under the License is distributed on an "AS IS" BASIS,
# WITHOUT WARRANTIES OR CONDITIONS OF ANY KIND, either express or implied.
# See the License for the specific language governing permissions and
# limitations under the License.
##

from xml.etree.cElementTree import XML

from txdav.xml import element as davxml
from txdav.xml.parser import WebDAVDocument

from twext.web2 import responsecode
from twext.web2.test.test_server import SimpleRequest

from twisted.internet.defer import inlineCallbacks, returnValue, succeed
from twistedcaldav import customxml
from twistedcaldav.config import config
from twistedcaldav.test.util import HomeTestCase, norequest
<<<<<<< HEAD
from twistedcaldav.sharing import SharedResourceMixin, WikiDirectoryService
=======
from twistedcaldav import sharing
from twistedcaldav.sharing import WikiDirectoryService
>>>>>>> 6978ac8e

from twistedcaldav.resource import CalDAVResource

from txdav.common.datastore.test.util import buildStore, StubNotifierFactory
from txdav.caldav.icalendarstore import BIND_DIRECT
from twistedcaldav.test.test_cache import StubResponseCacheResource


sharedOwnerType = davxml.ResourceType.sharedownercalendar #@UndefinedVariable
regularCalendarType = davxml.ResourceType.calendar #@UndefinedVariable



def normalize(x):
    """
    Normalize some XML by parsing it, collapsing whitespace, and
    pretty-printing.
    """
    return WebDAVDocument.fromString(x).toxml()



class FakeHome(object):
    def removeShareByUID(self, request, uid):
        pass



class FakeRecord(object):

    def __init__(self, name, cuaddr):
        self.fullName = name
        self.guid = name
        self.calendarUserAddresses = set((cuaddr,))
        if name.startswith("wiki-"):
            recordType = WikiDirectoryService.recordType_wikis
        else:
            recordType = None
        self.recordType = recordType
        self.shortNames = [name]



class FakePrincipal(object):

    def __init__(self, cuaddr, test):
        if cuaddr.startswith("mailto:"):
            name = cuaddr[7:].split('@')[0]
        elif cuaddr.startswith("urn:uuid:"):
            name = cuaddr[9:]
        else:
            name = cuaddr

        self.path = "/principals/__uids__/%s" % (name,)
        self.homepath = "/calendars/__uids__/%s" % (name,)
        self.displayname = name.upper()
        self.record = FakeRecord(name, cuaddr)
        self._test = test
        self._name = name


    @inlineCallbacks
    def calendarHome(self, request):
        a, seg = yield self._test.homeProvisioner.locateChild(request,
                                                              ["__uids__"])
        b, seg = yield a.locateChild(request, [self._name])
        if b is None:
            # XXX all tests except test_noWikiAccess currently rely on the
            # fake thing here.
            returnValue(FakeHome())
        returnValue(b)


    def principalURL(self):
        return self.path


    def principalUID(self):
        return self.record.guid


    def displayName(self):
        return self.displayname



class SharingTests(HomeTestCase):

    def configure(self):
        """
        Override configuration hook to turn on sharing.
        """
        super(SharingTests, self).configure()
        self.patch(config.Sharing, "Enabled", True)
        self.patch(config.Sharing.Calendars, "Enabled", True)


    @inlineCallbacks
    def setUp(self):
        self.calendarStore = yield buildStore(self, StubNotifierFactory())

        yield super(SharingTests, self).setUp()

        def patched(c):
            """
            The decorated method is patched on L{CalDAVResource} for the
            duration of the test.
            """
            self.patch(CalDAVResource, c.__name__, c)
            return c

        @patched
        def sendInviteNotification(resourceSelf, record, request):
            """
            For testing purposes, sending an invite notification succeeds
            without doing anything.
            """
            return succeed(True)

        @patched
        def removeInviteNotification(resourceSelf, record, request):
            """
            For testing purposes, removing an invite notification succeeds
            without doing anything.
            """
            return succeed(True)

        @patched
        def principalForCalendarUserAddress(resourceSelf, cuaddr):
            if "bogus" in cuaddr:
                return None
            else:
                return FakePrincipal(cuaddr, self)

        @patched
        def validUserIDForShare(resourceSelf, userid, request):
            """
            Temporary replacement for L{CalDAVResource.validUserIDForShare}
            that marks any principal without 'bogus' in its name.
            """
            result = principalForCalendarUserAddress(resourceSelf, userid)
            if result is None:
                return result
            return result.principalURL()

        @patched
        def principalForUID(resourceSelf, principalUID):
            return FakePrincipal("urn:uuid:" + principalUID, self)


    def createDataStore(self):
        return self.calendarStore


    @inlineCallbacks
    def _refreshRoot(self, request=None):
        if request is None:
            request = norequest()
        result = yield super(SharingTests, self)._refreshRoot(request)
        self.resource = (
            yield self.site.resource.locateChild(request, ["calendar"])
        )[0]
        self.site.resource.responseCache = StubResponseCacheResource()
        self.site.resource.putChild("calendars", self.homeProvisioner)
        returnValue(result)


    def _doPOST(self, body, resultcode=responsecode.OK):
        return self.simpleSend("POST", "/calendar/", body,
                               resultcode=resultcode)


    def _clearUIDElementValue(self, xml):

        for user in xml.children:
            for element in user.children:
                if type(element) == customxml.UID:
                    element.children[0].data = ""
        return xml


    @inlineCallbacks
    def test_upgradeToShare(self):

        rtype = self.resource.resourceType()
        self.assertEquals(rtype, regularCalendarType)
        isShared = (yield self.resource.isShared(None))
        self.assertFalse(isShared)
        isShareeCollection = self.resource.isShareeCollection()
        self.assertFalse(isShareeCollection)

        self.resource.upgradeToShare()

        rtype = self.resource.resourceType()
        self.assertEquals(rtype, sharedOwnerType)
        isShared = (yield self.resource.isShared(None))
        self.assertTrue(isShared)
        isShareeCollection = self.resource.isShareeCollection()
        self.assertFalse(isShareeCollection)


    @inlineCallbacks
    def test_downgradeFromShare(self):

        self.resource.upgradeToShare()

        rtype = self.resource.resourceType()
        self.assertEquals(rtype, sharedOwnerType)
        isShared = (yield self.resource.isShared(None))
        self.assertTrue(isShared)
        isShareeCollection = self.resource.isShareeCollection()
        self.assertFalse(isShareeCollection)

        yield self.resource.downgradeFromShare(None)

        rtype = self.resource.resourceType()
        self.assertEquals(rtype, regularCalendarType)
        isShared = (yield self.resource.isShared(None))
        self.assertFalse(isShared)
        isShareeCollection = self.resource.isShareeCollection()
        self.assertFalse(isShareeCollection)


    @inlineCallbacks
    def test_POSTaddInviteeAlreadyShared(self):

        self.resource.upgradeToShare()

        yield self._doPOST("""<?xml version="1.0" encoding="utf-8" ?>
            <CS:share xmlns:D="DAV:" xmlns:CS="http://calendarserver.org/ns/">
                <CS:set>
                    <D:href>mailto:user02@example.com</D:href>
                    <CS:summary>My Shared Calendar</CS:summary>
                    <CS:read-write/>
                </CS:set>
            </CS:share>
            """)

        propInvite = (yield self.resource.readProperty(customxml.Invite, None))
        self.assertEquals(self._clearUIDElementValue(propInvite), customxml.Invite(
            customxml.InviteUser(
                customxml.UID.fromString(""),
                davxml.HRef.fromString("urn:uuid:user02"),
                customxml.CommonName.fromString("USER02"),
                customxml.InviteAccess(customxml.ReadWriteAccess()),
                customxml.InviteStatusNoResponse(),
            )
        ))

        isShared = (yield self.resource.isShared(None))
        self.assertTrue(isShared)
        isShareeCollection = self.resource.isShareeCollection()
        self.assertFalse(isShareeCollection)


    @inlineCallbacks
    def test_POSTaddInviteeNotAlreadyShared(self):

        yield self._doPOST("""<?xml version="1.0" encoding="utf-8" ?>
        <CS:share xmlns:D="DAV:" xmlns:CS="http://calendarserver.org/ns/">
            <CS:set>
                <D:href>mailto:user02@example.com</D:href>
                <CS:summary>My Shared Calendar</CS:summary>
                <CS:read-write/>
            </CS:set>
        </CS:share>
        """)

        propInvite = (yield self.resource.readProperty(customxml.Invite, None))
        self.assertEquals(self._clearUIDElementValue(propInvite), customxml.Invite(
            customxml.InviteUser(
                customxml.UID.fromString(""),
                davxml.HRef.fromString("urn:uuid:user02"),
                customxml.CommonName.fromString("USER02"),
                customxml.InviteAccess(customxml.ReadWriteAccess()),
                customxml.InviteStatusNoResponse(),
            )
        ))

        isShared = (yield self.resource.isShared(None))
        self.assertTrue(isShared)
        isShareeCollection = (yield self.resource.isShareeCollection())
        self.assertFalse(isShareeCollection)


    @inlineCallbacks
    def test_POSTupdateInvitee(self):

        isShared = (yield self.resource.isShared(None))
        self.assertFalse(isShared)

        yield self._doPOST("""<?xml version="1.0" encoding="utf-8" ?>
            <CS:share xmlns:D="DAV:" xmlns:CS="http://calendarserver.org/ns/">
                <CS:set>
                    <D:href>mailto:user02@example.com</D:href>
                    <CS:summary>My Shared Calendar</CS:summary>
                    <CS:read-write/>
                </CS:set>
            </CS:share>
            """)

        isShared = (yield self.resource.isShared(None))
        self.assertTrue(isShared)

        yield self._doPOST("""<?xml version="1.0" encoding="utf-8" ?>
            <CS:share xmlns:D="DAV:" xmlns:CS="http://calendarserver.org/ns/">
                <CS:set>
                    <D:href>mailto:user02@example.com</D:href>
                    <CS:summary>My Shared Calendar</CS:summary>
                    <CS:read/>
                </CS:set>
            </CS:share>
            """)

        isShared = (yield self.resource.isShared(None))
        self.assertTrue(isShared)

        propInvite = (yield self.resource.readProperty(customxml.Invite, None))
        self.assertEquals(self._clearUIDElementValue(propInvite), customxml.Invite(
            customxml.InviteUser(
                customxml.UID.fromString(""),
                davxml.HRef.fromString("urn:uuid:user02"),
                customxml.CommonName.fromString("USER02"),
                customxml.InviteAccess(customxml.ReadAccess()),
                customxml.InviteStatusNoResponse(),
            )
        ))


    @inlineCallbacks
    def test_POSTremoveInvitee(self):

        isShared = (yield self.resource.isShared(None))
        self.assertFalse(isShared)

        yield self._doPOST("""<?xml version="1.0" encoding="utf-8" ?>
            <CS:share xmlns:D="DAV:" xmlns:CS="http://calendarserver.org/ns/">
                <CS:set>
                    <D:href>mailto:user02@example.com</D:href>
                    <CS:summary>My Shared Calendar</CS:summary>
                    <CS:read-write/>
                </CS:set>
            </CS:share>
            """)

        isShared = (yield self.resource.isShared(None))
        self.assertTrue(isShared)

        yield self._doPOST("""<?xml version="1.0" encoding="utf-8" ?>
            <CS:share xmlns:D="DAV:" xmlns:CS="http://calendarserver.org/ns/">
                <CS:remove>
                    <D:href>mailto:user02@example.com</D:href>
                </CS:remove>
            </CS:share>
            """)

        isShared = (yield self.resource.isShared(None))
        self.assertFalse(isShared)

        propInvite = (yield self.resource.readProperty(customxml.Invite, None))
        self.assertEquals(propInvite, None)


    @inlineCallbacks
    def test_POSTaddMoreInvitees(self):

        self.resource.upgradeToShare()

        yield self._doPOST("""<?xml version="1.0" encoding="utf-8" ?>
            <CS:share xmlns:D="DAV:" xmlns:CS="http://calendarserver.org/ns/">
                <CS:set>
                    <D:href>mailto:user02@example.com</D:href>
                    <CS:summary>My Shared Calendar</CS:summary>
                    <CS:read-write/>
                </CS:set>
            </CS:share>
            """)
        yield self._doPOST("""<?xml version="1.0" encoding="utf-8" ?>
            <CS:share xmlns:D="DAV:" xmlns:CS="http://calendarserver.org/ns/">
                <CS:set>
                    <D:href>mailto:user03@example.com</D:href>
                    <CS:summary>Your Shared Calendar</CS:summary>
                    <CS:read-write/>
                </CS:set>
                <CS:set>
                    <D:href>mailto:user04@example.com</D:href>
                    <CS:summary>Your Shared Calendar</CS:summary>
                    <CS:read-write/>
                </CS:set>
            </CS:share>
            """)

        propInvite = (yield self.resource.readProperty(customxml.Invite, None))
        self.assertEquals(self._clearUIDElementValue(propInvite), customxml.Invite(
            customxml.InviteUser(
                customxml.UID.fromString(""),
                davxml.HRef.fromString("urn:uuid:user02"),
                customxml.CommonName.fromString("USER02"),
                customxml.InviteAccess(customxml.ReadWriteAccess()),
                customxml.InviteStatusNoResponse(),
            ),
            customxml.InviteUser(
                customxml.UID.fromString(""),
                davxml.HRef.fromString("urn:uuid:user03"),
                customxml.CommonName.fromString("USER03"),
                customxml.InviteAccess(customxml.ReadWriteAccess()),
                customxml.InviteStatusNoResponse(),
            ),
            customxml.InviteUser(
                customxml.UID.fromString(""),
                davxml.HRef.fromString("urn:uuid:user04"),
                customxml.CommonName.fromString("USER04"),
                customxml.InviteAccess(customxml.ReadWriteAccess()),
                customxml.InviteStatusNoResponse(),
            ),
        ))


    @inlineCallbacks
    def test_POSTaddRemoveInvitees(self):

        self.resource.upgradeToShare()

        yield self._doPOST("""<?xml version="1.0" encoding="utf-8" ?>
            <CS:share xmlns:D="DAV:" xmlns:CS="http://calendarserver.org/ns/">
                <CS:set>
                    <D:href>mailto:user02@example.com</D:href>
                    <CS:summary>My Shared Calendar</CS:summary>
                    <CS:read-write/>
                </CS:set>
                <CS:set>
                    <D:href>mailto:user03@example.com</D:href>
                    <CS:summary>My Shared Calendar</CS:summary>
                    <CS:read-write/>
                </CS:set>
            </CS:share>
            """)
        yield self._doPOST("""<?xml version="1.0" encoding="utf-8" ?>
            <CS:share xmlns:D="DAV:" xmlns:CS="http://calendarserver.org/ns/">
                <CS:remove>
                    <D:href>mailto:user03@example.com</D:href>
                </CS:remove>
                <CS:set>
                    <D:href>mailto:user04@example.com</D:href>
                    <CS:summary>Your Shared Calendar</CS:summary>
                    <CS:read-write/>
                </CS:set>
            </CS:share>
            """)

        propInvite = (yield self.resource.readProperty(customxml.Invite, None))
        self.assertEquals(self._clearUIDElementValue(propInvite), customxml.Invite(
            customxml.InviteUser(
                customxml.UID.fromString(""),
                davxml.HRef.fromString("urn:uuid:user02"),
                customxml.CommonName.fromString("USER02"),
                customxml.InviteAccess(customxml.ReadWriteAccess()),
                customxml.InviteStatusNoResponse(),
            ),
            customxml.InviteUser(
                customxml.UID.fromString(""),
                davxml.HRef.fromString("urn:uuid:user04"),
                customxml.CommonName.fromString("USER04"),
                customxml.InviteAccess(customxml.ReadWriteAccess()),
                customxml.InviteStatusNoResponse(),
            ),
        ))

    @inlineCallbacks
    def test_POSTaddRemoveSameInvitee(self):

        self.resource.upgradeToShare()

        yield self._doPOST("""<?xml version="1.0" encoding="utf-8" ?>
            <CS:share xmlns:D="DAV:" xmlns:CS="http://calendarserver.org/ns/">
                <CS:set>
                    <D:href>mailto:user02@example.com</D:href>
                    <CS:summary>My Shared Calendar</CS:summary>
                    <CS:read-write/>
                </CS:set>
                <CS:set>
                    <D:href>mailto:user03@example.com</D:href>
                    <CS:summary>My Shared Calendar</CS:summary>
                    <CS:read-write/>
                </CS:set>
            </CS:share>
            """)
        yield self._doPOST("""<?xml version="1.0" encoding="utf-8" ?>
            <CS:share xmlns:D="DAV:" xmlns:CS="http://calendarserver.org/ns/">
                <CS:remove>
                    <D:href>mailto:user03@example.com</D:href>
                </CS:remove>
                <CS:set>
                    <D:href>mailto:user03@example.com</D:href>
                    <CS:summary>Your Shared Calendar</CS:summary>
                    <CS:read/>
                </CS:set>
            </CS:share>
            """)

        propInvite = (yield self.resource.readProperty(customxml.Invite, None))
        self.assertEquals(self._clearUIDElementValue(propInvite), customxml.Invite(
            customxml.InviteUser(
                customxml.UID.fromString(""),
                davxml.HRef.fromString("urn:uuid:user02"),
                customxml.CommonName.fromString("USER02"),
                customxml.InviteAccess(customxml.ReadWriteAccess()),
                customxml.InviteStatusNoResponse(),
            ),
            customxml.InviteUser(
                customxml.UID.fromString(""),
                davxml.HRef.fromString("urn:uuid:user03"),
                customxml.CommonName.fromString("USER03"),
                customxml.InviteAccess(customxml.ReadAccess()),
                customxml.InviteStatusNoResponse(),
            ),
        ))


    @inlineCallbacks
    def test_POSTremoveNonInvitee(self):
        """
        Ensure that removing a sharee that is not currently invited
        doesn't return an error.  The server will just pretend it
        removed the sharee.
        """

        self.resource.upgradeToShare()

        yield self._doPOST("""<?xml version="1.0" encoding="utf-8" ?>
            <CS:share xmlns:D="DAV:" xmlns:CS="http://calendarserver.org/ns/">
                <CS:set>
                    <D:href>mailto:user02@example.com</D:href>
                    <CS:summary>My Shared Calendar</CS:summary>
                    <CS:read-write/>
                </CS:set>
                <CS:set>
                    <D:href>mailto:user03@example.com</D:href>
                    <CS:summary>My Shared Calendar</CS:summary>
                    <CS:read-write/>
                </CS:set>
            </CS:share>
            """)
        yield self._doPOST("""<?xml version="1.0" encoding="utf-8" ?>
            <CS:share xmlns:D="DAV:" xmlns:CS="http://calendarserver.org/ns/">
                <CS:remove>
                    <D:href>mailto:user03@example.com</D:href>
                </CS:remove>
            </CS:share>
            """)
        yield self._doPOST("""<?xml version="1.0" encoding="utf-8" ?>
            <CS:share xmlns:D="DAV:" xmlns:CS="http://calendarserver.org/ns/">
                <CS:remove>
                    <D:href>mailto:user02@example.com</D:href>
                </CS:remove>
                <CS:remove>
                    <D:href>mailto:user03@example.com</D:href>
                </CS:remove>
            </CS:share>
            """)

        propInvite = (yield self.resource.readProperty(customxml.Invite, None))
        self.assertEquals(propInvite, None)


    @inlineCallbacks
    def test_POSTaddInvalidInvitee(self):
        self.resource.upgradeToShare()

        data = (yield self._doPOST(
            """<?xml version="1.0" encoding="utf-8" ?>
            <CS:share xmlns:D="DAV:" xmlns:CS="http://calendarserver.org/ns/">
                <CS:set>
                    <D:href>mailto:bogus@example.net</D:href>
                    <CS:summary>My Shared Calendar</CS:summary>
                    <CS:read-write/>
                </CS:set>
            </CS:share>
            """,
            responsecode.MULTI_STATUS
        ))
        self.assertXMLEquals(
            data,
            """<?xml version='1.0' encoding='UTF-8'?>
            <multistatus xmlns='DAV:'>
              <response>
                <href>mailto:bogus@example.net</href>
                <status>HTTP/1.1 403 Forbidden</status>
              </response>
            </multistatus>"""
        )
        propInvite = (yield self.resource.readProperty(customxml.Invite, None))
        self.assertEquals(propInvite, None)


    def assertXMLEquals(self, a, b):
        """
        Assert two strings are equivalent as XML.
        """
        self.assertEquals(normalize(a), normalize(b))


    @inlineCallbacks
    def test_POSTremoveInvalidInvitee(self):

        self.resource.upgradeToShare()

        yield self._doPOST("""<?xml version="1.0" encoding="utf-8" ?>
            <CS:share xmlns:D="DAV:" xmlns:CS="http://calendarserver.org/ns/">
                <CS:set>
                    <D:href>mailto:user01@example.com</D:href>
                    <CS:summary>My Shared Calendar</CS:summary>
                    <CS:read-write/>
                </CS:set>
            </CS:share>
            """)

        propInvite = (yield self.resource.readProperty(customxml.Invite, None))
        self.assertEquals(self._clearUIDElementValue(propInvite), customxml.Invite(
            customxml.InviteUser(
                customxml.UID.fromString(""),
                davxml.HRef.fromString("urn:uuid:user01"),
                customxml.CommonName.fromString("USER01"),
                customxml.InviteAccess(customxml.ReadWriteAccess()),
                customxml.InviteStatusNoResponse(),
            )
        ))

        self.resource.validUserIDForShare = lambda userid, request: None
        self.resource.principalForCalendarUserAddress = lambda cuaddr: None
        self.resource.principalForUID = lambda principalUID: None

        propInvite = (yield self.resource.readProperty(customxml.Invite, None))
        self.assertEquals(self._clearUIDElementValue(propInvite), customxml.Invite(
            customxml.InviteUser(
                customxml.UID.fromString(""),
                davxml.HRef.fromString("urn:uuid:user01"),
                customxml.CommonName.fromString("user01"),
                customxml.InviteAccess(customxml.ReadWriteAccess()),
                customxml.InviteStatusInvalid(),
            )
        ))

        yield self._doPOST("""<?xml version="1.0" encoding="utf-8" ?>
            <CS:share xmlns:D="DAV:" xmlns:CS="http://calendarserver.org/ns/">
                <CS:remove>
                    <D:href>mailto:user01@example.com</D:href>
                </CS:remove>
            </CS:share>
            """)

        propInvite = (yield self.resource.readProperty(customxml.Invite, None))
        self.assertEquals(propInvite, None)


    @inlineCallbacks
    def wikiSetup(self):
        """
        Create a wiki called C{wiki-testing}, and share it with the user whose
        home is at /.  Return the name of the newly shared calendar in the
        sharee's home.
        """
        wcreate = self.calendarStore.newTransaction("create wiki")
        yield wcreate.calendarHomeWithUID("wiki-testing", create=True)
        yield wcreate.commit()
        self.directoryFixture.addDirectoryService(WikiDirectoryService())

        txn = self.site.resource._associatedTransaction
        sharee = self.site.resource._newStoreHome
        sharer = yield txn.calendarHomeWithUID("wiki-testing")
        cal = yield sharer.calendarWithName("calendar")
        sharedName = yield cal.shareWith(sharee, BIND_DIRECT)
        yield self._refreshRoot()
        returnValue(sharedName)


    @inlineCallbacks
    def test_wikiACL(self):
        """
        Ensure shareeAccessControlList( ) honors the access granted by the wiki
        to the sharee, so that delegates of the sharee get the same level of
        access.
        """

        access = "read"
        def stubWikiAccessMethod(userID, wikiID):
            return access
        self.patch(sharing, "getWikiAccess", stubWikiAccessMethod)

<<<<<<< HEAD
        class StubCollection(object):
            def __init__(self):
                self._isShareeCollection = True
                self._shareePrincipal = StubUserPrincipal()
            def isCalendarCollection(self):
                return True

        class StubShare(object):
            def direct(self):
                return True

            def url(self):
                return "/wikifoo"

            def uid(self):
                return "012345"

            def shareeUID(self):
                return StubUserPrincipal().record.guid

        class TestCollection(SharedResourceMixin, StubCollection):
            def principalForUID(self, uid):
                principal = StubUserPrincipal()
                return principal if principal.record.guid == uid else None

        class StubRecord(object):
            def __init__(self, recordType, name, guid):
                self.recordType = recordType
                self.shortNames = [name]
                self.guid = guid

        class StubUserPrincipal(object):
            def __init__(self):
                self.record = StubRecord(
                    "users",
                    "testuser",
                    "4F364813-0415-45CB-9FD4-DBFEF7A0A8E0"
                )
            def principalURL(self):
                return "/principals/__uids__/%s/" % (self.record.guid,)

        class StubWikiPrincipal(object):
            def __init__(self):
                self.record = StubRecord(
                    WikiDirectoryService.recordType_wikis,
                    "wikifoo",
                    "foo"
                )

        class StubWikiResource(object):
            implements(IResource)

            def locateChild(self, req, segments):
                pass


            def renderHTTP(self, req):
                pass


            def ownerPrincipal(self, req):
                return succeed(StubWikiPrincipal())

        collection = TestCollection()
        collection._share = StubShare()
        self.site.resource.putChild("wikifoo", StubWikiResource())
        request = SimpleRequest(self.site, "GET", "/wikifoo")
=======
        sharedName = yield self.wikiSetup()
        request = SimpleRequest(self.site, "GET", "/404")
        collection = yield request.locateResource("/" + sharedName)
>>>>>>> 6978ac8e

        # Simulate the wiki server granting Read access
        acl = (yield collection.shareeAccessControlList(request))
        self.assertFalse("<write/>" in acl.toxml())

        # Simulate the wiki server granting Read-Write access
        access = "write"
        acl = (yield collection.shareeAccessControlList(request))
        self.assertTrue("<write/>" in acl.toxml())


    @inlineCallbacks
    def test_noWikiAccess(self):
        """
        If L{SharedCollectionMixin.shareeAccessControlList} detects missing
        access controls for a directly shared collection, it will automatically
        un-share that collection.
        """
        sharedName = yield self.wikiSetup()
        access = "write"
        def stubWikiAccessMethod(userID, wikiID):
            return access
        self.patch(sharing, "getWikiAccess", stubWikiAccessMethod)
        @inlineCallbacks
        def listChildrenViaPropfind():
            data = yield self.simpleSend(
                "PROPFIND", "/", resultcode=responsecode.MULTI_STATUS,
                headers=[('Depth', '1')]
            )
            tree = XML(data)
            seq = [e.text for e in tree.findall("{DAV:}response/{DAV:}href")]
            shortest = min(seq, key=len)
            seq.remove(shortest)
            filtered = [elem[len(shortest):].rstrip("/") for elem in seq]
            returnValue(filtered)
        childNames = yield listChildrenViaPropfind()
        self.assertIn(sharedName, childNames)
        access = "no-access"
        childNames = yield listChildrenViaPropfind()
        self.assertNotIn(sharedName, childNames)



<|MERGE_RESOLUTION|>--- conflicted
+++ resolved
@@ -26,12 +26,8 @@
 from twistedcaldav import customxml
 from twistedcaldav.config import config
 from twistedcaldav.test.util import HomeTestCase, norequest
-<<<<<<< HEAD
-from twistedcaldav.sharing import SharedResourceMixin, WikiDirectoryService
-=======
 from twistedcaldav import sharing
 from twistedcaldav.sharing import WikiDirectoryService
->>>>>>> 6978ac8e
 
 from twistedcaldav.resource import CalDAVResource
 
@@ -220,8 +216,8 @@
         self.assertEquals(rtype, regularCalendarType)
         isShared = (yield self.resource.isShared(None))
         self.assertFalse(isShared)
-        isShareeCollection = self.resource.isShareeCollection()
-        self.assertFalse(isShareeCollection)
+        isShareeResource = self.resource.isShareeResource()
+        self.assertFalse(isShareeResource)
 
         self.resource.upgradeToShare()
 
@@ -229,8 +225,8 @@
         self.assertEquals(rtype, sharedOwnerType)
         isShared = (yield self.resource.isShared(None))
         self.assertTrue(isShared)
-        isShareeCollection = self.resource.isShareeCollection()
-        self.assertFalse(isShareeCollection)
+        isShareeResource = self.resource.isShareeResource()
+        self.assertFalse(isShareeResource)
 
 
     @inlineCallbacks
@@ -242,8 +238,8 @@
         self.assertEquals(rtype, sharedOwnerType)
         isShared = (yield self.resource.isShared(None))
         self.assertTrue(isShared)
-        isShareeCollection = self.resource.isShareeCollection()
-        self.assertFalse(isShareeCollection)
+        isShareeResource = self.resource.isShareeResource()
+        self.assertFalse(isShareeResource)
 
         yield self.resource.downgradeFromShare(None)
 
@@ -251,8 +247,8 @@
         self.assertEquals(rtype, regularCalendarType)
         isShared = (yield self.resource.isShared(None))
         self.assertFalse(isShared)
-        isShareeCollection = self.resource.isShareeCollection()
-        self.assertFalse(isShareeCollection)
+        isShareeResource = self.resource.isShareeResource()
+        self.assertFalse(isShareeResource)
 
 
     @inlineCallbacks
@@ -283,8 +279,8 @@
 
         isShared = (yield self.resource.isShared(None))
         self.assertTrue(isShared)
-        isShareeCollection = self.resource.isShareeCollection()
-        self.assertFalse(isShareeCollection)
+        isShareeResource = self.resource.isShareeResource()
+        self.assertFalse(isShareeResource)
 
 
     @inlineCallbacks
@@ -313,8 +309,8 @@
 
         isShared = (yield self.resource.isShared(None))
         self.assertTrue(isShared)
-        isShareeCollection = (yield self.resource.isShareeCollection())
-        self.assertFalse(isShareeCollection)
+        isShareeResource = (yield self.resource.isShareeResource())
+        self.assertFalse(isShareeResource)
 
 
     @inlineCallbacks
@@ -721,79 +717,9 @@
             return access
         self.patch(sharing, "getWikiAccess", stubWikiAccessMethod)
 
-<<<<<<< HEAD
-        class StubCollection(object):
-            def __init__(self):
-                self._isShareeCollection = True
-                self._shareePrincipal = StubUserPrincipal()
-            def isCalendarCollection(self):
-                return True
-
-        class StubShare(object):
-            def direct(self):
-                return True
-
-            def url(self):
-                return "/wikifoo"
-
-            def uid(self):
-                return "012345"
-
-            def shareeUID(self):
-                return StubUserPrincipal().record.guid
-
-        class TestCollection(SharedResourceMixin, StubCollection):
-            def principalForUID(self, uid):
-                principal = StubUserPrincipal()
-                return principal if principal.record.guid == uid else None
-
-        class StubRecord(object):
-            def __init__(self, recordType, name, guid):
-                self.recordType = recordType
-                self.shortNames = [name]
-                self.guid = guid
-
-        class StubUserPrincipal(object):
-            def __init__(self):
-                self.record = StubRecord(
-                    "users",
-                    "testuser",
-                    "4F364813-0415-45CB-9FD4-DBFEF7A0A8E0"
-                )
-            def principalURL(self):
-                return "/principals/__uids__/%s/" % (self.record.guid,)
-
-        class StubWikiPrincipal(object):
-            def __init__(self):
-                self.record = StubRecord(
-                    WikiDirectoryService.recordType_wikis,
-                    "wikifoo",
-                    "foo"
-                )
-
-        class StubWikiResource(object):
-            implements(IResource)
-
-            def locateChild(self, req, segments):
-                pass
-
-
-            def renderHTTP(self, req):
-                pass
-
-
-            def ownerPrincipal(self, req):
-                return succeed(StubWikiPrincipal())
-
-        collection = TestCollection()
-        collection._share = StubShare()
-        self.site.resource.putChild("wikifoo", StubWikiResource())
-        request = SimpleRequest(self.site, "GET", "/wikifoo")
-=======
         sharedName = yield self.wikiSetup()
         request = SimpleRequest(self.site, "GET", "/404")
         collection = yield request.locateResource("/" + sharedName)
->>>>>>> 6978ac8e
 
         # Simulate the wiki server granting Read access
         acl = (yield collection.shareeAccessControlList(request))
