# -*- test-case-name: twistedcaldav.test.test_sharing -*-
##
# Copyright (c) 2010-2013 Apple Inc. All rights reserved.
#
# Licensed under the Apache License, Version 2.0 (the "License");
# you may not use this file except in compliance with the License.
# You may obtain a copy of the License at
#
# http://www.apache.org/licenses/LICENSE-2.0
#
# Unless required by applicable law or agreed to in writing, software
# distributed under the License is distributed on an "AS IS" BASIS,
# WITHOUT WARRANTIES OR CONDITIONS OF ANY KIND, either express or implied.
# See the License for the specific language governing permissions and
# limitations under the License.
##

"""
Sharing behavior
"""


__all__ = [
    "SharedResourceMixin",
]

from twext.web2 import responsecode
from twext.web2.http import HTTPError, Response, XMLResponse
from twext.web2.dav.http import ErrorResponse, MultiStatusResponse
from twext.web2.dav.resource import TwistedACLInheritable
from twext.web2.dav.util import allDataFromStream, joinURL
from txdav.common.datastore.sql_tables import _BIND_MODE_OWN, \
    _BIND_MODE_READ, _BIND_MODE_WRITE, _BIND_STATUS_INVITED, \
    _BIND_MODE_DIRECT, _BIND_STATUS_ACCEPTED, _BIND_STATUS_DECLINED, \
    _BIND_STATUS_INVALID, _ABO_KIND_GROUP
from txdav.xml import element

from twisted.internet.defer import succeed, inlineCallbacks, DeferredList, \
    returnValue

from twistedcaldav import customxml, caldavxml
from twistedcaldav.config import config
from twistedcaldav.customxml import calendarserver_namespace
from twistedcaldav.directory.wiki import WikiDirectoryService, getWikiAccess
from twistedcaldav.linkresource import LinkFollowerMixIn

from pycalendar.datetime import PyCalendarDateTime


# FIXME: Get rid of these imports
from twistedcaldav.directory.util import TRANSACTION_KEY
# circular import
#from txdav.common.datastore.sql import ECALENDARTYPE, EADDRESSBOOKTYPE
ECALENDARTYPE = 0
EADDRESSBOOKTYPE = 1
#ENOTIFICATIONTYPE = 2


<<<<<<< HEAD
class SharedResourceMixin(object):
=======
class SharedCollectionMixin(object):
    """
    A mix-in for calendar/addressbook resources that implements sharing-related
    functionality.

    @ivar _share: If this L{SharedCollectionMixin} is the sharee's version of a
        resource, this refers to the L{Share} that describes it.
    @type _share: L{Share} or L{NoneType}
    """
>>>>>>> 6978ac8e

    @inlineCallbacks
    def inviteProperty(self, request):
        """
        Calculate the customxml.Invite property (for readProperty) from the
        invites database.
        """
        if config.Sharing.Enabled:

            def invitePropertyElement(invitation, includeUID=True):

                userid = "urn:uuid:" + invitation.shareeUID()
                principal = self.principalForUID(invitation.shareeUID())
                cn = principal.displayName() if principal else invitation.shareeUID()
                return customxml.InviteUser(
                    customxml.UID.fromString(invitation.uid()) if includeUID else None,
                    element.HRef.fromString(userid),
                    customxml.CommonName.fromString(cn),
                    customxml.InviteAccess(invitationAccessMapToXML[invitation.access()]()),
                    invitationStatusMapToXML[invitation.state()](),
                )

            # See if this property is on the shared calendar
            isShared = yield self.isShared(request)
            if isShared:
                yield self.validateInvites(request)
                invitations = yield self._allInvitations()
                returnValue(customxml.Invite(
                    *[invitePropertyElement(invitation) for invitation in invitations]
                ))

            # See if it is on the sharee calendar
            if self.isShareeCollection():
                original = (yield request.locateResource(self._share.url()))
                yield original.validateInvites(request)
                invitations = yield original._allInvitations()

                ownerPrincipal = (yield original.ownerPrincipal(request))
                owner = ownerPrincipal.principalURL()
                ownerCN = ownerPrincipal.displayName()

                returnValue(customxml.Invite(
                    customxml.Organizer(
                        element.HRef.fromString(owner),
                        customxml.CommonName.fromString(ownerCN),
                    ),
                    *[invitePropertyElement(invitation, includeUID=False) for invitation in invitations]
                ))

        returnValue(None)


    def upgradeToShare(self):
        """
        Set the resource-type property on this resource to indicate that this
        is the owner's version of a resource which has been shared.
        """
        # Change resourcetype
        rtype = self.resourceType()
        rtype = element.ResourceType(*(rtype.children + (customxml.SharedOwner(),)))
        self.writeDeadProperty(rtype)


    @inlineCallbacks
    def downgradeFromShare(self, request):

        # Change resource type (note this might be called after deleting a resource
        # so we have to cope with that)
        rtype = self.resourceType()
        rtype = element.ResourceType(*([child for child in rtype.children if child != customxml.SharedOwner()]))
        self.writeDeadProperty(rtype)

        # Remove all invitees
        for invitation in (yield self._allInvitations()):
            yield self.uninviteFromShare(invitation, request)

        returnValue(True)


    @inlineCallbacks
    def changeUserInviteState(self, request, inviteUID, shareeUID, state, summary=None):
        shared = (yield self.isShared(request))
        if not shared:
            raise HTTPError(ErrorResponse(
                responsecode.FORBIDDEN,
                (customxml.calendarserver_namespace, "valid-request"),
                "Invalid share",
            ))

        invitation = yield self._invitationForUID(inviteUID)
        if invitation is None or invitation.shareeUID() != shareeUID:
            raise HTTPError(ErrorResponse(
                responsecode.FORBIDDEN,
                (customxml.calendarserver_namespace, "valid-request"),
                "Invalid invitation uid: %s" % (inviteUID,),
            ))

        # Only certain states are owner controlled
        if invitation.state() in ("NEEDS-ACTION", "ACCEPTED", "DECLINED",):
            yield self._updateInvitation(invitation, state=state, summary=summary)


    @inlineCallbacks
    def directShare(self, request):
        """
        Directly bind an accessible calendar/address book collection into the
        current principal's calendar/addressbook home.

        @param request: the request triggering this action
        @type request: L{IRequest}

        @return: the (asynchronous) HTTP result to respond to the direct-share
            request.
        @rtype: L{Deferred} firing L{twext.web2.http.Response}, failing with
            L{HTTPError}
        """

        # Need to have at least DAV:read to do this
        yield self.authorize(request, (element.Read(),))

        # Find current principal
        authz_principal = self.currentPrincipal(request).children[0]
        if not isinstance(authz_principal, element.HRef):
            raise HTTPError(ErrorResponse(
                responsecode.FORBIDDEN,
                (calendarserver_namespace, "valid-principal"),
                "Current user principal not a DAV:href",
            ))
        principalURL = str(authz_principal)
        if not principalURL:
            raise HTTPError(ErrorResponse(
                responsecode.FORBIDDEN,
                (calendarserver_namespace, "valid-principal"),
                "Current user principal not specified",
            ))
        sharee = (yield request.locateResource(principalURL))

        # Check enabled for service
        from twistedcaldav.directory.principal import DirectoryCalendarPrincipalResource
        if not isinstance(sharee, DirectoryCalendarPrincipalResource):
            raise HTTPError(ErrorResponse(
                responsecode.FORBIDDEN,
                (calendarserver_namespace, "invalid-principal"),
                "Current user principal is not a calendar/addressbook enabled principal",
            ))

        # Get the home collection
        if self.isCalendarCollection():
            shareeHomeResource = yield sharee.calendarHome(request)
        elif self.isAddressBookCollection() or self.isGroup():
            shareeHomeResource = yield sharee.addressBookHome(request)
        else:
            raise HTTPError(ErrorResponse(
                responsecode.FORBIDDEN,
                (calendarserver_namespace, "invalid-principal"),
                "No calendar/addressbook home for principal",
            ))

        # TODO: Make sure principal is not sharing back to themselves
        hostURL = (yield self.canonicalURL(request))
        shareeHomeURL = shareeHomeResource.url()
        if hostURL.startswith(shareeHomeURL):
            raise HTTPError(ErrorResponse(
                responsecode.FORBIDDEN,
                (calendarserver_namespace, "invalid-share"),
                "Can't share your own calendar or addressbook",
            ))

        # Accept it
        directUID = Share.directUID(shareeHomeResource._newStoreHome, self._newStoreObject)
        response = (yield shareeHomeResource.acceptDirectShare(request, hostURL, directUID, self.displayName()))

        # Return the URL of the shared calendar
        returnValue(response)


    @inlineCallbacks
    def isShared(self, request):
<<<<<<< HEAD
        """ Return True if this is an owner shared calendar collection """
        returnValue((yield self.isSpecialCollection(customxml.SharedOwner)) or
                    bool((yield self._allInvitations()))) # same as, len(SharedAs() + InvitedAs())
=======
        """
        Return True if this is an owner shared calendar collection.
        """
        returnValue((yield self.isSpecialCollection(customxml.SharedOwner)))
>>>>>>> 6978ac8e


    def setShare(self, share):
        """
        Set the L{Share} associated with this L{SharedCollectionMixin}.  (This
        is only invoked on the sharee's resource, not the owner's.)
        """
        self._isShareeCollection = True
        self._share = share


    def isShareeCollection(self):
        """
        Return True if this is a sharee view of a shared calendar collection.
        """
        return hasattr(self, "_isShareeCollection")


    @inlineCallbacks
    def removeShareeCollection(self, request):

        sharee = self.principalForUID(self._share.shareeUID())

        # Remove from sharee's calendar/address book home
        if self.isCalendarCollection():
            shareeHome = yield sharee.calendarHome(request)
        elif self.isAddressBookCollection() or self.isGroup():
            shareeHome = yield sharee.addressBookHome(request)
        returnValue((yield shareeHome.removeShare(request, self._share)))


    def resourceType(self):
        superObject = super(SharedResourceMixin, self)
        try:
            superMethod = superObject.resourceType
        except AttributeError:
            rtype = element.ResourceType()
        else:
            rtype = superMethod()

        isShareeCollection = self.isShareeCollection()
        if isShareeCollection:
            rtype = element.ResourceType(
                *(
                    tuple([child for child in rtype.children if child.qname() != customxml.SharedOwner.qname()]) +
                    (customxml.Shared(),)
                )
            )
        return rtype


    def sharedResourceType(self):
        """
        Return the DAV:resourcetype stripped of any shared elements.
        """

        if self.isCalendarCollection():
            return "calendar"
        elif self.isAddressBookCollection():
            return "addressbook"
        elif self.isGroup():
            #TODO: Add group xml resource type ?
            return "group"
        else:
            return ""


    @inlineCallbacks
    def _checkAccessControl(self):
        """
        Check the shared access mode of this resource, potentially consulting
        an external access method if necessary.

        @return: a L{Deferred} firing a L{bytes} or L{None}, with one of the
            potential values: C{"own"}, which means that the home is the owner
            of the collection and it is not shared; C{"read-only"}, meaning
            that the home that this collection is bound into has only read
            access to this collection; C{"read-write"}, which means that the
            home has both read and write access; C{"original"}, which means
            that it should inherit the ACLs of the owner's collection, whatever
            those happen to be, or C{None}, which means that the external
            access control mechanism has dictate the home should no longer have
            any access at all.
        """
        if self._share.direct():
            ownerUID = self._share.ownerUID()
            owner = self.principalForUID(ownerUID)
            if owner.record.recordType == WikiDirectoryService.recordType_wikis:
                # Access level comes from what the wiki has granted to the
                # sharee
                sharee = self.principalForUID(self._share.shareeUID())
                userID = sharee.record.guid
                wikiID = owner.record.shortNames[0]
                access = (yield getWikiAccess(userID, wikiID))
                if access == "read":
                    returnValue("read-only")
                elif access in ("write", "admin"):
                    returnValue("read-write")
                else:
                    returnValue(None)
            else:
                returnValue("original")
        else:
            # Invited shares use access mode from the invite
            # Get the access for self
            returnValue(Invitation(self._newStoreObject).access())


    @inlineCallbacks
    def shareeAccessControlList(self, request, *args, **kwargs):
        """
        Return WebDAV ACLs appropriate for the current user accessing the
        shared collection.  For an "invite" share we take the privilege granted
        to the sharee in the invite and map that to WebDAV ACLs.  For a
        "direct" share, if it is a wiki collection we map the wiki privileges
        into WebDAV ACLs, otherwise we use whatever privileges exist on the
        underlying shared collection.

        @param request: the request used to locate the owner resource.
        @type request: L{twext.web2.iweb.IRequest}

        @param args: The arguments for
            L{twext.web2.dav.idav.IDAVResource.accessControlList}

        @param kwargs: The keyword arguments for
            L{twext.web2.dav.idav.IDAVResource.accessControlList}, plus
            keyword-only arguments.

        @return: the appropriate WebDAV ACL for the sharee
        @rtype: L{davxml.ACL}
        """

        assert self._isShareeCollection, "Only call this for a sharee collection"

        sharee = self.principalForUID(self._share.shareeUID())
        access = yield self._checkAccessControl()

        if access == "original":
            original = (yield request.locateResource(self._share.url()))
            result = (yield original.accessControlList(request, *args,
                **kwargs))
            returnValue(result)

        # Direct shares use underlying privileges of shared collection
        userprivs = [
        ]
        if access in ("read-only", "read-write",):
            userprivs.append(element.Privilege(element.Read()))
            userprivs.append(element.Privilege(element.ReadACL()))
            userprivs.append(element.Privilege(element.ReadCurrentUserPrivilegeSet()))
        if access in ("read-only",):
            userprivs.append(element.Privilege(element.WriteProperties()))
        if access in ("read-write",):
            userprivs.append(element.Privilege(element.Write()))
        proxyprivs = list(userprivs)
        try:
            proxyprivs.remove(element.Privilege(element.ReadACL()))
        except ValueError:
            # If wiki says no-access then ReadACL won't be in the list
            pass

        aces = (
            # Inheritable specific access for the resource's associated principal.
            element.ACE(
                element.Principal(element.HRef(sharee.principalURL())),
                element.Grant(*userprivs),
                element.Protected(),
                TwistedACLInheritable(),
            ),
        )

        if self.isCalendarCollection():
            aces += (
                # Inheritable CALDAV:read-free-busy access for authenticated users.
                element.ACE(
                    element.Principal(element.Authenticated()),
                    element.Grant(element.Privilege(caldavxml.ReadFreeBusy())),
                    TwistedACLInheritable(),
                ),
            )

        # Give read access to config.ReadPrincipals
        aces += config.ReadACEs

        # Give all access to config.AdminPrincipals
        aces += config.AdminACEs

        if config.EnableProxyPrincipals:
            aces += (
                # DAV:read/DAV:read-current-user-privilege-set access for this principal's calendar-proxy-read users.
                element.ACE(
                    element.Principal(element.HRef(joinURL(sharee.principalURL(), "calendar-proxy-read/"))),
                    element.Grant(
                        element.Privilege(element.Read()),
                        element.Privilege(element.ReadCurrentUserPrivilegeSet()),
                    ),
                    element.Protected(),
                    TwistedACLInheritable(),
                ),
                # DAV:read/DAV:read-current-user-privilege-set/DAV:write access for this principal's calendar-proxy-write users.
                element.ACE(
                    element.Principal(element.HRef(joinURL(sharee.principalURL(), "calendar-proxy-write/"))),
                    element.Grant(*proxyprivs),
                    element.Protected(),
                    TwistedACLInheritable(),
                ),
            )

        returnValue(element.ACL(*aces))


    @inlineCallbacks
    def validUserIDForShare(self, userid, request=None):
        """
        Test the user id to see if it is a valid identifier for sharing and
        return a "normalized" form for our own use (e.g. convert mailto: to
        urn:uuid).

        @param userid: the userid to test
        @type userid: C{str}

        @return: C{str} of normalized userid or C{None} if
            userid is not allowed.
        """

        # First try to resolve as a principal
        principal = self.principalForCalendarUserAddress(userid)
        if principal:
            if request:
                ownerPrincipal = (yield self.ownerPrincipal(request))
                owner = ownerPrincipal.principalURL()
                if owner == principal.principalURL():
                    returnValue(None)
            returnValue(principal.principalURL())

        # TODO: we do not support external users right now so this is being hard-coded
        # off in spite of the config option.
        #elif config.Sharing.AllowExternalUsers:
        #    return userid
        else:
            returnValue(None)


    @inlineCallbacks
    def validateInvites(self, request):
        """
        Make sure each userid in an invite is valid - if not re-write status.
        """
        #assert request
        invitations = yield self._allInvitations()
        for invitation in invitations:
            if invitation.state() != "INVALID":
                if not (yield self.validUserIDForShare("urn:uuid:" + invitation.shareeUID(), request)):
                    yield self._updateInvitation(invitation, state="INVALID")

        returnValue(len(invitations))


    def inviteUserToShare(self, userid, cn, ace, summary, request):
        """ Send out in invite first, and then add this user to the share list
            @param userid:
            @param ace: Must be one of customxml.ReadWriteAccess or customxml.ReadAccess
        """

        # TODO: Check if this collection is shared, and error out if it isn't
        resultIsList = True
        if type(userid) is not list:
            userid = [userid]
            resultIsList = False
        if type(cn) is not list:
            cn = [cn]

        dl = [self.inviteSingleUserToShare(_user, _cn, ace, summary, request) for _user, _cn in zip(userid, cn)]
        return self._processShareActionList(dl, resultIsList)


    def uninviteUserToShare(self, userid, ace, request):
        """ Send out in uninvite first, and then remove this user from the share list."""

        # Do not validate the userid - we want to allow invalid users to be removed because they
        # may have been valid when added, but no longer valid now. Clients should be able to clear out
        # anything known to be invalid.

        # TODO: Check if this collection is shared, and error out if it isn't
        resultIsList = True
        if type(userid) is not list:
            userid = [userid]
            resultIsList = False

        dl = [self.uninviteSingleUserFromShare(user, ace, request) for user in userid]
        return self._processShareActionList(dl, resultIsList)


    def inviteUserUpdateToShare(self, userid, cn, aceOLD, aceNEW, summary, request):

        resultIsList = True
        if type(userid) is not list:
            userid = [userid]
            resultIsList = False
        if type(cn) is not list:
            cn = [cn]

        dl = [self.inviteSingleUserUpdateToShare(_user, _cn, aceOLD, aceNEW, summary, request) for _user, _cn in zip(userid, cn)]
        return self._processShareActionList(dl, resultIsList)


    def _processShareActionList(self, dl, resultIsList):
        def _defer(resultset):
            results = [result if success else False for success, result in resultset]
            return results if resultIsList else results[0]
        return DeferredList(dl).addCallback(_defer)


    @inlineCallbacks
    def _createInvitation(self, shareeUID, access, summary,):
        '''
        Create a new homeChild and wrap it in an Invitation
        '''
        if self.isCalendarCollection():
            shareeHome = yield self._newStoreObject._txn.calendarHomeWithUID(shareeUID, create=True)
        elif self.isAddressBookCollection() or self.isGroup():
            shareeHome = yield self._newStoreObject._txn.addressbookHomeWithUID(shareeUID, create=True)

        shareeStoreObject = yield self._newStoreObject.shareWith(shareeHome,
                                                    mode=invitationAccessToBindModeMap[access],
                                                    status=_BIND_STATUS_INVITED,
                                                    message=summary)

        invitation = Invitation(shareeStoreObject)
        returnValue(invitation)


    @inlineCallbacks
    def _updateInvitation(self, invitation, access=None, state=None, summary=None):
        mode = None if access is None else invitationAccessToBindModeMap[access]
        status = None if state is None else invitationStateToBindStatusMap[state]

        yield self._newStoreObject.updateShare(invitation._shareeStoreObject, mode=mode, status=status, message=summary)
        assert not access or access == invitation.access(), "access=%s != invitation.access()=%s" % (access, invitation.access())
        assert not state or state == invitation.state(), "state=%s != invitation.state()=%s" % (state, invitation.state())
        assert not summary or summary == invitation.summary(), "summary=%s != invitation.summary()=%s" % (summary, invitation.summary())


    @inlineCallbacks
    def _allInvitations(self):
        """
        Get list of all invitations to this object

        For legacy reasons, all invitations are all invited + shared (accepted, not direct).
        Combine these two into a single sorted list so code is similar to that for legacy invite db
        """
        if not self.exists():
            returnValue([])

        if True:#not hasattr(self, "_invitations"):

            acceptedHomeChildren = yield self._newStoreObject.asShared()
            # remove direct shares (it might be OK not to remove these, but that would be different from legacy code)
            indirectAccceptedHomeChildren = [homeChild for homeChild in acceptedHomeChildren
                                             if homeChild.shareMode() != _BIND_MODE_DIRECT]
            invitedHomeChildren = (yield self._newStoreObject.asInvited()) + indirectAccceptedHomeChildren

            self._invitations = sorted([Invitation(homeChild) for homeChild in invitedHomeChildren],
                                 key=lambda invitation:invitation.shareeUID())

        returnValue(self._invitations)

    @inlineCallbacks
    def _invitationForShareeUID(self, shareeUID):
        """
        Get an invitation for this sharee principal UID
        """
        invitations = yield self._allInvitations()
        for invitation in invitations:
            if invitation.shareeUID() == shareeUID:
                returnValue(invitation)
        returnValue(None)


    @inlineCallbacks
    def _invitationForUID(self, uid):
        """
        Get an invitation for an invitations uid 
        """
        invitations = yield self._allInvitations()
        for invitation in invitations:
            if invitation.uid() == uid:
                returnValue(invitation)
        returnValue(None)


    @inlineCallbacks
    def inviteSingleUserToShare(self, userid, cn, ace, summary, request):

        # We currently only handle local users
        sharee = self.principalForCalendarUserAddress(userid)
        if not sharee:
            returnValue(False)

        shareeUID = sharee.principalUID()

        # Look for existing invite and update its fields or create new one
        invitation = yield self._invitationForShareeUID(shareeUID)
        if invitation:
            yield self._updateInvitation(invitation, access=invitationAccessMapFromXML[type(ace)], summary=summary)
        else:
            invitation = yield self._createInvitation(
                                shareeUID=shareeUID,
                                access=invitationAccessMapFromXML[type(ace)],
                                summary=summary)
        # Send invite notification
        yield self.sendInviteNotification(invitation, request)

        returnValue(True)


    @inlineCallbacks
    def uninviteSingleUserFromShare(self, userid, aces, request):
        # Cancel invites - we'll just use whatever userid we are given

        sharee = self.principalForCalendarUserAddress(userid)
        if not sharee:
            returnValue(False)

        shareeUID = sharee.principalUID()

        invitation = yield self._invitationForShareeUID(shareeUID)
        if invitation:
            result = (yield self.uninviteFromShare(invitation, request))
        else:
            result = False

        returnValue(result)


    @inlineCallbacks
    def uninviteFromShare(self, invitation, request):

        # Remove any shared calendar or address book
        sharee = self.principalForUID(invitation.shareeUID())
        if sharee:
            if self.isCalendarCollection():
                shareeHomeResource = yield sharee.calendarHome(request)
                displayName = yield shareeHomeResource.removeShareByUID(request, invitation.uid())
            elif self.isAddressBookCollection() or self.isGroup():
                shareeHomeResource = yield sharee.addressBookHome(request)
                yield shareeHomeResource.removeShareByUID(request, invitation.uid())
                displayName = None
            # If current user state is accepted then we send an invite with the new state, otherwise
            # we cancel any existing invites for the user
            if invitation and invitation.state() != "ACCEPTED":
                yield self.removeInviteNotification(invitation, request)
            elif invitation:
                yield self.sendInviteNotification(invitation, request, displayName=displayName, notificationState="DELETED")

        # Direct shares for  with valid sharee principal will already be deleted
        yield self._newStoreObject.unshareWith(invitation._shareeStoreObject.viewerHome())

        returnValue(True)


    def inviteSingleUserUpdateToShare(self, userid, commonName, acesOLD, aceNEW, summary, request):

        # Just update existing
        return self.inviteSingleUserToShare(userid, commonName, aceNEW, summary, request)


    @inlineCallbacks
    def sendInviteNotification(self, invitation, request, notificationState=None, displayName=None):

        ownerPrincipal = (yield self.ownerPrincipal(request))
        owner = ownerPrincipal.principalURL()
        ownerCN = ownerPrincipal.displayName()
        hosturl = (yield self.canonicalURL(request))

        # Locate notifications collection for user
        sharee = self.principalForUID(invitation.shareeUID())
        if sharee is None:
            raise ValueError("sharee is None but principalUID was valid before")

        # We need to look up the resource so that the response cache notifier is properly initialized
        notificationResource = (yield request.locateResource(sharee.notificationURL()))
        notifications = notificationResource._newStoreNotifications

        '''
        # Look for existing notification
        # oldnotification is not used don't query for it
        oldnotification = (yield notifications.notificationObjectWithUID(invitation.uid()))
        if oldnotification:
            # TODO: rollup changes?
            pass
        '''

        # Generate invite XML
        userid = "urn:uuid:" + invitation.shareeUID()
        state = notificationState if notificationState else invitation.state()
        summary = invitation.summary() if displayName is None else displayName

        typeAttr = {'shared-type': self.sharedResourceType()}
        xmltype = customxml.InviteNotification(**typeAttr)
        xmldata = customxml.Notification(
            customxml.DTStamp.fromString(PyCalendarDateTime.getNowUTC().getText()),
            customxml.InviteNotification(
                customxml.UID.fromString(invitation.uid()),
                element.HRef.fromString(userid),
                invitationStatusMapToXML[state](),
                customxml.InviteAccess(invitationAccessMapToXML[invitation.access()]()),
                customxml.HostURL(
                    element.HRef.fromString(hosturl),
                ),
                customxml.Organizer(
                    element.HRef.fromString(owner),
                    customxml.CommonName.fromString(ownerCN),
                ),
                customxml.InviteSummary.fromString(summary),
                self.getSupportedComponentSet() if self.isCalendarCollection() else None,
                **typeAttr
            ),
        ).toxml()

        # Add to collections
        yield notifications.writeNotificationObject(invitation.uid(), xmltype, xmldata)


    @inlineCallbacks
    def removeInviteNotification(self, invitation, request):

        # Locate notifications collection for user
        sharee = self.principalForUID(invitation.shareeUID())
        if sharee is None:
            raise ValueError("sharee is None but principalUID was valid before")
        notificationResource = (yield request.locateResource(sharee.notificationURL()))
        notifications = notificationResource._newStoreNotifications

        # Add to collections
        yield notifications.removeNotificationObjectWithUID(invitation.uid())


    @inlineCallbacks
    def _xmlHandleInvite(self, request, docroot):
        yield self.authorize(request, (element.Read(), element.Write()))
        result = (yield self._handleInvite(request, docroot))
        returnValue(result)


    @inlineCallbacks
    def _handleInvite(self, request, invitedoc):
        def _handleInviteSet(inviteset):
            userid = None
            cn = None
            access = None
            summary = None
            for item in inviteset.children:
                if isinstance(item, element.HRef):
                    userid = str(item)
                    continue
                if isinstance(item, customxml.CommonName):
                    cn = str(item)
                    continue
                if isinstance(item, customxml.InviteSummary):
                    summary = str(item)
                    continue
                if isinstance(item, customxml.ReadAccess) or isinstance(item, customxml.ReadWriteAccess):
                    access = item
                    continue
            if userid and access and summary:
                return (userid, cn, access, summary)
            else:
                error_text = []
                if userid is None:
                    error_text.append("missing href")
                if access is None:
                    error_text.append("missing access")
                if summary is None:
                    error_text.append("missing summary")
                raise HTTPError(ErrorResponse(
                    responsecode.FORBIDDEN,
                    (customxml.calendarserver_namespace, "valid-request"),
                    "%s: %s" % (", ".join(error_text), inviteset,),
                ))


        def _handleInviteRemove(inviteremove):
            userid = None
            access = []
            for item in inviteremove.children:
                if isinstance(item, element.HRef):
                    userid = str(item)
                    continue
                if isinstance(item, customxml.ReadAccess) or isinstance(item, customxml.ReadWriteAccess):
                    access.append(item)
                    continue
            if userid is None:
                raise HTTPError(ErrorResponse(
                    responsecode.FORBIDDEN,
                    (customxml.calendarserver_namespace, "valid-request"),
                    "Missing href: %s" % (inviteremove,),
                ))
            if len(access) == 0:
                access = None
            else:
                access = set(access)
            return (userid, access)

        setDict, removeDict, updateinviteDict = {}, {}, {}
        okusers = set()
        badusers = set()
        for item in invitedoc.children:
            if isinstance(item, customxml.InviteSet):
                userid, cn, access, summary = _handleInviteSet(item)
                setDict[userid] = (cn, access, summary)

                # Validate each userid on add only
                uid = (yield self.validUserIDForShare(userid, request))
                (okusers if uid is not None else badusers).add(userid)
            elif isinstance(item, customxml.InviteRemove):
                userid, access = _handleInviteRemove(item)
                removeDict[userid] = access

                # Treat removed userids as valid as we will fail invalid ones silently
                okusers.add(userid)

        # Only make changes if all OK
        if len(badusers) == 0:
            okusers = set()
            badusers = set()
            # Special case removing and adding the same user and treat that as an add
            sameUseridInRemoveAndSet = [u for u in removeDict.keys() if u in setDict]
            for u in sameUseridInRemoveAndSet:
                removeACL = removeDict[u]
                cn, newACL, summary = setDict[u]
                updateinviteDict[u] = (cn, removeACL, newACL, summary)
                del removeDict[u]
                del setDict[u]
            for userid, access in removeDict.iteritems():
                result = (yield self.uninviteUserToShare(userid, access, request))
                # If result is False that means the user being removed was not
                # actually invited, but let's not return an error in this case.
                okusers.add(userid)
            for userid, (cn, access, summary) in setDict.iteritems():
                result = (yield self.inviteUserToShare(userid, cn, access, summary, request))
                (okusers if result else badusers).add(userid)
            for userid, (cn, removeACL, newACL, summary) in updateinviteDict.iteritems():
                result = (yield self.inviteUserUpdateToShare(userid, cn, removeACL, newACL, summary, request))
                (okusers if result else badusers).add(userid)

            # In this case bad items do not prevent ok items from being processed
            ok_code = responsecode.OK
        else:
            # In this case a bad item causes all ok items not to be processed so failed dependency is returned
            ok_code = responsecode.FAILED_DEPENDENCY

        # Do a final validation of the entire set of invites
        numRecords = (yield self.validateInvites(request))

        # Set the sharing state on the collection
        shared = (yield self.isShared(request))
        if shared and numRecords == 0:
            yield self.downgradeFromShare(request)
        elif not shared and numRecords != 0:
            self.upgradeToShare()

        # Create the multistatus response - only needed if some are bad
        if badusers:
            xml_responses = []
            xml_responses.extend([
                element.StatusResponse(element.HRef(userid), element.Status.fromResponseCode(ok_code))
                for userid in sorted(okusers)
            ])
            xml_responses.extend([
                element.StatusResponse(element.HRef(userid), element.Status.fromResponseCode(responsecode.FORBIDDEN))
                for userid in sorted(badusers)
            ])

            #
            # Return response
            #
            returnValue(MultiStatusResponse(xml_responses))
        else:
            returnValue(responsecode.OK)


    @inlineCallbacks
    def _xmlHandleInviteReply(self, request, docroot):
        yield self.authorize(request, (element.Read(), element.Write()))
        result = (yield self._handleInviteReply(request, docroot))
        returnValue(result)


    def _handleInviteReply(self, request, docroot):
        raise NotImplementedError


    @inlineCallbacks
    def xmlRequestHandler(self, request):

        # Need to read the data and get the root element first
        xmldata = (yield allDataFromStream(request.stream))
        try:
            doc = element.WebDAVDocument.fromString(xmldata)
        except ValueError, e:
            self.log_error("Error parsing doc (%s) Doc:\n %s" % (str(e), xmldata,))
            raise HTTPError(ErrorResponse(
                responsecode.FORBIDDEN,
                (customxml.calendarserver_namespace, "valid-request"),
                "Invalid XML",
            ))

        root = doc.root_element
        if type(root) in self.xmlDocHandlers:
            result = (yield self.xmlDocHandlers[type(root)](self, request, root))
            returnValue(result)
        else:
            self.log_error("Unsupported XML (%s)" % (root,))
            raise HTTPError(ErrorResponse(
                responsecode.FORBIDDEN,
                (customxml.calendarserver_namespace, "valid-request"),
                "Unsupported XML",
            ))

    xmlDocHandlers = {
        customxml.InviteShare: _xmlHandleInvite,
        customxml.InviteReply: _xmlHandleInviteReply,
    }


    def isGroup(self):
        try:
            return self._newStoreObject._kind == _ABO_KIND_GROUP
        except AttributeError:
            return False


    def POST_handler_content_type(self, request, contentType):
        if self.isCollection() or self.isGroup():
            if contentType:
                if contentType in self._postHandlers:
                    return self._postHandlers[contentType](self, request)
                else:
                    self.log_info("Got a POST on collection or group with an unsupported content type: %s" % (contentType,))
            else:
                self.log_info("Got a POST on collection or group with no content type")
        return succeed(responsecode.FORBIDDEN)

    _postHandlers = {
        ("application", "xml") : xmlRequestHandler,
        ("text", "xml") : xmlRequestHandler,
    }


invitationAccessMapToXML = {
    "read-only"           : customxml.ReadAccess,
    "read-write"          : customxml.ReadWriteAccess,
}
invitationAccessMapFromXML = dict([(v, k) for k, v in invitationAccessMapToXML.iteritems()])

invitationStatusMapToXML = {
    "NEEDS-ACTION" : customxml.InviteStatusNoResponse,
    "ACCEPTED"     : customxml.InviteStatusAccepted,
    "DECLINED"     : customxml.InviteStatusDeclined,
    "DELETED"      : customxml.InviteStatusDeleted,
    "INVALID"      : customxml.InviteStatusInvalid,
}
invitationStatusMapFromXML = dict([(v, k) for k, v in invitationStatusMapToXML.iteritems()])

invitationStateToBindStatusMap = {
    "NEEDS-ACTION": _BIND_STATUS_INVITED,
    "ACCEPTED": _BIND_STATUS_ACCEPTED,
    "DECLINED": _BIND_STATUS_DECLINED,
    "INVALID": _BIND_STATUS_INVALID,
}
invitationStateFromBindStatusMap = dict((v, k) for k, v in invitationStateToBindStatusMap.iteritems())
invitationAccessToBindModeMap = {
    "own": _BIND_MODE_OWN,
    "read-only": _BIND_MODE_READ,
    "read-write": _BIND_MODE_WRITE,
    }
invitationAccessFromBindModeMap = dict((v, k) for k, v in invitationAccessToBindModeMap.iteritems())


class Invitation(object):
    """
        Invitation is a read-only wrapper for CommonHomeChild, that uses terms similar LegacyInvite sharing.py code base.
    """
    def __init__(self, shareeStoreObject):
        self._shareeStoreObject = shareeStoreObject


    def uid(self):
        return self._shareeStoreObject.shareUID()


    def shareeUID(self):
        return self._shareeStoreObject.viewerHome().uid()


    def access(self):
        return invitationAccessFromBindModeMap.get(self._shareeStoreObject.shareMode())


    def state(self):
        return invitationStateFromBindStatusMap.get(self._shareeStoreObject.shareStatus())


    def summary(self):
        return self._shareeStoreObject.shareMessage()



class SharedHomeMixin(LinkFollowerMixIn):
    """
    A mix-in for calendar/addressbook homes that defines the operations for
    manipulating a sharee's set of shared calendars.
    """

    @inlineCallbacks
    def provisionShare(self, child, request=None):
<<<<<<< HEAD
        share = yield self._shareForStoreObject(child._newStoreObject, request)
=======
        """
        If the given child resource (a L{SharedCollectionMixin}) of this
        L{SharedHomeMixin} is a I{sharee}'s view of a shared calendar object,
        associate it with a L{Share}.
        """
        share = yield self._shareForHomeChild(child._newStoreObject, request)
>>>>>>> 6978ac8e
        if share:
            child.setShare(share)
            access = yield child._checkAccessControl()
            if access is None:
                returnValue(None)
        returnValue(child)


    @inlineCallbacks
<<<<<<< HEAD
    def _shareForStoreObject(self, storeObject, request=None):
        # Find a matching share
        if not storeObject or storeObject.owned():
=======
    def _shareForHomeChild(self, child, request=None):
        """
        Determine the L{Share} associated with the given child.

        @param child: A calendar or addressbook data store object, a child of
            the resource represented by this L{SharedHomeMixin} instance, which
            may be shared.
        @type child: L{txdav.caldav.icalendarstore.ICalendar} or
            L{txdav.carddav.iaddressbookstore.IAddressBook}

        @return: a L{Share} if C{child} is not the owner's view of the share,
            or C{None}.
        @rtype: L{Share} or L{NoneType}
        """
        # Try to find a matching share
        if not child or child.owned():
>>>>>>> 6978ac8e
            returnValue(None)

        # get the shared object's URL
        owner = self.principalForUID(storeObject.ownerHome().uid())

        if not request:
<<<<<<< HEAD
            # FIXEME:  Fake up a request that can be used to get the owner home resource
            class _FakeRequest(object):pass
=======
            # FIXME: Fake up a request that can be used to get the sharer home
            # resource
            class _FakeRequest(object):
                pass
>>>>>>> 6978ac8e
            fakeRequest = _FakeRequest()
            setattr(fakeRequest, TRANSACTION_KEY, self._newStoreHome._txn)
            request = fakeRequest

        if self._newStoreHome._homeType == ECALENDARTYPE:
            ownerHomeCollection = yield owner.calendarHome(request)
        elif self._newStoreHome._homeType == EADDRESSBOOKTYPE:
            ownerHomeCollection = yield owner.addressBookHome(request)

<<<<<<< HEAD
        ownerHomeChild = yield storeObject.ownerHome().childWithID(storeObject._resourceID)
        if ownerHomeChild:
            assert ownerHomeChild != storeObject
            url = joinURL(ownerHomeCollection.url(), ownerHomeChild.name())
            share = Share(shareeStoreObject=storeObject, ownerStoreObject=ownerHomeChild, url=url)
        else:
            for ownerHomeChild in (yield storeObject.ownerHome().children()):
                if ownerHomeChild.owned():
                    sharedGroup = yield ownerHomeChild.objectResourceWithID(storeObject._resourceID)
                    if sharedGroup:
                        url = joinURL(ownerHomeCollection.url(), ownerHomeChild.name(), sharedGroup.name())
                        share = Share(shareeStoreObject=storeObject, ownerStoreObject=sharedGroup, url=url)
                        break
=======
        url = joinURL(sharerHomeCollection.url(), sharerHomeChild.name())
        share = Share(shareeHomeChild=child, sharerHomeChild=sharerHomeChild,
                      url=url)
>>>>>>> 6978ac8e

        returnValue(share)


    @inlineCallbacks
    def _shareForUID(self, shareUID, request):

        child = yield self._newStoreHome.objectWithShareUID(shareUID)
        if child:
            share = yield self._shareForStoreObject(child, request)
            if share and share.uid() == shareUID:
                returnValue(share)

        # find direct shares
        children = yield self._newStoreHome.children()
        for child in children:
            share = yield self._shareForStoreObject(child, request)
            if share and share.uid() == shareUID:
                returnValue(share)

        returnValue(None)


    @inlineCallbacks
    def acceptInviteShare(self, request, hostUrl, inviteUID, displayname=None):

        # Check for old share
        oldShare = yield self._shareForUID(inviteUID, request)

        # Send the invite reply then add the link
        yield self._changeShare(request, "ACCEPTED", hostUrl, inviteUID,
                                displayname)
        if oldShare:
            share = oldShare
        else:
<<<<<<< HEAD
            sharedResource = yield request.locateResource(hostUrl)
            shareeStoreObject = yield self._newStoreHome.objectWithShareUID(inviteUID)

            share = Share(shareeStoreObject=shareeStoreObject, ownerStoreObject=sharedResource._newStoreObject, url=hostUrl)
=======
            sharedCollection = yield request.locateResource(hostUrl)
            shareeHomeChild = yield self._newStoreHome.childWithName(inviteUID)
            share = Share(shareeHomeChild=shareeHomeChild,
                          sharerHomeChild=sharedCollection._newStoreObject,
                          url=hostUrl)
>>>>>>> 6978ac8e

        response = yield self._acceptShare(request, not oldShare, share,
                                           displayname)
        returnValue(response)


    @inlineCallbacks
    def acceptDirectShare(self, request, hostUrl, resourceUID,
                          displayname=None):

        # Just add the link
        oldShare = yield self._shareForUID(resourceUID, request)
        if oldShare:
            share = oldShare
        else:
            sharedCollection = yield request.locateResource(hostUrl)
<<<<<<< HEAD
            shareeStoreObject = yield sharedCollection._newStoreObject.shareWith(shareeHome=self._newStoreHome,
                                                    mode=_BIND_MODE_DIRECT,
                                                    status=_BIND_STATUS_ACCEPTED,
                                                    message=displayname)

            share = Share(shareeStoreObject=shareeStoreObject, ownerStoreObject=sharedCollection._newStoreObject, url=hostUrl)
=======
            sharedName = yield sharedCollection._newStoreObject.shareWith(
                shareeHome=self._newStoreHome,
                mode=_BIND_MODE_DIRECT,
                status=_BIND_STATUS_ACCEPTED,
                message=displayname
            )

            shareeHomeChild = yield self._newStoreHome.childWithName(sharedName)
            share = Share(shareeHomeChild=shareeHomeChild,
                          sharerHomeChild=sharedCollection._newStoreObject,
                          url=hostUrl)
>>>>>>> 6978ac8e

        response = yield self._acceptShare(request, not oldShare, share,
                                           displayname)
        returnValue(response)


    @inlineCallbacks
    def _acceptShare(self, request, isNewShare, share, displayname=None):
        """
        Mark a pending shared invitation I{to} this, the owner's collection, as
        accepted, generating the HTTP response to the request that accepted it.

        @param request: The HTTP request that is accepting it.
        @type request: L{twext.web2.iweb.IRequest}

        @param isNewShare: a boolean indicating whether this share is new.
        @type isNewShare: L{bool}

        @param share: The share referencing the proposed sharer and sharee.
        @type share: L{Share}

        @param displayname: the UTF-8 encoded contents of the display-name
            property on the resource to be created while accepting.
        @type displayname: L{bytes}

        @return: a L{twext.web2.iweb.IResponse} containing a serialized
            L{customxml.SharedAs} element as its body.
        @rtype: L{Deferred} firing L{XMLResponse}
        """

        # Get shared collection in non-share mode first
        sharedResource = yield request.locateResource(share.url())
        sharee = self.principalForUID(share.shareeUID())

        if sharedResource.isCalendarCollection():
            shareeHomeResource = yield sharee.calendarHome(request)
            shareeCalenderURL = joinURL(shareeHomeResource.url(), share.name())
            shareeCalender = yield request.locateResource(shareeCalenderURL)
            shareeCalender.setShare(share)

            # For calendars only, per-user displayname and color
            if displayname:
                yield shareeCalender.writeProperty(element.DisplayName.fromString(displayname), request)

            if isNewShare:
                # For a direct share we will copy any calendar-color over using the owners view
                if share.direct():
                    try:
                        color = yield sharedResource.readProperty(customxml.CalendarColor, request)
                    except HTTPError:
                        color = None
                    if color:
                        yield shareeCalender.writeProperty(customxml.CalendarColor.fromString(color), request)

                # Calendars always start out transparent and with empty default alarms
                yield shareeCalender.writeProperty(caldavxml.ScheduleCalendarTransp(caldavxml.Transparent()), request)
                yield shareeCalender.writeProperty(caldavxml.DefaultAlarmVEventDateTime.fromString(""), request)
                yield shareeCalender.writeProperty(caldavxml.DefaultAlarmVEventDate.fromString(""), request)
                yield shareeCalender.writeProperty(caldavxml.DefaultAlarmVToDoDateTime.fromString(""), request)
                yield shareeCalender.writeProperty(caldavxml.DefaultAlarmVToDoDate.fromString(""), request)

        elif sharedResource.isAddressBookCollection():
            shareeHomeResource = yield sharee.addressBookHome(request)
            shareeAddressBookURL = joinURL(shareeHomeResource.url(), share.ownerUID())
            shareeAddressBook = yield request.locateResource(shareeAddressBookURL)
            shareeAddressBook.setShare(share)

        elif sharedResource.isGroup():
            shareeHomeResource = yield sharee.addressBookHome(request)
            shareeGroupURL = joinURL(shareeHomeResource.url(), share.ownerUID(), share.name())
            shareeGroup = yield request.locateResource(shareeGroupURL)
            shareeGroup.setShare(share)

        # Notify client of changes
        yield self.notifyChanged()

        #FIXME: shouldn't sharedAsURLbe the same as shareeCollectionURL ?
        if sharedResource.isCalendarCollection():
            sharedAsURL = joinURL(self.url(), share.name())
        elif sharedResource.isAddressBookCollection():
            sharedAsURL = joinURL(self.url(), share.ownerUID())
        elif sharedResource.isGroup():
            sharedAsURL = joinURL(self.url(), share.ownerUID(), share.name())

        # Return the URL of the shared collection
        returnValue(XMLResponse(
            code=responsecode.OK,
            element=customxml.SharedAs(
                element.HRef.fromString(sharedAsURL)
            )
        ))


    @inlineCallbacks
    def removeShare(self, request, share):
        """
        Remove a shared collection named in resourceName
        """

        if share.direct():
            yield self.removeDirectShare(request, share)
            returnValue(None)
        else:
            # Send a decline when an invite share is removed only
            result = yield self.declineShare(request, share.url(), share.uid())
            returnValue(result)


    @inlineCallbacks
    def removeShareByUID(self, request, shareUID):
        """
        Remove a shared collection but do not send a decline back. Return the
        current display name of the shared collection.
        """

        share = yield self._shareForUID(shareUID, request)
        if share:
            displayName = (yield self.removeDirectShare(request, share))
            returnValue(displayName)
        else:
            returnValue(None)


    @inlineCallbacks
    def removeDirectShare(self, request, share):
        """
        Remove a shared collection but do not send a decline back. Return the
        current display name of the shared collection.
        """
        shareURL = joinURL(self.url(), share.name())
        shared = (yield request.locateResource(shareURL))
        displayname = shared.displayName()

        if self.isCalendarCollection():
            # For backwards compatibility we need to sync this up with the calendar-free-busy-set on the inbox
            principal = (yield self.resourceOwnerPrincipal(request))
            inboxURL = principal.scheduleInboxURL()
            if inboxURL:
                inbox = (yield request.locateResource(inboxURL))
                inbox.processFreeBusyCalendar(shareURL, False)

        if share.direct():
            yield share._ownerStoreObject.unshareWith(share._shareeStoreObject.viewerHome())
        else:
            yield share._ownerStoreObject.updateShare(share._shareeStoreObject, status=_BIND_STATUS_DECLINED)

        returnValue(displayname)


    @inlineCallbacks
    def declineShare(self, request, hostUrl, inviteUID):

        # Remove it if it is in the DB
        yield self.removeShareByUID(request, inviteUID)
        yield self._changeShare(request, "DECLINED", hostUrl, inviteUID)
        returnValue(Response(code=responsecode.NO_CONTENT))


    @inlineCallbacks
    def _changeShare(self, request, state, hostUrl, replytoUID, displayname=None):
        """
        Accept or decline an invite to a shared collection.
        """
        # Change state in owner invite
        ownerPrincipal = (yield self.ownerPrincipal(request))
        ownerPrincipalUID = ownerPrincipal.principalUID()
        sharedResource = (yield request.locateResource(hostUrl))
        if sharedResource is None:
            # Original shared collection is gone - nothing we can do except ignore it
            raise HTTPError(ErrorResponse(
                responsecode.FORBIDDEN,
                (customxml.calendarserver_namespace, "valid-request"),
                "Invalid shared collection",
            ))

        # Change the record
        yield sharedResource.changeUserInviteState(request, replytoUID, ownerPrincipalUID, state, displayname)

        yield self.sendReply(request, ownerPrincipal, sharedResource, state, hostUrl, replytoUID, displayname)


    @inlineCallbacks
    def sendReply(self, request, shareePrincipal, sharedResource, state, hostUrl, replytoUID, displayname=None):

        # Locate notifications collection for owner
        owner = (yield sharedResource.ownerPrincipal(request))
        notificationResource = (yield request.locateResource(owner.notificationURL()))
        notifications = notificationResource._newStoreNotifications

        # Generate invite XML
        notificationUID = "%s-reply" % (replytoUID,)
        xmltype = customxml.InviteReply()

        # Prefer mailto:, otherwise use principal URL
        for cua in shareePrincipal.calendarUserAddresses():
            if cua.startswith("mailto:"):
                break
        else:
            cua = shareePrincipal.principalURL()

        commonName = shareePrincipal.displayName()
        record = shareePrincipal.record

        xmldata = customxml.Notification(
            customxml.DTStamp.fromString(PyCalendarDateTime.getNowUTC().getText()),
            customxml.InviteReply(
                *(
                    (
                        element.HRef.fromString(cua),
                        invitationStatusMapToXML[state](),
                        customxml.HostURL(
                            element.HRef.fromString(hostUrl),
                        ),
                        customxml.InReplyTo.fromString(replytoUID),
                    ) + ((customxml.InviteSummary.fromString(displayname),) if displayname is not None else ())
                      + ((customxml.CommonName.fromString(commonName),) if commonName is not None else ())
                      + ((customxml.FirstNameProperty(record.firstName),) if record.firstName is not None else ())
                      + ((customxml.LastNameProperty(record.lastName),) if record.lastName is not None else ())
                )
            ),
        ).toxml()

        # Add to collections
        yield notifications.writeNotificationObject(notificationUID, xmltype, xmldata)


    def _handleInviteReply(self, request, invitereplydoc):
        """
        Handle a user accepting or declining a sharing invite
        """
        hostUrl = None
        accepted = None
        summary = None
        replytoUID = None
        for item in invitereplydoc.children:
            if isinstance(item, customxml.InviteStatusAccepted):
                accepted = True
            elif isinstance(item, customxml.InviteStatusDeclined):
                accepted = False
            elif isinstance(item, customxml.InviteSummary):
                summary = str(item)
            elif isinstance(item, customxml.HostURL):
                for hosturlItem in item.children:
                    if isinstance(hosturlItem, element.HRef):
                        hostUrl = str(hosturlItem)
            elif isinstance(item, customxml.InReplyTo):
                replytoUID = str(item)

        if accepted is None or hostUrl is None or replytoUID is None:
            raise HTTPError(ErrorResponse(
                responsecode.FORBIDDEN,
                (customxml.calendarserver_namespace, "valid-request"),
                "Missing required XML elements",
            ))
        if accepted:
            return self.acceptInviteShare(request, hostUrl, replytoUID, displayname=summary)
        else:
            return self.declineShare(request, hostUrl, replytoUID)


<<<<<<< HEAD
=======

>>>>>>> 6978ac8e
class Share(object):
    """
    A L{Share} represents information about a collection which has been shared
    from one user to another.
    """

<<<<<<< HEAD
    def __init__(self, ownerStoreObject, shareeStoreObject, url):
        self._shareeStoreObject = shareeStoreObject
        self._ownerStoreObject = ownerStoreObject
        self._ownerResourceURL = url


    @classmethod
    def directUID(cls, shareeHome, ownerHomeChild):
        return "Direct-%s-%s" % (shareeHome._resourceID, ownerHomeChild._resourceID,)
=======
    def __init__(self, sharerHomeChild, shareeHomeChild, url):
        """
        @param sharerHomeChild: The data store object representing the shared
            collection as present in the owner's home collection; the owner's
            reference.
        @type sharerHomeChild: L{txdav.caldav.icalendarstore.ICalendar}

        @param shareeHomeChild: The data store object representing the
            collection as present in the sharee's home collection; the sharee's
            reference.
        @type shareeHomeChild: L{txdav.caldav.icalendarstore.ICalendar}

        @param url: The URL referring to the sharer's version of the resource.
        @type url: L{bytes}
        """
        self._shareeHomeChild = shareeHomeChild
        self._sharerHomeChild = sharerHomeChild
        self._sharedResourceURL = url


    @classmethod
    def directUID(cls, shareeHome, sharerHomeChild):
        return "Direct-%s-%s" % (shareeHome._resourceID,
                                 sharerHomeChild._resourceID,)
>>>>>>> 6978ac8e


    def uid(self):
        # Move to CommonHomeChild shareUID?
<<<<<<< HEAD
        if self._shareeStoreObject.shareMode() == _BIND_MODE_DIRECT:
            return self.directUID(shareeHome=self._shareeStoreObject.viewerHome(), ownerHomeChild=self._ownerStoreObject,)
=======
        if self._shareeHomeChild.shareMode() == _BIND_MODE_DIRECT:
            return self.directUID(shareeHome=self._shareeHomeChild.viewerHome(),
                                  sharerHomeChild=self._sharerHomeChild,)
>>>>>>> 6978ac8e
        else:
            return self._shareeStoreObject.shareUID()


    def direct(self):
<<<<<<< HEAD
        return self._shareeStoreObject.shareMode() == _BIND_MODE_DIRECT


    def url(self):
        return self._ownerResourceURL
=======
        """
        Is this L{Share} a "direct" share?

        @return: a boolean indicating whether it's direct.
        """
        return self._shareeHomeChild.shareMode() == _BIND_MODE_DIRECT


    def url(self):
        """
        @return: The URL to the owner's version of the shared collection.
        """
        return self._sharedResourceURL
>>>>>>> 6978ac8e


    def name(self):
        return self._shareeStoreObject.name()


    def summary(self):
        return self._shareeStoreObject.shareMessage()


    def shareeUID(self):
<<<<<<< HEAD
        return self._shareeStoreObject.viewerHome().uid()


    def ownerUID(self):
        return self._shareeStoreObject.ownerHome().uid()
=======
        return self._shareeHomeChild.viewerHome().uid()


    def ownerUID(self):
        return self._sharerHomeChild.ownerHome().uid()
>>>>>>> 6978ac8e
<|MERGE_RESOLUTION|>--- conflicted
+++ resolved
@@ -56,10 +56,7 @@
 #ENOTIFICATIONTYPE = 2
 
 
-<<<<<<< HEAD
 class SharedResourceMixin(object):
-=======
-class SharedCollectionMixin(object):
     """
     A mix-in for calendar/addressbook resources that implements sharing-related
     functionality.
@@ -68,7 +65,6 @@
         resource, this refers to the L{Share} that describes it.
     @type _share: L{Share} or L{NoneType}
     """
->>>>>>> 6978ac8e
 
     @inlineCallbacks
     def inviteProperty(self, request):
@@ -101,7 +97,7 @@
                 ))
 
             # See if it is on the sharee calendar
-            if self.isShareeCollection():
+            if self.isShareeResource():
                 original = (yield request.locateResource(self._share.url()))
                 yield original.validateInvites(request)
                 invitations = yield original._allInvitations()
@@ -247,16 +243,11 @@
 
     @inlineCallbacks
     def isShared(self, request):
-<<<<<<< HEAD
-        """ Return True if this is an owner shared calendar collection """
+        """
+        Return True if this is an owner shared calendar collection.
+        """
         returnValue((yield self.isSpecialCollection(customxml.SharedOwner)) or
                     bool((yield self._allInvitations()))) # same as, len(SharedAs() + InvitedAs())
-=======
-        """
-        Return True if this is an owner shared calendar collection.
-        """
-        returnValue((yield self.isSpecialCollection(customxml.SharedOwner)))
->>>>>>> 6978ac8e
 
 
     def setShare(self, share):
@@ -264,15 +255,15 @@
         Set the L{Share} associated with this L{SharedCollectionMixin}.  (This
         is only invoked on the sharee's resource, not the owner's.)
         """
-        self._isShareeCollection = True
+        self._isShareeResource = True #  _isShareeResource attr is used by self tests
         self._share = share
 
 
-    def isShareeCollection(self):
+    def isShareeResource(self):
         """
         Return True if this is a sharee view of a shared calendar collection.
         """
-        return hasattr(self, "_isShareeCollection")
+        return hasattr(self, "_isShareeResource")
 
 
     @inlineCallbacks
@@ -297,8 +288,8 @@
         else:
             rtype = superMethod()
 
-        isShareeCollection = self.isShareeCollection()
-        if isShareeCollection:
+        isShareeResource = self.isShareeResource()
+        if isShareeResource:
             rtype = element.ResourceType(
                 *(
                     tuple([child for child in rtype.children if child.qname() != customxml.SharedOwner.qname()]) +
@@ -389,7 +380,7 @@
         @rtype: L{davxml.ACL}
         """
 
-        assert self._isShareeCollection, "Only call this for a sharee collection"
+        assert self._isShareeResource, "Only call this for a sharee collection"
 
         sharee = self.principalForUID(self._share.shareeUID())
         access = yield self._checkAccessControl()
@@ -580,11 +571,11 @@
         elif self.isAddressBookCollection() or self.isGroup():
             shareeHome = yield self._newStoreObject._txn.addressbookHomeWithUID(shareeUID, create=True)
 
-        shareeStoreObject = yield self._newStoreObject.shareWith(shareeHome,
+        shareUID = yield self._newStoreObject.shareWith(shareeHome,
                                                     mode=invitationAccessToBindModeMap[access],
                                                     status=_BIND_STATUS_INVITED,
                                                     message=summary)
-
+        shareeStoreObject = yield self._newStoreHome.objectWithShareUID(shareUID)
         invitation = Invitation(shareeStoreObject)
         returnValue(invitation)
 
@@ -611,6 +602,7 @@
         if not self.exists():
             returnValue([])
 
+        #TODO: Cache
         if True:#not hasattr(self, "_invitations"):
 
             acceptedHomeChildren = yield self._newStoreObject.asShared()
@@ -1074,62 +1066,23 @@
 
     @inlineCallbacks
     def provisionShare(self, child, request=None):
-<<<<<<< HEAD
         share = yield self._shareForStoreObject(child._newStoreObject, request)
-=======
-        """
-        If the given child resource (a L{SharedCollectionMixin}) of this
-        L{SharedHomeMixin} is a I{sharee}'s view of a shared calendar object,
-        associate it with a L{Share}.
-        """
-        share = yield self._shareForHomeChild(child._newStoreObject, request)
->>>>>>> 6978ac8e
         if share:
             child.setShare(share)
-            access = yield child._checkAccessControl()
-            if access is None:
-                returnValue(None)
-        returnValue(child)
-
-
-    @inlineCallbacks
-<<<<<<< HEAD
+
+
+    @inlineCallbacks
     def _shareForStoreObject(self, storeObject, request=None):
         # Find a matching share
         if not storeObject or storeObject.owned():
-=======
-    def _shareForHomeChild(self, child, request=None):
-        """
-        Determine the L{Share} associated with the given child.
-
-        @param child: A calendar or addressbook data store object, a child of
-            the resource represented by this L{SharedHomeMixin} instance, which
-            may be shared.
-        @type child: L{txdav.caldav.icalendarstore.ICalendar} or
-            L{txdav.carddav.iaddressbookstore.IAddressBook}
-
-        @return: a L{Share} if C{child} is not the owner's view of the share,
-            or C{None}.
-        @rtype: L{Share} or L{NoneType}
-        """
-        # Try to find a matching share
-        if not child or child.owned():
->>>>>>> 6978ac8e
             returnValue(None)
 
         # get the shared object's URL
         owner = self.principalForUID(storeObject.ownerHome().uid())
 
         if not request:
-<<<<<<< HEAD
             # FIXEME:  Fake up a request that can be used to get the owner home resource
             class _FakeRequest(object):pass
-=======
-            # FIXME: Fake up a request that can be used to get the sharer home
-            # resource
-            class _FakeRequest(object):
-                pass
->>>>>>> 6978ac8e
             fakeRequest = _FakeRequest()
             setattr(fakeRequest, TRANSACTION_KEY, self._newStoreHome._txn)
             request = fakeRequest
@@ -1139,7 +1092,6 @@
         elif self._newStoreHome._homeType == EADDRESSBOOKTYPE:
             ownerHomeCollection = yield owner.addressBookHome(request)
 
-<<<<<<< HEAD
         ownerHomeChild = yield storeObject.ownerHome().childWithID(storeObject._resourceID)
         if ownerHomeChild:
             assert ownerHomeChild != storeObject
@@ -1153,11 +1105,6 @@
                         url = joinURL(ownerHomeCollection.url(), ownerHomeChild.name(), sharedGroup.name())
                         share = Share(shareeStoreObject=storeObject, ownerStoreObject=sharedGroup, url=url)
                         break
-=======
-        url = joinURL(sharerHomeCollection.url(), sharerHomeChild.name())
-        share = Share(shareeHomeChild=child, sharerHomeChild=sharerHomeChild,
-                      url=url)
->>>>>>> 6978ac8e
 
         returnValue(share)
 
@@ -1165,9 +1112,9 @@
     @inlineCallbacks
     def _shareForUID(self, shareUID, request):
 
-        child = yield self._newStoreHome.objectWithShareUID(shareUID)
-        if child:
-            share = yield self._shareForStoreObject(child, request)
+        shareeStoreObject = yield self._newStoreHome.objectWithShareUID(shareUID)
+        if shareeStoreObject:
+            share = yield self._shareForStoreObject(shareeStoreObject, request)
             if share and share.uid() == shareUID:
                 returnValue(share)
 
@@ -1188,32 +1135,21 @@
         oldShare = yield self._shareForUID(inviteUID, request)
 
         # Send the invite reply then add the link
-        yield self._changeShare(request, "ACCEPTED", hostUrl, inviteUID,
-                                displayname)
+        yield self._changeShare(request, "ACCEPTED", hostUrl, inviteUID, displayname)
         if oldShare:
             share = oldShare
         else:
-<<<<<<< HEAD
             sharedResource = yield request.locateResource(hostUrl)
             shareeStoreObject = yield self._newStoreHome.objectWithShareUID(inviteUID)
 
             share = Share(shareeStoreObject=shareeStoreObject, ownerStoreObject=sharedResource._newStoreObject, url=hostUrl)
-=======
-            sharedCollection = yield request.locateResource(hostUrl)
-            shareeHomeChild = yield self._newStoreHome.childWithName(inviteUID)
-            share = Share(shareeHomeChild=shareeHomeChild,
-                          sharerHomeChild=sharedCollection._newStoreObject,
-                          url=hostUrl)
->>>>>>> 6978ac8e
-
-        response = yield self._acceptShare(request, not oldShare, share,
-                                           displayname)
+
+        response = yield self._acceptShare(request, not oldShare, share, displayname)
         returnValue(response)
 
 
     @inlineCallbacks
-    def acceptDirectShare(self, request, hostUrl, resourceUID,
-                          displayname=None):
+    def acceptDirectShare(self, request, hostUrl, resourceUID, displayname=None):
 
         # Just add the link
         oldShare = yield self._shareForUID(resourceUID, request)
@@ -1221,55 +1157,19 @@
             share = oldShare
         else:
             sharedCollection = yield request.locateResource(hostUrl)
-<<<<<<< HEAD
             shareeStoreObject = yield sharedCollection._newStoreObject.shareWith(shareeHome=self._newStoreHome,
                                                     mode=_BIND_MODE_DIRECT,
                                                     status=_BIND_STATUS_ACCEPTED,
                                                     message=displayname)
 
             share = Share(shareeStoreObject=shareeStoreObject, ownerStoreObject=sharedCollection._newStoreObject, url=hostUrl)
-=======
-            sharedName = yield sharedCollection._newStoreObject.shareWith(
-                shareeHome=self._newStoreHome,
-                mode=_BIND_MODE_DIRECT,
-                status=_BIND_STATUS_ACCEPTED,
-                message=displayname
-            )
-
-            shareeHomeChild = yield self._newStoreHome.childWithName(sharedName)
-            share = Share(shareeHomeChild=shareeHomeChild,
-                          sharerHomeChild=sharedCollection._newStoreObject,
-                          url=hostUrl)
->>>>>>> 6978ac8e
-
-        response = yield self._acceptShare(request, not oldShare, share,
-                                           displayname)
+
+        response = yield self._acceptShare(request, not oldShare, share, displayname)
         returnValue(response)
 
 
     @inlineCallbacks
     def _acceptShare(self, request, isNewShare, share, displayname=None):
-        """
-        Mark a pending shared invitation I{to} this, the owner's collection, as
-        accepted, generating the HTTP response to the request that accepted it.
-
-        @param request: The HTTP request that is accepting it.
-        @type request: L{twext.web2.iweb.IRequest}
-
-        @param isNewShare: a boolean indicating whether this share is new.
-        @type isNewShare: L{bool}
-
-        @param share: The share referencing the proposed sharer and sharee.
-        @type share: L{Share}
-
-        @param displayname: the UTF-8 encoded contents of the display-name
-            property on the resource to be created while accepting.
-        @type displayname: L{bytes}
-
-        @return: a L{twext.web2.iweb.IResponse} containing a serialized
-            L{customxml.SharedAs} element as its body.
-        @rtype: L{Deferred} firing L{XMLResponse}
-        """
 
         # Get shared collection in non-share mode first
         sharedResource = yield request.locateResource(share.url())
@@ -1501,17 +1401,8 @@
             return self.declineShare(request, hostUrl, replytoUID)
 
 
-<<<<<<< HEAD
-=======
-
->>>>>>> 6978ac8e
 class Share(object):
-    """
-    A L{Share} represents information about a collection which has been shared
-    from one user to another.
-    """
-
-<<<<<<< HEAD
+
     def __init__(self, ownerStoreObject, shareeStoreObject, url):
         self._shareeStoreObject = shareeStoreObject
         self._ownerStoreObject = ownerStoreObject
@@ -1521,70 +1412,22 @@
     @classmethod
     def directUID(cls, shareeHome, ownerHomeChild):
         return "Direct-%s-%s" % (shareeHome._resourceID, ownerHomeChild._resourceID,)
-=======
-    def __init__(self, sharerHomeChild, shareeHomeChild, url):
-        """
-        @param sharerHomeChild: The data store object representing the shared
-            collection as present in the owner's home collection; the owner's
-            reference.
-        @type sharerHomeChild: L{txdav.caldav.icalendarstore.ICalendar}
-
-        @param shareeHomeChild: The data store object representing the
-            collection as present in the sharee's home collection; the sharee's
-            reference.
-        @type shareeHomeChild: L{txdav.caldav.icalendarstore.ICalendar}
-
-        @param url: The URL referring to the sharer's version of the resource.
-        @type url: L{bytes}
-        """
-        self._shareeHomeChild = shareeHomeChild
-        self._sharerHomeChild = sharerHomeChild
-        self._sharedResourceURL = url
-
-
-    @classmethod
-    def directUID(cls, shareeHome, sharerHomeChild):
-        return "Direct-%s-%s" % (shareeHome._resourceID,
-                                 sharerHomeChild._resourceID,)
->>>>>>> 6978ac8e
 
 
     def uid(self):
         # Move to CommonHomeChild shareUID?
-<<<<<<< HEAD
         if self._shareeStoreObject.shareMode() == _BIND_MODE_DIRECT:
             return self.directUID(shareeHome=self._shareeStoreObject.viewerHome(), ownerHomeChild=self._ownerStoreObject,)
-=======
-        if self._shareeHomeChild.shareMode() == _BIND_MODE_DIRECT:
-            return self.directUID(shareeHome=self._shareeHomeChild.viewerHome(),
-                                  sharerHomeChild=self._sharerHomeChild,)
->>>>>>> 6978ac8e
         else:
             return self._shareeStoreObject.shareUID()
 
 
     def direct(self):
-<<<<<<< HEAD
         return self._shareeStoreObject.shareMode() == _BIND_MODE_DIRECT
 
 
     def url(self):
         return self._ownerResourceURL
-=======
-        """
-        Is this L{Share} a "direct" share?
-
-        @return: a boolean indicating whether it's direct.
-        """
-        return self._shareeHomeChild.shareMode() == _BIND_MODE_DIRECT
-
-
-    def url(self):
-        """
-        @return: The URL to the owner's version of the shared collection.
-        """
-        return self._sharedResourceURL
->>>>>>> 6978ac8e
 
 
     def name(self):
@@ -1596,16 +1439,8 @@
 
 
     def shareeUID(self):
-<<<<<<< HEAD
         return self._shareeStoreObject.viewerHome().uid()
 
 
     def ownerUID(self):
-        return self._shareeStoreObject.ownerHome().uid()
-=======
-        return self._shareeHomeChild.viewerHome().uid()
-
-
-    def ownerUID(self):
-        return self._sharerHomeChild.ownerHome().uid()
->>>>>>> 6978ac8e
+        return self._shareeStoreObject.ownerHome().uid()