--- conflicted
+++ resolved
@@ -119,11 +119,7 @@
         @param addrresource: the L{CalDAVResource} for an address book collection.
         @param uri: the uri for the address book collecton resource.
         """
-<<<<<<< HEAD
-                
-=======
-
->>>>>>> 1d2d4dbe
+
         def checkMaxResults():
             matchcount[0] += 1
             if max_number_of_results[0] is not None and matchcount[0] > max_number_of_results[0]:
@@ -164,21 +160,12 @@
         def queryDirectoryBackedAddressBook(directoryBackedAddressBook, addressBookFilter):
             """
             """
-<<<<<<< HEAD
-            results, limited[0] = (yield directoryBackedAddressBook.directory.doAddressBookQuery( addressBookFilter, query, max_number_of_results[0] ))
+            results, limited[0] = (yield directoryBackedAddressBook.directory.doAddressBookQuery(addressBookFilter, query, max_number_of_results[0]))
             for vCardResult in results:
-                
+
                 # match against original filter if different from addressBookFilter
                 if addressBookFilter is filter or filter.match((yield vCardResult.vCard())):
- 
-=======
-            records, limited[0] = (yield directoryBackedAddressBook.directory.vCardRecordsForAddressBookQuery(addressBookFilter, query, max_number_of_results[0]))
-            for vCardRecord in records:
-
-                # match against original filter
-                if filter.match((yield vCardRecord.vCard())):
-
->>>>>>> 1d2d4dbe
+
                     # Check size of results is within limit
                     checkMaxResults()
 
@@ -190,10 +177,9 @@
                         # of one of these resources in another request.  In this
                         # case, we ignore the now missing resource rather
                         # than raise an error for the entire report.
-<<<<<<< HEAD
-                        log.err("Missing resource during sync: %s" % (vCardResult.hRef(),))
- 
-            
+                        log.error("Missing resource during sync: %s" % (vCardResult.hRef(),))
+
+
 
         if not addrresource.isAddressBookCollection():
 
@@ -202,31 +188,31 @@
             if resource_name.endswith(".vcf") and len(resource_name) > 4:
 
                 # see if parent is directory backed address book
-                parent = (yield  addrresource.locateParent( request, uri ) )
-    
-    
+                parent = (yield  addrresource.locateParent(request, uri))
+
+
         # Check whether supplied resource is an address book or an address book object resource
         if addrresource.isAddressBookCollection():
 
             if addrresource.isDirectoryBackedAddressBookCollection():
-                yield  maybeDeferred( queryDirectoryBackedAddressBook, addrresource, filter )
-            
+                yield  maybeDeferred(queryDirectoryBackedAddressBook, addrresource, filter)
+
             else:
 
                 # Do some optimisation of access control calculation by determining any inherited ACLs outside of
                 # the child resource loop and supply those to the checkPrivileges on each child.
                 filteredaces = (yield addrresource.inheritedACEsforChildren(request))
-            
+
                 # Check for disabled access
                 if filteredaces is not None:
                     # See whether the filter is valid for an index only query
                     index_query_ok = addrresource.index().searchValid(filter)
-                
+
                     # Get list of children that match the search and have read access
-                    names = [name for name, ignore_uid in (yield addrresource.index().search(filter))] #@UnusedVariable
+                    names = [name for name, ignore_uid in (yield addrresource.index().search(filter))]  #@UnusedVariable
                     if not names:
                         return
-                      
+
                     # Now determine which valid resources are readable and which are not
                     ok_resources = []
                     yield addrresource.findChildrenFaster(
@@ -235,167 +221,50 @@
                         lambda x, y: ok_resources.append((x, y)),
                         None,
                         None,
+                        None,
                         names,
                         (davxml.Read(),),
                         inherited_aces=filteredaces
                     )
                     for child, child_uri in ok_resources:
                         child_uri_name = child_uri[child_uri.rfind("/") + 1:]
-                        
+
                         if generate_address_data or not index_query_ok:
                             vcard = yield child.vCard()
                             assert vcard is not None, "vCard %s is missing from address book collection %r" % (child_uri_name, self)
                         else:
                             vcard = None
-                        
-                        yield queryAddressBookObjectResource(child, uri, child_uri_name, vcard, query_ok = index_query_ok)
-                    
+
+                        yield queryAddressBookObjectResource(child, uri, child_uri_name, vcard, query_ok=index_query_ok)
+
         else:
-            
+
             handled = False;
             resource_name = urllib.unquote(uri[uri.rfind("/") + 1:])
             if resource_name.endswith(".vcf") and len(resource_name) > 4:
-                
+
                 # see if parent is directory backed address book
-                parent = (yield  addrresource.locateParent( request, uri ) )
+                parent = (yield  addrresource.locateParent(request, uri))
 
                 if parent.isDirectoryBackedAddressBookCollection():
 
-                    vCardFilter = carddavxml.Filter( *[carddavxml.PropertyFilter(
-                                                carddavxml.TextMatch.fromString(resource_name[:-4]), 
-                                                name="UID", # attributes
-                                                ),] )
+                    vCardFilter = carddavxml.Filter(*[carddavxml.PropertyFilter(
+                                                carddavxml.TextMatch.fromString(resource_name[:-4]),
+                                                name="UID",  # attributes
+                                                ), ])
                     vCardFilter = addressbookqueryfilter.Filter(vCardFilter)
-                    
-                    yield  maybeDeferred( queryDirectoryBackedAddressBook, parent, vCardFilter )
+
+                    yield  maybeDeferred(queryDirectoryBackedAddressBook, parent, vCardFilter)
                     handled = True
 
             if not handled:
                 vcard = yield addrresource.vCard()
                 yield queryAddressBookObjectResource(addrresource, uri, None, vcard)
-    
+
         if limited[0]:
             raise NumberOfMatchesWithinLimits(matchcount[0])
 
-    
-=======
-                        log.error("Missing resource during sync: %s" % (vCardRecord.hRef(),))
-
-        directoryAddressBookLock = None
-        try:
-
-            if addrresource.isDirectoryBackedAddressBookCollection() and addrresource.directory.cacheQuery:
-
-                directory = addrresource.directory
-                if directory.liveQuery:
-                    # if liveQuery and cacheQuery, get vCards into the directory address book on disk
-                    directoryAddressBookLock, limited[0] = (yield  directory.cacheVCardsForAddressBookQuery(filter, query, max_number_of_results[0]))
-
-                elif directory.maxDSQueryRecords and directory.maxDSQueryRecords < max_number_of_results[0]:
-                    max_number_of_results[0] = directory.maxDSQueryRecords
-
-            elif not addrresource.isAddressBookCollection():
-
-                #do UID lookup on last part of uri
-                resource_name = urllib.unquote(uri[uri.rfind("/") + 1:])
-                if resource_name.endswith(".vcf") and len(resource_name) > 4:
-
-                    # see if parent is directory backed address book
-                    parent = (yield  addrresource.locateParent(request, uri))
-
-                    if parent.isDirectoryBackedAddressBookCollection() and parent.directory.cacheQuery:
-
-                        directory = parent.directory
-                        if directory.liveQuery:
-                            vCardFilter = carddavxml.Filter(*[carddavxml.PropertyFilter(
-                                                        carddavxml.TextMatch.fromString(resource_name[:-4]),
-                                                        name="UID", # attributes
-                                                        ), ])
-                            vCardFilter = addressbookqueryfilter.Filter(vCardFilter)
-
-                            directoryAddressBookLock, limited[0] = (yield  directory.cacheVCardsForAddressBookQuery(vCardFilter, query, max_number_of_results[0]))
-
-                        elif directory.maxDSQueryRecords and directory.maxDSQueryRecords < max_number_of_results[0]:
-                            max_number_of_results[0] = directory.maxDSQueryRecords
-
-            # Check whether supplied resource is an address book or an address book object resource
-            if addrresource.isAddressBookCollection():
-
-                if addrresource.isDirectoryBackedAddressBookCollection() and addrresource.directory.liveQuery and not addrresource.directory.cacheQuery:
-                    yield  maybeDeferred(queryDirectoryBackedAddressBook, addrresource, filter)
-
-                else:
-
-                    # Do some optimisation of access control calculation by determining any inherited ACLs outside of
-                    # the child resource loop and supply those to the checkPrivileges on each child.
-                    filteredaces = (yield addrresource.inheritedACEsforChildren(request))
-
-                    # Check for disabled access
-                    if filteredaces is not None:
-                        # See whether the filter is valid for an index only query
-                        index_query_ok = addrresource.index().searchValid(filter)
-
-                        # Get list of children that match the search and have read access
-                        names = [name for name, ignore_uid in (yield addrresource.index().search(filter))] #@UnusedVariable
-                        if not names:
-                            return
-
-                        # Now determine which valid resources are readable and which are not
-                        ok_resources = []
-                        yield addrresource.findChildrenFaster(
-                            "1",
-                            request,
-                            lambda x, y: ok_resources.append((x, y)),
-                            None,
-                            None,
-                            None,
-                            names,
-                            (davxml.Read(),),
-                            inherited_aces=filteredaces
-                        )
-                        for child, child_uri in ok_resources:
-                            child_uri_name = child_uri[child_uri.rfind("/") + 1:]
-
-                            if generate_address_data or not index_query_ok:
-                                vcard = yield child.vCard()
-                                assert vcard is not None, "vCard %s is missing from address book collection %r" % (child_uri_name, self)
-                            else:
-                                vcard = None
-
-                            yield queryAddressBookObjectResource(child, uri, child_uri_name, vcard, query_ok=index_query_ok)
-
-            else:
-
-                handled = False
-                resource_name = urllib.unquote(uri[uri.rfind("/") + 1:])
-                if resource_name.endswith(".vcf") and len(resource_name) > 4:
-
-                    # see if parent is directory backed address book
-                    parent = (yield  addrresource.locateParent(request, uri))
-
-                    if parent.isDirectoryBackedAddressBookCollection() and parent.directory.liveQuery and not parent.directory.cacheQuery:
-
-                        vCardFilter = carddavxml.Filter(*[carddavxml.PropertyFilter(
-                                                    carddavxml.TextMatch.fromString(resource_name[:-4]),
-                                                    name="UID", # attributes
-                                                    ), ])
-                        vCardFilter = addressbookqueryfilter.Filter(vCardFilter)
-
-                        yield  maybeDeferred(queryDirectoryBackedAddressBook, parent, vCardFilter)
-                        handled = True
-
-                if not handled:
-                    vcard = yield addrresource.vCard()
-                    yield queryAddressBookObjectResource(addrresource, uri, None, vcard)
-
-            if limited[0]:
-                raise NumberOfMatchesWithinLimits(matchcount[0])
-
-        finally:
-            if directoryAddressBookLock:
-                yield directoryAddressBookLock.release()
-
->>>>>>> 1d2d4dbe
+
     # Run report taking depth into account
     try:
         depth = request.headers.getHeader("depth", "0")
