--- conflicted
+++ resolved
@@ -820,12 +820,7 @@
         """
 
         # Only relevant if calendar is sharee collection
-<<<<<<< HEAD
-        changed = False
         if self.destinationparent.isShareeResource():
-=======
-        if self.destinationparent.isShareeCollection():
->>>>>>> d709a8af
 
             # Get all X-APPLE-DROPBOX's and ATTACH's that are http URIs
             xdropboxes = self.calendar.getAllPropertiesInAnyComponent(
@@ -894,13 +889,8 @@
             return
 
         # Never add default alarms to calendar data in shared calendars
-<<<<<<< HEAD
         if self.destinationparent.isShareeResource():
-            return changed
-=======
-        if self.destinationparent.isShareeCollection():
             return
->>>>>>> d709a8af
 
         # Add default alarm for VEVENT and VTODO only
         mtype = self.calendar.mainType().upper()
