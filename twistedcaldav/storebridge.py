--- conflicted
+++ resolved
@@ -246,14 +246,20 @@
             self._invitesDB = self._newStoreCalendar.retrieveOldInvites()
         return self._invitesDB
 
+
     def exists(self):
         # FIXME: tests
         return True
 
 
+    @inlineCallbacks
     def _indexWhatChanged(self, revision, depth):
         # The newstore implementation supports this directly
-        return self._newStoreCalendar.resourceNamesSinceToken(revision) + ([],)
+        returnValue(
+            (yield self._newStoreCalendar.resourceNamesSinceToken(revision))
+            + ([],)
+        )
+
 
     @classmethod
     def transform(cls, self, calendar, home):
@@ -568,7 +574,9 @@
             principal = self.principalForCalendarUserAddress(
                 calendarUserAddress
             )
-<<<<<<< HEAD
+            if principal is None:
+                continue
+
             principalURL = principal.principalURL()
             writePrivileges = [
                 davxml.Privilege(davxml.Read()),
@@ -603,50 +611,6 @@
             ))
 
         returnValue(davxml.ACL(*tuple(newACEs + originalACEs)))
-=======
-            originalACEs = list(originalACL.children)
-            cuas = self._newStoreCalendarObject.component().getAttendees()
-            newACEs = []
-            for calendarUserAddress in cuas:
-                principal = self.principalForCalendarUserAddress(
-                    calendarUserAddress
-                )
-                if principal is None:
-                    continue
-                principalURL = principal.principalURL()
-                writePrivileges = [
-                    davxml.Privilege(davxml.Read()),
-                    davxml.Privilege(davxml.ReadCurrentUserPrivilegeSet()),
-                    davxml.Privilege(davxml.Write()),
-                ]
-                readPrivileges = [
-                    davxml.Privilege(davxml.Read()),
-                    davxml.Privilege(davxml.ReadCurrentUserPrivilegeSet()),
-                ]
-                privileges = writePrivileges if othersCanWrite else readPrivileges
-                newACEs.append(davxml.ACE(
-                    davxml.Principal(davxml.HRef(principalURL)),
-                    davxml.Grant(*privileges),
-                    davxml.Protected(),
-                    TwistedACLInheritable(),
-                ))
-                newACEs.append(davxml.ACE(
-                    davxml.Principal(davxml.HRef(joinURL(principalURL, "calendar-proxy-write/"))),
-                    davxml.Grant(*privileges),
-                    davxml.Protected(),
-                    TwistedACLInheritable(),
-                ))
-                newACEs.append(davxml.ACE(
-                    davxml.Principal(davxml.HRef(joinURL(principalURL, "calendar-proxy-read/"))),
-                    davxml.Grant(*readPrivileges),
-                    davxml.Protected(),
-                    TwistedACLInheritable(),
-                ))
-
-            return davxml.ACL(*tuple(newACEs + originalACEs))
-        d.addCallback(moreACLs)
-        return d
->>>>>>> ea2cd41c
 
 
 
@@ -1421,14 +1385,20 @@
             self._invitesDB = self._newStoreAddressBook.retrieveOldInvites()
         return self._invitesDB
 
+
     def exists(self):
         # FIXME: tests
         return True
 
 
+    @inlineCallbacks
     def _indexWhatChanged(self, revision, depth):
         # The newstore implementation supports this directly
-        return self._newStoreAddressBook.resourceNamesSinceToken(revision) + ([],)
+        returnValue(
+            (yield self._newStoreAddressBook.resourceNamesSinceToken(revision))
+            + ([],)
+        )
+
 
     @classmethod
     def transform(cls, self, addressbook, home):
@@ -2026,13 +1996,10 @@
         self._initializeWithNotifications(notifications, home)
 
 
-<<<<<<< HEAD
-    @inlineCallbacks
-=======
     def name(self):
         return "notification"
 
->>>>>>> ea2cd41c
+    @inlineCallbacks
     def listChildren(self):
         l = []
         for notification in (yield self._newStoreNotifications.notificationObjects()):
@@ -2042,11 +2009,18 @@
     def isCollection(self):
         return True
 
+
     def getSyncToken(self):
         return self._newStoreNotifications.syncToken()
 
+
+    @inlineCallbacks
     def _indexWhatChanged(self, revision, depth):
-        return self._newStoreNotifications.resourceNamesSinceToken(revision) + ([],)
+        # The newstore implementation supports this directly
+        returnValue(
+            (yield self._newStoreNotifications.resourceNamesSinceToken(revision))
+            + ([],)
+        )
 
 
     def addNotification(self, request, uid, xmltype, xmldata):
