# -*- test-case-name: twistedcaldav.test.test_wrapping -*-
##
# Copyright (c) 2005-2011 Apple Inc. All rights reserved.
#
# Licensed under the Apache License, Version 2.0 (the "License");
# you may not use this file except in compliance with the License.
# You may obtain a copy of the License at
#
# http://www.apache.org/licenses/LICENSE-2.0
#
# Unless required by applicable law or agreed to in writing, software
# distributed under the License is distributed on an "AS IS" BASIS,
# WITHOUT WARRANTIES OR CONDITIONS OF ANY KIND, either express or implied.
# See the License for the specific language governing permissions and
# limitations under the License.
##

from twext.python.log import Logger
from twext.web2 import responsecode
from twext.web2.dav import davxml
from twext.web2.dav.element.base import dav_namespace, WebDAVUnknownElement
from twext.web2.dav.http import ErrorResponse, ResponseQueue, MultiStatusResponse
from twext.web2.dav.noneprops import NonePropertyStore
from twext.web2.dav.resource import TwistedACLInheritable, AccessDeniedError
from twext.web2.dav.util import parentForURL, allDataFromStream, joinURL, davXMLFromStream
from twext.web2.http import HTTPError, StatusResponse, Response
from twext.web2.http_headers import ETag, MimeType
from twext.web2.responsecode import FORBIDDEN, NO_CONTENT, NOT_FOUND, CREATED, CONFLICT, PRECONDITION_FAILED, BAD_REQUEST, OK
from twext.web2.stream import ProducerStream, readStream, MemoryStream
from twisted.internet.defer import succeed, inlineCallbacks, returnValue, maybeDeferred
from twisted.internet.protocol import Protocol
from twisted.python.hashlib import md5
from twisted.python.log import err as logDefaultException
from twisted.python.util import FancyEqMixin
from twistedcaldav import customxml, carddavxml, caldavxml
from twistedcaldav.cache import CacheStoreNotifier, ResponseCacheMixin,\
    DisabledCacheNotifier
from twistedcaldav.caldavxml import caldav_namespace
from twistedcaldav.config import config
from twistedcaldav.ical import Component as VCalendar, Property as VProperty,\
    InvalidICalendarDataError
from twistedcaldav.memcachelock import MemcacheLock, MemcacheLockTimeoutError
from twistedcaldav.method.put_addressbook_common import StoreAddressObjectResource
from twistedcaldav.method.put_common import StoreCalendarObjectResource
from twistedcaldav.notifications import NotificationCollectionResource, NotificationResource
from twistedcaldav.resource import CalDAVResource, GlobalAddressBookResource
from twistedcaldav.schedule import ScheduleInboxResource
from twistedcaldav.scheduling.implicit import ImplicitScheduler
<<<<<<< HEAD
from twistedcaldav.ical import Component as VCalendar, iCalendarProductID
from twistedcaldav.ical import Property as VProperty
from twistedcaldav.vcard import Component as VCard

=======
from twistedcaldav.vcard import Component as VCard, InvalidVCardDataError
>>>>>>> aa5d23c2
from txdav.base.propertystore.base import PropertyName
from txdav.common.icommondatastore import NoSuchObjectResourceError
from urlparse import urlsplit
import time
from txdav.idav import PropertyChangeNotAllowedError

"""
Wrappers to translate between the APIs in L{txdav.caldav.icalendarstore} and
L{txdav.carddav.iaddressbookstore} and those in L{twistedcaldav}.
"""

log = Logger()

class _NewStorePropertiesWrapper(object):
    """
    Wrap a new-style property store (a L{txdav.idav.IPropertyStore}) in the old-
    style interface for compatibility with existing code.
    """

    # FIXME: UID arguments on everything need to be tested against something.
    def __init__(self, newPropertyStore):
        """
        Initialize an old-style property store from a new one.

        @param newPropertyStore: the new-style property store.
        @type newPropertyStore: L{txdav.idav.IPropertyStore}
        """
        self._newPropertyStore = newPropertyStore

    @classmethod
    def _convertKey(cls, qname):
        namespace, name = qname
        return PropertyName(namespace, name)


    # FIXME 'uid' here should be verifying something.
    def get(self, qname, uid=None):
        try:
            return self._newPropertyStore[self._convertKey(qname)]
        except KeyError:
            raise HTTPError(StatusResponse(
                NOT_FOUND,
                "No such property: {%s}%s" % qname
            ))


    def set(self, property, uid=None):
        try:
            self._newPropertyStore[self._convertKey(property.qname())] = property
        except PropertyChangeNotAllowedError:
            raise HTTPError(StatusResponse(
                FORBIDDEN,
                "Property cannot be changed: {%s}%s" % property.qname(),
            ))
            


    def delete(self, qname, uid=None):
        try:
            del self._newPropertyStore[self._convertKey(qname)]
        except KeyError:
            # RFC 2518 Section 12.13.1 says that removal of
            # non-existing property is not an error.
            pass


    def contains(self, qname, uid=None, cache=True):
        return (self._convertKey(qname) in self._newPropertyStore)


    def list(self, uid=None, filterByUID=True, cache=True):
        return [(pname.namespace, pname.name) for pname in
                self._newPropertyStore.keys()]



def requiresPermissions(*permissions, **kw):
    """
    A decorator to wrap http_ methods in, to indicate that they should not be
    run until the current user principal has been authorized for the given
    permission set.
    """
    fromParent = kw.get('fromParent')
    # FIXME: direct unit tests
    def wrap(thunk):
        def authAndContinue(self, request):
            if permissions:
                d = self.authorize(request, permissions)
            else:
                d = succeed(None)
            if fromParent:
                d.addCallback(
                    lambda whatever:
                        request.locateResource(parentForURL(request.uri))
                ).addCallback(
                    lambda parent:
                        parent.authorize(request, fromParent)
                )
            d.addCallback(lambda whatever: thunk(self, request))
            return d
        return authAndContinue
    return wrap



class _NewStoreFileMetaDataHelper(object):

    def exists(self):
        return self._newStoreObject is not None

    def name(self):
        return self._newStoreObject.name() if self._newStoreObject is not None else self._name


    def etag(self):
        return ETag(self._newStoreObject.md5()) if self._newStoreObject is not None else None


    def contentType(self):
        return self._newStoreObject.contentType() if self._newStoreObject is not None else None


    def contentLength(self):
        return self._newStoreObject.size() if self._newStoreObject is not None else None


    def lastModified(self):
        return self._newStoreObject.modified() if self._newStoreObject is not None else None


    def creationDate(self):
        return self._newStoreObject.created() if self._newStoreObject is not None else None


    def newStoreProperties(self):
        return self._newStoreObject.properties() if self._newStoreObject is not None else None



class _CommonHomeChildCollectionMixin(ResponseCacheMixin):
    """
    Methods for things which are like calendars.
    """

    _childClass = None
    cacheNotifierFactory = DisabledCacheNotifier

    def _initializeWithHomeChild(self, child, home):
        """
        Initialize with a home child object.

        @param child: the new store home child object.
        @type calendar: L{txdav.common._.CommonHomeChild}

        @param home: the home through which the given home child was accessed.
        @type home: L{txdav.common._.CommonHome}
        """
        self._newStoreObject = child
        self._newStoreParentHome = home._newStoreHome
        self._parentResource = home
        self._dead_properties = _NewStorePropertiesWrapper(
            self._newStoreObject.properties()
        ) if self._newStoreObject else NonePropertyStore(self)
        if self._newStoreObject:
            self.cacheNotifier = self.cacheNotifierFactory(self)
            self._newStoreObject.addNotifier(CacheStoreNotifier(self))


    def liveProperties(self):

        props = super(_CommonHomeChildCollectionMixin, self).liveProperties()
        
        if config.MaxResourcesPerCollection:
            props += (customxml.MaxResources.qname(),)

        if config.EnableBatchUpload:
            props += (customxml.BulkRequests.qname(),)

        return props

    @inlineCallbacks
    def readProperty(self, property, request):
        if type(property) is tuple:
            qname = property
        else:
            qname = property.qname()

        if qname == customxml.MaxResources.qname() and config.MaxResourcesPerCollection:
            returnValue(customxml.MaxResources.fromString(config.MaxResourcesPerCollection))

        returnValue((yield super(_CommonHomeChildCollectionMixin, self).readProperty(property, request)))

    def url(self):
        return joinURL(self._parentResource.url(), self._name, "/")

    def index(self):
        """
        Retrieve the new-style index wrapper.
        """
        return self._newStoreObject.retrieveOldIndex()


    def invitesDB(self):
        """
        Retrieve the new-style invites DB wrapper.
        """
        if not hasattr(self, "_invitesDB"):
            self._invitesDB = self._newStoreObject.retrieveOldInvites()
        return self._invitesDB


    def exists(self):
        # FIXME: tests
        return self._newStoreObject is not None


    @inlineCallbacks
    def _indexWhatChanged(self, revision, depth):
        # The newstore implementation supports this directly
        returnValue(
            (yield self._newStoreObject.resourceNamesSinceToken(revision))
            + ([],)
        )


    @inlineCallbacks
    def makeChild(self, name):
        """
        Create a L{CalendarObjectResource} based on a calendar object name.
        """

        if self._newStoreObject:
            newStoreObject = yield self._newStoreObject.objectResourceWithName(name)
    
            similar = self._childClass(
                newStoreObject,
                self._newStoreObject,
                name,
                principalCollections=self._principalCollections
            )
    
            self.propagateTransaction(similar)
            returnValue(similar)
        else:
            returnValue(NoParent())

    @inlineCallbacks
    def listChildren(self):
        """
        @return: a sequence of the names of all known children of this resource.
        """
        children = set(self.putChildren.keys())
        children.update((yield self._newStoreObject.listObjectResources()))
        returnValue(sorted(children))

    def name(self):
        return self._name


    def etag(self):
        return ETag(self._newStoreObject.md5()) if self._newStoreObject else None


    def lastModified(self):
        return self._newStoreObject.modified() if self._newStoreObject else None


    def creationDate(self):
        return self._newStoreObject.created() if self._newStoreObject else None


    def getSyncToken(self):
        return self._newStoreObject.syncToken() if self._newStoreObject else None

    @inlineCallbacks
    def findChildrenFaster(
        self, depth, request, okcallback, badcallback,
        names, privileges, inherited_aces
    ):
        """
        Override to pre-load children in certain collection types for better performance.
        """
        
        if depth == "1":
            yield self._newStoreObject.objectResources()
        
        result = (yield super(_CommonHomeChildCollectionMixin, self).findChildrenFaster(
            depth, request, okcallback, badcallback, names, privileges, inherited_aces
        ))
        
        returnValue(result)
    
    @inlineCallbacks
    def createCollection(self):
        """
        Override C{createCollection} to actually do the work.
        """
        self._newStoreObject = (yield self._newStoreParentHome.createChildWithName(self._name))
        
        # Re-initialize to get stuff setup again now we have a "real" object
        self._initializeWithHomeChild(self._newStoreObject, self._parentResource)

        returnValue(CREATED)

    @requiresPermissions(fromParent=[davxml.Unbind()])
    @inlineCallbacks
    def http_DELETE(self, request):
        """
        Override http_DELETE to validate 'depth' header. 
        """

        if not self.exists():
            log.err("Resource not found: %s" % (self,))
            raise HTTPError(responsecode.NOT_FOUND)

        depth = request.headers.getHeader("depth", "infinity")
        if depth != "infinity":
            msg = "illegal depth header for DELETE on collection: %s" % (
                depth,
            )
            log.err(msg)
            raise HTTPError(StatusResponse(BAD_REQUEST, msg))
        response = (yield self.storeRemove(request, True, request.uri))
        returnValue(response)

    @inlineCallbacks
    def storeRemove(self, request, viaRequest, where):
        """
        Delete this collection resource, first deleting each contained
        object resource.

        This has to emulate the behavior in fileop.delete in that any errors
        need to be reported back in a multistatus response.

        @param request: The request used to locate child resources.  Note that
            this is the request which I{triggered} the C{DELETE}, but which may
            not actually be a C{DELETE} request itself.

        @type request: L{twext.web2.iweb.IRequest}

        @param viaRequest: Indicates if the delete was a direct result of an http_DELETE
        which for calendars at least will require implicit cancels to be sent.

        @type request: C{bool}

        @param where: the URI at which the resource is being deleted.
        @type where: C{str}

        @return: an HTTP response suitable for sending to a client (or
            including in a multi-status).

        @rtype: something adaptable to L{twext.web2.iweb.IResponse}
        """

        # Check virtual share first
        isVirtual = self.isVirtualShare()
        if isVirtual:
            log.debug("Removing shared collection %s" % (self,))
            yield self.removeVirtualShare(request)
            returnValue(NO_CONTENT)

        log.debug("Deleting collection %s" % (self,))

        # 'deluri' is this resource's URI; I should be able to synthesize it
        # from 'self'.

        errors = ResponseQueue(where, "DELETE", NO_CONTENT)

        for childname in (yield self.listChildren()):

            childurl = joinURL(where, childname)

            # FIXME: use a more specific API; we should know what this child
            # resource is, and not have to look it up.  (Sharing information
            # needs to move into the back-end first, though.)
            child = (yield request.locateChildResource(self, childname))

            try:
                yield child.storeRemove(request, viaRequest, childurl)
            except:
                logDefaultException()
                errors.add(childurl, BAD_REQUEST)

        # Now do normal delete

        # Handle sharing
        wasShared = (yield self.isShared(request))
        if wasShared:
            yield self.downgradeFromShare(request)

        # Actually delete it.
        yield self._newStoreObject.remove()
        
        # Re-initialize to get stuff setup again now we have no object
        self._initializeWithHomeChild(None, self._parentResource)

        # FIXME: handle exceptions, possibly like this:

        #        if isinstance(more_responses, MultiStatusResponse):
        #            # Merge errors
        #            errors.responses.update(more_responses.children)

        response = errors.response()

        returnValue(response)

    def http_COPY(self, request):
        """
        Copying of calendar collections isn't allowed.
        """
        # FIXME: no direct tests
        return FORBIDDEN


    # FIXME: access control
    @inlineCallbacks
    def http_MOVE(self, request):
        """
        Moving a collection is allowed for the purposes of changing
        that collections's name.
        """
        if not self.exists():
            log.err("Resource not found: %s" % (self,))
            raise HTTPError(responsecode.NOT_FOUND)

        # Can not move outside of home or to existing collection
        sourceURI = request.uri
        destinationURI = urlsplit(request.headers.getHeader("destination"))[2]
        if parentForURL(sourceURI) != parentForURL(destinationURI):
            returnValue(FORBIDDEN)

        destination = yield request.locateResource(destinationURI)
        if destination.exists():
            returnValue(FORBIDDEN)
            
        # Forget the destination now as after the move we will need to re-init it with its
        # new store object
        request._forgetResource(destination, destinationURI)

        # Move is valid so do it
        basename = destinationURI.rstrip("/").split("/")[-1]
        yield self._newStoreObject.rename(basename)
        returnValue(NO_CONTENT)

    @inlineCallbacks
    def _readGlobalProperty(self, qname, property, request):

        if config.EnableBatchUpload and qname == customxml.BulkRequests.qname():
            returnValue(customxml.BulkRequests(
                customxml.Simple(
                    customxml.MaxBulkResources.fromString(str(config.MaxResourcesBatchUpload)),
                    customxml.MaxBulkBytes.fromString(str(config.MaxBytesBatchUpload)),
                ),
                customxml.CRUD(
                    customxml.MaxBulkResources.fromString(str(config.MaxResourcesBatchUpload)),
                    customxml.MaxBulkBytes.fromString(str(config.MaxBytesBatchUpload)),
                ),
            ))
        else:
            result = (yield super(_CommonHomeChildCollectionMixin, self)._readGlobalProperty(qname, property, request))
            returnValue(result)

    @inlineCallbacks
    def checkCTagPrecondition(self, request):
        if request.headers.hasHeader("If"):
            iffy = request.headers.getRawHeaders("If")[0]
            prefix = "<%sctag/" % (customxml.mm_namespace,)
            if prefix in iffy:
                testctag = iffy[iffy.find(prefix):]
                testctag = testctag[len(prefix):]
                testctag = testctag.split(">", 1)[0]
                ctag = (yield self.getSyncToken())
                if testctag != ctag:
                    raise HTTPError(StatusResponse(responsecode.PRECONDITION_FAILED, "CTag pre-condition failure"))

    def checkReturnChanged(self, request):
        if request.headers.hasHeader("X-MobileMe-DAV-Options"):
            return_changed = request.headers.getRawHeaders("X-MobileMe-DAV-Options")[0]
            return ("return-changed-data" in return_changed)
        else:
            return False

    @requiresPermissions(davxml.Bind())
    @inlineCallbacks
    def simpleBatchPOST(self, request):
        
        # If CTag precondition
        yield self.checkCTagPrecondition(request)
        
        # Look for return changed data option
        return_changed = self.checkReturnChanged(request)

        # Read in all data
        data = (yield allDataFromStream(request.stream))
        
        components = self.componentsFromData(data)
        if components is None:
            raise HTTPError(StatusResponse(responsecode.BAD_REQUEST, "Could not parse valid data from request body"))
        
        # Build response
        xmlresponses = []
        for component in components:
            
            code = None
            error = None
            dataChanged = None
            try:
                componentdata = str(component)

                # Create a new name if one was not provided
                name =  md5(str(componentdata) + str(time.time()) + request.path).hexdigest() + self.resourceSuffix()
            
                # Get a resource for the new item
                newchildURL = joinURL(request.path, name)
                newchild = (yield request.locateResource(newchildURL))
                dataChanged = (yield self.storeResourceData(request, newchild, newchildURL, componentdata))

            except HTTPError, e:
                # Extract the pre-condition
                code = e.response.code
                if isinstance(e.response, ErrorResponse):
                    error = e.response.error
                    error = (error.namespace, error.name,)
            except Exception:
                code = responsecode.BAD_REQUEST
            
            if code is None:
                
                if not return_changed or dataChanged is None:
                    xmlresponses.append(
                        davxml.PropertyStatusResponse(
                            davxml.HRef.fromString(newchildURL),
                            davxml.PropertyStatus(
                                davxml.PropertyContainer(
                                    davxml.GETETag.fromString(newchild.etag().generate()),
                                    customxml.UID.fromString(component.resourceUID()),
                                ),
                                davxml.Status.fromResponseCode(responsecode.OK),
                            )
                        )
                    )
                else:
                    xmlresponses.append(
                        davxml.PropertyStatusResponse(
                            davxml.HRef.fromString(newchildURL),
                            davxml.PropertyStatus(
                                davxml.PropertyContainer(
                                    davxml.GETETag.fromString(newchild.etag().generate()),
                                    self.xmlDataElementType().fromTextData(dataChanged),
                                ),
                                davxml.Status.fromResponseCode(responsecode.OK),
                            )
                        )
                    )
                
            else:
                xmlresponses.append(
                    davxml.StatusResponse(
                        davxml.HRef.fromString(""),
                        davxml.Status.fromResponseCode(code),
                    davxml.Error(
                        WebDAVUnknownElement.fromQname(*error),
                        customxml.UID.fromString(component.resourceUID()),
                    ) if error else None,
                    )
                )
        
        result = MultiStatusResponse(xmlresponses)
        
        newctag = (yield self.getSyncToken())
        result.headers.setRawHeaders("CTag", (newctag,))

        # Setup some useful logging
        request.submethod = "Simple batch"
        if not hasattr(request, "extendedLogItems"):
            request.extendedLogItems = {}
        request.extendedLogItems["rcount"] = len(xmlresponses)

        returnValue(result)
        
    @inlineCallbacks
    def crudBatchPOST(self, request, xmlroot):
        
        # Need to force some kind of overall authentication on the request
        yield self.authorize(request, (davxml.Read(), davxml.Write(),))

        # If CTag precondition
        yield self.checkCTagPrecondition(request)
        
        # Look for return changed data option
        return_changed = self.checkReturnChanged(request)

        # Build response
        xmlresponses = []
        checkedBindPrivelege = None
        checkedUnbindPrivelege = None
        for xmlchild in xmlroot.children:
            
            # Determine the multiput operation: create, update, delete
            href = xmlchild.childOfType(davxml.HRef.qname())
            set = xmlchild.childOfType(davxml.Set.qname())
            prop = set.childOfType(davxml.PropertyContainer.qname()) if set is not None else None
            xmldata_root = prop if prop else set
            xmldata = xmldata_root.childOfType(self.xmlDataElementType().qname()) if xmldata_root is not None else None
            if href is None:
                
                if xmldata is None:
                    raise HTTPError(StatusResponse(responsecode.BAD_REQUEST, "Could not parse valid data from request body without a DAV:Href present"))
                
                # Do privilege check on collection once 
                if checkedBindPrivelege is None:
                    try:
                        yield self.authorize(request, (davxml.Bind(),))
                        checkedBindPrivelege = True
                    except HTTPError, e:
                        checkedBindPrivelege = e

                # Create operations
                yield self.crudCreate(request, xmldata.generateComponent(), xmlresponses, return_changed, checkedBindPrivelege)
            else:
                delete = xmlchild.childOfType(customxml.Delete.qname())
                ifmatch = xmlchild.childOfType(customxml.IfMatch.qname())
                if ifmatch:
                    ifmatch = str(ifmatch.children[0]) if len(ifmatch.children) == 1 else None
                if delete is None:
                    if set is None:
                        raise HTTPError(StatusResponse(responsecode.BAD_REQUEST, "Could not parse valid data from request body - no set of delete operation"))
                    if xmldata is None:
                        raise HTTPError(StatusResponse(responsecode.BAD_REQUEST, "Could not parse valid data from request body for set operation"))
                    yield self.crudUpdate(request, str(href), xmldata.generateComponent(), ifmatch, return_changed, xmlresponses)
                else:
                    # Do privilege check on collection once 
                    if checkedUnbindPrivelege is None:
                        try:
                            yield self.authorize(request, (davxml.Unbind(),))
                            checkedUnbindPrivelege = True
                        except HTTPError, e:
                            checkedUnbindPrivelege = e

                    yield self.crudDelete(request, str(href), ifmatch, xmlresponses, checkedUnbindPrivelege);
        
        result = MultiStatusResponse(xmlresponses)
        
        newctag = (yield self.getSyncToken())
        result.headers.setRawHeaders("CTag", (newctag,))

        # Setup some useful logging
        request.submethod = "CRUD batch"
        if not hasattr(request, "extendedLogItems"):
            request.extendedLogItems = {}
        request.extendedLogItems["rcount"] = len(xmlresponses)

        returnValue(result)

    @inlineCallbacks
    def crudCreate(self, request, component, xmlresponses, return_changed, hasPrivilege):
        
        code = None
        error = None
        try:
            componentdata = str(component)
            if isinstance(hasPrivilege, HTTPError):
                raise hasPrivilege

            # Create a new name if one was not provided
            name =  md5(str(componentdata) + str(time.time()) + request.path).hexdigest() + self.resourceSuffix()
        
            # Get a resource for the new item
            newchildURL = joinURL(request.path, name)
            newchild = (yield request.locateResource(newchildURL))
            yield self.storeResourceData(request, newchild, newchildURL, componentdata)

            # FIXME: figure out return_changed behavior

        except HTTPError, e:
            # Extract the pre-condition
            code = e.response.code
            if isinstance(e.response, ErrorResponse):
                error = e.response.error
                error = (error.namespace, error.name,)

        except Exception:
            code = responsecode.BAD_REQUEST
        
        if code is None:
            xmlresponses.append(
                davxml.PropertyStatusResponse(
                    davxml.HRef.fromString(newchildURL),
                    davxml.PropertyStatus(
                        davxml.PropertyContainer(
                            davxml.GETETag.fromString(newchild.etag().generate()),
                            customxml.UID.fromString(component.resourceUID()),
                        ),
                        davxml.Status.fromResponseCode(responsecode.OK),
                    )
                )
            )
        else:
            xmlresponses.append(
                davxml.StatusResponse(
                    davxml.HRef.fromString(""),
                    davxml.Status.fromResponseCode(code),
                    davxml.Error(
                        WebDAVUnknownElement.fromQname(*error),
                        customxml.UID.fromString(component.resourceUID()),
                    ) if error else None,
                )
            )

    @inlineCallbacks
    def crudUpdate(self, request, href, component, ifmatch, return_changed, xmlresponses):
        code = None
        error = None
        try:
            componentdata = str(component)

            updateResource = (yield request.locateResource(href))
            if not updateResource.exists():
                raise HTTPError(responsecode.NOT_FOUND)

            # Check privilege
            yield updateResource.authorize(request, (davxml.Write(),))

            # Check if match
            if ifmatch and ifmatch != updateResource.etag().generate():
                raise HTTPError(responsecode.PRECONDITION_FAILED)
            
            yield self.storeResourceData(request, updateResource, href, componentdata)

            # FIXME: figure out return_changed behavior

        except HTTPError, e:
            # Extract the pre-condition
            code = e.response.code
            if isinstance(e.response, ErrorResponse):
                error = e.response.error
                error = (error.namespace, error.name,)

        except Exception:
            code = responsecode.BAD_REQUEST
        
        if code is None:
            xmlresponses.append(
                davxml.PropertyStatusResponse(
                    davxml.HRef.fromString(href),
                    davxml.PropertyStatus(
                        davxml.PropertyContainer(
                            davxml.GETETag.fromString(updateResource.etag().generate()),
                        ),
                        davxml.Status.fromResponseCode(responsecode.OK),
                    )
                )
            )
        else:
            xmlresponses.append(
                davxml.StatusResponse(
                    davxml.HRef.fromString(href),
                    davxml.Status.fromResponseCode(code),
                    davxml.Error(
                        WebDAVUnknownElement.fromQname(*error),
                    ) if error else None,
                )
            )

    @inlineCallbacks
    def crudDelete(self, request, href, ifmatch, xmlresponses, hasPrivilege):
        code = None
        error = None
        try:
            if isinstance(hasPrivilege, HTTPError):
                raise hasPrivilege

            deleteResource = (yield request.locateResource(href))
            if not deleteResource.exists():
                raise HTTPError(responsecode.NOT_FOUND)

            # Check if match
            if ifmatch and ifmatch != deleteResource.etag().generate():
                raise HTTPError(responsecode.PRECONDITION_FAILED)

            yield deleteResource.storeRemove(
                request, 
                True,
                href,
            )

        except HTTPError, e:
            # Extract the pre-condition
            code = e.response.code
            if isinstance(e.response, ErrorResponse):
                error = e.response.error
                error = (error.namespace, error.name,)

        except Exception:
            code = responsecode.BAD_REQUEST
        
        if code is None:
            xmlresponses.append(
                davxml.StatusResponse(
                    davxml.HRef.fromString(href),
                    davxml.Status.fromResponseCode(responsecode.OK),
                )
            )
        else:
            xmlresponses.append(
                davxml.StatusResponse(
                    davxml.HRef.fromString(href),
                    davxml.Status.fromResponseCode(code),
                    davxml.Error(
                        WebDAVUnknownElement.fromQname(*error),
                    ) if error else None,
                )
            )


    def notifierID(self, label="default"):
        self._newStoreObject.notifierID(label)

    def notifyChanged(self):
        self._newStoreObject.notifyChanged()

class CalendarCollectionResource(_CommonHomeChildCollectionMixin, CalDAVResource):
    """
    Wrapper around a L{txdav.caldav.icalendar.ICalendar}.
    """

 
    def __init__(self, calendar, home, name=None, *args, **kw):
        """
        Create a CalendarCollectionResource from a L{txdav.caldav.icalendar.ICalendar}
        and the arguments required for L{CalDAVResource}.
        """

        self._childClass = CalendarObjectResource
        super(CalendarCollectionResource, self).__init__(*args, **kw)
        self._initializeWithHomeChild(calendar, home)
        self._name = calendar.name() if calendar else name

        if config.EnableBatchUpload:
            self._postHandlers[("text", "calendar")] = _CommonHomeChildCollectionMixin.simpleBatchPOST
            self.xmlDocHanders[customxml.Multiput] = _CommonHomeChildCollectionMixin.crudBatchPOST

    def __repr__(self):
        return "<Calendar Collection Resource %r:%r %s>" % (
            self._newStoreParentHome.uid(),
            self._name,
            "" if self._newStoreObject else "Non-existent"
        )


    def isCollection(self):
        return True


    def isCalendarCollection(self):
        """
        Yes, it is a calendar collection.
        """
        return True


    @inlineCallbacks
    def iCalendarRolledup(self, request):
        # FIXME: uncached: implement cache in the storage layer

        # Generate a monolithic calendar
        calendar = VCalendar("VCALENDAR")
        calendar.addProperty(VProperty("VERSION", "2.0"))
        calendar.addProperty(VProperty("PRODID", iCalendarProductID))

        # Do some optimisation of access control calculation by determining any
        # inherited ACLs outside of the child resource loop and supply those to
        # the checkPrivileges on each child.
        filteredaces = (yield self.inheritedACEsforChildren(request))

        tzids = set()
        isowner = (yield self.isOwner(request, adminprincipals=True, readprincipals=True))
        accessPrincipal = (yield self.resourceOwnerPrincipal(request))

        for name, uid, type in (yield maybeDeferred(self.index().bruteForceSearch)): #@UnusedVariable
            try:
                child = yield request.locateChildResource(self, name)
            except TypeError:
                child = None

            if child is not None:
                # Check privileges of child - skip if access denied
                try:
                    yield child.checkPrivileges(request, (davxml.Read(),), inherited_aces=filteredaces)
                except AccessDeniedError:
                    continue

                # Get the access filtered view of the data
                caldata = yield child.iCalendarTextFiltered(isowner, accessPrincipal.principalUID() if accessPrincipal else "")
                try:
                    subcalendar = VCalendar.fromString(caldata)
                except ValueError:
                    continue
                assert subcalendar.name() == "VCALENDAR"

                for component in subcalendar.subcomponents():
                    
                    # Only insert VTIMEZONEs once
                    if component.name() == "VTIMEZONE":
                        tzid = component.propertyValue("TZID")
                        if tzid in tzids:
                            continue
                        tzids.add(tzid)

                    calendar.addComponent(component)

        # Cache the data
        data = str(calendar)
        data = (yield self.getSyncToken()) + "\r\n" + data

        returnValue(calendar)


    createCalendarCollection = _CommonHomeChildCollectionMixin.createCollection

    @classmethod
    def componentsFromData(cls, data):
        """
        Need to split a single VCALENDAR into separate ones based on UID with the
        appropriate VTIEMZONES included.
        """
        
        results = []

        # Split into components by UID and TZID
        try:
            vcal =  VCalendar.fromString(data)
        except InvalidICalendarDataError:
            return None

        by_uid = {}
        by_tzid = {}
        for subcomponent in vcal.subcomponents():
            if subcomponent.name() == "VTIMEZONE":
                by_tzid[subcomponent.propertyValue("TZID")] = subcomponent
            else:
                by_uid.setdefault(subcomponent.propertyValue("UID"), []).append(subcomponent)
        
        # Re-constitute as separate VCALENDAR objects
        for components in by_uid.values():
            
            newvcal = VCalendar("VCALENDAR")
            newvcal.addProperty(VProperty("PRODID", vcal.propertyValue("PRODID")))
            
            # Get the set of TZIDs and include them
            tzids = set()
            for component in components:
                tzids.update(component.timezoneIDs())
            for tzid in tzids:
                try:
                    tz = by_tzid[tzid]
                    newvcal.addComponent(tz)
                except KeyError:
                    # We ignore the error and generate invalid ics which someone will
                    # complain about at some point
                    pass
            
            # Now add each component
            for component in components:
                newvcal.addComponent(component)
 
            results.append(newvcal)
        
        return results

    @classmethod
    def resourceSuffix(cls):
        return ".ics"

    @classmethod
    def xmlDataElementType(cls):
        return caldavxml.CalendarData

    @inlineCallbacks
    def storeResourceData(self, request, newchild, newchildURL, data):
        storer = StoreCalendarObjectResource(
            request = request,
            destination = newchild,
            destination_uri = newchildURL,
            destinationcal = True,
            destinationparent = self,
            calendar = data,
        )
        yield storer.run()
        
        returnValue(storer.returndata if hasattr(storer, "returndata") else None)
            

    @inlineCallbacks
    def storeRemove(self, request, implicitly, where):
        """
        Delete this calendar collection resource, first deleting each contained
        calendar resource.

        This has to emulate the behavior in fileop.delete in that any errors
        need to be reported back in a multistatus response.

        @param request: The request used to locate child resources.  Note that
            this is the request which I{triggered} the C{DELETE}, but which may
            not actually be a C{DELETE} request itself.

        @type request: L{twext.web2.iweb.IRequest}

        @param implicitly: Should implicit scheduling operations be triggered
            as a resut of this C{DELETE}?

        @type implicitly: C{bool}

        @param where: the URI at which the resource is being deleted.
        @type where: C{str}

        @return: an HTTP response suitable for sending to a client (or
            including in a multi-status).

        @rtype: something adaptable to L{twext.web2.iweb.IResponse}
        """

        # Not allowed to delete the default calendar
        default = (yield self.isDefaultCalendar(request))
        if default:
            log.err("Cannot DELETE default calendar: %s" % (self,))
            raise HTTPError(ErrorResponse(
                FORBIDDEN,
                (caldav_namespace, "default-calendar-delete-allowed",),
                "Cannot delete default calendar",
            ))

        response = (
            yield super(CalendarCollectionResource, self).storeRemove(
                request, implicitly, where
            )
        )

        if response == NO_CONTENT:
            # Do some clean up
            yield self.deletedCalendar(request)

        returnValue(response)


    # FIXME: access control
    @inlineCallbacks
    def http_MOVE(self, request):
        """
        Moving a calendar collection is allowed for the purposes of changing
        that calendar's name.
        """
        defaultCalendar = (yield self.isDefaultCalendar(request))
        
        result = (yield super(CalendarCollectionResource, self).http_MOVE(request))
        if result == NO_CONTENT:
            destinationURI = urlsplit(request.headers.getHeader("destination"))[2]
            destination = yield request.locateResource(destinationURI)
            yield self.movedCalendar(request, defaultCalendar,
                               destination, destinationURI)
        returnValue(result)


class StoreScheduleInboxResource(_CommonHomeChildCollectionMixin, ScheduleInboxResource):

    def __init__(self, *a, **kw):

        self._childClass = CalendarObjectResource
        super(StoreScheduleInboxResource, self).__init__(*a, **kw)
        self.parent.propagateTransaction(self)


    @classmethod
    @inlineCallbacks
    def maybeCreateInbox(cls, *a, **kw):
        self = cls(*a, **kw)
        home = self.parent._newStoreHome
        storage = yield home.calendarWithName("inbox")
        if storage is None:
            # raise RuntimeError("backend should be handling this for us")
            # FIXME: spurious error, sanity check, should not be needed;
            # unfortunately, user09's calendar home does not have an inbox, so
            # this is a temporary workaround.
            yield home.createCalendarWithName("inbox")
            storage = yield home.calendarWithName("inbox")
        self._initializeWithHomeChild(
            storage,
            self.parent
        )
        self._name = storage.name()
        returnValue(self)


    def provisionFile(self):
        pass

    def provision(self):
        pass

    def http_DELETE(self, request):
        return FORBIDDEN

    def http_COPY(self, request):
        return FORBIDDEN

    def http_MOVE(self, request):
        return FORBIDDEN


class _GetChildHelper(CalDAVResource):

    def locateChild(self, request, segments):
        if segments[0] == '':
            return self, segments[1:]
        return self.getChild(segments[0]), segments[1:]


    def getChild(self, name):
        return None


    def readProperty(self, property, request):
        if type(property) is tuple:
            qname = property
        else:
            qname = property.qname()

        if qname == (dav_namespace, "resourcetype"):
            return succeed(self.resourceType())
        return super(_GetChildHelper, self).readProperty(property, request)


    def davComplianceClasses(self):
        return ("1", "access-control")


    @requiresPermissions(davxml.Read())
    def http_GET(self, request):
        return super(_GetChildHelper, self).http_GET(request)



class DropboxCollection(_GetChildHelper):
    """
    A collection of all dropboxes (containers for attachments), presented as a
    resource under the user's calendar home, where a dropbox is a
    L{CalendarObjectDropbox}.
    """
    # FIXME: no direct tests for this class at all.

    def __init__(self, parent, *a, **kw):
        kw.update(principalCollections=parent.principalCollections())
        super(DropboxCollection, self).__init__(*a, **kw)
        self._newStoreHome = parent._newStoreHome
        parent.propagateTransaction(self)


    def isCollection(self):
        """
        It is a collection.
        """
        return True


    @inlineCallbacks
    def getChild(self, name):
        calendarObject = yield self._newStoreHome.calendarObjectWithDropboxID(name)
        if calendarObject is None:
            returnValue(NoDropboxHere())
        objectDropbox = CalendarObjectDropbox(
            calendarObject, principalCollections=self.principalCollections()
        )
        self.propagateTransaction(objectDropbox)
        returnValue(objectDropbox)


    def resourceType(self,):
        return davxml.ResourceType.dropboxhome #@UndefinedVariable


    def listChildren(self):
        return self._newStoreHome.getAllDropboxIDs()



class NoDropboxHere(_GetChildHelper):

    def isCollection(self):
        return False


    def exists(self):
        return False


    def http_GET(self, request):
        return FORBIDDEN


    def http_MKCALENDAR(self, request):
        return FORBIDDEN


    @requiresPermissions(fromParent=[davxml.Bind()])
    def http_MKCOL(self, request):
        return CREATED



class CalendarObjectDropbox(_GetChildHelper):
    """
    A wrapper around a calendar object which serves that calendar object's
    attachments as a DAV collection.
    """

    def __init__(self, calendarObject, *a, **kw):
        super(CalendarObjectDropbox, self).__init__(*a, **kw)
        self._newStoreCalendarObject = calendarObject


    def isCollection(self):
        return True


    def resourceType(self):
        return davxml.ResourceType.dropbox #@UndefinedVariable


    @inlineCallbacks
    def getChild(self, name):
        attachment = yield self._newStoreCalendarObject.attachmentWithName(name)
        result = CalendarAttachment(
            self._newStoreCalendarObject,
            attachment,
            name,
            principalCollections=self.principalCollections()
        )
        self.propagateTransaction(result)
        returnValue(result)


    @requiresPermissions(davxml.WriteACL())
    @inlineCallbacks
    def http_ACL(self, request):
        """
        Don't ever actually make changes, but attempt to deny any ACL requests
        that refer to permissions not referenced by attendees in the iCalendar
        data.
        """

        attendees = (yield self._newStoreCalendarObject.component()).getAttendees()
        attendees = [attendee.split("urn:uuid:")[-1] for attendee in attendees]
        document = yield davXMLFromStream(request.stream)
        for ace in document.root_element.children:
            for element in ace.children:
                if isinstance(element, davxml.Principal):
                    for href in element.children:
                        principalURI = href.children[0].data
                        uidsPrefix = '/principals/__uids__/'
                        if not principalURI.startswith(uidsPrefix):
                            # Unknown principal.
                            returnValue(FORBIDDEN)
                        principalElements = principalURI[
                            len(uidsPrefix):].split("/")
                        if principalElements[-1] == '':
                            principalElements.pop()
                        if principalElements[-1] in ('calendar-proxy-read',
                                                     'calendar-proxy-write'):
                            principalElements.pop()
                        if len(principalElements) != 1:
                            returnValue(FORBIDDEN)
                        principalUID = principalElements[0]
                        if principalUID not in attendees:
                            returnValue(FORBIDDEN)
        returnValue(OK)


    @requiresPermissions(fromParent=[davxml.Bind()])
    def http_MKCOL(self, request):
        return CREATED


    @requiresPermissions(fromParent=[davxml.Unbind()])
    def http_DELETE(self, request):
        return NO_CONTENT


    @inlineCallbacks
    def listChildren(self):
        l = []
        for attachment in (yield self._newStoreCalendarObject.attachments()):
            l.append(attachment.name())
        returnValue(l)


    @inlineCallbacks
    def accessControlList(self, request, *a, **kw):
        """
        All principals identified as ATTENDEEs on the event for this dropbox
        may read all its children. Also include proxies of ATTENDEEs. Ignore
        unknown attendees.
        """
        originalACL = yield super(
            CalendarObjectDropbox, self).accessControlList(request, *a, **kw)
        originalACEs = list(originalACL.children)

        if config.EnableProxyPrincipals:
            owner = (yield self.ownerPrincipal(request))

            originalACEs += (
                # DAV:write-acl access for this principal's calendar-proxy-write users.
                davxml.ACE(
                    davxml.Principal(davxml.HRef(joinURL(owner.principalURL(), "calendar-proxy-write/"))),
                    davxml.Grant(
                        davxml.Privilege(davxml.WriteACL()),
                    ),
                    davxml.Protected(),
                    TwistedACLInheritable(),
                ),
            )

        othersCanWrite = self._newStoreCalendarObject.attendeesCanManageAttachments()
        cuas = (yield self._newStoreCalendarObject.component()).getAttendees()
        newACEs = []
        for calendarUserAddress in cuas:
            principal = self.principalForCalendarUserAddress(
                calendarUserAddress
            )
            if principal is None:
                continue

            principalURL = principal.principalURL()
            writePrivileges = [
                davxml.Privilege(davxml.Read()),
                davxml.Privilege(davxml.ReadCurrentUserPrivilegeSet()),
                davxml.Privilege(davxml.Write()),
            ]
            readPrivileges = [
                davxml.Privilege(davxml.Read()),
                davxml.Privilege(davxml.ReadCurrentUserPrivilegeSet()),
            ]
            if othersCanWrite:
                privileges = writePrivileges
            else:
                privileges = readPrivileges
            newACEs.append(davxml.ACE(
                davxml.Principal(davxml.HRef(principalURL)),
                davxml.Grant(*privileges),
                davxml.Protected(),
                TwistedACLInheritable(),
            ))
            newACEs.append(davxml.ACE(
                davxml.Principal(davxml.HRef(joinURL(principalURL, "calendar-proxy-write/"))),
                davxml.Grant(*privileges),
                davxml.Protected(),
                TwistedACLInheritable(),
            ))
            newACEs.append(davxml.ACE(
                davxml.Principal(davxml.HRef(joinURL(principalURL, "calendar-proxy-read/"))),
                davxml.Grant(*readPrivileges),
                davxml.Protected(),
                TwistedACLInheritable(),
            ))

        # Now also need invitees
        newACEs.extend((yield self.sharedDropboxACEs()))

        returnValue(davxml.ACL(*tuple(originalACEs + newACEs)))

    @inlineCallbacks
    def sharedDropboxACEs(self):

        aces = ()
        records = yield self._newStoreCalendarObject._parentCollection.retrieveOldInvites().allRecords()
        for record in records:
            # Invite shares use access mode from the invite
            if record.state != "ACCEPTED":
                continue
            
            userprivs = [
            ]
            if record.access in ("read-only", "read-write", "read-write-schedule",):
                userprivs.append(davxml.Privilege(davxml.Read()))
                userprivs.append(davxml.Privilege(davxml.ReadACL()))
                userprivs.append(davxml.Privilege(davxml.ReadCurrentUserPrivilegeSet()))
            if record.access in ("read-only",):
                userprivs.append(davxml.Privilege(davxml.WriteProperties()))
            if record.access in ("read-write", "read-write-schedule",):
                userprivs.append(davxml.Privilege(davxml.Write()))
            proxyprivs = list(userprivs)
            proxyprivs.remove(davxml.Privilege(davxml.ReadACL()))

            aces += (
                # Inheritable specific access for the resource's associated principal.
                davxml.ACE(
                    davxml.Principal(davxml.HRef(record.principalURL)),
                    davxml.Grant(*userprivs),
                    davxml.Protected(),
                    TwistedACLInheritable(),
                ),
            )

            if config.EnableProxyPrincipals:
                aces += (
                    # DAV:read/DAV:read-current-user-privilege-set access for this principal's calendar-proxy-read users.
                    davxml.ACE(
                        davxml.Principal(davxml.HRef(joinURL(record.principalURL, "calendar-proxy-read/"))),
                        davxml.Grant(
                            davxml.Privilege(davxml.Read()),
                            davxml.Privilege(davxml.ReadCurrentUserPrivilegeSet()),
                        ),
                        davxml.Protected(),
                        TwistedACLInheritable(),
                    ),
                    # DAV:read/DAV:read-current-user-privilege-set/DAV:write access for this principal's calendar-proxy-write users.
                    davxml.ACE(
                        davxml.Principal(davxml.HRef(joinURL(record.principalURL, "calendar-proxy-write/"))),
                        davxml.Grant(*proxyprivs),
                        davxml.Protected(),
                        TwistedACLInheritable(),
                    ),
                )

        returnValue(aces)


class CalendarAttachment(_NewStoreFileMetaDataHelper, _GetChildHelper):

    def __init__(self, calendarObject, attachment, attachmentName, **kw):
        super(CalendarAttachment, self).__init__(**kw)
        self._newStoreCalendarObject = calendarObject
        self._newStoreAttachment = self._newStoreObject = attachment
        self._dead_properties = NonePropertyStore(self)
        self.attachmentName = attachmentName


    def getChild(self, name):
        return None


    @requiresPermissions(davxml.WriteContent())
    @inlineCallbacks
    def http_PUT(self, request):
        # FIXME: direct test
        # FIXME: CDT test to make sure that permissions are enforced.

        content_type = request.headers.getHeader("content-type")
        if content_type is None:
            content_type = MimeType("application", "octet-stream")

        creating = (self._newStoreAttachment is None)
        if creating:
            self._newStoreAttachment = self._newStoreObject =  (yield self._newStoreCalendarObject.createAttachmentWithName(
                self.attachmentName,
            ))
        t = self._newStoreAttachment.store(content_type)
        yield readStream(request.stream, t.write)
        yield t.loseConnection()
        returnValue(CREATED if creating else NO_CONTENT)


    @requiresPermissions(davxml.Read())
    def http_GET(self, request):

        if not self.exists():
            log.debug("Resource not found: %s" % (self,))
            raise HTTPError(responsecode.NOT_FOUND)

        stream = ProducerStream()
        class StreamProtocol(Protocol):
            def dataReceived(self, data):
                stream.write(data)
            def connectionLost(self, reason):
                stream.finish()
        try:
            self._newStoreAttachment.retrieve(StreamProtocol())
        except IOError, e:
            log.error("Unable to read attachment: %s, due to: %s" % (self, e,))
            raise HTTPError(responsecode.NOT_FOUND)
            
        return Response(OK, {"content-type":self.contentType()}, stream)


    @requiresPermissions(fromParent=[davxml.Unbind()])
    @inlineCallbacks
    def http_DELETE(self, request):
        if not self.exists():
            log.debug("Resource not found: %s" % (self,))
            raise HTTPError(responsecode.NOT_FOUND)

        yield self._newStoreCalendarObject.removeAttachmentWithName(
            self._newStoreAttachment.name()
        )
        self._newStoreAttachment = self._newStoreCalendarObject = None
        returnValue(NO_CONTENT)


    http_MKCOL = None
    http_MKCALENDAR = None

    def http_PROPPATCH(self, request):
        """
        No dead properties allowed on attachments. 
        """
        return FORBIDDEN

    def isCollection(self):
        return False


class NoParent(CalDAVResource):
    def http_MKCALENDAR(self, request):
        return CONFLICT

    def http_PUT(self, request):
        return CONFLICT

    def isCollection(self):
        return False

class _CommonObjectResource(_NewStoreFileMetaDataHelper, CalDAVResource, FancyEqMixin):

    _componentFromStream = None

    def __init__(self, storeObject, parentObject, name, *args, **kw):
        """
        Construct a L{_CommonObjectResource} from an L{CommonObjectResource}.

        @param storeObject: The storage for the object.
        @type storeObject: L{txdav.common.CommonObjectResource}
        """
        super(_CommonObjectResource, self).__init__(*args, **kw)
        self._initializeWithObject(storeObject, parentObject)
        self._name = name
        self._metadata = {}


    def _initializeWithObject(self, storeObject, parentObject):
        self._newStoreParent = parentObject
        self._newStoreObject = storeObject
        self._dead_properties = _NewStorePropertiesWrapper(
            self._newStoreObject.properties()
        ) if self._newStoreObject and self._newStoreParent.objectResourcesHaveProperties() else NonePropertyStore(self)


    def isCollection(self):
        return False


    def quotaSize(self, request):
        return succeed(self._newStoreObject.size())


    def text(self):
        return self._newStoreObject.text()

    def component(self):
        return self._newStoreObject.component()

    @inlineCallbacks
    def render(self, request):
        if not self.exists():
            log.debug("Resource not found: %s" % (self,))
            raise HTTPError(responsecode.NOT_FOUND)

        output = yield self.text()

        response = Response(200, {}, output)
        response.headers.setHeader("content-type", self.contentType())
        returnValue(response)


    @requiresPermissions(fromParent=[davxml.Unbind()])
    def http_DELETE(self, request):
        """
        Override http_DELETE to validate 'depth' header. 
        """
        if not self.exists():
            log.err("Resource not found: %s" % (self,))
            raise HTTPError(responsecode.NOT_FOUND)

        return self.storeRemove(request, True, request.uri)

    def http_PROPPATCH(self, request):
        """
        No dead properties allowed on object resources. 
        """
        if self._newStoreParent.objectResourcesHaveProperties():
            return super(_CommonObjectResource, self).http_PROPPATCH(request)
        else:
            return FORBIDDEN

    @inlineCallbacks
    def storeStream(self, stream):

        # FIXME: direct tests
        component = self._componentFromStream(
            (yield allDataFromStream(stream))
        )
        if self._newStoreObject:
            yield self._newStoreObject.setComponent(component)
            returnValue(NO_CONTENT)
        else:
            self._newStoreObject = (yield self._newStoreParent.createObjectResourceWithName(
                self.name(), component, self._metadata
            ))

            # Re-initialize to get stuff setup again now we have no object
            self._initializeWithObject(self._newStoreObject, self._newStoreParent)

            returnValue(CREATED)


    @inlineCallbacks
    def storeRemove(self, request, implicitly, where):
        """
        Delete this object.

        @param request: Unused by this implementation; present for signature
            compatibility with L{CalendarCollectionResource.storeRemove}.

        @type request: L{twext.web2.iweb.IRequest}

        @return: an HTTP response suitable for sending to a client (or
            including in a multi-status).

         @rtype: something adaptable to L{twext.web2.iweb.IResponse}
        """

        # Do delete

        try:
            yield self._newStoreParent.removeObjectResourceWithName(
                self._newStoreObject.name()
            )
        except NoSuchObjectResourceError:
            raise HTTPError(responsecode.NOT_FOUND)

        # Re-initialize to get stuff setup again now we have no object
        self._initializeWithObject(None, self._newStoreParent)

        returnValue(NO_CONTENT)


class _CalendarObjectMetaDataMixin(object):
    """
    Dynamically create the required meta-data for an object resource 
    """

    def _get_accessMode(self):
        return self._newStoreObject.accessMode if self._newStoreObject else self._metadata.get("accessMode", None)

    def _set_accessMode(self, value):
        if self._newStoreObject:
            self._newStoreObject.accessMode = value
        else:
            self._metadata["accessMode"] = value

    accessMode = property(_get_accessMode, _set_accessMode)

    def _get_isScheduleObject(self):
        return self._newStoreObject.isScheduleObject if self._newStoreObject else self._metadata.get("isScheduleObject", None)

    def _set_isScheduleObject(self, value):
        if self._newStoreObject:
            self._newStoreObject.isScheduleObject = value
        else:
            self._metadata["isScheduleObject"] = value

    isScheduleObject = property(_get_isScheduleObject, _set_isScheduleObject)

    def _get_scheduleTag(self):
        return self._newStoreObject.scheduleTag if self._newStoreObject else self._metadata.get("scheduleTag", None)

    def _set_scheduleTag(self, value):
        if self._newStoreObject:
            self._newStoreObject.scheduleTag = value
        else:
            self._metadata["scheduleTag"] = value

    scheduleTag = property(_get_scheduleTag, _set_scheduleTag)

    def _get_scheduleEtags(self):
        return self._newStoreObject.scheduleEtags if self._newStoreObject else self._metadata.get("scheduleEtags", None)

    def _set_scheduleEtags(self, value):
        if self._newStoreObject:
            self._newStoreObject.scheduleEtags = value
        else:
            self._metadata["scheduleEtags"] = value

    scheduleEtags = property(_get_scheduleEtags, _set_scheduleEtags)

    def _get_hasPrivateComment(self):
        return self._newStoreObject.hasPrivateComment if self._newStoreObject else self._metadata.get("hasPrivateComment", None)

    def _set_hasPrivateComment(self, value):
        if self._newStoreObject:
            self._newStoreObject.hasPrivateComment = value
        else:
            self._metadata["hasPrivateComment"] = value

    hasPrivateComment = property(_get_hasPrivateComment, _set_hasPrivateComment)

class CalendarObjectResource(_CalendarObjectMetaDataMixin, _CommonObjectResource):
    """
    A resource wrapping a calendar object.
    """

    compareAttributes = (
        "_newStoreObject",
    )

    _componentFromStream = VCalendar.fromString

    @inlineCallbacks
    def inNewTransaction(self, request):
        """
        Implicit auto-replies need to span multiple transactions.  Clean out
        the given request's resource-lookup mapping, transaction, and re-look-
        up this L{CalendarObjectResource}'s calendar object in a new
        transaction.

        @return: a Deferred which fires with the new transaction, so it can be
            committed.
        """
        objectName = self._newStoreObject.name()
        calendar = self._newStoreObject.calendar()
        calendarName = calendar.name()
        ownerHome = calendar.ownerCalendarHome()
        homeUID = ownerHome.uid()
        txn = ownerHome.transaction().store().newTransaction(
            "new transaction for " + self._newStoreObject.name())
        newParent = (yield (yield txn.calendarHomeWithUID(homeUID))
                             .calendarWithName(calendarName))
        newObject = (yield newParent.calendarObjectWithName(objectName))
        request._newStoreTransaction = txn
        request._resourcesByURL.clear()
        request._urlsByResource.clear()
        self._initializeWithObject(newObject, newParent)
        returnValue(txn)


    iCalendarText = _CommonObjectResource.text
    iCalendar = _CommonObjectResource.component


    def validIfScheduleMatch(self, request):
        """
        Check to see if the given request's C{If-Schedule-Tag-Match} header
        matches this resource's schedule tag.

        @raise HTTPError: if the tag does not match.

        @return: None
        """
        # Note, internal requests shouldn't issue this.
        header = request.headers.getHeader("If-Schedule-Tag-Match")
        if header:
            # Do "precondition" test
            if (self.scheduleTag != header):
                log.debug(
                    "If-Schedule-Tag-Match: header value '%s' does not match resource value '%s'" %
                    (header, self.scheduleTag,))
                raise HTTPError(PRECONDITION_FAILED)


    @inlineCallbacks
    def storeRemove(self, request, implicitly, where):
        """
        Delete this calendar object and do implicit scheduling actions if
        required.

        @param request: Unused by this implementation; present for signature
            compatibility with L{CalendarCollectionResource.storeRemove}.

        @type request: L{twext.web2.iweb.IRequest}

        @param implicitly: Should implicit scheduling operations be triggered
            as a resut of this C{DELETE}?

        @type implicitly: C{bool}

        @param where: the URI at which the resource is being deleted.
        @type where: C{str}

        @return: an HTTP response suitable for sending to a client (or
            including in a multi-status).

         @rtype: something adaptable to L{twext.web2.iweb.IResponse}
        """

        # TODO: need to use transaction based delete on live scheduling object
        # resources as the iTIP operation may fail and may need to prevent the
        # delete from happening.

        isinbox = self._newStoreObject._calendar.name() == "inbox"

        # Do If-Schedule-Tag-Match behavior first
        if not isinbox:
            self.validIfScheduleMatch(request)

        scheduler = None
        lock = None
        if not isinbox and implicitly:
            # Get data we need for implicit scheduling
            calendar = (yield self.iCalendarForUser(request))
            scheduler = ImplicitScheduler()
            do_implicit_action, _ignore = (
                yield scheduler.testImplicitSchedulingDELETE(
                    request, self, calendar
                )
            )
            if do_implicit_action:
                lock = MemcacheLock(
                    "ImplicitUIDLock", calendar.resourceUID(), timeout=60.0
                )

        try:
            if lock:
                yield lock.acquire()

            yield super(CalendarObjectResource, self).storeRemove(request, implicitly, where)

            # Do scheduling
            if not isinbox and implicitly:
                yield scheduler.doImplicitScheduling()

        except MemcacheLockTimeoutError:
            raise HTTPError(StatusResponse(
                CONFLICT,
                "Resource: %s currently in use on the server." % (where,))
            )

        finally:
            if lock:
                yield lock.clean()

        returnValue(NO_CONTENT)


class AddressBookCollectionResource(_CommonHomeChildCollectionMixin, CalDAVResource):
    """
    Wrapper around a L{txdav.carddav.iaddressbook.IAddressBook}.
    """

    def __init__(self, addressbook, home, name=None, *args, **kw):
        """
        Create a AddressBookCollectionResource from a L{txdav.carddav.iaddressbook.IAddressBook}
        and the arguments required for L{CalDAVResource}.
        """

        self._childClass = AddressBookObjectResource
        super(AddressBookCollectionResource, self).__init__(*args, **kw)
        self._initializeWithHomeChild(addressbook, home)
        self._name = addressbook.name() if addressbook else name

        if config.EnableBatchUpload:
            self._postHandlers[("text", "vcard")] = _CommonHomeChildCollectionMixin.simpleBatchPOST
            self.xmlDocHanders[customxml.Multiput] = _CommonHomeChildCollectionMixin.crudBatchPOST

    def __repr__(self):
        return "<AddressBook Collection Resource %r:%r %s>" % (
            self._newStoreParentHome.uid(),
            self._name,
            "" if self._newStoreObject else "Non-existent"
        )


    def isCollection(self):
        return True


    def isAddressBookCollection(self):
        """
        Yes, it is a calendar collection.
        """
        return True


    createAddressBookCollection = _CommonHomeChildCollectionMixin.createCollection

    @classmethod
    def componentsFromData(cls, data):
        try:
            return VCard.allFromString(data)
        except InvalidVCardDataError:
            return None

    @classmethod
    def resourceSuffix(cls):
        return ".vcf"

    @classmethod
    def xmlDataElementType(cls):
        return carddavxml.AddressData

    @inlineCallbacks
    def storeResourceData(self, request, newchild, newchildURL, data):
        storer = StoreAddressObjectResource(
            request = request,
            sourceadbk = False,
            destination = newchild,
            destination_uri = newchildURL,
            destinationadbk = True,
            destinationparent = self,
            vcard = data,
        )
        yield storer.run()
        
        returnValue(storer.returndata if hasattr(storer, "returndata") else None)

class GlobalAddressBookCollectionResource(GlobalAddressBookResource, AddressBookCollectionResource):
    """
    Wrapper around a L{txdav.carddav.iaddressbook.IAddressBook}.
    """
    pass

class AddressBookObjectResource(_CommonObjectResource):
    """
    A resource wrapping a addressbook object.
    """

    compareAttributes = (
        "_newStoreObject",
    )

    _componentFromStream = VCard.fromString

    vCardText = _CommonObjectResource.text


class _NotificationChildHelper(object):
    """
    Methods for things which are like notification objects.
    """

    def _initializeWithNotifications(self, notifications, home):
        """
        Initialize with a notification collection.

        @param notifications: the wrapped notification collection backend
            object.
        @type notifications: L{txdav.common.inotification.INotificationCollection}

        @param home: the home through which the given notification collection
            was accessed.
        @type home: L{txdav.icommonstore.ICommonHome}
        """
        self._newStoreNotifications = notifications
        self._newStoreParentHome = home
        self._dead_properties = _NewStorePropertiesWrapper(
            self._newStoreNotifications.properties()
        )


    def locateChild(self, request, segments):
        if segments[0] == '':
            return self, segments[1:]
        return self.getChild(segments[0]), segments[1:]


    def notificationsDB(self):
        """
        Retrieve the new-style index wrapper.
        """
        return self._newStoreNotifications.retrieveOldIndex()


    def exists(self):
        # FIXME: tests
        return True


    @inlineCallbacks
    def makeChild(self, name):
        """
        Create a L{NotificationObjectFile} or L{ProtoNotificationObjectFile}
        based on the name of a notification.
        """
        newStoreObject = (
            yield self._newStoreNotifications.notificationObjectWithName(name)
        )

        similar = StoreNotificationObjectFile(newStoreObject, self)

        # FIXME: tests should be failing without this line.
        # Specifically, http_PUT won't be committing its transaction properly.
        self.propagateTransaction(similar)
        returnValue(similar)


    @inlineCallbacks
    def listChildren(self):
        """
        @return: a sequence of the names of all known children of this resource.
        """
        children = set(self.putChildren.keys())
        children.update(self._newStoreNotifications.listNotificationObjects())
        returnValue(children)



class StoreNotificationCollectionResource(_NotificationChildHelper,
                                      NotificationCollectionResource):
    """
    Wrapper around a L{txdav.caldav.icalendar.ICalendar}.
    """

    def __init__(self, notifications, home, *args, **kw):
        """
        Create a CalendarCollectionResource from a L{txdav.caldav.icalendar.ICalendar}
        and the arguments required for L{CalDAVResource}.
        """
        super(StoreNotificationCollectionResource, self).__init__(*args, **kw)
        self._initializeWithNotifications(notifications, home)


    def name(self):
        return "notification"

    @inlineCallbacks
    def listChildren(self):
        l = []
        for notification in (yield self._newStoreNotifications.notificationObjects()):
            l.append(notification.name())
        returnValue(l)

    def isCollection(self):
        return True


    def getSyncToken(self):
        return self._newStoreNotifications.syncToken()


    @inlineCallbacks
    def _indexWhatChanged(self, revision, depth):
        # The newstore implementation supports this directly
        returnValue(
            (yield self._newStoreNotifications.resourceNamesSinceToken(revision))
            + ([],)
        )


    def addNotification(self, request, uid, xmltype, xmldata):
        return maybeDeferred(
            self._newStoreNotifications.writeNotificationObject,
            uid, xmltype, xmldata
        )


    def deleteNotification(self, request, record):
        return maybeDeferred(
            self._newStoreNotifications.removeNotificationObjectWithName,
            record.name
        )


class StoreNotificationObjectFile(_NewStoreFileMetaDataHelper, NotificationResource):
    """
    A resource wrapping a calendar object.
    """

    def __init__(self, notificationObject, *args, **kw):
        """
        Construct a L{CalendarObjectResource} from an L{ICalendarObject}.

        @param calendarObject: The storage for the calendar object.
        @type calendarObject: L{txdav.caldav.icalendarstore.ICalendarObject}
        """
        super(StoreNotificationObjectFile, self).__init__(*args, **kw)
        self._initializeWithObject(notificationObject)


    def _initializeWithObject(self, notificationObject):
        self._newStoreObject = notificationObject
        self._dead_properties = NonePropertyStore(self)


    def liveProperties(self):

        props = super(StoreNotificationObjectFile, self).liveProperties()
        props += (customxml.NotificationType.qname(),)
        return props

    @inlineCallbacks
    def readProperty(self, property, request):
        if type(property) is tuple:
            qname = property
        else:
            qname = property.qname()

        if qname == customxml.NotificationType.qname():
            returnValue(self._newStoreObject.xmlType())

        returnValue((yield super(StoreNotificationObjectFile, self).readProperty(property, request)))

    def isCollection(self):
        return False


    def quotaSize(self, request):
        return succeed(self._newStoreObject.size())


    def text(self, ignored=None):
        assert ignored is None, "This is a notification object, not a notification"
        return self._newStoreObject.xmldata()


    @requiresPermissions(davxml.Read())
    @inlineCallbacks
    def http_GET(self, request):
        if not self.exists():
            log.err("Resource not found: %s" % (self,))
            raise HTTPError(responsecode.NOT_FOUND)

        returnValue(
            Response(OK, {"content-type":self.contentType()},
                     MemoryStream((yield self.text())))
        )


    @requiresPermissions(fromParent=[davxml.Unbind()])
    def http_DELETE(self, request):
        """
        Override http_DELETE to validate 'depth' header. 
        """
        if not self.exists():
            log.err("Resource not found: %s" % (self,))
            raise HTTPError(responsecode.NOT_FOUND)

        return self.storeRemove(request, request.uri)

    def http_PROPPATCH(self, request):
        """
        No dead properties allowed on notification objects. 
        """
        return FORBIDDEN

    @inlineCallbacks
    def storeRemove(self, request, where):
        """
        Remove this notification object.
        """
        try:

            storeNotifications = self._newStoreObject.notificationCollection()

            # Do delete

            # FIXME: public attribute please
            yield storeNotifications.removeNotificationObjectWithName(
                self._newStoreObject.name()
            )

            self._initializeWithObject(None)

        except MemcacheLockTimeoutError:
            raise HTTPError(StatusResponse(CONFLICT, "Resource: %s currently in use on the server." % (where,)))
        except NoSuchObjectResourceError:
            raise HTTPError(responsecode.NOT_FOUND)

        returnValue(NO_CONTENT)<|MERGE_RESOLUTION|>--- conflicted
+++ resolved
@@ -38,7 +38,7 @@
 from twistedcaldav.caldavxml import caldav_namespace
 from twistedcaldav.config import config
 from twistedcaldav.ical import Component as VCalendar, Property as VProperty,\
-    InvalidICalendarDataError
+    InvalidICalendarDataError, iCalendarProductID
 from twistedcaldav.memcachelock import MemcacheLock, MemcacheLockTimeoutError
 from twistedcaldav.method.put_addressbook_common import StoreAddressObjectResource
 from twistedcaldav.method.put_common import StoreCalendarObjectResource
@@ -46,14 +46,8 @@
 from twistedcaldav.resource import CalDAVResource, GlobalAddressBookResource
 from twistedcaldav.schedule import ScheduleInboxResource
 from twistedcaldav.scheduling.implicit import ImplicitScheduler
-<<<<<<< HEAD
-from twistedcaldav.ical import Component as VCalendar, iCalendarProductID
-from twistedcaldav.ical import Property as VProperty
-from twistedcaldav.vcard import Component as VCard
-
-=======
 from twistedcaldav.vcard import Component as VCard, InvalidVCardDataError
->>>>>>> aa5d23c2
+
 from txdav.base.propertystore.base import PropertyName
 from txdav.common.icommondatastore import NoSuchObjectResourceError
 from urlparse import urlsplit
@@ -1001,6 +995,7 @@
         for components in by_uid.values():
             
             newvcal = VCalendar("VCALENDAR")
+            newvcal.addProperty(VProperty("VERSION", "2.0"))
             newvcal.addProperty(VProperty("PRODID", vcal.propertyValue("PRODID")))
             
             # Get the set of TZIDs and include them
@@ -1010,7 +1005,7 @@
             for tzid in tzids:
                 try:
                     tz = by_tzid[tzid]
-                    newvcal.addComponent(tz)
+                    newvcal.addComponent(tz.duplicate())
                 except KeyError:
                     # We ignore the error and generate invalid ics which someone will
                     # complain about at some point
@@ -1018,7 +1013,7 @@
             
             # Now add each component
             for component in components:
-                newvcal.addComponent(component)
+                newvcal.addComponent(component.duplicate())
  
             results.append(newvcal)
         
