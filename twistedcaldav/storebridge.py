# -*- test-case-name: twistedcaldav.test.test_wrapping -*-
##
# Copyright (c) 2005-2013 Apple Inc. All rights reserved.
#
# Licensed under the Apache License, Version 2.0 (the "License");
# you may not use this file except in compliance with the License.
# You may obtain a copy of the License at
#
# http://www.apache.org/licenses/LICENSE-2.0
#
# Unless required by applicable law or agreed to in writing, software
# distributed under the License is distributed on an "AS IS" BASIS,
# WITHOUT WARRANTIES OR CONDITIONS OF ANY KIND, either express or implied.
# See the License for the specific language governing permissions and
# limitations under the License.
##

from pycalendar.datetime import DateTime

from twext.python.log import Logger
from twext.web2.dav.http import ErrorResponse, ResponseQueue, MultiStatusResponse
from twext.web2.dav.noneprops import NonePropertyStore
from twext.web2.dav.resource import TwistedACLInheritable, AccessDeniedError, \
    davPrivilegeSet
from twext.web2.dav.util import parentForURL, allDataFromStream, joinURL, davXMLFromStream
from twext.web2.filter.location import addLocation
from twext.web2.http import HTTPError, StatusResponse, Response
from twext.web2.http_headers import ETag, MimeType, MimeDisposition
from twext.web2.responsecode import \
    FORBIDDEN, NO_CONTENT, NOT_FOUND, CREATED, CONFLICT, PRECONDITION_FAILED, \
    BAD_REQUEST, OK, INSUFFICIENT_STORAGE_SPACE, SERVICE_UNAVAILABLE
from twext.web2.stream import ProducerStream, readStream, MemoryStream

from twisted.internet.defer import succeed, inlineCallbacks, returnValue, maybeDeferred
from twisted.internet.protocol import Protocol
from twisted.python.hashlib import md5
from twisted.python.util import FancyEqMixin

from twistedcaldav import customxml, carddavxml, caldavxml, ical
from twistedcaldav.caldavxml import caldav_namespace, MaxAttendeesPerInstance, \
    MaxInstances, NoUIDConflict
from twistedcaldav.carddavxml import carddav_namespace, NoUIDConflict as NovCardUIDConflict
from twistedcaldav.config import config
from twistedcaldav.directory.wiki import WikiDirectoryService, getWikiAccess
from twistedcaldav.ical import Component as VCalendar, Property as VProperty, \
    InvalidICalendarDataError, iCalendarProductID, Component
from twistedcaldav.memcachelock import MemcacheLockTimeoutError
from twistedcaldav.notifications import NotificationCollectionResource, NotificationResource
from twistedcaldav.resource import CalDAVResource, GlobalAddressBookResource, \
    DefaultAlarmPropertyMixin
from twistedcaldav.scheduling_store.caldav.resource import ScheduleInboxResource
from twistedcaldav.vcard import Component as VCard, InvalidVCardDataError

from txdav.base.propertystore.base import PropertyName
from txdav.caldav.icalendarstore import QuotaExceeded, AttachmentStoreFailed, \
    AttachmentStoreValidManagedID, AttachmentRemoveFailed, \
    AttachmentDropboxNotAllowed, InvalidComponentTypeError, \
    TooManyAttendeesError, InvalidCalendarAccessError, ValidOrganizerError, \
    InvalidPerUserDataMerge, \
    AttendeeAllowedError, ResourceDeletedError, InvalidAttachmentOperation, \
    ShareeAllowedError
from txdav.carddav.iaddressbookstore import KindChangeNotAllowedError, \
    GroupWithUnsharedAddressNotAllowedError
from txdav.common.datastore.sql_tables import _BIND_MODE_READ, _BIND_MODE_WRITE, \
    _BIND_MODE_DIRECT, _BIND_STATUS_ACCEPTED
from txdav.common.icommondatastore import NoSuchObjectResourceError, \
    TooManyObjectResourcesError, ObjectResourceTooBigError, \
    InvalidObjectResourceError, ObjectResourceNameNotAllowedError, \
    ObjectResourceNameAlreadyExistsError, UIDExistsError, \
    UIDExistsElsewhereError, InvalidUIDError, InvalidResourceMove, \
    InvalidComponentForStoreError
from txdav.idav import PropertyChangeNotAllowedError
from txdav.xml import element as davxml
from txdav.xml.base import dav_namespace, WebDAVUnknownElement, encodeXMLName

from urlparse import urlsplit
import hashlib
import time
import uuid
from twext.web2 import responsecode, http_headers, http
from twext.web2.iweb import IResponse
from twistedcaldav.customxml import calendarserver_namespace
from twistedcaldav.instance import InvalidOverriddenInstanceError, \
    TooManyInstancesError
from twistedcaldav.util import bestAcceptType
import collections

"""
Wrappers to translate between the APIs in L{txdav.caldav.icalendarstore} and
L{txdav.carddav.iaddressbookstore} and those in L{twistedcaldav}.
"""

log = Logger()

class _NewStorePropertiesWrapper(object):
    """
    Wrap a new-style property store (a L{txdav.idav.IPropertyStore}) in the old-
    style interface for compatibility with existing code.
    """

    # FIXME: UID arguments on everything need to be tested against something.
    def __init__(self, newPropertyStore):
        """
        Initialize an old-style property store from a new one.

        @param newPropertyStore: the new-style property store.
        @type newPropertyStore: L{txdav.idav.IPropertyStore}
        """
        self._newPropertyStore = newPropertyStore


    @classmethod
    def _convertKey(cls, qname):
        namespace, name = qname
        return PropertyName(namespace, name)


    def get(self, qname):
        try:
            return self._newPropertyStore[self._convertKey(qname)]
        except KeyError:
            raise HTTPError(StatusResponse(
                NOT_FOUND,
                "No such property: %s" % (encodeXMLName(*qname),)
            ))


    def set(self, prop):
        try:
            self._newPropertyStore[self._convertKey(prop.qname())] = prop
        except PropertyChangeNotAllowedError:
            raise HTTPError(StatusResponse(
                FORBIDDEN,
                "Property cannot be changed: %s" % (prop.sname(),)
            ))


    def delete(self, qname):
        try:
            del self._newPropertyStore[self._convertKey(qname)]
        except KeyError:
            # RFC 2518 Section 12.13.1 says that removal of
            # non-existing property is not an error.
            pass


    def contains(self, qname):
        return (self._convertKey(qname) in self._newPropertyStore)


    def list(self):
        return [(pname.namespace, pname.name) for pname in
                self._newPropertyStore.keys()]



def requiresPermissions(*permissions, **kw):
    """
    A decorator to wrap http_ methods in, to indicate that they should not be
    run until the current user principal has been authorized for the given
    permission set.
    """
    fromParent = kw.get('fromParent')
    # FIXME: direct unit tests
    def wrap(thunk):
        def authAndContinue(self, request, *args, **kwargs):
            if permissions:
                d = self.authorize(request, permissions)
            else:
                d = succeed(None)
            if fromParent:
                d.addCallback(
                    lambda whatever:
                        request.locateResource(parentForURL(request.uri))
                ).addCallback(
                    lambda parent:
                        parent.authorize(request, fromParent)
                )
            d.addCallback(lambda whatever: thunk(self, request, *args, **kwargs))
            return d
        return authAndContinue
    return wrap



class _NewStoreFileMetaDataHelper(object):

    def exists(self):
        return self._newStoreObject is not None


    def name(self):
        return self._newStoreObject.name() if self._newStoreObject is not None else self._name


    def etag(self):
        return succeed(ETag(self._newStoreObject.md5()) if self._newStoreObject is not None else None)


    def contentType(self):
        return self._newStoreObject.contentType() if self._newStoreObject is not None else None


    def contentLength(self):
        return self._newStoreObject.size() if self._newStoreObject is not None else None


    def lastModified(self):
        return self._newStoreObject.modified() if self._newStoreObject is not None else None


    def creationDate(self):
        return self._newStoreObject.created() if self._newStoreObject is not None else None


    def newStoreProperties(self):
        return self._newStoreObject.properties() if self._newStoreObject is not None else None



class _CommonHomeChildCollectionMixin(object):
    """
    Methods for things which are like calendars.
    """

    _childClass = None

    def _initializeWithHomeChild(self, child, home):
        """
        Initialize with a home child object.

        @param child: the new store home child object.
        @type calendar: L{txdav.common._.CommonHomeChild}

        @param home: the home through which the given home child was accessed.
        @type home: L{txdav.common._.CommonHome}
        """
        self._newStoreObject = child
        self._newStoreParentHome = home._newStoreHome
        self._parentResource = home
        self._dead_properties = _NewStorePropertiesWrapper(
            self._newStoreObject.properties()
        ) if self._newStoreObject else NonePropertyStore(self)


    def liveProperties(self):

        props = super(_CommonHomeChildCollectionMixin, self).liveProperties()

        if config.MaxResourcesPerCollection:
            props += (customxml.MaxResources.qname(),)

        if config.EnableBatchUpload:
            props += (customxml.BulkRequests.qname(),)

        return props


    @inlineCallbacks
    def readProperty(self, prop, request):
        if type(prop) is tuple:
            qname = prop
        else:
            qname = prop.qname()

        if qname == customxml.MaxResources.qname() and config.MaxResourcesPerCollection:
            returnValue(customxml.MaxResources.fromString(config.MaxResourcesPerCollection))

        returnValue((yield super(_CommonHomeChildCollectionMixin, self).readProperty(prop, request)))


    def url(self):
        return joinURL(self._parentResource.url(), self._name, "/")


    def owner_url(self):
        if self.isShareeResource():
            return joinURL(self._share.url(), "/")
        else:
            return self.url()


    def parentResource(self):
        return self._parentResource


    def index(self):
        """
        Retrieve the new-style index wrapper.
        """
        return self._newStoreObject.retrieveOldIndex()


    def exists(self):
        # FIXME: tests
        return self._newStoreObject is not None


    @inlineCallbacks
    def _indexWhatChanged(self, revision, depth):
        # The newstore implementation supports this directly
        returnValue(
            (yield self._newStoreObject.resourceNamesSinceToken(revision))
            + ([],)
        )


    @inlineCallbacks
    def makeChild(self, name):
        """
        Create a L{CalendarObjectResource} based on a calendar object name.
        """

        if self._newStoreObject:
            newStoreObject = yield self._newStoreObject.objectResourceWithName(name)

            similar = self._childClass(
                newStoreObject,
                self._newStoreObject,
                self,
                name,
                principalCollections=self._principalCollections
            )

            self.propagateTransaction(similar)
            returnValue(similar)
        else:
            returnValue(NoParent())


    @inlineCallbacks
    def listChildren(self):
        """
        @return: a sequence of the names of all known children of this resource.
        """
        children = set(self.putChildren.keys())
        children.update((yield self._newStoreObject.listObjectResources()))
        returnValue(sorted(children))


    def countChildren(self):
        """
        @return: L{Deferred} with the count of all known children of this resource.
        """
        return self._newStoreObject.countObjectResources()


    def name(self):
        return self._name


    @inlineCallbacks
    def etag(self):
        """
        Use the sync token as the etag
        """
        if self._newStoreObject:
            token = (yield self.getInternalSyncToken())
            returnValue(ETag(hashlib.md5(token).hexdigest()))
        else:
            returnValue(None)


    def lastModified(self):
        return self._newStoreObject.modified() if self._newStoreObject else None


    def creationDate(self):
        return self._newStoreObject.created() if self._newStoreObject else None


    def getInternalSyncToken(self):
        return self._newStoreObject.syncToken() if self._newStoreObject else None


    def resourceID(self):
        rid = "%s/%s" % (self._newStoreParentHome.id(), self._newStoreObject.id(),)
        return uuid.uuid5(self.uuid_namespace, rid).urn


    @inlineCallbacks
    def findChildrenFaster(
        self, depth, request, okcallback, badcallback, missingcallback, unavailablecallback,
        names, privileges, inherited_aces
    ):
        """
        Override to pre-load children in certain collection types for better performance.
        """

        if depth == "1":
            if names:
                yield self._newStoreObject.objectResourcesWithNames(names)
            else:
                yield self._newStoreObject.objectResources()

        result = (yield super(_CommonHomeChildCollectionMixin, self).findChildrenFaster(
            depth, request, okcallback, badcallback, missingcallback, unavailablecallback, names, privileges, inherited_aces
        ))

        returnValue(result)


    @inlineCallbacks
    def createCollection(self):
        """
        Override C{createCollection} to actually do the work.
        """
        self._newStoreObject = (yield self._newStoreParentHome.createChildWithName(self._name))

        # Re-initialize to get stuff setup again now we have a "real" object
        self._initializeWithHomeChild(self._newStoreObject, self._parentResource)

        returnValue(CREATED)


    @requiresPermissions(fromParent=[davxml.Unbind()])
    @inlineCallbacks
    def http_DELETE(self, request):
        """
        Override http_DELETE to validate 'depth' header.
        """

        if not self.exists():
            log.debug("Resource not found: %s" % (self,))
            raise HTTPError(NOT_FOUND)

        depth = request.headers.getHeader("depth", "infinity")
        if depth != "infinity":
            msg = "illegal depth header for DELETE on collection: %s" % (
                depth,
            )
            log.error(msg)
            raise HTTPError(StatusResponse(BAD_REQUEST, msg))
        response = (yield self.storeRemove(request))
        returnValue(response)


    @inlineCallbacks
    def storeRemove(self, request):
        """
        Delete this collection resource, first deleting each contained
        object resource.

        This has to emulate the behavior in fileop.delete in that any errors
        need to be reported back in a multistatus response.

        @param request: The request used to locate child resources.  Note that
            this is the request which I{triggered} the C{DELETE}, but which may
            not actually be a C{DELETE} request itself.

        @type request: L{twext.web2.iweb.IRequest}

        @return: an HTTP response suitable for sending to a client (or
            including in a multi-status).

        @rtype: something adaptable to L{twext.web2.iweb.IResponse}
        """

        # Check sharee collection first
        if self.isShareeResource():
            log.debug("Removing shared collection %s" % (self,))
            yield self.removeShareeResource(request)
            returnValue(NO_CONTENT)

        log.debug("Deleting collection %s" % (self,))

        # 'deluri' is this resource's URI; I should be able to synthesize it
        # from 'self'.

        errors = ResponseQueue(request.uri, "DELETE", NO_CONTENT)

        for childname in (yield self.listChildren()):

            childurl = joinURL(request.uri, childname)

            # FIXME: use a more specific API; we should know what this child
            # resource is, and not have to look it up.  (Sharing information
            # needs to move into the back-end first, though.)
            child = (yield request.locateChildResource(self, childname))

            try:
                yield child.storeRemove(request)
            except:
                log.failure("storeRemove({request})", request=request)
                errors.add(childurl, BAD_REQUEST)

        # Now do normal delete

        # Handle sharing
        wasShared = self.isShared()
        if wasShared:
            yield self.downgradeFromShare(request)

        # Actually delete it.
        yield self._newStoreObject.remove()

        # Re-initialize to get stuff setup again now we have no object
        self._initializeWithHomeChild(None, self._parentResource)

        # FIXME: handle exceptions, possibly like this:

        #        if isinstance(more_responses, MultiStatusResponse):
        #            # Merge errors
        #            errors.responses.update(more_responses.children)

        response = errors.response()

        returnValue(response)


    def http_COPY(self, request):
        """
        Copying of calendar collections isn't allowed.
        """
        # FIXME: no direct tests
        return FORBIDDEN


    # FIXME: access control
    @inlineCallbacks
    def http_MOVE(self, request):
        """
        Moving a collection is allowed for the purposes of changing
        that collections's name.
        """
        if not self.exists():
            log.debug("Resource not found: %s" % (self,))
            raise HTTPError(NOT_FOUND)

        # Can not move outside of home or to existing collection
        sourceURI = request.uri
        destinationURI = urlsplit(request.headers.getHeader("destination"))[2]
        if parentForURL(sourceURI) != parentForURL(destinationURI):
            returnValue(FORBIDDEN)

        destination = yield request.locateResource(destinationURI)
        if destination.exists():
            returnValue(FORBIDDEN)

        # Forget the destination now as after the move we will need to re-init it with its
        # new store object
        request._forgetResource(destination, destinationURI)

        # Move is valid so do it
        basename = destinationURI.rstrip("/").split("/")[-1]
        yield self._newStoreObject.rename(basename)
        returnValue(NO_CONTENT)


    @inlineCallbacks
    def POST_handler_add_member(self, request):
        """
        Handle a POST ;add-member request on this collection

        @param request: the request object
        @type request: L{Request}
        """

        # Create a name for the new child
        name = str(uuid.uuid4()) + self.resourceSuffix()

        # Get a resource for the new child
        parentURL = request.path
        newchildURL = joinURL(parentURL, name)
        newchild = (yield request.locateResource(newchildURL))

        # Treat as if it were a regular PUT to a new resource
        response = (yield newchild.http_PUT(request))

        # May need to add a location header
        addLocation(request, request.unparseURL(path=newchildURL, params=""))

        returnValue(response)


    @inlineCallbacks
    def _readGlobalProperty(self, qname, prop, request):

        if config.EnableBatchUpload and qname == customxml.BulkRequests.qname():
            returnValue(customxml.BulkRequests(
                customxml.Simple(
                    customxml.MaxBulkResources.fromString(str(config.MaxResourcesBatchUpload)),
                    customxml.MaxBulkBytes.fromString(str(config.MaxBytesBatchUpload)),
                ),
                customxml.CRUD(
                    customxml.MaxBulkResources.fromString(str(config.MaxResourcesBatchUpload)),
                    customxml.MaxBulkBytes.fromString(str(config.MaxBytesBatchUpload)),
                ),
            ))
        else:
            result = (yield super(_CommonHomeChildCollectionMixin, self)._readGlobalProperty(qname, prop, request))
            returnValue(result)


    @inlineCallbacks
    def checkCTagPrecondition(self, request):
        if request.headers.hasHeader("If"):
            iffy = request.headers.getRawHeaders("If")[0]
            prefix = "<%sctag/" % (customxml.mm_namespace,)
            if prefix in iffy:
                testctag = iffy[iffy.find(prefix):]
                testctag = testctag[len(prefix):]
                testctag = testctag.split(">", 1)[0]
                ctag = (yield self.getInternalSyncToken())
                if testctag != ctag:
                    raise HTTPError(StatusResponse(PRECONDITION_FAILED, "CTag pre-condition failure"))


    def checkReturnChanged(self, request):
        if request.headers.hasHeader("X-MobileMe-DAV-Options"):
            return_changed = request.headers.getRawHeaders("X-MobileMe-DAV-Options")[0]
            return ("return-changed-data" in return_changed)
        else:
            return False


    @requiresPermissions(davxml.Bind())
    @inlineCallbacks
    def simpleBatchPOST(self, request):

        # If CTag precondition
        yield self.checkCTagPrecondition(request)

        # Look for return changed data option
        return_changed = self.checkReturnChanged(request)

        # Read in all data
        data = (yield allDataFromStream(request.stream))

        format = request.headers.getHeader("content-type")
        if format:
            format = "%s/%s" % (format.mediaType, format.mediaSubtype,)
        components = self.componentsFromData(data, format)
        if components is None:
            raise HTTPError(StatusResponse(BAD_REQUEST, "Could not parse valid data from request body"))

        # Build response
        xmlresponses = [None] * len(components)
        indexedComponents = [idxComponent for idxComponent in enumerate(components)]
        yield self.bulkCreate(indexedComponents, request, return_changed, xmlresponses, format)

        result = MultiStatusResponse(xmlresponses)

        newctag = (yield self.getInternalSyncToken())
        result.headers.setRawHeaders("CTag", (newctag,))

        # Setup some useful logging
        request.submethod = "Simple batch"
        if not hasattr(request, "extendedLogItems"):
            request.extendedLogItems = {}
        request.extendedLogItems["rcount"] = len(xmlresponses)

        returnValue(result)


    @inlineCallbacks
    def bulkCreate(self, indexedComponents, request, return_changed, xmlresponses, format):
        """
        Do create from simpleBatchPOST or crudCreate()
        Subclasses may override
        """
        for index, component in indexedComponents:

            try:
                # Create a new name if one was not provided
                name = md5(str(index) + component.resourceUID() + str(time.time()) + request.path).hexdigest() + self.resourceSuffix()

                # Get a resource for the new item
                newchildURL = joinURL(request.path, name)
                newchild = (yield request.locateResource(newchildURL))
                changedComponent = (yield self.storeResourceData(newchild, component, returnChangedData=return_changed))

            except HTTPError, e:
                # Extract the pre-condition
                code = e.response.code
                if isinstance(e.response, ErrorResponse):
                    error = e.response.error
                    error = (error.namespace, error.name,)

                xmlresponses[index] = (
                    yield self.bulkCreateResponse(component, newchildURL, newchild, None, code, error, format)
                )

            except Exception:
                xmlresponses[index] = (
                    yield self.bulkCreateResponse(component, newchildURL, newchild, None, BAD_REQUEST, None, format)
                )

            else:
                if not return_changed:
                    changedComponent = None
                xmlresponses[index] = (
                    yield self.bulkCreateResponse(component, newchildURL, newchild, changedComponent, None, None, format)
                )


    @inlineCallbacks
    def bulkCreateResponse(self, component, newchildURL, newchild, changedComponent, code, error, format):
        """
        generate one xmlresponse for bulk create
        """
        if code is None:
            etag = (yield newchild.etag())
            if changedComponent is None:
                returnValue(
                    davxml.PropertyStatusResponse(
                        davxml.HRef.fromString(newchildURL),
                        davxml.PropertyStatus(
                            davxml.PropertyContainer(
                                davxml.GETETag.fromString(etag.generate()),
                                customxml.UID.fromString(component.resourceUID()),
                            ),
                            davxml.Status.fromResponseCode(OK),
                        )
                    )
                )
            else:
                returnValue(
                    davxml.PropertyStatusResponse(
                        davxml.HRef.fromString(newchildURL),
                        davxml.PropertyStatus(
                            davxml.PropertyContainer(
                                davxml.GETETag.fromString(etag.generate()),
                                self.xmlDataElementType().fromComponent(changedComponent, format),
                            ),
                            davxml.Status.fromResponseCode(OK),
                        )
                    )
                )
        else:
            returnValue(
                davxml.StatusResponse(
                    davxml.HRef.fromString(""),
                    davxml.Status.fromResponseCode(code),
                    davxml.Error(
                        WebDAVUnknownElement.withName(*error),
                        customxml.UID.fromString(component.resourceUID()),
                    ) if error else None,
                )
            )


    @inlineCallbacks
    def crudBatchPOST(self, request, xmlroot):

        # Need to force some kind of overall authentication on the request
        yield self.authorize(request, (davxml.Read(), davxml.Write(),))

        # If CTag precondition
        yield self.checkCTagPrecondition(request)

        # Look for return changed data option
        return_changed = self.checkReturnChanged(request)

        # setup for create, update, and delete
        crudDeleteInfo = []
        crudUpdateInfo = []
        crudCreateInfo = []
        for index, xmlchild in enumerate(xmlroot.children):

            # Determine the multiput operation: create, update, delete
            href = xmlchild.childOfType(davxml.HRef.qname())
            set_items = xmlchild.childOfType(davxml.Set.qname())
            prop = set_items.childOfType(davxml.PropertyContainer.qname()) if set_items is not None else None
            xmldata_root = prop if prop else set_items
            xmldata = xmldata_root.childOfType(self.xmlDataElementType().qname()) if xmldata_root is not None else None
            if href is None:

                if xmldata is None:
                    raise HTTPError(StatusResponse(BAD_REQUEST, "Could not parse valid data from request body without a DAV:Href present"))

                crudCreateInfo.append((index, xmldata))
            else:
                delete = xmlchild.childOfType(customxml.Delete.qname())
                ifmatch = xmlchild.childOfType(customxml.IfMatch.qname())
                if ifmatch:
                    ifmatch = str(ifmatch.children[0]) if len(ifmatch.children) == 1 else None
                if delete is None:
                    if set_items is None:
                        raise HTTPError(StatusResponse(BAD_REQUEST, "Could not parse valid data from request body - no set_items of delete operation"))
                    if xmldata is None:
                        raise HTTPError(StatusResponse(BAD_REQUEST, "Could not parse valid data from request body for set_items operation"))
                    crudUpdateInfo.append((index, str(href), xmldata, ifmatch))
                else:
                    crudDeleteInfo.append((index, str(href), ifmatch))

        # now do the work
        xmlresponses = [None] * len(xmlroot.children)
        yield self.crudDelete(crudDeleteInfo, request, xmlresponses)
        yield self.crudCreate(crudCreateInfo, request, xmlresponses, return_changed)
        yield self.crudUpdate(crudUpdateInfo, request, xmlresponses, return_changed)

        result = MultiStatusResponse(xmlresponses) #@UndefinedVariable

        newctag = (yield self.getInternalSyncToken())
        result.headers.setRawHeaders("CTag", (newctag,))

        # Setup some useful logging
        request.submethod = "CRUD batch"
        if not hasattr(request, "extendedLogItems"):
            request.extendedLogItems = {}
        request.extendedLogItems["rcount"] = len(xmlresponses)
        if crudCreateInfo:
            request.extendedLogItems["create"] = len(crudCreateInfo)
        if crudUpdateInfo:
            request.extendedLogItems["update"] = len(crudUpdateInfo)
        if crudDeleteInfo:
            request.extendedLogItems["delete"] = len(crudDeleteInfo)

        returnValue(result)


    @inlineCallbacks
    def crudCreate(self, crudCreateInfo, request, xmlresponses, return_changed):

        if crudCreateInfo:
            # Do privilege check on collection once
            try:
                yield self.authorize(request, (davxml.Bind(),))
                hasPrivilege = True
            except HTTPError, e:
                hasPrivilege = e

            #get components
            indexedComponents = []
            for index, xmldata in crudCreateInfo:

                component = xmldata.generateComponent()
                format = xmldata.content_type

                if hasPrivilege is not True:
                    e = hasPrivilege # use same code pattern as exception
                    code = e.response.code
                    if isinstance(e.response, ErrorResponse):
                        error = e.response.error
                        error = (error.namespace, error.name,)

                    xmlresponse = yield self.bulkCreateResponse(component, None, None, None, code, error, format)
                    xmlresponses[index] = xmlresponse

                else:
                    indexedComponents.append((index, component,))

            yield self.bulkCreate(indexedComponents, request, return_changed, xmlresponses, format)


    @inlineCallbacks
    def crudUpdate(self, crudUpdateInfo, request, xmlresponses, return_changed):

        for index, href, xmldata, ifmatch in crudUpdateInfo:

            code = None
            error = None
            try:
                component = xmldata.generateComponent()
                format = xmldata.content_type

                updateResource = (yield request.locateResource(href))
                if not updateResource.exists():
                    raise HTTPError(NOT_FOUND)

                # Check privilege
                yield updateResource.authorize(request, (davxml.Write(),))

                # Check if match
                etag = (yield updateResource.etag())
                if ifmatch and ifmatch != etag.generate():
                    raise HTTPError(PRECONDITION_FAILED)

                changedComponent = yield self.storeResourceData(updateResource, component, returnChangedData=return_changed)

            except HTTPError, e:
                # Extract the pre-condition
                code = e.response.code
                if isinstance(e.response, ErrorResponse):
                    error = e.response.error
                    error = (error.namespace, error.name,)

            except Exception:
                code = BAD_REQUEST

            if code is None:
                if changedComponent is None:
                    xmlresponses[index] = davxml.PropertyStatusResponse(
                        davxml.HRef.fromString(href),
                        davxml.PropertyStatus(
                            davxml.PropertyContainer(
                                davxml.GETETag.fromString(etag.generate()),
                            ),
                            davxml.Status.fromResponseCode(OK),
                        )
                    )
                else:
                    xmlresponses[index] = davxml.PropertyStatusResponse(
                        davxml.HRef.fromString(href),
                        davxml.PropertyStatus(
                            davxml.PropertyContainer(
                                davxml.GETETag.fromString(etag.generate()),
                                self.xmlDataElementType().fromComponentData(changedComponent, format),
                            ),
                            davxml.Status.fromResponseCode(OK),
                        )
                    )
            else:
                xmlresponses[index] = davxml.StatusResponse(
                        davxml.HRef.fromString(href),
                        davxml.Status.fromResponseCode(code),
                        davxml.Error(
                            WebDAVUnknownElement.withName(*error),
                        ) if error else None,
                    )


    @inlineCallbacks
    def crudDelete(self, crudDeleteInfo, request, xmlresponses):

        if crudDeleteInfo:

            # Do privilege check on collection once
            try:
                yield self.authorize(request, (davxml.Unbind(),))
                hasPrivilege = True
            except HTTPError, e:
                hasPrivilege = e

            for index, href, ifmatch in crudDeleteInfo:
                code = None
                error = None
                try:
                    if hasPrivilege is not True:
                        raise hasPrivilege

                    deleteResource = (yield request.locateResource(href))
                    if not deleteResource.exists():
                        raise HTTPError(NOT_FOUND)

                    # Check if match
                    etag = (yield deleteResource.etag())
                    if ifmatch and ifmatch != etag.generate():
                        raise HTTPError(PRECONDITION_FAILED)

                    yield deleteResource.storeRemove(request)

                except HTTPError, e:
                    # Extract the pre-condition
                    code = e.response.code
                    if isinstance(e.response, ErrorResponse):
                        error = e.response.error
                        error = (error.namespace, error.name,)

                except Exception:
                    code = BAD_REQUEST

                if code is None:
                    xmlresponses[index] = davxml.StatusResponse(
                        davxml.HRef.fromString(href),
                        davxml.Status.fromResponseCode(OK),
                    )
                else:
                    xmlresponses[index] = davxml.StatusResponse(
                        davxml.HRef.fromString(href),
                        davxml.Status.fromResponseCode(code),
                        davxml.Error(
                            WebDAVUnknownElement.withName(*error),
                        ) if error else None,
                    )


    def notifierID(self):
        return "%s/%s" % self._newStoreObject.notifierID()


    def notifyChanged(self):
        return self._newStoreObject.notifyChanged()



class _CalendarCollectionBehaviorMixin():
    """
    Functions common to calendar and inbox collections
    """

    # Support component set behaviors
    def setSupportedComponentSet(self, support_components_property):
        """
        Parse out XML property into list of components and give to store.
        """
        support_components = tuple([comp.attributes["name"].upper() for comp in support_components_property.children])
        return self.setSupportedComponents(support_components)


    def getSupportedComponentSet(self):
        comps = self._newStoreObject.getSupportedComponents()
        if comps:
            comps = comps.split(",")
        else:
            comps = ical.allowedStoreComponents
        return caldavxml.SupportedCalendarComponentSet(
            *[caldavxml.CalendarComponent(name=item) for item in comps]
        )


    def setSupportedComponents(self, components):
        """
        Set the allowed component set for this calendar.

        @param components: list of names of components to support
        @type components: C{list}
        """

        # Validate them first - raise on failure
        if not self.validSupportedComponents(components):
            raise HTTPError(StatusResponse(FORBIDDEN, "Invalid CALDAV:supported-calendar-component-set"))

        support_components = ",".join(sorted([comp.upper() for comp in components]))
        return maybeDeferred(self._newStoreObject.setSupportedComponents, support_components)


    def getSupportedComponents(self):
        comps = self._newStoreObject.getSupportedComponents()
        if comps:
            comps = comps.split(",")
        else:
            comps = ical.allowedStoreComponents
        return comps


    def isSupportedComponent(self, componentType):
        return self._newStoreObject.isSupportedComponent(componentType)


    def validSupportedComponents(self, components):
        """
        Test whether the supplied set of components is valid for the current server's component set
        restrictions.
        """
        if config.RestrictCalendarsToOneComponentType:
            return components in (("VEVENT",), ("VTODO",),)
        return True



class CalendarCollectionResource(DefaultAlarmPropertyMixin, _CalendarCollectionBehaviorMixin, _CommonHomeChildCollectionMixin, CalDAVResource):
    """
    Wrapper around a L{txdav.caldav.icalendar.ICalendar}.
    """

    def __init__(self, calendar, home, name=None, *args, **kw):
        """
        Create a CalendarCollectionResource from a L{txdav.caldav.icalendar.ICalendar}
        and the arguments required for L{CalDAVResource}.
        """

        self._childClass = CalendarObjectResource
        super(CalendarCollectionResource, self).__init__(*args, **kw)
        self._initializeWithHomeChild(calendar, home)
        self._name = calendar.name() if calendar else name

        if config.EnableBatchUpload:
            self._postHandlers[("text", "calendar")] = _CommonHomeChildCollectionMixin.simpleBatchPOST
            if config.EnableJSONData:
                self._postHandlers[("application", "calendar+json")] = _CommonHomeChildCollectionMixin.simpleBatchPOST
            self.xmlDocHandlers[customxml.Multiput] = _CommonHomeChildCollectionMixin.crudBatchPOST


    def __repr__(self):
        return "<Calendar Collection Resource %r:%r %s>" % (
            self._newStoreParentHome.uid(),
            self._name,
            "" if self._newStoreObject else "Non-existent"
        )


    def isCollection(self):
        return True


    def isCalendarCollection(self):
        """
        Yes, it is a calendar collection.
        """
        return True


    def resourceType(self):
        if self.isShared():
            return customxml.ResourceType.sharedownercalendar
        elif self.isShareeResource():
            return customxml.ResourceType.sharedcalendar
        else:
            return caldavxml.ResourceType.calendar


    @inlineCallbacks
    def iCalendarRolledup(self, request):
        # FIXME: uncached: implement cache in the storage layer

        # Accept header handling
        accepted_type = bestAcceptType(request.headers.getHeader("accept"), Component.allowedTypes())
        if accepted_type is None:
            raise HTTPError(StatusResponse(responsecode.NOT_ACCEPTABLE, "Cannot generate requested data type"))

        # Generate a monolithic calendar
        calendar = VCalendar("VCALENDAR")
        calendar.addProperty(VProperty("VERSION", "2.0"))
        calendar.addProperty(VProperty("PRODID", iCalendarProductID))

        # Add a display name if available
        displayName = self.displayName()
        if displayName is not None:
            calendar.addProperty(VProperty("X-WR-CALNAME", displayName))

        # Do some optimisation of access control calculation by determining any
        # inherited ACLs outside of the child resource loop and supply those to
        # the checkPrivileges on each child.
        filteredaces = (yield self.inheritedACEsforChildren(request))

        tzids = set()
        isowner = (yield self.isOwner(request))
        accessPrincipal = (yield self.resourceOwnerPrincipal(request))

        for name, _ignore_uid, _ignore_type in (yield maybeDeferred(self.index().bruteForceSearch)):
            try:
                child = yield request.locateChildResource(self, name)
            except TypeError:
                child = None

            if child is not None:
                # Check privileges of child - skip if access denied
                try:
                    yield child.checkPrivileges(request, (davxml.Read(),), inherited_aces=filteredaces)
                except AccessDeniedError:
                    continue

                # Get the access filtered view of the data
                try:
                    subcalendar = yield child.iCalendarFiltered(isowner, accessPrincipal.principalUID() if accessPrincipal else "")
                except ValueError:
                    continue
                assert subcalendar.name() == "VCALENDAR"

                for component in subcalendar.subcomponents():

                    # Only insert VTIMEZONEs once
                    if component.name() == "VTIMEZONE":
                        tzid = component.propertyValue("TZID")
                        if tzid in tzids:
                            continue
                        tzids.add(tzid)

                    calendar.addComponent(component)

        returnValue((calendar, accepted_type,))

    createCalendarCollection = _CommonHomeChildCollectionMixin.createCollection


    @classmethod
    def componentsFromData(cls, data, format):
        """
        Need to split a single VCALENDAR into separate ones based on UID with the
        appropriate VTIEMZONES included.
        """

        results = []

        # Split into components by UID and TZID
        try:
            vcal = VCalendar.fromString(data, format)
        except InvalidICalendarDataError:
            return None

        by_uid = collections.OrderedDict()
        by_tzid = {}
        for subcomponent in vcal.subcomponents():
            if subcomponent.name() == "VTIMEZONE":
                by_tzid[subcomponent.propertyValue("TZID")] = subcomponent
            else:
                by_uid.setdefault(subcomponent.propertyValue("UID"), []).append(subcomponent)

        # Re-constitute as separate VCALENDAR objects
        for components in by_uid.values():

            newvcal = VCalendar("VCALENDAR")
            newvcal.addProperty(VProperty("VERSION", "2.0"))
            newvcal.addProperty(VProperty("PRODID", vcal.propertyValue("PRODID")))

            # Get the set of TZIDs and include them
            tzids = set()
            for component in components:
                tzids.update(component.timezoneIDs())
            for tzid in tzids:
                try:
                    tz = by_tzid[tzid]
                    newvcal.addComponent(tz.duplicate())
                except KeyError:
                    # We ignore the error and generate invalid ics which someone will
                    # complain about at some point
                    pass

            # Now add each component
            for component in components:
                newvcal.addComponent(component.duplicate())

            results.append(newvcal)

        return results


    @classmethod
    def resourceSuffix(cls):
        return ".ics"


    @classmethod
    def xmlDataElementType(cls):
        return caldavxml.CalendarData


    def _hasGlobalProperty(self, property, request):
        """
        Need to special case schedule-calendar-transp for backwards compatability.
        """

        if type(property) is tuple:
            qname = property
        else:
            qname = property.qname()

        # Handle certain built-in values
        if qname in DefaultAlarmPropertyMixin.ALARM_PROPERTIES:
            return succeed(self.getDefaultAlarmProperty(qname) is not None)

        elif qname == caldavxml.CalendarTimeZone.qname():
            return succeed(self._newStoreObject.getTimezone() is not None)

        else:
            return super(CalendarCollectionResource, self)._hasGlobalProperty(property, request)


    @inlineCallbacks
    def readProperty(self, property, request):
        if type(property) is tuple:
            qname = property
        else:
            qname = property.qname()

        if qname in DefaultAlarmPropertyMixin.ALARM_PROPERTIES:
            returnValue(self.getDefaultAlarmProperty(qname))

        elif qname == caldavxml.CalendarTimeZone.qname():
            timezone = self._newStoreObject.getTimezone()
            format = property.content_type if isinstance(property, caldavxml.CalendarTimeZone) else None
            returnValue(caldavxml.CalendarTimeZone.fromCalendar(timezone, format=format) if timezone else None)

        result = (yield super(CalendarCollectionResource, self).readProperty(property, request))
        returnValue(result)


    @inlineCallbacks
    def _writeGlobalProperty(self, property, request):

        if property.qname() in DefaultAlarmPropertyMixin.ALARM_PROPERTIES:
            yield self.setDefaultAlarmProperty(property)
            returnValue(None)

        elif property.qname() == caldavxml.CalendarTimeZone.qname():
            yield self._newStoreObject.setTimezone(property.calendar())
            returnValue(None)

        result = (yield super(CalendarCollectionResource, self)._writeGlobalProperty(property, request))
        returnValue(result)


    @inlineCallbacks
    def removeProperty(self, property, request):
        if type(property) is tuple:
            qname = property
        else:
            qname = property.qname()

        if qname in DefaultAlarmPropertyMixin.ALARM_PROPERTIES:
            result = (yield self.removeDefaultAlarmProperty(qname))
            returnValue(result)

        elif qname == caldavxml.CalendarTimeZone.qname():
            yield self._newStoreObject.setTimezone(None)
            returnValue(None)

        result = (yield super(CalendarCollectionResource, self).removeProperty(property, request))
        returnValue(result)


    @inlineCallbacks
    def storeResourceData(self, newchild, component, returnChangedData=False):

        yield newchild.storeComponent(component)
        if returnChangedData and newchild._newStoreObject._componentChanged:
            result = (yield newchild.componentForUser())
            returnValue(result)
        else:
            returnValue(None)


    # FIXME: access control
    @inlineCallbacks
    def http_MOVE(self, request):
        """
        Moving a calendar collection is allowed for the purposes of changing
        that calendar's name.
        """
        result = (yield super(CalendarCollectionResource, self).http_MOVE(request))
        returnValue(result)



class StoreScheduleInboxResource(_CalendarCollectionBehaviorMixin, _CommonHomeChildCollectionMixin, ScheduleInboxResource):

    def __init__(self, *a, **kw):

        self._childClass = CalendarObjectResource
        super(StoreScheduleInboxResource, self).__init__(*a, **kw)
        self.parent.propagateTransaction(self)


    @classmethod
    @inlineCallbacks
    def maybeCreateInbox(cls, *a, **kw):
        self = cls(*a, **kw)
        home = self.parent._newStoreHome
        storage = yield home.calendarWithName("inbox")
        if storage is None:
            # raise RuntimeError("backend should be handling this for us")
            # FIXME: spurious error, sanity check, should not be needed;
            # unfortunately, user09's calendar home does not have an inbox, so
            # this is a temporary workaround.
            yield home.createCalendarWithName("inbox")
            storage = yield home.calendarWithName("inbox")
        self._initializeWithHomeChild(
            storage,
            self.parent
        )
        self._name = storage.name()
        returnValue(self)


    def provisionFile(self):
        pass


    def provision(self):
        pass


    def http_DELETE(self, request):
        return FORBIDDEN


    def http_COPY(self, request):
        return FORBIDDEN


    def http_MOVE(self, request):
        return FORBIDDEN



class _GetChildHelper(CalDAVResource):

    def locateChild(self, request, segments):
        if segments[0] == '':
            return self, segments[1:]
        return self.getChild(segments[0]), segments[1:]


    def getChild(self, name):
        return None


    def readProperty(self, prop, request):
        if type(prop) is tuple:
            qname = prop
        else:
            qname = prop.qname()

        if qname == (dav_namespace, "resourcetype"):
            return succeed(self.resourceType())
        return super(_GetChildHelper, self).readProperty(prop, request)


    def davComplianceClasses(self):
        return ("1", "access-control")


    @requiresPermissions(davxml.Read())
    def http_GET(self, request):
        return super(_GetChildHelper, self).http_GET(request)



class DropboxCollection(_GetChildHelper):
    """
    A collection of all dropboxes (containers for attachments), presented as a
    resource under the user's calendar home, where a dropbox is a
    L{CalendarObjectDropbox}.
    """
    # FIXME: no direct tests for this class at all.

    def __init__(self, parent, *a, **kw):
        kw.update(principalCollections=parent.principalCollections())
        super(DropboxCollection, self).__init__(*a, **kw)
        self._newStoreHome = parent._newStoreHome
        parent.propagateTransaction(self)


    def isCollection(self):
        """
        It is a collection.
        """
        return True


    @inlineCallbacks
    def getChild(self, name):
        calendarObject = yield self._newStoreHome.calendarObjectWithDropboxID(name)
        if calendarObject is None:
            returnValue(NoDropboxHere())
        objectDropbox = CalendarObjectDropbox(
            calendarObject, principalCollections=self.principalCollections()
        )
        self.propagateTransaction(objectDropbox)
        returnValue(objectDropbox)


    def resourceType(self,):
        return davxml.ResourceType.dropboxhome #@UndefinedVariable


    def listChildren(self):
        return self._newStoreHome.getAllDropboxIDs()



class NoDropboxHere(_GetChildHelper):

    def getChild(self, name):
        raise HTTPError(FORBIDDEN)


    def isCollection(self):
        return False


    def exists(self):
        return False


    def http_GET(self, request):
        return FORBIDDEN


    def http_MKCALENDAR(self, request):
        return FORBIDDEN


    @requiresPermissions(fromParent=[davxml.Bind()])
    def http_MKCOL(self, request):
        return CREATED



class CalendarObjectDropbox(_GetChildHelper):
    """
    A wrapper around a calendar object which serves that calendar object's
    attachments as a DAV collection.
    """

    def __init__(self, calendarObject, *a, **kw):
        super(CalendarObjectDropbox, self).__init__(*a, **kw)
        self._newStoreCalendarObject = calendarObject


    def isCollection(self):
        return True


    def resourceType(self):
        return davxml.ResourceType.dropbox #@UndefinedVariable


    @inlineCallbacks
    def getChild(self, name):
        attachment = yield self._newStoreCalendarObject.attachmentWithName(name)
        result = CalendarAttachment(
            self._newStoreCalendarObject,
            attachment,
            name,
            False,
            principalCollections=self.principalCollections()
        )
        self.propagateTransaction(result)
        returnValue(result)


    @requiresPermissions(davxml.WriteACL())
    @inlineCallbacks
    def http_ACL(self, request):
        """
        Don't ever actually make changes, but attempt to deny any ACL requests
        that refer to permissions not referenced by attendees in the iCalendar
        data.
        """

        attendees = (yield self._newStoreCalendarObject.component()).getAttendees()
        attendees = [attendee.split("urn:uuid:")[-1] for attendee in attendees]
        document = yield davXMLFromStream(request.stream)
        for ace in document.root_element.children:
            for child in ace.children:
                if isinstance(child, davxml.Principal):
                    for href in child.children:
                        principalURI = href.children[0].data
                        uidsPrefix = '/principals/__uids__/'
                        if not principalURI.startswith(uidsPrefix):
                            # Unknown principal.
                            returnValue(FORBIDDEN)
                        principalElements = principalURI[
                            len(uidsPrefix):].split("/")
                        if principalElements[-1] == '':
                            principalElements.pop()
                        if principalElements[-1] in ('calendar-proxy-read',
                                                     'calendar-proxy-write'):
                            principalElements.pop()
                        if len(principalElements) != 1:
                            returnValue(FORBIDDEN)
                        principalUID = principalElements[0]
                        if principalUID not in attendees:
                            returnValue(FORBIDDEN)
        returnValue(OK)


    @requiresPermissions(fromParent=[davxml.Bind()])
    def http_MKCOL(self, request):
        return CREATED


    @requiresPermissions(fromParent=[davxml.Unbind()])
    def http_DELETE(self, request):
        return NO_CONTENT


    @inlineCallbacks
    def listChildren(self):
        l = []
        for attachment in (yield self._newStoreCalendarObject.attachments()):
            l.append(attachment.name())
        returnValue(l)


    @inlineCallbacks
    def accessControlList(self, request, *a, **kw):
        """
        All principals identified as ATTENDEEs on the event for this dropbox
        may read all its children. Also include proxies of ATTENDEEs. Ignore
        unknown attendees.
        """
        originalACL = yield super(
            CalendarObjectDropbox, self).accessControlList(request, *a, **kw)
        originalACEs = list(originalACL.children)

        if config.EnableProxyPrincipals:
            owner = (yield self.ownerPrincipal(request))

            originalACEs += (
                # DAV:write-acl access for this principal's calendar-proxy-write users.
                davxml.ACE(
                    davxml.Principal(davxml.HRef(joinURL(owner.principalURL(), "calendar-proxy-write/"))),
                    davxml.Grant(
                        davxml.Privilege(davxml.WriteACL()),
                    ),
                    davxml.Protected(),
                    TwistedACLInheritable(),
                ),
            )

        othersCanWrite = self._newStoreCalendarObject.attendeesCanManageAttachments()
        cuas = (yield self._newStoreCalendarObject.component()).getAttendees()
        newACEs = []
        for calendarUserAddress in cuas:
            principal = self.principalForCalendarUserAddress(
                calendarUserAddress
            )
            if principal is None:
                continue

            principalURL = principal.principalURL()
            writePrivileges = [
                davxml.Privilege(davxml.Read()),
                davxml.Privilege(davxml.ReadCurrentUserPrivilegeSet()),
                davxml.Privilege(davxml.Write()),
            ]
            readPrivileges = [
                davxml.Privilege(davxml.Read()),
                davxml.Privilege(davxml.ReadCurrentUserPrivilegeSet()),
            ]
            if othersCanWrite:
                privileges = writePrivileges
            else:
                privileges = readPrivileges
            newACEs.append(davxml.ACE(
                davxml.Principal(davxml.HRef(principalURL)),
                davxml.Grant(*privileges),
                davxml.Protected(),
                TwistedACLInheritable(),
            ))
            newACEs.append(davxml.ACE(
                davxml.Principal(davxml.HRef(joinURL(principalURL, "calendar-proxy-write/"))),
                davxml.Grant(*privileges),
                davxml.Protected(),
                TwistedACLInheritable(),
            ))
            newACEs.append(davxml.ACE(
                davxml.Principal(davxml.HRef(joinURL(principalURL, "calendar-proxy-read/"))),
                davxml.Grant(*readPrivileges),
                davxml.Protected(),
                TwistedACLInheritable(),
            ))

        # Now also need invitees
        newACEs.extend((yield self.sharedDropboxACEs()))

        returnValue(davxml.ACL(*tuple(originalACEs + newACEs)))


    @inlineCallbacks
    def sharedDropboxACEs(self):

        aces = ()

        invites = yield self._newStoreCalendarObject._parentCollection.sharingInvites()
        for invite in invites:

            # Only want accepted invites
            if invite.status() != _BIND_STATUS_ACCEPTED:
                continue

            userprivs = [
            ]
            if invite.mode() in (_BIND_MODE_READ, _BIND_MODE_WRITE,):
                userprivs.append(davxml.Privilege(davxml.Read()))
                userprivs.append(davxml.Privilege(davxml.ReadACL()))
                userprivs.append(davxml.Privilege(davxml.ReadCurrentUserPrivilegeSet()))
            if invite.mode() in (_BIND_MODE_READ,):
                userprivs.append(davxml.Privilege(davxml.WriteProperties()))
            if invite.mode() in (_BIND_MODE_WRITE,):
                userprivs.append(davxml.Privilege(davxml.Write()))
            proxyprivs = list(userprivs)
            proxyprivs.remove(davxml.Privilege(davxml.ReadACL()))

            principal = self.principalForUID(invite.shareeUID())
            aces += (
                # Inheritable specific access for the resource's associated principal.
                davxml.ACE(
                    davxml.Principal(davxml.HRef(principal.principalURL())),
                    davxml.Grant(*userprivs),
                    davxml.Protected(),
                    TwistedACLInheritable(),
                ),
            )

            if config.EnableProxyPrincipals:
                aces += (
                    # DAV:read/DAV:read-current-user-privilege-set access for this principal's calendar-proxy-read users.
                    davxml.ACE(
                        davxml.Principal(davxml.HRef(joinURL(principal.principalURL(), "calendar-proxy-read/"))),
                        davxml.Grant(
                            davxml.Privilege(davxml.Read()),
                            davxml.Privilege(davxml.ReadCurrentUserPrivilegeSet()),
                        ),
                        davxml.Protected(),
                        TwistedACLInheritable(),
                    ),
                    # DAV:read/DAV:read-current-user-privilege-set/DAV:write access for this principal's calendar-proxy-write users.
                    davxml.ACE(
                        davxml.Principal(davxml.HRef(joinURL(principal.principalURL(), "calendar-proxy-write/"))),
                        davxml.Grant(*proxyprivs),
                        davxml.Protected(),
                        TwistedACLInheritable(),
                    ),
                )

        returnValue(aces)



class AttachmentsCollection(_GetChildHelper):
    """
    A collection of all managed attachments, presented as a
    resource under the user's calendar home. Attachments are stored
    in L{AttachmentsChildCollection} child collections of this one.
    """
    # FIXME: no direct tests for this class at all.

    def __init__(self, parent, *a, **kw):
        kw.update(principalCollections=parent.principalCollections())
        super(AttachmentsCollection, self).__init__(*a, **kw)
        self.parent = parent
        self._newStoreHome = self.parent._newStoreHome
        self.parent.propagateTransaction(self)


    def isCollection(self):
        """
        It is a collection.
        """
        return True


    @inlineCallbacks
    def getChild(self, name):
        calendarObject = yield self._newStoreHome.calendarObjectWithDropboxID(name)

        # Hide the dropbox if it has no children
        if calendarObject:
            l = (yield calendarObject.managedAttachmentList())
            if len(l) == 0:
                calendarObject = None

        if calendarObject is None:
            returnValue(NoDropboxHere())
        objectDropbox = AttachmentsChildCollection(
            calendarObject, self, principalCollections=self.principalCollections()
        )
        self.propagateTransaction(objectDropbox)
        returnValue(objectDropbox)


    def resourceType(self,):
        return davxml.ResourceType.dropboxhome #@UndefinedVariable


    def listChildren(self):
        return self._newStoreHome.getAllDropboxIDs()


    def supportedPrivileges(self, request):
        # Just DAV standard privileges - no CalDAV ones
        return succeed(davPrivilegeSet)


    def defaultAccessControlList(self):
        """
        Only read privileges allowed for managed attachments.
        """
        myPrincipal = self.parent.principalForRecord()

        read_privs = (
            davxml.Privilege(davxml.Read()),
            davxml.Privilege(davxml.ReadCurrentUserPrivilegeSet()),
        )

        aces = (
            # Inheritable access for the resource's associated principal.
            davxml.ACE(
                davxml.Principal(davxml.HRef(myPrincipal.principalURL())),
                davxml.Grant(*read_privs),
                davxml.Protected(),
                TwistedACLInheritable(),
            ),
        )

        # Give read access to config.ReadPrincipals
        aces += config.ReadACEs

        # Give all access to config.AdminPrincipals
        aces += config.AdminACEs

        if config.EnableProxyPrincipals:
            aces += (
                # DAV:read/DAV:read-current-user-privilege-set access for this principal's calendar-proxy-read users.
                davxml.ACE(
                    davxml.Principal(davxml.HRef(joinURL(myPrincipal.principalURL(), "calendar-proxy-read/"))),
                    davxml.Grant(*read_privs),
                    davxml.Protected(),
                    TwistedACLInheritable(),
                ),
                # DAV:read/DAV:read-current-user-privilege-set access for this principal's calendar-proxy-write users.
                davxml.ACE(
                    davxml.Principal(davxml.HRef(joinURL(myPrincipal.principalURL(), "calendar-proxy-write/"))),
                    davxml.Grant(*read_privs),
                    davxml.Protected(),
                    TwistedACLInheritable(),
                ),
            )

        return davxml.ACL(*aces)


    def accessControlList(self, request, inheritance=True, expanding=False, inherited_aces=None):
        # Permissions here are fixed, and are not subject to inheritance rules, etc.
        return succeed(self.defaultAccessControlList())



class AttachmentsChildCollection(_GetChildHelper):
    """
    A collection of all containers for attachments, presented as a
    resource under the user's calendar home, where a dropbox is a
    L{CalendarObjectDropbox}.
    """
    # FIXME: no direct tests for this class at all.

    def __init__(self, calendarObject, parent, *a, **kw):
        kw.update(principalCollections=parent.principalCollections())
        super(AttachmentsChildCollection, self).__init__(*a, **kw)
        self._newStoreCalendarObject = calendarObject
        parent.propagateTransaction(self)


    def isCollection(self):
        """
        It is a collection.
        """
        return True


    @inlineCallbacks
    def getChild(self, name):
        attachmentObject = yield self._newStoreCalendarObject.managedAttachmentRetrieval(name)
        result = CalendarAttachment(
            None,
            attachmentObject,
            name,
            True,
            principalCollections=self.principalCollections()
        )
        self.propagateTransaction(result)
        returnValue(result)


    def resourceType(self,):
        return davxml.ResourceType.dropbox #@UndefinedVariable


    @inlineCallbacks
    def listChildren(self):
        l = (yield self._newStoreCalendarObject.managedAttachmentList())
        returnValue(l)


    @inlineCallbacks
    def http_ACL(self, request):
        # For managed attachment compatibility this is always forbidden as dropbox clients must never be
        # allowed to store attachments or make any changes.
        return FORBIDDEN


    def http_MKCOL(self, request):
        # For managed attachment compatibility this is always forbidden as dropbox clients must never be
        # allowed to store attachments or make any changes.
        return FORBIDDEN


    @requiresPermissions(fromParent=[davxml.Unbind()])
    def http_DELETE(self, request):
        # For managed attachment compatibility this always succeeds as dropbox clients will do
        # this but we don't want them to see an error. Managed attachments will always be cleaned
        # up on removal of the actual calendar object resource.
        return NO_CONTENT


    @inlineCallbacks
    def accessControlList(self, request, *a, **kw):
        """
        All principals identified as ATTENDEEs on the event for this dropbox
        may read all its children. Also include proxies of ATTENDEEs. Ignore
        unknown attendees. Do not allow attendees to write as we don't support
        that with managed attachments. Also include sharees of the event.
        """
        originalACL = yield super(
            AttachmentsChildCollection, self).accessControlList(request, *a, **kw)
        originalACEs = list(originalACL.children)

        if config.EnableProxyPrincipals:
            owner = (yield self.ownerPrincipal(request))

            originalACEs += (
                # DAV:write-acl access for this principal's calendar-proxy-write users.
                davxml.ACE(
                    davxml.Principal(davxml.HRef(joinURL(owner.principalURL(), "calendar-proxy-write/"))),
                    davxml.Grant(
                        davxml.Privilege(davxml.WriteACL()),
                    ),
                    davxml.Protected(),
                    TwistedACLInheritable(),
                ),
            )

        cuas = (yield self._newStoreCalendarObject.component()).getAttendees()
        newACEs = []
        for calendarUserAddress in cuas:
            principal = self.principalForCalendarUserAddress(
                calendarUserAddress
            )
            if principal is None:
                continue

            principalURL = principal.principalURL()
            privileges = [
                davxml.Privilege(davxml.Read()),
                davxml.Privilege(davxml.ReadCurrentUserPrivilegeSet()),
            ]
            newACEs.append(davxml.ACE(
                davxml.Principal(davxml.HRef(principalURL)),
                davxml.Grant(*privileges),
                davxml.Protected(),
                TwistedACLInheritable(),
            ))
            newACEs.append(davxml.ACE(
                davxml.Principal(davxml.HRef(joinURL(principalURL, "calendar-proxy-write/"))),
                davxml.Grant(*privileges),
                davxml.Protected(),
                TwistedACLInheritable(),
            ))
            newACEs.append(davxml.ACE(
                davxml.Principal(davxml.HRef(joinURL(principalURL, "calendar-proxy-read/"))),
                davxml.Grant(*privileges),
                davxml.Protected(),
                TwistedACLInheritable(),
            ))

        # Now also need invitees
        newACEs.extend((yield self.sharedDropboxACEs()))

        returnValue(davxml.ACL(*tuple(originalACEs + newACEs)))


    @inlineCallbacks
    def _sharedAccessControl(self, invite):
        """
        Check the shared access mode of this resource, potentially consulting
        an external access method if necessary.

        @return: a L{Deferred} firing a L{bytes} or L{None}, with one of the
            potential values: C{"own"}, which means that the home is the owner
            of the collection and it is not shared; C{"read-only"}, meaning
            that the home that this collection is bound into has only read
            access to this collection; C{"read-write"}, which means that the
            home has both read and write access; C{"original"}, which means
            that it should inherit the ACLs of the owner's collection, whatever
            those happen to be, or C{None}, which means that the external
            access control mechanism has dictate the home should no longer have
            any access at all.
        """
        if invite.mode() in (_BIND_MODE_DIRECT,):
            ownerUID = invite.ownerUID()
            owner = self.principalForUID(ownerUID)
            shareeUID = invite.shareeUID()
            if owner.record.recordType == WikiDirectoryService.recordType_wikis:
                # Access level comes from what the wiki has granted to the
                # sharee
                sharee = self.principalForUID(shareeUID)
                userID = sharee.record.guid
                wikiID = owner.record.shortNames[0]
                access = (yield getWikiAccess(userID, wikiID))
                if access == "read":
                    returnValue("read-only")
                elif access in ("write", "admin"):
                    returnValue("read-write")
                else:
                    returnValue(None)
            else:
                returnValue("original")
        elif invite.mode() in (_BIND_MODE_READ,):
            returnValue("read-only")
        elif invite.mode() in (_BIND_MODE_WRITE,):
            returnValue("read-write")
        returnValue("original")


    @inlineCallbacks
    def sharedDropboxACEs(self):

        aces = ()
        invites = yield self._newStoreCalendarObject._parentCollection.sharingInvites()
        for invite in invites:

            # Only want accepted invites
            if invite.status() != _BIND_STATUS_ACCEPTED:
                continue

            privileges = [
                davxml.Privilege(davxml.Read()),
                davxml.Privilege(davxml.ReadCurrentUserPrivilegeSet()),
            ]
            userprivs = []
            access = (yield self._sharedAccessControl(invite))
            if access in ("read-only", "read-write",):
                userprivs.extend(privileges)

            principal = self.principalForUID(invite.shareeUID())
            aces += (
                # Inheritable specific access for the resource's associated principal.
                davxml.ACE(
                    davxml.Principal(davxml.HRef(principal.principalURL())),
                    davxml.Grant(*userprivs),
                    davxml.Protected(),
                    TwistedACLInheritable(),
                ),
            )

            if config.EnableProxyPrincipals:
                aces += (
                    # DAV:read/DAV:read-current-user-privilege-set access for this principal's calendar-proxy-read users.
                    davxml.ACE(
                        davxml.Principal(davxml.HRef(joinURL(principal.principalURL(), "calendar-proxy-read/"))),
                        davxml.Grant(*userprivs),
                        davxml.Protected(),
                        TwistedACLInheritable(),
                    ),
                    # DAV:read/DAV:read-current-user-privilege-set/DAV:write access for this principal's calendar-proxy-write users.
                    davxml.ACE(
                        davxml.Principal(davxml.HRef(joinURL(principal.principalURL(), "calendar-proxy-write/"))),
                        davxml.Grant(*userprivs),
                        davxml.Protected(),
                        TwistedACLInheritable(),
                    ),
                )

        returnValue(aces)



class CalendarAttachment(_NewStoreFileMetaDataHelper, _GetChildHelper):

    def __init__(self, calendarObject, attachment, attachmentName, managed, **kw):
        super(CalendarAttachment, self).__init__(**kw)
        self._newStoreCalendarObject = calendarObject  # This can be None for a managed attachment
        self._newStoreAttachment = self._newStoreObject = attachment
        self._managed = managed
        self._dead_properties = NonePropertyStore(self)
        self.attachmentName = attachmentName


    def getChild(self, name):
        return None


    def displayName(self):
        return self.name()


    @requiresPermissions(davxml.WriteContent())
    @inlineCallbacks
    def http_PUT(self, request):
        # FIXME: direct test
        # FIXME: CDT test to make sure that permissions are enforced.

        # Cannot PUT to a managed attachment
        if self._managed:
            raise HTTPError(FORBIDDEN)

        content_type = request.headers.getHeader("content-type")
        if content_type is None:
            content_type = MimeType("application", "octet-stream")

        try:
            creating = (self._newStoreAttachment is None)
            if creating:
                self._newStoreAttachment = self._newStoreObject = (
                    yield self._newStoreCalendarObject.createAttachmentWithName(
                        self.attachmentName))
            t = self._newStoreAttachment.store(content_type)
            yield readStream(request.stream, t.write)

        except AttachmentDropboxNotAllowed:
            log.error("Dropbox cannot be used after migration to managed attachments")
            raise HTTPError(FORBIDDEN)

        except Exception, e:
            log.error("Unable to store attachment: %s" % (e,))
            raise HTTPError(SERVICE_UNAVAILABLE)

        try:
            yield t.loseConnection()
        except QuotaExceeded:
            raise HTTPError(
                ErrorResponse(INSUFFICIENT_STORAGE_SPACE,
                              (dav_namespace, "quota-not-exceeded"))
            )
        returnValue(CREATED if creating else NO_CONTENT)


    @requiresPermissions(davxml.Read())
    def http_GET(self, request):

        if not self.exists():
            log.debug("Resource not found: %s" % (self,))
            raise HTTPError(NOT_FOUND)

        stream = ProducerStream()
        class StreamProtocol(Protocol):
            def connectionMade(self):
                stream.registerProducer(self.transport, False)
            def dataReceived(self, data):
                stream.write(data)
            def connectionLost(self, reason):
                stream.finish()
        try:
            self._newStoreAttachment.retrieve(StreamProtocol())
        except IOError, e:
            log.error("Unable to read attachment: %s, due to: %s" % (self, e,))
            raise HTTPError(NOT_FOUND)

        headers = {"content-type": self.contentType()}
        headers["content-disposition"] = MimeDisposition("attachment", params={"filename": self.displayName()})
        return Response(OK, headers, stream)


    @requiresPermissions(fromParent=[davxml.Unbind()])
    @inlineCallbacks
    def http_DELETE(self, request):
        # Cannot DELETE a managed attachment
        if self._managed:
            raise HTTPError(FORBIDDEN)

        if not self.exists():
            log.debug("Resource not found: %s" % (self,))
            raise HTTPError(NOT_FOUND)

        yield self._newStoreCalendarObject.removeAttachmentWithName(
            self._newStoreAttachment.name()
        )
        self._newStoreAttachment = self._newStoreCalendarObject = None
        returnValue(NO_CONTENT)

    http_MKCOL = None
    http_MKCALENDAR = None


    def http_PROPPATCH(self, request):
        """
        No dead properties allowed on attachments.
        """
        return FORBIDDEN


    def isCollection(self):
        return False


    def supportedPrivileges(self, request):
        # Just DAV standard privileges - no CalDAV ones
        return succeed(davPrivilegeSet)



class NoParent(CalDAVResource):

    def http_MKCALENDAR(self, request):
        return CONFLICT


    def http_PUT(self, request):
        return CONFLICT


    def isCollection(self):
        return False


    def exists(self):
        return False



class _CommonObjectResource(_NewStoreFileMetaDataHelper, CalDAVResource, FancyEqMixin):

    _componentFromStream = None

    def __init__(self, storeObject, parentObject, parentResource, name, *args, **kw):
        """
        Construct a L{_CommonObjectResource} from an L{CommonObjectResource}.

        @param storeObject: The storage for the object.
        @type storeObject: L{txdav.common.CommonObjectResource}
        """
        super(_CommonObjectResource, self).__init__(*args, **kw)
        self._initializeWithObject(storeObject, parentObject)
        self._parentResource = parentResource
        self._name = name
        self._metadata = {}


    def _initializeWithObject(self, storeObject, parentObject):
        self._newStoreParent = parentObject
        self._newStoreObject = storeObject
        self._dead_properties = _NewStorePropertiesWrapper(
            self._newStoreObject.properties()
        ) if self._newStoreObject and self._newStoreParent.objectResourcesHaveProperties() else NonePropertyStore(self)


    def url(self):
        return joinURL(self._parentResource.url(), self.name())


    def isCollection(self):
        return False


    def quotaSize(self, request):
        return succeed(self._newStoreObject.size())


    def uid(self):
        return self._newStoreObject.uid()


    def component(self):
        return self._newStoreObject.component()


    def allowedTypes(self):
        """
        Return a dict of allowed MIME types for storing, mapped to equivalent PyCalendar types.
        """
        raise NotImplementedError


    def determineType(self, content_type):
        """
        Determine if the supplied content-type is valid for storing and return the matching PyCalendar type.
        """
        format = None
        if content_type is not None:
            format = "%s/%s" % (content_type.mediaType, content_type.mediaSubtype,)
        return format if format in self.allowedTypes() else None


    @inlineCallbacks
    def render(self, request):
        if not self.exists():
            log.debug("Resource not found: %s" % (self,))
            raise HTTPError(NOT_FOUND)

        # Accept header handling
        accepted_type = bestAcceptType(request.headers.getHeader("accept"), self.allowedTypes())
        if accepted_type is None:
            raise HTTPError(StatusResponse(responsecode.NOT_ACCEPTABLE, "Cannot generate requested data type"))

        output = yield self.component()

        response = Response(OK, {}, output.getText(accepted_type))
        response.headers.setHeader("content-type", MimeType.fromString("%s; charset=utf-8" % (accepted_type,)))
        returnValue(response)


    @inlineCallbacks
    def checkPreconditions(self, request):
        """
        We override the base class to trap the failure case and process any Prefer header.
        """

        try:
            response = yield super(_CommonObjectResource, self).checkPreconditions(request)
        except HTTPError as e:
            if e.response.code == responsecode.PRECONDITION_FAILED:
                response = yield self._processPrefer(request, e.response)
                raise HTTPError(response)
            else:
                raise

        returnValue(response)


    @inlineCallbacks
    def _processPrefer(self, request, response):
        # Look for Prefer header
        prefer = request.headers.getHeader("prefer", {})
        returnRepresentation = any([key == "return" and value == "representation" for key, value, _ignore_args in prefer])

        if returnRepresentation and (response.code / 100 == 2 or response.code == responsecode.PRECONDITION_FAILED):
            oldcode = response.code
            response = (yield self.http_GET(request))
            if oldcode in (responsecode.CREATED, responsecode.PRECONDITION_FAILED):
                response.code = oldcode
            response.headers.removeHeader("content-location")
            response.headers.setHeader("content-location", self.url())

        returnValue(response)

    # The following are used to map store exceptions into HTTP error responses
    StoreExceptionsStatusErrors = set()
    StoreExceptionsErrors = {}
    StoreMoveExceptionsStatusErrors = set()
    StoreMoveExceptionsErrors = {}

    @requiresPermissions(fromParent=[davxml.Unbind()])
    def http_DELETE(self, request):
        """
        Override http_DELETE to validate 'depth' header.
        """
        if not self.exists():
            log.debug("Resource not found: %s" % (self,))
            raise HTTPError(NOT_FOUND)

        return self.storeRemove(request)


    def http_COPY(self, request):
        """
        Copying of calendar data isn't allowed.
        """
        # FIXME: no direct tests
        return FORBIDDEN


    @inlineCallbacks
    def http_MOVE(self, request):
        """
        MOVE for object resources.
        """

        # Do some pre-flight checks - must exist, must be move to another
        # CommonHomeChild in the same Home, destination resource must not exist
        if not self.exists():
            log.debug("Resource not found: %s" % (self,))
            raise HTTPError(NOT_FOUND)

        parent = (yield request.locateResource(parentForURL(request.uri)))

        #
        # Find the destination resource
        #
        destination_uri = request.headers.getHeader("destination")
        overwrite = request.headers.getHeader("overwrite", True)

        if not destination_uri:
            msg = "No destination header in MOVE request."
            log.error(msg)
            raise HTTPError(StatusResponse(BAD_REQUEST, msg))

        destination = (yield request.locateResource(destination_uri))
        if destination is None:
            msg = "Destination of MOVE does not exist: %s" % (destination_uri,)
            log.debug(msg)
            raise HTTPError(StatusResponse(BAD_REQUEST, msg))
        if destination.exists():
            if overwrite:
                msg = "Cannot overwrite existing resource with a MOVE"
                log.debug(msg)
                raise HTTPError(StatusResponse(FORBIDDEN, msg))
            else:
                msg = "Cannot MOVE to existing resource without overwrite flag enabled"
                log.debug(msg)
                raise HTTPError(StatusResponse(PRECONDITION_FAILED, msg))

        # Check for parent calendar collection
        destination_uri = urlsplit(destination_uri)[2]
        destinationparent = (yield request.locateResource(parentForURL(destination_uri)))
        if not isinstance(destinationparent, _CommonHomeChildCollectionMixin):
            msg = "Destination of MOVE is not valid: %s" % (destination_uri,)
            log.debug(msg)
            raise HTTPError(StatusResponse(FORBIDDEN, msg))
        if parentForURL(parentForURL(destination_uri)) != parentForURL(parentForURL(request.uri)):
            msg = "Can only MOVE within the same home collection: %s" % (destination_uri,)
            log.debug(msg)
            raise HTTPError(StatusResponse(FORBIDDEN, msg))

        #
        # Check authentication and access controls
        #
        yield parent.authorize(request, (davxml.Unbind(),))
        yield destinationparent.authorize(request, (davxml.Bind(),))

        # May need to add a location header
        addLocation(request, destination_uri)

        try:
            response = (yield self.storeMove(request, destinationparent, destination.name()))
            returnValue(response)

        # Handle the various store errors
        except Exception as err:

            # Grab the current exception state here so we can use it in a re-raise - we need this because
            # an inlineCallback might be called and that raises an exception when it returns, wiping out the
            # original exception "context".
            if type(err) in self.StoreMoveExceptionsStatusErrors:
                raise HTTPError(StatusResponse(responsecode.FORBIDDEN, str(err)))

            elif type(err) in self.StoreMoveExceptionsErrors:
                raise HTTPError(ErrorResponse(
                    responsecode.FORBIDDEN,
                    self.StoreMoveExceptionsErrors[type(err)],
                    str(err),
                ))
            else:
                # Return the original failure (exception) state
                raise


    def http_PROPPATCH(self, request):
        """
        No dead properties allowed on object resources.
        """
        if self._newStoreParent.objectResourcesHaveProperties():
            return super(_CommonObjectResource, self).http_PROPPATCH(request)
        else:
            return FORBIDDEN


    @inlineCallbacks
    def storeStream(self, stream, format):

        # FIXME: direct tests
        component = self._componentFromStream((yield allDataFromStream(stream)), format)
        result = (yield self.storeComponent(component))
        returnValue(result)


    @inlineCallbacks
    def storeComponent(self, component, **kwargs):

        try:
            if self._newStoreObject:
                yield self._newStoreObject.setComponent(component, **kwargs)
                returnValue(NO_CONTENT)
            else:
                self._newStoreObject = (yield self._newStoreParent.createObjectResourceWithName(
                    self.name(), component, self._metadata
                ))

                # Re-initialize to get stuff setup again now we have no object
                self._initializeWithObject(self._newStoreObject, self._newStoreParent)
                returnValue(CREATED)

        # Map store exception to HTTP errors
        except Exception as err:
            if type(err) in self.StoreExceptionsStatusErrors:
                raise HTTPError(StatusResponse(responsecode.FORBIDDEN, str(err)))

            elif type(err) in self.StoreExceptionsErrors:
                raise HTTPError(ErrorResponse(
                    responsecode.FORBIDDEN,
                    self.StoreExceptionsErrors[type(err)],
                    str(err),
                ))
            else:
                raise


    @inlineCallbacks
    def storeMove(self, request, destinationparent, destination_name):
        """
        Move this object to a different parent.

        @param request:
        @type request: L{twext.web2.iweb.IRequest}
        @param destinationparent: Parent to move to
        @type destinationparent: L{CommonHomeChild}
        @param destination_name: name of new resource
        @type destination_name: C{str}
        """

        yield self._newStoreObject.moveTo(destinationparent._newStoreObject, destination_name)
        returnValue(CREATED)


    @inlineCallbacks
    def storeRemove(self, request):
        """
        Delete this object.

        @param request: Unused by this implementation; present for signature
            compatibility with L{CalendarCollectionResource.storeRemove}.

        @type request: L{twext.web2.iweb.IRequest}

        @return: an HTTP response suitable for sending to a client (or
            including in a multi-status).

         @rtype: something adaptable to L{twext.web2.iweb.IResponse}
        """

        # Do delete

        try:
            yield self._newStoreObject.remove()
        except NoSuchObjectResourceError:
            raise HTTPError(NOT_FOUND)

        # Re-initialize to get stuff setup again now we have no object
        self._initializeWithObject(None, self._newStoreParent)

        returnValue(NO_CONTENT)



class _MetadataProperty(object):
    """
    A python property which can be set either on a _newStoreObject or on some
    metadata if no new store object exists yet.
    """

    def __init__(self, name):
        self.name = name


    def __get__(self, oself, ptype=None):
        if oself._newStoreObject:
            return getattr(oself._newStoreObject, self.name)
        else:
            return oself._metadata.get(self.name, None)


    def __set__(self, oself, value):
        if oself._newStoreObject:
            setattr(oself._newStoreObject, self.name, value)
        else:
            oself._metadata[self.name] = value



class _CalendarObjectMetaDataMixin(object):
    """
    Dynamically create the required meta-data for an object resource
    """

    accessMode = _MetadataProperty("accessMode")
    isScheduleObject = _MetadataProperty("isScheduleObject")
    scheduleTag = _MetadataProperty("scheduleTag")
    scheduleEtags = _MetadataProperty("scheduleEtags")
    hasPrivateComment = _MetadataProperty("hasPrivateComment")



class CalendarObjectResource(_CalendarObjectMetaDataMixin, _CommonObjectResource):
    """
    A resource wrapping a calendar object.
    """

    compareAttributes = (
        "_newStoreObject",
    )

    _componentFromStream = VCalendar.fromString

    def allowedTypes(self):
        """
        Return a tuple of allowed MIME types for storing.
        """
        return Component.allowedTypes()


    @inlineCallbacks
    def inNewTransaction(self, request, label=""):
        """
        Implicit auto-replies need to span multiple transactions.  Clean out
        the given request's resource-lookup mapping, transaction, and re-look-
        up this L{CalendarObjectResource}'s calendar object in a new
        transaction.

        @return: a Deferred which fires with the new transaction, so it can be
            committed.
        """
        objectName = self._newStoreObject.name()
        calendar = self._newStoreObject.calendar()
        calendarName = calendar.name()
        ownerHome = calendar.ownerCalendarHome()
        homeUID = ownerHome.uid()
        txn = ownerHome.transaction().store().newTransaction(
            "new transaction for %s, doing: %s" % (self._newStoreObject.name(), label,))
        newParent = (yield (yield txn.calendarHomeWithUID(homeUID))
                             .calendarWithName(calendarName))
        newObject = (yield newParent.calendarObjectWithName(objectName))
        request._newStoreTransaction = txn
        request._resourcesByURL.clear()
        request._urlsByResource.clear()
        self._initializeWithObject(newObject, newParent)
        returnValue(txn)

    iCalendar = _CommonObjectResource.component


    def componentForUser(self):
        return self._newStoreObject.componentForUser()


    def validIfScheduleMatch(self, request):
        """
        Check to see if the given request's C{If-Schedule-Tag-Match} header
        matches this resource's schedule tag.

        @raise HTTPError: if the tag does not match.

        @return: None
        """
        # Note, internal requests shouldn't issue this.
        header = request.headers.getHeader("If-Schedule-Tag-Match")
        if header:
            # Do "precondition" test
            if (self.scheduleTag != header):
                log.debug(
                    "If-Schedule-Tag-Match: header value '%s' does not match resource value '%s'" %
                    (header, self.scheduleTag,))
                raise HTTPError(PRECONDITION_FAILED)
            return True

        elif config.Scheduling.CalDAV.ScheduleTagCompatibility:
            # Compatibility with old clients. Policy:
            #
            # 1. If If-Match header is not present, never do smart merge.
            # 2. If If-Match is present and the specified ETag is
            #    considered a "weak" match to the current Schedule-Tag,
            #    then do smart merge, else reject with a 412.
            #
            # Actually by the time we get here the precondition will
            # already have been tested and found to be OK, so we can just
            # always do smart merge now if If-Match is present.
            return request.headers.getHeader("If-Match") is not None

        else:
            return False

    StoreExceptionsStatusErrors = set((
        ObjectResourceNameNotAllowedError,
        ObjectResourceNameAlreadyExistsError,
    ))

    StoreExceptionsErrors = {
        TooManyObjectResourcesError: customxml.MaxResources(),
        ObjectResourceTooBigError: (caldav_namespace, "max-resource-size"),
        InvalidObjectResourceError: (caldav_namespace, "valid-calendar-data"),
        InvalidComponentForStoreError: (caldav_namespace, "valid-calendar-object-resource"),
        InvalidComponentTypeError: (caldav_namespace, "supported-component"),
        TooManyAttendeesError: MaxAttendeesPerInstance.fromString(str(config.MaxAttendeesPerInstance)),
        InvalidCalendarAccessError: (calendarserver_namespace, "valid-access-restriction"),
        ValidOrganizerError: (calendarserver_namespace, "valid-organizer"),
        UIDExistsError: NoUIDConflict(),
        UIDExistsElsewhereError: (caldav_namespace, "unique-scheduling-object-resource"),
        InvalidUIDError: NoUIDConflict(),
        InvalidPerUserDataMerge: (caldav_namespace, "valid-calendar-data"),
        AttendeeAllowedError: (caldav_namespace, "attendee-allowed"),
        InvalidOverriddenInstanceError: (caldav_namespace, "valid-calendar-data"),
        TooManyInstancesError: MaxInstances.fromString(str(config.MaxAllowedInstances)),
        AttachmentStoreValidManagedID: (caldav_namespace, "valid-managed-id"),
        ShareeAllowedError: (calendarserver_namespace, "sharee-privilege-needed",),
    }

    StoreMoveExceptionsStatusErrors = set((
        ObjectResourceNameNotAllowedError,
        ObjectResourceNameAlreadyExistsError,
    ))

    StoreMoveExceptionsErrors = {
        TooManyObjectResourcesError: customxml.MaxResources(),
        InvalidResourceMove: (calendarserver_namespace, "valid-move"),
        InvalidComponentTypeError: (caldav_namespace, "supported-component"),
    }

    StoreAttachmentValidErrors = set((
        AttachmentStoreFailed,
        InvalidAttachmentOperation,
    ))

    StoreAttachmentExceptionsErrors = {
        AttachmentStoreValidManagedID: (caldav_namespace, "valid-managed-id-parameter",),
        AttachmentRemoveFailed: (caldav_namespace, "valid-attachment-remove",),
    }


    @inlineCallbacks
    def _checkPreconditions(self, request):
        """
        We override the base class to handle the special implicit scheduling weak ETag behavior
        for compatibility with old clients using If-Match.
        """

        if config.Scheduling.CalDAV.ScheduleTagCompatibility:

            if self.exists():
                etags = self.scheduleEtags
                if len(etags) > 1:
                    # This is almost verbatim from twext.web2.static.checkPreconditions
                    if request.method not in ("GET", "HEAD"):

                        # Always test against the current etag first just in case schedule-etags is out of sync
                        etag = (yield self.etag())
                        etags = (etag,) + tuple([http_headers.ETag(schedule_etag) for schedule_etag in etags])

                        # Loop over each tag and succeed if any one matches, else re-raise last exception
                        exists = self.exists()
                        last_modified = self.lastModified()
                        last_exception = None
                        for etag in etags:
                            try:
                                http.checkPreconditions(
                                    request,
                                    entityExists=exists,
                                    etag=etag,
                                    lastModified=last_modified,
                                )
                            except HTTPError, e:
                                last_exception = e
                            else:
                                break
                        else:
                            if last_exception:
                                raise last_exception

                    # Check per-method preconditions
                    method = getattr(self, "preconditions_" + request.method, None)
                    if method:
                        returnValue((yield method(request)))
                    else:
                        returnValue(None)

        result = (yield super(CalendarObjectResource, self).checkPreconditions(request))
        returnValue(result)


    @inlineCallbacks
    def checkPreconditions(self, request):
        """
        We override the base class to do special schedule tag processing.
        """

        try:
            response = yield self._checkPreconditions(request)
        except HTTPError as e:
            if e.response.code == responsecode.PRECONDITION_FAILED:
                response = yield self._processPrefer(request, e.response)
                raise HTTPError(response)
            else:
                raise

        returnValue(response)


    @inlineCallbacks
    def http_PUT(self, request):

        # Content-type check
        content_type = request.headers.getHeader("content-type")
<<<<<<< HEAD
        if content_type is not None and (content_type.mediaType, content_type.mediaSubtype) != ("text", "calendar"):
            log.error("MIME type {content_type} not allowed in calendar collection", content_type=content_type)
=======
        format = self.determineType(content_type)
        if format is None:
            log.error("MIME type %s not allowed in calendar collection" % (content_type,))
>>>>>>> 9eea645b
            raise HTTPError(ErrorResponse(
                responsecode.FORBIDDEN,
                (caldav_namespace, "supported-calendar-data"),
                "Invalid MIME type for calendar collection",
            ))

        # Do schedule tag check
        try:
            schedule_tag_match = self.validIfScheduleMatch(request)
        except HTTPError as e:
            if e.response.code == responsecode.PRECONDITION_FAILED:
                response = yield self._processPrefer(request, e.response)
                raise HTTPError(response)
            else:
                raise

        # Read the calendar component from the stream
        try:
            calendardata = (yield allDataFromStream(request.stream))
            if not hasattr(request, "extendedLogItems"):
                request.extendedLogItems = {}
            request.extendedLogItems["cl"] = str(len(calendardata)) if calendardata else "0"

            # We must have some data at this point
            if calendardata is None:
                # Use correct DAV:error response
                raise HTTPError(ErrorResponse(
                    responsecode.FORBIDDEN,
                    (caldav_namespace, "valid-calendar-data"),
                    description="No calendar data"
                ))

            try:
                component = Component.fromString(calendardata, format)
            except ValueError, e:
                log.error(str(e))
                raise HTTPError(ErrorResponse(
                    responsecode.FORBIDDEN,
                    (caldav_namespace, "valid-calendar-data"),
                    "Can't parse calendar data: %s" % (str(e),)
                ))

            # storeComponent needs to know who the auth'd user is for access control
            # TODO: this needs to be done in a better way - ideally when the txn is created for the request,
            # we should set a txn.authzid attribute.
            authz = None
            authz_principal = self._parentResource.currentPrincipal(request).children[0]
            if isinstance(authz_principal, davxml.HRef):
                principalURL = str(authz_principal)
                if principalURL:
                    authz = (yield request.locateResource(principalURL))
                    self._parentResource._newStoreObject._txn._authz_uid = authz.record.guid

            try:
                response = (yield self.storeComponent(component, smart_merge=schedule_tag_match))
            except ResourceDeletedError:
                # This is OK - it just means the server deleted the resource during the PUT. We make it look
                # like the PUT succeeded.
                response = responsecode.CREATED if self.exists() else responsecode.NO_CONTENT

                # Re-initialize to get stuff setup again now we have no object
                self._initializeWithObject(None, self._newStoreParent)

                returnValue(response)

            response = IResponse(response)

            if self._newStoreObject.isScheduleObject:
                # Add a response header
                response.headers.setHeader("Schedule-Tag", self._newStoreObject.scheduleTag)

            # Must not set ETag in response if data changed
            if self._newStoreObject._componentChanged:
                def _removeEtag(request, response):
                    response.headers.removeHeader('etag')
                    return response
                _removeEtag.handleErrors = True

                request.addResponseFilter(_removeEtag, atEnd=True)

            # Handle Prefer header
            response = yield self._processPrefer(request, response)

            returnValue(response)

        # Handle the various store errors
        except Exception as err:

            if isinstance(err, ValueError):
                log.error("Error while handling (calendar) PUT: %s" % (err,))
                raise HTTPError(StatusResponse(responsecode.BAD_REQUEST, str(err)))
            else:
                raise


    @requiresPermissions(fromParent=[davxml.Unbind()])
    def http_DELETE(self, request):
        """
        Override http_DELETE to do schedule tag behavior.
        """
        if not self.exists():
            log.debug("Resource not found: %s" % (self,))
            raise HTTPError(NOT_FOUND)

        # Do schedule tag check
        self.validIfScheduleMatch(request)

        return self.storeRemove(request)


    @inlineCallbacks
    def http_MOVE(self, request):
        """
        Need If-Schedule-Tag-Match behavior
        """

        # Do some pre-flight checks - must exist, must be move to another
        # CommonHomeChild in the same Home, destination resource must not exist
        if not self.exists():
            log.debug("Resource not found: %s" % (self,))
            raise HTTPError(NOT_FOUND)

        # Do schedule tag check
        self.validIfScheduleMatch(request)

        result = (yield super(CalendarObjectResource, self).http_MOVE(request))
        returnValue(result)


    @requiresPermissions(davxml.WriteContent())
    @inlineCallbacks
    def POST_handler_attachment(self, request, action):
        """
        Handle a managed attachments request on the calendar object resource.

        @param request: HTTP request object
        @type request: L{Request}
        @param action: The request-URI 'action' argument
        @type action: C{str}

        @return: an HTTP response
        """

        # Resource must exist to allow attachment operations
        if not self.exists():
            raise HTTPError(NOT_FOUND)

        def _getRIDs():
            rids = request.args.get("rid")
            if rids is not None:
                rids = rids[0].split(",")
                try:
                    rids = [DateTime.parseText(rid) if rid != "M" else None for rid in rids]
                except ValueError:
                    raise HTTPError(ErrorResponse(
                        FORBIDDEN,
                        (caldav_namespace, "valid-rid-parameter",),
                        "The rid parameter in the request-URI contains an invalid value",
                    ))

                if rids:
                    raise HTTPError(ErrorResponse(
                        FORBIDDEN,
                        (caldav_namespace, "valid-rid-parameter",),
                        "Server does not support per-instance attachments",
                    ))

            return rids

        def _getMID():
            mid = request.args.get("managed-id")
            if mid is None:
                raise HTTPError(ErrorResponse(
                    FORBIDDEN,
                    (caldav_namespace, "valid-managed-id-parameter",),
                    "The managed-id parameter is missing from the request-URI",
                ))
            return mid[0]

        def _getContentInfo():
            content_type = request.headers.getHeader("content-type")
            if content_type is None:
                content_type = MimeType("application", "octet-stream")
            content_disposition = request.headers.getHeader("content-disposition")
            if content_disposition is None or "filename" not in content_disposition.params:
                filename = str(uuid.uuid4())
            else:
                filename = content_disposition.params["filename"]
            return content_type, filename

        valid_preconditions = {
            "attachment-add": "valid-attachment-add",
            "attachment-update": "valid-attachment-update",
            "attachment-remove": "valid-attachment-remove",
        }

        # Dispatch to store object
        try:
            if action == "attachment-add":
                rids = _getRIDs()
                content_type, filename = _getContentInfo()
                attachment, location = (yield self._newStoreObject.addAttachment(rids, content_type, filename, request.stream))
                post_result = Response(CREATED)

            elif action == "attachment-update":
                mid = _getMID()
                content_type, filename = _getContentInfo()
                attachment, location = (yield self._newStoreObject.updateAttachment(mid, content_type, filename, request.stream))
                post_result = Response(NO_CONTENT)

            elif action == "attachment-remove":
                rids = _getRIDs()
                mid = _getMID()
                yield self._newStoreObject.removeAttachment(rids, mid)
                post_result = Response(NO_CONTENT)

            else:
                raise HTTPError(ErrorResponse(
                    FORBIDDEN,
                    (caldav_namespace, "valid-action-parameter",),
                    "The action parameter in the request-URI is not valid",
                ))

        except QuotaExceeded:
            raise HTTPError(ErrorResponse(
                INSUFFICIENT_STORAGE_SPACE,
                (dav_namespace, "quota-not-exceeded"),
                "Could not store the supplied attachment because user quota would be exceeded",
            ))

        # Map store exception to HTTP errors
        except Exception as err:

            if type(err) in self.StoreAttachmentValidErrors:
                raise HTTPError(ErrorResponse(
                    responsecode.FORBIDDEN,
                    (caldav_namespace, valid_preconditions[action],),
                    str(err),
                ))

            elif type(err) in self.StoreAttachmentExceptionsErrors:
                raise HTTPError(ErrorResponse(
                    responsecode.FORBIDDEN,
                    self.StoreAttachmentExceptionsErrors[type(err)],
                    str(err),
                ))

            elif type(err) in self.StoreExceptionsStatusErrors:
                raise HTTPError(StatusResponse(responsecode.FORBIDDEN, str(err)))

            elif type(err) in self.StoreExceptionsErrors:
                raise HTTPError(ErrorResponse(
                    responsecode.FORBIDDEN,
                    self.StoreExceptionsErrors[type(err)],
                    str(err),
                ))

            else:
                raise

        # Look for Prefer header
        result = yield self._processPrefer(request, post_result)

        if action in ("attachment-add", "attachment-update",):
            result.headers.setHeader("location", location)
            result.headers.addRawHeader("Cal-Managed-ID", attachment.managedID())

        returnValue(result)



class AddressBookCollectionResource(_CommonHomeChildCollectionMixin, CalDAVResource):
    """
    Wrapper around a L{txdav.carddav.iaddressbook.IAddressBook}.
    """

    def __init__(self, addressbook, home, name=None, *args, **kw):
        """
        Create a AddressBookCollectionResource from a L{txdav.carddav.iaddressbook.IAddressBook}
        and the arguments required for L{CalDAVResource}.
        """

        self._childClass = AddressBookObjectResource
        super(AddressBookCollectionResource, self).__init__(*args, **kw)
        self._initializeWithHomeChild(addressbook, home)
        self._name = addressbook.name() if addressbook else name

        if config.EnableBatchUpload:
            self._postHandlers[("text", "vcard")] = AddressBookCollectionResource.simpleBatchPOST
            if config.EnableJSONData:
                self._postHandlers[("application", "vcard+json")] = _CommonHomeChildCollectionMixin.simpleBatchPOST
            self.xmlDocHandlers[customxml.Multiput] = AddressBookCollectionResource.crudBatchPOST


    def __repr__(self):
        return "<AddressBook Collection Resource %r:%r %s>" % (
            self._newStoreParentHome.uid(),
            self._name,
            "" if self._newStoreObject else "Non-existent"
        )


    def isCollection(self):
        return True


    def isAddressBookCollection(self):
        return True


    def resourceType(self):
        if self.isShared():
            return customxml.ResourceType.sharedowneraddressbook
        elif self.isShareeResource():
            return customxml.ResourceType.sharedaddressbook
        else:
            return carddavxml.ResourceType.addressbook

    createAddressBookCollection = _CommonHomeChildCollectionMixin.createCollection


    @classmethod
    def componentsFromData(cls, data, format):
        try:
            return VCard.allFromString(data, format)
        except InvalidVCardDataError:
            return None


    @classmethod
    def resourceSuffix(cls):
        return ".vcf"


    @classmethod
    def xmlDataElementType(cls):
        return carddavxml.AddressData


    @inlineCallbacks
    def storeResourceData(self, newchild, component, returnChangedData=False):

        yield newchild.storeComponent(component)
        if returnChangedData and newchild._newStoreObject._componentChanged:
            result = (yield newchild.component())
            returnValue(result)
        else:
            returnValue(None)


    def http_MOVE(self, request):
        """
        Addressbooks may not be renamed.
        """
        return FORBIDDEN


    @inlineCallbacks
    def makeChild(self, name):
        """
        call super and provision group share
        """
        abObjectResource = yield super(AddressBookCollectionResource, self).makeChild(name)
        if abObjectResource.exists() and abObjectResource._newStoreObject.shareUID() is not None:
            abObjectResource = yield self.parentResource().provisionShare(abObjectResource)
        returnValue(abObjectResource)


    @inlineCallbacks
    def storeRemove(self, request):
        """
        handle remove of partially shared addressbook, else call super
        """
        if self.isShareeResource() and self._newStoreObject.shareUID() is None:
            log.debug("Removing shared collection %s" % (self,))
            for childname in (yield self.listChildren()):
                child = (yield request.locateChildResource(self, childname))
                if child.isShareeResource():
                    yield child.storeRemove(request)

            returnValue(NO_CONTENT)

        returnValue((yield super(AddressBookCollectionResource, self).storeRemove(request)))


    @inlineCallbacks
    def bulkCreate(self, indexedComponents, request, return_changed, xmlresponses, format):
        """
        bulk create allowing groups to contain member UIDs added during the same bulk create
        """
        groupRetries = []
        coaddedUIDs = set()
        for index, component in indexedComponents:

            try:
                # Create a new name if one was not provided
                name = md5(str(index) + component.resourceUID() + str(time.time()) + request.path).hexdigest() + self.resourceSuffix()

                # Get a resource for the new item
                newchildURL = joinURL(request.path, name)
                newchild = (yield request.locateResource(newchildURL))
                changedComponent = (yield self.storeResourceData(newchild, component, returnChangedData=return_changed))

            except GroupWithUnsharedAddressNotAllowedError, e:
                # save off info and try again below
                missingUIDs = set(e.message)
                groupRetries.append((index, component, newchildURL, newchild, missingUIDs,))

            except HTTPError, e:
                # Extract the pre-condition
                code = e.response.code
                if isinstance(e.response, ErrorResponse):
                    error = e.response.error
                    error = (error.namespace, error.name,)

                xmlresponses[index] = (
                    yield self.bulkCreateResponse(component, newchildURL, newchild, None, code, error, format)
                )

            except Exception:
                xmlresponses[index] = (
                    yield self.bulkCreateResponse(component, newchildURL, newchild, None, BAD_REQUEST, None, format)
                )

            else:
                if not return_changed:
                    changedComponent = None
                coaddedUIDs |= set([component.resourceUID()])
                xmlresponses[index] = (
                    yield self.bulkCreateResponse(component, newchildURL, newchild, changedComponent, None, None, format)
                )

        if groupRetries:
            # get set of UIDs added
            coaddedUIDs |= set([groupRetry[1].resourceUID() for groupRetry in groupRetries])

            # check each group add to see if it will succeed if coaddedUIDs are allowed
            while(True):
                for groupRetry in groupRetries:
                    if bool(groupRetry[4] - coaddedUIDs):
                        break
                else:
                    break

                # give FORBIDDEN response
                index, component, newchildURL, newchild, missingUIDs = groupRetry
                xmlresponses[index] = (
                    yield self.bulkCreateResponse(component, newchildURL, newchild, None, FORBIDDEN, None, format)
                )
                coaddedUIDs -= set([component.resourceUID()]) # group uid not added
                groupRetries.remove(groupRetry) # remove this retry

            for index, component, newchildURL, newchild, missingUIDs in groupRetries:
                # newchild._metadata -> newchild._options during store
                newchild._metadata["coaddedUIDs"] = coaddedUIDs

                # don't catch errors, abort the whole transaction
                changedComponent = yield self.storeResourceData(newchild, component, returnChangedData=return_changed)
                if not return_changed:
                    changedComponent = None
                xmlresponses[index] = (
                    yield self.bulkCreateResponse(component, newchildURL, newchild, changedComponent, None, None, format)
                )


    @inlineCallbacks
    def crudDelete(self, crudDeleteInfo, request, xmlresponses):
        """
        Change handling of privileges
        """
        if crudDeleteInfo:
            # Do privilege check on collection once
            try:
                yield self.authorize(request, (davxml.Unbind(),))
                hasPrivilege = True
            except HTTPError, e:
                hasPrivilege = e

            for index, href, ifmatch in crudDeleteInfo:
                code = None
                error = None
                try:
                    deleteResource = (yield request.locateResource(href))
                    if not deleteResource.exists():
                        raise HTTPError(NOT_FOUND)

                    # Check if match
                    etag = (yield deleteResource.etag())
                    if ifmatch and ifmatch != etag.generate():
                        raise HTTPError(PRECONDITION_FAILED)

                    #===========================================================
                    # # If unshared is allowed deletes fails but crud adds works work!
                    # if (hasPrivilege is not True and not (
                    #             deleteResource.isShareeResource() or
                    #             deleteResource._newStoreObject.isGroupForSharedAddressBook()
                    #         )
                    #     ):
                    #     raise hasPrivilege
                    #===========================================================

                    # don't allow shared group deletion -> unshare
                    if (deleteResource.isShareeResource() or
                        deleteResource._newStoreObject.isGroupForSharedAddressBook()):
                        raise HTTPError(FORBIDDEN)

                    if hasPrivilege is not True:
                        raise hasPrivilege

                    yield deleteResource.storeRemove(request)

                except HTTPError, e:
                    # Extract the pre-condition
                    code = e.response.code
                    if isinstance(e.response, ErrorResponse):
                        error = e.response.error
                        error = (error.namespace, error.name,)

                except Exception:
                    code = BAD_REQUEST

                if code is None:
                    xmlresponses[index] = davxml.StatusResponse(
                        davxml.HRef.fromString(href),
                        davxml.Status.fromResponseCode(OK),
                    )
                else:
                    xmlresponses[index] = davxml.StatusResponse(
                        davxml.HRef.fromString(href),
                        davxml.Status.fromResponseCode(code),
                        davxml.Error(
                            WebDAVUnknownElement.withName(*error),
                        ) if error else None,
                    )



class GlobalAddressBookCollectionResource(GlobalAddressBookResource, AddressBookCollectionResource):
    """
    Wrapper around a L{txdav.carddav.iaddressbook.IAddressBook}.
    """
    pass



class AddressBookObjectResource(_CommonObjectResource):
    """
    A resource wrapping a addressbook object.
    """

    compareAttributes = (
        "_newStoreObject",
    )

    _componentFromStream = VCard.fromString

    def allowedTypes(self):
        """
        Return a tuple of allowed MIME types for storing.
        """
        return VCard.allowedTypes()


    @inlineCallbacks
    def vCardText(self):
        data = yield self.vCard()
        returnValue(str(data))

    vCard = _CommonObjectResource.component

    StoreExceptionsStatusErrors = set((
        ObjectResourceNameNotAllowedError,
        ObjectResourceNameAlreadyExistsError,
    ))

    StoreExceptionsErrors = {
        TooManyObjectResourcesError: customxml.MaxResources(),
        ObjectResourceTooBigError: (carddav_namespace, "max-resource-size"),
        InvalidObjectResourceError: (carddav_namespace, "valid-address-data"),
        InvalidComponentForStoreError: (carddav_namespace, "valid-addressbook-object-resource"),
        UIDExistsError: NovCardUIDConflict(),
        InvalidUIDError: NovCardUIDConflict(),
        InvalidPerUserDataMerge: (carddav_namespace, "valid-address-data"),
    }

    StoreMoveExceptionsStatusErrors = set((
        ObjectResourceNameNotAllowedError,
        ObjectResourceNameAlreadyExistsError,
    ))

    StoreMoveExceptionsErrors = {
        TooManyObjectResourcesError: customxml.MaxResources(),
        InvalidResourceMove: (calendarserver_namespace, "valid-move"),
    }


    def resourceType(self):
        if self.isShared():
            return customxml.ResourceType.sharedownergroup
        elif self.isShareeResource():
            return customxml.ResourceType.sharedgroup
        else:
            return super(AddressBookObjectResource, self).resourceType()


    @inlineCallbacks
    def storeRemove(self, request):
        """
        Remove this address book object
        """

        # Handle sharing
        if self.isShareeResource():
            log.debug("Removing shared resource %s" % (self,))
            yield self.removeShareeResource(request)
            returnValue(NO_CONTENT)
        elif self._newStoreObject.isGroupForSharedAddressBook():
            abCollectionResource = (yield request.locateResource(parentForURL(request.uri)))
            returnValue((yield abCollectionResource.storeRemove(request)))

        elif self.isShared():
            yield self.downgradeFromShare(request)

        response = (
            yield super(AddressBookObjectResource, self).storeRemove(
                request
            )
        )

        returnValue(response)


    @inlineCallbacks
    def http_PUT(self, request):

        # Content-type check
        content_type = request.headers.getHeader("content-type")
<<<<<<< HEAD
        if content_type is not None and (content_type.mediaType, content_type.mediaSubtype) != ("text", "vcard"):
            log.error("MIME type {content_type} not allowed in vcard collection", content_type=content_type)
=======
        format = self.determineType(content_type)
        if format is None:
            log.error("MIME type %s not allowed in vcard collection" % (content_type,))
>>>>>>> 9eea645b
            raise HTTPError(ErrorResponse(
                responsecode.FORBIDDEN,
                (carddav_namespace, "supported-address-data"),
                "Invalid MIME type for vcard collection",
            ))

        # Read the vcard from the stream
        try:
            vcarddata = (yield allDataFromStream(request.stream))
            if not hasattr(request, "extendedLogItems"):
                request.extendedLogItems = {}
            request.extendedLogItems["cl"] = str(len(vcarddata)) if vcarddata else "0"

            # We must have some data at this point
            if vcarddata is None:
                # Use correct DAV:error response
                raise HTTPError(ErrorResponse(
                    responsecode.FORBIDDEN,
                    (carddav_namespace, "valid-address-data"),
                    description="No vcard data"
                ))

            try:
                component = VCard.fromString(vcarddata, format)
            except ValueError, e:
                log.error(str(e))
                raise HTTPError(ErrorResponse(
                    responsecode.FORBIDDEN,
                    (carddav_namespace, "valid-address-data"),
                    "Could not parse vCard",
                ))

            # storeComponent needs to know who the auth'd user is for access control
            # TODO: this needs to be done in a better way - ideally when the txn is created for the request,
            # we should set a txn.authzid attribute.
            authz = None
            authz_principal = self._parentResource.currentPrincipal(request).children[0]
            if isinstance(authz_principal, davxml.HRef):
                principalURL = str(authz_principal)
                if principalURL:
                    authz = (yield request.locateResource(principalURL))
                    self._parentResource._newStoreObject._txn._authz_uid = authz.record.guid

            try:
                response = (yield self.storeComponent(component))
            except ResourceDeletedError:
                # This is OK - it just means the server deleted the resource during the PUT. We make it look
                # like the PUT succeeded.
                response = responsecode.CREATED if self.exists() else responsecode.NO_CONTENT

                # Re-initialize to get stuff setup again now we have no object
                self._initializeWithObject(None, self._newStoreParent)

                returnValue(response)

            response = IResponse(response)

            # Must not set ETag in response if data changed
            if self._newStoreObject._componentChanged:
                def _removeEtag(request, response):
                    response.headers.removeHeader('etag')
                    return response
                _removeEtag.handleErrors = True

                request.addResponseFilter(_removeEtag, atEnd=True)

            # Look for Prefer header
            response = yield self._processPrefer(request, response)

            returnValue(response)

        # Handle the various store errors
        except KindChangeNotAllowedError:
            raise HTTPError(StatusResponse(
                FORBIDDEN,
                "vCard kind may not be changed",)
            )

        # Handle the various store errors
        except GroupWithUnsharedAddressNotAllowedError:
            raise HTTPError(StatusResponse(
                FORBIDDEN,
                "Sharee cannot add unshared group members",)
            )

        except Exception as err:

            if isinstance(err, ValueError):
                log.error("Error while handling (vCard) PUT: %s" % (err,))
                raise HTTPError(StatusResponse(responsecode.BAD_REQUEST, str(err)))
            else:
                raise


    @inlineCallbacks
    def http_DELETE(self, request):
        """
        Override http_DELETE handle shared group deletion without fromParent=[davxml.Unbind()]
        """
        if (self.isShareeResource() or
            self.exists() and self._newStoreObject.isGroupForSharedAddressBook()):
            returnValue((yield self.storeRemove(request)))

        returnValue((yield super(AddressBookObjectResource, self).http_DELETE(request)))


    @inlineCallbacks
    def accessControlList(self, request, *a, **kw):
        """
        Return WebDAV ACLs appropriate for the current user accessing the
        a vcard in a shared addressbook or shared group.

        Items in an "invite" share get read-only privileges.
        (It's not clear if that case ever occurs)

        "direct" shares are not supported.

        @param request: the request used to locate the owner resource.
        @type request: L{twext.web2.iweb.IRequest}

        @param args: The arguments for
            L{twext.web2.dav.idav.IDAVResource.accessControlList}

        @param kwargs: The keyword arguments for
            L{twext.web2.dav.idav.IDAVResource.accessControlList}, plus
            keyword-only arguments.

        @return: the appropriate WebDAV ACL for the sharee
        @rtype: L{davxml.ACL}
        """
        if not self.exists():
            log.debug("Resource not found: %s" % (self,))
            raise HTTPError(NOT_FOUND)

        if not self._parentResource.isShareeResource():
            returnValue((yield super(AddressBookObjectResource, self).accessControlList(request, *a, **kw)))

        # Direct shares use underlying privileges of shared collection
        userprivs = []
        userprivs.append(davxml.Privilege(davxml.Read()))
        userprivs.append(davxml.Privilege(davxml.ReadACL()))
        userprivs.append(davxml.Privilege(davxml.ReadCurrentUserPrivilegeSet()))

        if (yield self._newStoreObject.readWriteAccess()):
            userprivs.append(davxml.Privilege(davxml.Write()))
        else:
            userprivs.append(davxml.Privilege(davxml.WriteProperties()))

        sharee = self.principalForUID(self._newStoreObject.viewerHome().uid())
        aces = (
            # Inheritable specific access for the resource's associated principal.
            davxml.ACE(
                davxml.Principal(davxml.HRef(sharee.principalURL())),
                davxml.Grant(*userprivs),
                davxml.Protected(),
                TwistedACLInheritable(),
            ),
        )

        # Give read access to config.ReadPrincipals
        aces += config.ReadACEs

        # Give all access to config.AdminPrincipals
        aces += config.AdminACEs

        returnValue(davxml.ACL(*aces))



class _NotificationChildHelper(object):
    """
    Methods for things which are like notification objects.
    """

    def _initializeWithNotifications(self, notifications, home):
        """
        Initialize with a notification collection.

        @param notifications: the wrapped notification collection backend
            object.
        @type notifications: L{txdav.common.inotification.INotificationCollection}

        @param home: the home through which the given notification collection
            was accessed.
        @type home: L{txdav.icommonstore.ICommonHome}
        """
        self._newStoreNotifications = notifications
        self._newStoreParentHome = home
        self._dead_properties = _NewStorePropertiesWrapper(
            self._newStoreNotifications.properties()
        )


    def locateChild(self, request, segments):
        if segments[0] == '':
            return self, segments[1:]
        return self.getChild(segments[0]), segments[1:]


    def exists(self):
        # FIXME: tests
        return True


    @inlineCallbacks
    def makeChild(self, name):
        """
        Create a L{NotificationObjectFile} or L{ProtoNotificationObjectFile}
        based on the name of a notification.
        """
        newStoreObject = (
            yield self._newStoreNotifications.notificationObjectWithName(name)
        )

        similar = StoreNotificationObjectFile(newStoreObject, self)

        # FIXME: tests should be failing without this line.
        # Specifically, http_PUT won't be committing its transaction properly.
        self.propagateTransaction(similar)
        returnValue(similar)


    @inlineCallbacks
    def listChildren(self):
        """
        @return: a sequence of the names of all known children of this resource.
        """
        children = set(self.putChildren.keys())
        children.update(self._newStoreNotifications.listNotificationObjects())
        returnValue(children)



class StoreNotificationCollectionResource(_NotificationChildHelper, NotificationCollectionResource):
    """
    Wrapper around a L{txdav.caldav.icalendar.ICalendar}.
    """

    def __init__(self, notifications, homeResource, home, *args, **kw):
        """
        Create a CalendarCollectionResource from a L{txdav.caldav.icalendar.ICalendar}
        and the arguments required for L{CalDAVResource}.
        """
        super(StoreNotificationCollectionResource, self).__init__(*args, **kw)
        self._initializeWithNotifications(notifications, home)
        self._parentResource = homeResource


    def name(self):
        return "notification"


    def url(self):
        return joinURL(self._parentResource.url(), self.name(), "/")


    @inlineCallbacks
    def listChildren(self):
        l = []
        for notification in (yield self._newStoreNotifications.notificationObjects()):
            l.append(notification.name())
        returnValue(l)


    def isCollection(self):
        return True


    def getInternalSyncToken(self):
        return self._newStoreNotifications.syncToken()


    @inlineCallbacks
    def _indexWhatChanged(self, revision, depth):
        # The newstore implementation supports this directly
        returnValue(
            (yield self._newStoreNotifications.resourceNamesSinceToken(revision))
            + ([],)
        )


    def addNotification(self, request, uid, xmltype, xmldata):
        return maybeDeferred(
            self._newStoreNotifications.writeNotificationObject,
            uid, xmltype, xmldata
        )


    def deleteNotification(self, request, record):
        return maybeDeferred(
            self._newStoreNotifications.removeNotificationObjectWithName,
            record.name
        )



class StoreNotificationObjectFile(_NewStoreFileMetaDataHelper, NotificationResource):
    """
    A resource wrapping a calendar object.
    """

    def __init__(self, notificationObject, *args, **kw):
        """
        Construct a L{CalendarObjectResource} from an L{ICalendarObject}.

        @param calendarObject: The storage for the calendar object.
        @type calendarObject: L{txdav.caldav.icalendarstore.ICalendarObject}
        """
        super(StoreNotificationObjectFile, self).__init__(*args, **kw)
        self._initializeWithObject(notificationObject)


    def _initializeWithObject(self, notificationObject):
        self._newStoreObject = notificationObject
        self._dead_properties = NonePropertyStore(self)


    def liveProperties(self):

        props = super(StoreNotificationObjectFile, self).liveProperties()
        props += (customxml.NotificationType.qname(),)
        return props


    @inlineCallbacks
    def readProperty(self, prop, request):
        if type(prop) is tuple:
            qname = prop
        else:
            qname = prop.qname()

        if qname == customxml.NotificationType.qname():
            returnValue(self._newStoreObject.xmlType())

        returnValue((yield super(StoreNotificationObjectFile, self).readProperty(prop, request)))


    def isCollection(self):
        return False


    def quotaSize(self, request):
        return succeed(self._newStoreObject.size())


    def text(self, ignored=None):
        assert ignored is None, "This is a notification object, not a notification"
        return self._newStoreObject.xmldata()


    @requiresPermissions(davxml.Read())
    @inlineCallbacks
    def http_GET(self, request):
        if not self.exists():
            log.debug("Resource not found: %s" % (self,))
            raise HTTPError(NOT_FOUND)

        returnValue(
            Response(OK, {"content-type": self.contentType()},
                     MemoryStream((yield self.text())))
        )


    @requiresPermissions(fromParent=[davxml.Unbind()])
    def http_DELETE(self, request):
        """
        Override http_DELETE to validate 'depth' header.
        """
        if not self.exists():
            log.debug("Resource not found: %s" % (self,))
            raise HTTPError(NOT_FOUND)

        return self.storeRemove(request)


    def http_PROPPATCH(self, request):
        """
        No dead properties allowed on notification objects.
        """
        return FORBIDDEN


    @inlineCallbacks
    def storeRemove(self, request):
        """
        Remove this notification object.
        """
        try:

            storeNotifications = self._newStoreObject.notificationCollection()

            # Do delete

            # FIXME: public attribute please
            yield storeNotifications.removeNotificationObjectWithName(
                self._newStoreObject.name()
            )

            self._initializeWithObject(None)

        except MemcacheLockTimeoutError:
            raise HTTPError(StatusResponse(CONFLICT, "Resource: %s currently in use on the server." % (request.uri,)))
        except NoSuchObjectResourceError:
            raise HTTPError(NOT_FOUND)

        returnValue(NO_CONTENT)<|MERGE_RESOLUTION|>--- conflicted
+++ resolved
@@ -2742,14 +2742,9 @@
 
         # Content-type check
         content_type = request.headers.getHeader("content-type")
-<<<<<<< HEAD
-        if content_type is not None and (content_type.mediaType, content_type.mediaSubtype) != ("text", "calendar"):
-            log.error("MIME type {content_type} not allowed in calendar collection", content_type=content_type)
-=======
         format = self.determineType(content_type)
         if format is None:
-            log.error("MIME type %s not allowed in calendar collection" % (content_type,))
->>>>>>> 9eea645b
+            log.error("MIME type {content_type} not allowed in calendar collection", content_type=content_type)
             raise HTTPError(ErrorResponse(
                 responsecode.FORBIDDEN,
                 (caldav_namespace, "supported-calendar-data"),
@@ -3387,14 +3382,9 @@
 
         # Content-type check
         content_type = request.headers.getHeader("content-type")
-<<<<<<< HEAD
-        if content_type is not None and (content_type.mediaType, content_type.mediaSubtype) != ("text", "vcard"):
-            log.error("MIME type {content_type} not allowed in vcard collection", content_type=content_type)
-=======
         format = self.determineType(content_type)
         if format is None:
-            log.error("MIME type %s not allowed in vcard collection" % (content_type,))
->>>>>>> 9eea645b
+            log.error("MIME type {content_type} not allowed in vcard collection", content_type=content_type)
             raise HTTPError(ErrorResponse(
                 responsecode.FORBIDDEN,
                 (carddav_namespace, "supported-address-data"),
