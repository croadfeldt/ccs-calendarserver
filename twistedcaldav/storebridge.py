# -*- test-case-name: twistedcaldav.test.test_wrapping -*-
##
# Copyright (c) 2005-2012 Apple Inc. All rights reserved.
#
# Licensed under the Apache License, Version 2.0 (the "License");
# you may not use this file except in compliance with the License.
# You may obtain a copy of the License at
#
# http://www.apache.org/licenses/LICENSE-2.0
#
# Unless required by applicable law or agreed to in writing, software
# distributed under the License is distributed on an "AS IS" BASIS,
# WITHOUT WARRANTIES OR CONDITIONS OF ANY KIND, either express or implied.
# See the License for the specific language governing permissions and
# limitations under the License.
##

import time
import hashlib
from urlparse import urlsplit

from twisted.python.hashlib import md5
from twisted.python.log import err as logDefaultException
from twisted.python.util import FancyEqMixin
from twisted.internet.defer import succeed, inlineCallbacks, returnValue, maybeDeferred
from twisted.internet.protocol import Protocol

from twext.python.log import Logger

from txdav.xml import element as davxml
from txdav.xml.base import dav_namespace, WebDAVUnknownElement, encodeXMLName
from txdav.base.propertystore.base import PropertyName
from txdav.caldav.icalendarstore import QuotaExceeded, AttachmentStoreFailed, \
    AttachmentStoreValidManagedID, AttachmentRemoveFailed
from txdav.common.icommondatastore import NoSuchObjectResourceError
from txdav.common.datastore.sql_tables import _BIND_MODE_READ, _BIND_MODE_WRITE
from txdav.idav import PropertyChangeNotAllowedError

from twext.web2.stream import ProducerStream, readStream, MemoryStream
from twext.web2.http import HTTPError, StatusResponse, Response
from twext.web2.http_headers import ETag, MimeType, MimeDisposition
from twext.web2.dav.http import ErrorResponse, ResponseQueue, MultiStatusResponse
from twext.web2.dav.noneprops import NonePropertyStore
from twext.web2.dav.resource import TwistedACLInheritable, AccessDeniedError, \
    davPrivilegeSet
from twext.web2.dav.util import parentForURL, allDataFromStream, joinURL, davXMLFromStream
from twext.web2.responsecode import (
    FORBIDDEN, NO_CONTENT, NOT_FOUND, CREATED, CONFLICT, PRECONDITION_FAILED,
    BAD_REQUEST, OK, INSUFFICIENT_STORAGE_SPACE, SERVICE_UNAVAILABLE
, INTERNAL_SERVER_ERROR)

from twistedcaldav import customxml, carddavxml, caldavxml
from twistedcaldav.cache import CacheStoreNotifier, ResponseCacheMixin, \
    DisabledCacheNotifier
from twistedcaldav.caldavxml import caldav_namespace
from twistedcaldav.carddavxml import carddav_namespace
from twistedcaldav.config import config
from twistedcaldav.ical import Component as VCalendar, Property as VProperty, \
    InvalidICalendarDataError, iCalendarProductID, allowedComponents
from twistedcaldav.memcachelock import MemcacheLock, MemcacheLockTimeoutError
from twistedcaldav.method.put_addressbook_common import StoreAddressObjectResource
from twistedcaldav.method.put_common import StoreCalendarObjectResource
from twistedcaldav.notifications import (
    NotificationCollectionResource, NotificationResource
)
from twistedcaldav.resource import CalDAVResource, GlobalAddressBookResource, \
    DefaultAlarmPropertyMixin
from twistedcaldav.scheduling.caldav.resource import ScheduleInboxResource
from twistedcaldav.scheduling.implicit import ImplicitScheduler
from twistedcaldav.vcard import Component as VCard, InvalidVCardDataError
<<<<<<< HEAD
from txdav.carddav.iaddressbookstore import GroupWithUnsharedAddressNotAllowedError, \
    DeleteOfShadowGroupNotAllowedError
=======
from pycalendar.datetime import PyCalendarDateTime
import uuid
from twext.web2.filter.location import addLocation
>>>>>>> 0307108e

"""
Wrappers to translate between the APIs in L{txdav.caldav.icalendarstore} and
L{txdav.carddav.iaddressbookstore} and those in L{twistedcaldav}.
"""

log = Logger()

class _NewStorePropertiesWrapper(object):
    """
    Wrap a new-style property store (a L{txdav.idav.IPropertyStore}) in the old-
    style interface for compatibility with existing code.
    """

    # FIXME: UID arguments on everything need to be tested against something.
    def __init__(self, newPropertyStore):
        """
        Initialize an old-style property store from a new one.

        @param newPropertyStore: the new-style property store.
        @type newPropertyStore: L{txdav.idav.IPropertyStore}
        """
        self._newPropertyStore = newPropertyStore


    @classmethod
    def _convertKey(cls, qname):
        namespace, name = qname
        return PropertyName(namespace, name)


    def get(self, qname):
        try:
            return self._newPropertyStore[self._convertKey(qname)]
        except KeyError:
            raise HTTPError(StatusResponse(
                NOT_FOUND,
                "No such property: %s" % (encodeXMLName(*qname),)
            ))


    def set(self, prop):
        try:
            self._newPropertyStore[self._convertKey(prop.qname())] = prop
        except PropertyChangeNotAllowedError:
            raise HTTPError(StatusResponse(
                FORBIDDEN,
                "Property cannot be changed: %s" % (prop.sname(),)
            ))


    def delete(self, qname):
        try:
            del self._newPropertyStore[self._convertKey(qname)]
        except KeyError:
            # RFC 2518 Section 12.13.1 says that removal of
            # non-existing property is not an error.
            pass


    def contains(self, qname):
        return (self._convertKey(qname) in self._newPropertyStore)


    def list(self):
        return [(pname.namespace, pname.name) for pname in
                self._newPropertyStore.keys()]



def requiresPermissions(*permissions, **kw):
    """
    A decorator to wrap http_ methods in, to indicate that they should not be
    run until the current user principal has been authorized for the given
    permission set.
    """
    fromParent = kw.get('fromParent')
    # FIXME: direct unit tests
    def wrap(thunk):
        def authAndContinue(self, request, *args, **kwargs):
            if permissions:
                d = self.authorize(request, permissions)
            else:
                d = succeed(None)
            if fromParent:
                d.addCallback(
                    lambda whatever:
                        request.locateResource(parentForURL(request.uri))
                ).addCallback(
                    lambda parent:
                        parent.authorize(request, fromParent)
                )
            d.addCallback(lambda whatever: thunk(self, request, *args, **kwargs))
            return d
        return authAndContinue
    return wrap



class _NewStoreFileMetaDataHelper(object):

    def exists(self):
        return self._newStoreObject is not None


    def name(self):
        return self._newStoreObject.name() if self._newStoreObject is not None else self._name


    def etag(self):
        return succeed(ETag(self._newStoreObject.md5()) if self._newStoreObject is not None else None)


    def contentType(self):
        return self._newStoreObject.contentType() if self._newStoreObject is not None else None


    def contentLength(self):
        return self._newStoreObject.size() if self._newStoreObject is not None else None


    def lastModified(self):
        return self._newStoreObject.modified() if self._newStoreObject is not None else None


    def creationDate(self):
        return self._newStoreObject.created() if self._newStoreObject is not None else None


    def newStoreProperties(self):
        return self._newStoreObject.properties() if self._newStoreObject is not None else None



class _CommonHomeChildCollectionMixin(ResponseCacheMixin):
    """
    Methods for things which are like calendars.
    """

    _childClass = None
    cacheNotifierFactory = DisabledCacheNotifier

    def _initializeWithHomeChild(self, child, home):
        """
        Initialize with a home child object.

        @param child: the new store home child object.
        @type calendar: L{txdav.common._.CommonHomeChild}

        @param home: the home through which the given home child was accessed.
        @type home: L{txdav.common._.CommonHome}
        """
        self._newStoreObject = child
        self._newStoreParentHome = home._newStoreHome
        self._parentResource = home
        self._dead_properties = _NewStorePropertiesWrapper(
            self._newStoreObject.properties()
        ) if self._newStoreObject else NonePropertyStore(self)
        if self._newStoreObject:
            self.cacheNotifier = self.cacheNotifierFactory(self)
            self._newStoreObject.addNotifier(CacheStoreNotifier(self))


    def liveProperties(self):

        props = super(_CommonHomeChildCollectionMixin, self).liveProperties()

        if config.MaxResourcesPerCollection:
            props += (customxml.MaxResources.qname(),)

        if config.EnableBatchUpload:
            props += (customxml.BulkRequests.qname(),)

        return props


    @inlineCallbacks
    def readProperty(self, prop, request):
        if type(prop) is tuple:
            qname = prop
        else:
            qname = prop.qname()

        if qname == customxml.MaxResources.qname() and config.MaxResourcesPerCollection:
            returnValue(customxml.MaxResources.fromString(config.MaxResourcesPerCollection))

        returnValue((yield super(_CommonHomeChildCollectionMixin, self).readProperty(prop, request)))


    def url(self):
        return joinURL(self._parentResource.url(), self._name, "/")


    def parentResource(self):
        return self._parentResource


    def index(self):
        """
        Retrieve the new-style index wrapper.
        """
        return self._newStoreObject.retrieveOldIndex()


    def exists(self):
        # FIXME: tests
        return self._newStoreObject is not None


    @inlineCallbacks
    def _indexWhatChanged(self, revision, depth):
        # The newstore implementation supports this directly
        returnValue(
            (yield self._newStoreObject.resourceNamesSinceToken(revision))
            + ([],)
        )


    @inlineCallbacks
    def makeChild(self, name):
        """
        Create a L{CalendarObjectResource} based on a calendar object name.
        """

        if self._newStoreObject:
            newStoreObject = yield self._newStoreObject.objectResourceWithName(name)

            similar = self._childClass(
                newStoreObject,
                self._newStoreObject,
                name,
                principalCollections=self._principalCollections
            )

            self.propagateTransaction(similar)
            returnValue(similar)
        else:
            returnValue(NoParent())


    @inlineCallbacks
    def listChildren(self):
        """
        @return: a sequence of the names of all known children of this resource.
        """
        children = set(self.putChildren.keys())
        children.update((yield self._newStoreObject.listObjectResources()))
        returnValue(sorted(children))


    def countChildren(self):
        """
        @return: L{Deferred} with the count of all known children of this resource.
        """
        return self._newStoreObject.countObjectResources()


    def name(self):
        return self._name


    @inlineCallbacks
    def etag(self):
        """
        Use the sync token as the etag
        """
        if self._newStoreObject:
            token = (yield self.getInternalSyncToken())
            returnValue(ETag(hashlib.md5(token).hexdigest()))
        else:
            returnValue(None)


    def lastModified(self):
        return self._newStoreObject.modified() if self._newStoreObject else None


    def creationDate(self):
        return self._newStoreObject.created() if self._newStoreObject else None


    def getInternalSyncToken(self):
        return self._newStoreObject.syncToken() if self._newStoreObject else None


    @inlineCallbacks
    def findChildrenFaster(
        self, depth, request, okcallback, badcallback, missingcallback,
        names, privileges, inherited_aces
    ):
        """
        Override to pre-load children in certain collection types for better performance.
        """

        if depth == "1":
            if names:
                yield self._newStoreObject.objectResourcesWithNames(names)
            else:
                yield self._newStoreObject.objectResources()

        result = (yield super(_CommonHomeChildCollectionMixin, self).findChildrenFaster(
            depth, request, okcallback, badcallback, missingcallback, names, privileges, inherited_aces
        ))

        returnValue(result)


    @inlineCallbacks
    def createCollection(self):
        """
        Override C{createCollection} to actually do the work.
        """
        self._newStoreObject = (yield self._newStoreParentHome.createChildWithName(self._name))

        # Re-initialize to get stuff setup again now we have a "real" object
        self._initializeWithHomeChild(self._newStoreObject, self._parentResource)

        returnValue(CREATED)


    @requiresPermissions(fromParent=[davxml.Unbind()])
    @inlineCallbacks
    def http_DELETE(self, request):
        """
        Override http_DELETE to validate 'depth' header.
        """

        if not self.exists():
            log.debug("Resource not found: %s" % (self,))
            raise HTTPError(NOT_FOUND)

        depth = request.headers.getHeader("depth", "infinity")
        if depth != "infinity":
            msg = "illegal depth header for DELETE on collection: %s" % (
                depth,
            )
            log.err(msg)
            raise HTTPError(StatusResponse(BAD_REQUEST, msg))
        response = (yield self.storeRemove(request, True, request.uri))
        returnValue(response)


    @inlineCallbacks
    def storeRemove(self, request, viaRequest, where):
        """
        Delete this collection resource, first deleting each contained
        object resource.

        This has to emulate the behavior in fileop.delete in that any errors
        need to be reported back in a multistatus response.

        @param request: The request used to locate child resources.  Note that
            this is the request which I{triggered} the C{DELETE}, but which may
            not actually be a C{DELETE} request itself.

        @type request: L{twext.web2.iweb.IRequest}

        @param viaRequest: Indicates if the delete was a direct result of an http_DELETE
        which for calendars at least will require implicit cancels to be sent.

        @type request: C{bool}

        @param where: the URI at which the resource is being deleted.
        @type where: C{str}

        @return: an HTTP response suitable for sending to a client (or
            including in a multi-status).

        @rtype: something adaptable to L{twext.web2.iweb.IResponse}
        """

        # Check sharee collection first
        isShareeCollection = self.isShareeCollection()
        if isShareeCollection:
            log.debug("Removing shared collection %s" % (self,))
            yield self.removeShareeCollection(request)
            returnValue(NO_CONTENT)

        log.debug("Deleting collection %s" % (self,))

        # 'deluri' is this resource's URI; I should be able to synthesize it
        # from 'self'.

        errors = ResponseQueue(where, "DELETE", NO_CONTENT)

        for childname in (yield self.listChildren()):

            childurl = joinURL(where, childname)

            # FIXME: use a more specific API; we should know what this child
            # resource is, and not have to look it up.  (Sharing information
            # needs to move into the back-end first, though.)
            child = (yield request.locateChildResource(self, childname))

            try:
                yield child.storeRemove(request, viaRequest, childurl)
            except:
                logDefaultException()
                errors.add(childurl, BAD_REQUEST)

        # Now do normal delete

        # Handle sharing
        wasShared = (yield self.isShared(request))
        if wasShared:
            yield self.downgradeFromShare(request)

        # Actually delete it.
        yield self._newStoreObject.remove()

        # Re-initialize to get stuff setup again now we have no object
        self._initializeWithHomeChild(None, self._parentResource)

        # FIXME: handle exceptions, possibly like this:

        #        if isinstance(more_responses, MultiStatusResponse):
        #            # Merge errors
        #            errors.responses.update(more_responses.children)

        response = errors.response()

        returnValue(response)


    def http_COPY(self, request):
        """
        Copying of calendar collections isn't allowed.
        """
        # FIXME: no direct tests
        return FORBIDDEN


    # FIXME: access control
    @inlineCallbacks
    def http_MOVE(self, request):
        """
        Moving a collection is allowed for the purposes of changing
        that collections's name.
        """
        if not self.exists():
            log.debug("Resource not found: %s" % (self,))
            raise HTTPError(NOT_FOUND)

        # Can not move outside of home or to existing collection
        sourceURI = request.uri
        destinationURI = urlsplit(request.headers.getHeader("destination"))[2]
        if parentForURL(sourceURI) != parentForURL(destinationURI):
            returnValue(FORBIDDEN)

        destination = yield request.locateResource(destinationURI)
        if destination.exists():
            returnValue(FORBIDDEN)

        # Forget the destination now as after the move we will need to re-init it with its
        # new store object
        request._forgetResource(destination, destinationURI)

        # Move is valid so do it
        basename = destinationURI.rstrip("/").split("/")[-1]
        yield self._newStoreObject.rename(basename)
        returnValue(NO_CONTENT)


    @inlineCallbacks
    def _readGlobalProperty(self, qname, prop, request):

        if config.EnableBatchUpload and qname == customxml.BulkRequests.qname():
            returnValue(customxml.BulkRequests(
                customxml.Simple(
                    customxml.MaxBulkResources.fromString(str(config.MaxResourcesBatchUpload)),
                    customxml.MaxBulkBytes.fromString(str(config.MaxBytesBatchUpload)),
                ),
                customxml.CRUD(
                    customxml.MaxBulkResources.fromString(str(config.MaxResourcesBatchUpload)),
                    customxml.MaxBulkBytes.fromString(str(config.MaxBytesBatchUpload)),
                ),
            ))
        else:
            result = (yield super(_CommonHomeChildCollectionMixin, self)._readGlobalProperty(qname, prop, request))
            returnValue(result)


    @inlineCallbacks
    def checkCTagPrecondition(self, request):
        if request.headers.hasHeader("If"):
            iffy = request.headers.getRawHeaders("If")[0]
            prefix = "<%sctag/" % (customxml.mm_namespace,)
            if prefix in iffy:
                testctag = iffy[iffy.find(prefix):]
                testctag = testctag[len(prefix):]
                testctag = testctag.split(">", 1)[0]
                ctag = (yield self.getInternalSyncToken())
                if testctag != ctag:
                    raise HTTPError(StatusResponse(PRECONDITION_FAILED, "CTag pre-condition failure"))


    def checkReturnChanged(self, request):
        if request.headers.hasHeader("X-MobileMe-DAV-Options"):
            return_changed = request.headers.getRawHeaders("X-MobileMe-DAV-Options")[0]
            return ("return-changed-data" in return_changed)
        else:
            return False


    @requiresPermissions(davxml.Bind())
    @inlineCallbacks
    def simpleBatchPOST(self, request):

        # If CTag precondition
        yield self.checkCTagPrecondition(request)

        # Look for return changed data option
        return_changed = self.checkReturnChanged(request)

        # Read in all data
        data = (yield allDataFromStream(request.stream))

        components = self.componentsFromData(data)
        if components is None:
            raise HTTPError(StatusResponse(BAD_REQUEST, "Could not parse valid data from request body"))

        # Build response
        xmlresponses = []
        for ctr, component in enumerate(components):

            code = None
            error = None
            dataChanged = None
            try:
                # Create a new name if one was not provided
                name = md5(str(ctr) + component.resourceUID() + str(time.time()) + request.path).hexdigest() + self.resourceSuffix()

                # Get a resource for the new item
                newchildURL = joinURL(request.path, name)
                newchild = (yield request.locateResource(newchildURL))
                dataChanged = (yield self.storeResourceData(request, newchild, newchildURL, component, returnData=return_changed))

            except HTTPError, e:
                # Extract the pre-condition
                code = e.response.code
                if isinstance(e.response, ErrorResponse):
                    error = e.response.error
                    error = (error.namespace, error.name,)
            except Exception:
                code = BAD_REQUEST

            if code is None:

                etag = (yield newchild.etag())
                if not return_changed or dataChanged is None:
                    xmlresponses.append(
                        davxml.PropertyStatusResponse(
                            davxml.HRef.fromString(newchildURL),
                            davxml.PropertyStatus(
                                davxml.PropertyContainer(
                                    davxml.GETETag.fromString(etag.generate()),
                                    customxml.UID.fromString(component.resourceUID()),
                                ),
                                davxml.Status.fromResponseCode(OK),
                            )
                        )
                    )
                else:
                    xmlresponses.append(
                        davxml.PropertyStatusResponse(
                            davxml.HRef.fromString(newchildURL),
                            davxml.PropertyStatus(
                                davxml.PropertyContainer(
                                    davxml.GETETag.fromString(etag.generate()),
                                    self.xmlDataElementType().fromTextData(dataChanged),
                                ),
                                davxml.Status.fromResponseCode(OK),
                            )
                        )
                    )

            else:
                xmlresponses.append(
                    davxml.StatusResponse(
                        davxml.HRef.fromString(""),
                        davxml.Status.fromResponseCode(code),
                    davxml.Error(
                        WebDAVUnknownElement.withName(*error),
                        customxml.UID.fromString(component.resourceUID()),
                    ) if error else None,
                    )
                )

        result = MultiStatusResponse(xmlresponses)

        newctag = (yield self.getInternalSyncToken())
        result.headers.setRawHeaders("CTag", (newctag,))

        # Setup some useful logging
        request.submethod = "Simple batch"
        if not hasattr(request, "extendedLogItems"):
            request.extendedLogItems = {}
        request.extendedLogItems["rcount"] = len(xmlresponses)

        returnValue(result)


    @inlineCallbacks
    def crudBatchPOST(self, request, xmlroot):

        # Need to force some kind of overall authentication on the request
        yield self.authorize(request, (davxml.Read(), davxml.Write(),))

        # If CTag precondition
        yield self.checkCTagPrecondition(request)

        # Look for return changed data option
        return_changed = self.checkReturnChanged(request)

        # Build response
        xmlresponses = []
        checkedBindPrivelege = None
        checkedUnbindPrivelege = None
        createCount = 0
        updateCount = 0
        deleteCount = 0
        for xmlchild in xmlroot.children:

            # Determine the multiput operation: create, update, delete
            href = xmlchild.childOfType(davxml.HRef.qname())
            set_items = xmlchild.childOfType(davxml.Set.qname())
            prop = set_items.childOfType(davxml.PropertyContainer.qname()) if set_items is not None else None
            xmldata_root = prop if prop else set_items
            xmldata = xmldata_root.childOfType(self.xmlDataElementType().qname()) if xmldata_root is not None else None
            if href is None:

                if xmldata is None:
                    raise HTTPError(StatusResponse(BAD_REQUEST, "Could not parse valid data from request body without a DAV:Href present"))

                # Do privilege check on collection once
                if checkedBindPrivelege is None:
                    try:
                        yield self.authorize(request, (davxml.Bind(),))
                        checkedBindPrivelege = True
                    except HTTPError, e:
                        checkedBindPrivelege = e

                # Create operations
                yield self.crudCreate(request, xmldata, xmlresponses, return_changed, checkedBindPrivelege)
                createCount += 1
            else:
                delete = xmlchild.childOfType(customxml.Delete.qname())
                ifmatch = xmlchild.childOfType(customxml.IfMatch.qname())
                if ifmatch:
                    ifmatch = str(ifmatch.children[0]) if len(ifmatch.children) == 1 else None
                if delete is None:
                    if set_items is None:
                        raise HTTPError(StatusResponse(BAD_REQUEST, "Could not parse valid data from request body - no set_items of delete operation"))
                    if xmldata is None:
                        raise HTTPError(StatusResponse(BAD_REQUEST, "Could not parse valid data from request body for set_items operation"))
                    yield self.crudUpdate(request, str(href), xmldata, ifmatch, return_changed, xmlresponses)
                    updateCount += 1
                else:
                    # Do privilege check on collection once
                    if checkedUnbindPrivelege is None:
                        try:
                            yield self.authorize(request, (davxml.Unbind(),))
                            checkedUnbindPrivelege = True
                        except HTTPError, e:
                            checkedUnbindPrivelege = e

                    yield self.crudDelete(request, str(href), ifmatch, xmlresponses, checkedUnbindPrivelege)
                    deleteCount += 1

        result = MultiStatusResponse(xmlresponses)

        newctag = (yield self.getInternalSyncToken())
        result.headers.setRawHeaders("CTag", (newctag,))

        # Setup some useful logging
        request.submethod = "CRUD batch"
        if not hasattr(request, "extendedLogItems"):
            request.extendedLogItems = {}
        request.extendedLogItems["rcount"] = len(xmlresponses)
        if createCount:
            request.extendedLogItems["create"] = createCount
        if updateCount:
            request.extendedLogItems["update"] = updateCount
        if deleteCount:
            request.extendedLogItems["delete"] = deleteCount

        returnValue(result)


    @inlineCallbacks
    def crudCreate(self, request, xmldata, xmlresponses, return_changed, hasPrivilege):

        code = None
        error = None
        try:
            if isinstance(hasPrivilege, HTTPError):
                raise hasPrivilege

            componentdata = xmldata.textData()
            component = xmldata.generateComponent()

            # Create a new name if one was not provided
            name = md5(str(componentdata) + str(time.time()) + request.path).hexdigest() + self.resourceSuffix()

            # Get a resource for the new item
            newchildURL = joinURL(request.path, name)
            newchild = (yield request.locateResource(newchildURL))
            yield self.storeResourceData(request, newchild, newchildURL, component, componentdata)

            # FIXME: figure out return_changed behavior

        except HTTPError, e:
            # Extract the pre-condition
            code = e.response.code
            if isinstance(e.response, ErrorResponse):
                error = e.response.error
                error = (error.namespace, error.name,)

        except Exception:
            code = BAD_REQUEST

        if code is None:
            etag = (yield newchild.etag())
            xmlresponses.append(
                davxml.PropertyStatusResponse(
                    davxml.HRef.fromString(newchildURL),
                    davxml.PropertyStatus(
                        davxml.PropertyContainer(
                            davxml.GETETag.fromString(etag.generate()),
                            customxml.UID.fromString(component.resourceUID()),
                        ),
                        davxml.Status.fromResponseCode(OK),
                    )
                )
            )
        else:
            xmlresponses.append(
                davxml.StatusResponse(
                    davxml.HRef.fromString(""),
                    davxml.Status.fromResponseCode(code),
                    davxml.Error(
                        WebDAVUnknownElement.withName(*error),
                        customxml.UID.fromString(component.resourceUID()),
                    ) if error else None,
                )
            )


    @inlineCallbacks
    def crudUpdate(self, request, href, xmldata, ifmatch, return_changed, xmlresponses):
        code = None
        error = None
        try:
            componentdata = xmldata.textData()
            component = xmldata.generateComponent()

            updateResource = (yield request.locateResource(href))
            if not updateResource.exists():
                raise HTTPError(NOT_FOUND)

            # Check privilege
            yield updateResource.authorize(request, (davxml.Write(),))

            # Check if match
            etag = (yield updateResource.etag())
            if ifmatch and ifmatch != etag.generate():
                raise HTTPError(PRECONDITION_FAILED)

            yield self.storeResourceData(request, updateResource, href, component, componentdata)

            # FIXME: figure out return_changed behavior

        except HTTPError, e:
            # Extract the pre-condition
            code = e.response.code
            if isinstance(e.response, ErrorResponse):
                error = e.response.error
                error = (error.namespace, error.name,)

        except Exception:
            code = BAD_REQUEST

        if code is None:
            xmlresponses.append(
                davxml.PropertyStatusResponse(
                    davxml.HRef.fromString(href),
                    davxml.PropertyStatus(
                        davxml.PropertyContainer(
                            davxml.GETETag.fromString(etag.generate()),
                        ),
                        davxml.Status.fromResponseCode(OK),
                    )
                )
            )
        else:
            xmlresponses.append(
                davxml.StatusResponse(
                    davxml.HRef.fromString(href),
                    davxml.Status.fromResponseCode(code),
                    davxml.Error(
                        WebDAVUnknownElement.withName(*error),
                    ) if error else None,
                )
            )


    @inlineCallbacks
    def crudDelete(self, request, href, ifmatch, xmlresponses, hasPrivilege):
        code = None
        error = None
        try:
            if isinstance(hasPrivilege, HTTPError):
                raise hasPrivilege

            deleteResource = (yield request.locateResource(href))
            if not deleteResource.exists():
                raise HTTPError(NOT_FOUND)

            # Check if match
            etag = (yield deleteResource.etag())
            if ifmatch and ifmatch != etag.generate():
                raise HTTPError(PRECONDITION_FAILED)

            yield deleteResource.storeRemove(
                request,
                True,
                href,
            )

        except HTTPError, e:
            # Extract the pre-condition
            code = e.response.code
            if isinstance(e.response, ErrorResponse):
                error = e.response.error
                error = (error.namespace, error.name,)

        except Exception:
            code = BAD_REQUEST

        if code is None:
            xmlresponses.append(
                davxml.StatusResponse(
                    davxml.HRef.fromString(href),
                    davxml.Status.fromResponseCode(OK),
                )
            )
        else:
            xmlresponses.append(
                davxml.StatusResponse(
                    davxml.HRef.fromString(href),
                    davxml.Status.fromResponseCode(code),
                    davxml.Error(
                        WebDAVUnknownElement.withName(*error),
                    ) if error else None,
                )
            )


    def notifierID(self, label="default"):
        self._newStoreObject.notifierID(label)


    def notifyChanged(self):
        return self._newStoreObject.notifyChanged()



class _CalendarCollectionBehaviorMixin():
    """
    Functions common to calendar and inbox collections
    """

    # Support component set behaviors
    def setSupportedComponentSet(self, support_components_property):
        """
        Parse out XML property into list of components and give to store.
        """
        support_components = tuple([comp.attributes["name"].upper() for comp in support_components_property.children])
        return self.setSupportedComponents(support_components)


    def getSupportedComponentSet(self):
        comps = self._newStoreObject.getSupportedComponents()
        if comps:
            comps = comps.split(",")
        else:
            comps = allowedComponents
        return caldavxml.SupportedCalendarComponentSet(
            *[caldavxml.CalendarComponent(name=item) for item in comps]
        )


    def setSupportedComponents(self, components):
        """
        Set the allowed component set for this calendar.

        @param components: list of names of components to support
        @type components: C{list}
        """

        # Validate them first - raise on failure
        if not self.validSupportedComponents(components):
            raise HTTPError(StatusResponse(FORBIDDEN, "Invalid CALDAV:supported-calendar-component-set"))

        support_components = ",".join(sorted([comp.upper() for comp in components]))
        return maybeDeferred(self._newStoreObject.setSupportedComponents, support_components)


    def getSupportedComponents(self):
        comps = self._newStoreObject.getSupportedComponents()
        if comps:
            comps = comps.split(",")
        else:
            comps = allowedComponents
        return comps


    def isSupportedComponent(self, componentType):
        return self._newStoreObject.isSupportedComponent(componentType)


    def validSupportedComponents(self, components):
        """
        Test whether the supplied set of components is valid for the current server's component set
        restrictions.
        """
        if config.RestrictCalendarsToOneComponentType:
            return components in (("VEVENT",), ("VTODO",),)
        return True



class CalendarCollectionResource(DefaultAlarmPropertyMixin, _CalendarCollectionBehaviorMixin, _CommonHomeChildCollectionMixin, CalDAVResource):
    """
    Wrapper around a L{txdav.caldav.icalendar.ICalendar}.
    """

    def __init__(self, calendar, home, name=None, *args, **kw):
        """
        Create a CalendarCollectionResource from a L{txdav.caldav.icalendar.ICalendar}
        and the arguments required for L{CalDAVResource}.
        """

        self._childClass = CalendarObjectResource
        super(CalendarCollectionResource, self).__init__(*args, **kw)
        self._initializeWithHomeChild(calendar, home)
        self._name = calendar.name() if calendar else name

        if config.EnableBatchUpload:
            self._postHandlers[("text", "calendar")] = _CommonHomeChildCollectionMixin.simpleBatchPOST
            self.xmlDocHandlers[customxml.Multiput] = _CommonHomeChildCollectionMixin.crudBatchPOST


    def __repr__(self):
        return "<Calendar Collection Resource %r:%r %s>" % (
            self._newStoreParentHome.uid(),
            self._name,
            "" if self._newStoreObject else "Non-existent"
        )


    def isCollection(self):
        return True


    def isCalendarCollection(self):
        """
        Yes, it is a calendar collection.
        """
        return True


    @inlineCallbacks
    def iCalendarRolledup(self, request):
        # FIXME: uncached: implement cache in the storage layer

        # Generate a monolithic calendar
        calendar = VCalendar("VCALENDAR")
        calendar.addProperty(VProperty("VERSION", "2.0"))
        calendar.addProperty(VProperty("PRODID", iCalendarProductID))

        # Add a display name if available
        displayName = self.displayName()
        if displayName is not None:
            calendar.addProperty(VProperty("X-WR-CALNAME", displayName))

        # Do some optimisation of access control calculation by determining any
        # inherited ACLs outside of the child resource loop and supply those to
        # the checkPrivileges on each child.
        filteredaces = (yield self.inheritedACEsforChildren(request))

        tzids = set()
        isowner = (yield self.isOwner(request))
        accessPrincipal = (yield self.resourceOwnerPrincipal(request))

        for name, _ignore_uid, _ignore_type in (yield maybeDeferred(self.index().bruteForceSearch)):
            try:
                child = yield request.locateChildResource(self, name)
            except TypeError:
                child = None

            if child is not None:
                # Check privileges of child - skip if access denied
                try:
                    yield child.checkPrivileges(request, (davxml.Read(),), inherited_aces=filteredaces)
                except AccessDeniedError:
                    continue

                # Get the access filtered view of the data
                try:
                    subcalendar = yield child.iCalendarFiltered(isowner, accessPrincipal.principalUID() if accessPrincipal else "")
                except ValueError:
                    continue
                assert subcalendar.name() == "VCALENDAR"

                for component in subcalendar.subcomponents():

                    # Only insert VTIMEZONEs once
                    if component.name() == "VTIMEZONE":
                        tzid = component.propertyValue("TZID")
                        if tzid in tzids:
                            continue
                        tzids.add(tzid)

                    calendar.addComponent(component)

        # Cache the data
        data = str(calendar)
        data = (yield self.getInternalSyncToken()) + "\r\n" + data

        returnValue(calendar)

    createCalendarCollection = _CommonHomeChildCollectionMixin.createCollection


    @classmethod
    def componentsFromData(cls, data):
        """
        Need to split a single VCALENDAR into separate ones based on UID with the
        appropriate VTIEMZONES included.
        """

        results = []

        # Split into components by UID and TZID
        try:
            vcal = VCalendar.fromString(data)
        except InvalidICalendarDataError:
            return None

        by_uid = {}
        by_tzid = {}
        for subcomponent in vcal.subcomponents():
            if subcomponent.name() == "VTIMEZONE":
                by_tzid[subcomponent.propertyValue("TZID")] = subcomponent
            else:
                by_uid.setdefault(subcomponent.propertyValue("UID"), []).append(subcomponent)

        # Re-constitute as separate VCALENDAR objects
        for components in by_uid.values():

            newvcal = VCalendar("VCALENDAR")
            newvcal.addProperty(VProperty("VERSION", "2.0"))
            newvcal.addProperty(VProperty("PRODID", vcal.propertyValue("PRODID")))

            # Get the set of TZIDs and include them
            tzids = set()
            for component in components:
                tzids.update(component.timezoneIDs())
            for tzid in tzids:
                try:
                    tz = by_tzid[tzid]
                    newvcal.addComponent(tz.duplicate())
                except KeyError:
                    # We ignore the error and generate invalid ics which someone will
                    # complain about at some point
                    pass

            # Now add each component
            for component in components:
                newvcal.addComponent(component.duplicate())

            results.append(newvcal)

        return results


    @classmethod
    def resourceSuffix(cls):
        return ".ics"


    @classmethod
    def xmlDataElementType(cls):
        return caldavxml.CalendarData


    @inlineCallbacks
    def storeResourceData(self, request, newchild, newchildURL, component, returnData=False):
        storer = StoreCalendarObjectResource(
            request=request,
            destination=newchild,
            destination_uri=newchildURL,
            destinationcal=True,
            destinationparent=self,
            calendar=component,
            returnData=returnData,
        )
        yield storer.run()

        returnValue(storer.storeddata if hasattr(storer, "storeddata") else None)


    @inlineCallbacks
    def storeRemove(self, request, implicitly, where):
        """
        Delete this calendar collection resource, first deleting each contained
        calendar resource.

        This has to emulate the behavior in fileop.delete in that any errors
        need to be reported back in a multistatus response.

        @param request: The request used to locate child resources.  Note that
            this is the request which I{triggered} the C{DELETE}, but which may
            not actually be a C{DELETE} request itself.

        @type request: L{twext.web2.iweb.IRequest}

        @param implicitly: Should implicit scheduling operations be triggered
            as a resut of this C{DELETE}?

        @type implicitly: C{bool}

        @param where: the URI at which the resource is being deleted.
        @type where: C{str}

        @return: an HTTP response suitable for sending to a client (or
            including in a multi-status).

        @rtype: something adaptable to L{twext.web2.iweb.IResponse}
        """

        # Not allowed to delete the default calendar
        default = (yield self.isDefaultCalendar(request))
        if default:
            log.err("Cannot DELETE default calendar: %s" % (self,))
            raise HTTPError(ErrorResponse(
                FORBIDDEN,
                (caldav_namespace, "default-calendar-delete-allowed",),
                "Cannot delete default calendar",
            ))

        response = (
            yield super(CalendarCollectionResource, self).storeRemove(
                request, implicitly, where
            )
        )

        if response == NO_CONTENT:
            # Do some clean up
            yield self.deletedCalendar(request)

        returnValue(response)


    # FIXME: access control
    @inlineCallbacks
    def http_MOVE(self, request):
        """
        Moving a calendar collection is allowed for the purposes of changing
        that calendar's name.
        """
        defaultCalendarType = (yield self.isDefaultCalendar(request))

        result = (yield super(CalendarCollectionResource, self).http_MOVE(request))
        if result == NO_CONTENT:
            destinationURI = urlsplit(request.headers.getHeader("destination"))[2]
            destination = yield request.locateResource(destinationURI)
            yield self.movedCalendar(request, defaultCalendarType,
                               destination, destinationURI)
        returnValue(result)



class StoreScheduleInboxResource(_CalendarCollectionBehaviorMixin, _CommonHomeChildCollectionMixin, ScheduleInboxResource):

    def __init__(self, *a, **kw):

        self._childClass = CalendarObjectResource
        super(StoreScheduleInboxResource, self).__init__(*a, **kw)
        self.parent.propagateTransaction(self)


    @classmethod
    @inlineCallbacks
    def maybeCreateInbox(cls, *a, **kw):
        self = cls(*a, **kw)
        home = self.parent._newStoreHome
        storage = yield home.calendarWithName("inbox")
        if storage is None:
            # raise RuntimeError("backend should be handling this for us")
            # FIXME: spurious error, sanity check, should not be needed;
            # unfortunately, user09's calendar home does not have an inbox, so
            # this is a temporary workaround.
            yield home.createCalendarWithName("inbox")
            storage = yield home.calendarWithName("inbox")
        self._initializeWithHomeChild(
            storage,
            self.parent
        )
        self._name = storage.name()
        returnValue(self)


    def provisionFile(self):
        pass


    def provision(self):
        pass


    def http_DELETE(self, request):
        return FORBIDDEN


    def http_COPY(self, request):
        return FORBIDDEN


    def http_MOVE(self, request):
        return FORBIDDEN



class _GetChildHelper(CalDAVResource):

    def locateChild(self, request, segments):
        if segments[0] == '':
            return self, segments[1:]
        return self.getChild(segments[0]), segments[1:]


    def getChild(self, name):
        return None


    def readProperty(self, prop, request):
        if type(prop) is tuple:
            qname = prop
        else:
            qname = prop.qname()

        if qname == (dav_namespace, "resourcetype"):
            return succeed(self.resourceType())
        return super(_GetChildHelper, self).readProperty(prop, request)


    def davComplianceClasses(self):
        return ("1", "access-control")


    @requiresPermissions(davxml.Read())
    def http_GET(self, request):
        return super(_GetChildHelper, self).http_GET(request)



class DropboxCollection(_GetChildHelper):
    """
    A collection of all dropboxes (containers for attachments), presented as a
    resource under the user's calendar home, where a dropbox is a
    L{CalendarObjectDropbox}.
    """
    # FIXME: no direct tests for this class at all.

    def __init__(self, parent, *a, **kw):
        kw.update(principalCollections=parent.principalCollections())
        super(DropboxCollection, self).__init__(*a, **kw)
        self._newStoreHome = parent._newStoreHome
        parent.propagateTransaction(self)


    def isCollection(self):
        """
        It is a collection.
        """
        return True


    @inlineCallbacks
    def getChild(self, name):
        calendarObject = yield self._newStoreHome.calendarObjectWithDropboxID(name)
        if calendarObject is None:
            returnValue(NoDropboxHere())
        objectDropbox = CalendarObjectDropbox(
            calendarObject, principalCollections=self.principalCollections()
        )
        self.propagateTransaction(objectDropbox)
        returnValue(objectDropbox)


    def resourceType(self,):
        return davxml.ResourceType.dropboxhome # @UndefinedVariable


    def listChildren(self):
        return self._newStoreHome.getAllDropboxIDs()



class NoDropboxHere(_GetChildHelper):

    def isCollection(self):
        return False


    def exists(self):
        return False


    def http_GET(self, request):
        return FORBIDDEN


    def http_MKCALENDAR(self, request):
        return FORBIDDEN


    @requiresPermissions(fromParent=[davxml.Bind()])
    def http_MKCOL(self, request):
        return CREATED



class CalendarObjectDropbox(_GetChildHelper):
    """
    A wrapper around a calendar object which serves that calendar object's
    attachments as a DAV collection.
    """

    def __init__(self, calendarObject, *a, **kw):
        super(CalendarObjectDropbox, self).__init__(*a, **kw)
        self._newStoreCalendarObject = calendarObject


    def isCollection(self):
        return True


    def resourceType(self):
        return davxml.ResourceType.dropbox # @UndefinedVariable


    @inlineCallbacks
    def getChild(self, name):
        attachment = yield self._newStoreCalendarObject.attachmentWithName(name)
        result = CalendarAttachment(
            self._newStoreCalendarObject,
            attachment,
            name,
            False,
            principalCollections=self.principalCollections()
        )
        self.propagateTransaction(result)
        returnValue(result)


    @requiresPermissions(davxml.WriteACL())
    @inlineCallbacks
    def http_ACL(self, request):
        """
        Don't ever actually make changes, but attempt to deny any ACL requests
        that refer to permissions not referenced by attendees in the iCalendar
        data.
        """

        attendees = (yield self._newStoreCalendarObject.component()).getAttendees()
        attendees = [attendee.split("urn:uuid:")[-1] for attendee in attendees]
        document = yield davXMLFromStream(request.stream)
        for ace in document.root_element.children:
            for element in ace.children:
                if isinstance(element, davxml.Principal):
                    for href in element.children:
                        principalURI = href.children[0].data
                        uidsPrefix = '/principals/__uids__/'
                        if not principalURI.startswith(uidsPrefix):
                            # Unknown principal.
                            returnValue(FORBIDDEN)
                        principalElements = principalURI[
                            len(uidsPrefix):].split("/")
                        if principalElements[-1] == '':
                            principalElements.pop()
                        if principalElements[-1] in ('calendar-proxy-read',
                                                     'calendar-proxy-write'):
                            principalElements.pop()
                        if len(principalElements) != 1:
                            returnValue(FORBIDDEN)
                        principalUID = principalElements[0]
                        if principalUID not in attendees:
                            returnValue(FORBIDDEN)
        returnValue(OK)


    @requiresPermissions(fromParent=[davxml.Bind()])
    def http_MKCOL(self, request):
        return CREATED


    @requiresPermissions(fromParent=[davxml.Unbind()])
    def http_DELETE(self, request):
        return NO_CONTENT


    @inlineCallbacks
    def listChildren(self):
        l = []
        for attachment in (yield self._newStoreCalendarObject.attachments()):
            l.append(attachment.name())
        returnValue(l)


    @inlineCallbacks
    def accessControlList(self, request, *a, **kw):
        """
        All principals identified as ATTENDEEs on the event for this dropbox
        may read all its children. Also include proxies of ATTENDEEs. Ignore
        unknown attendees.
        """
        originalACL = yield super(
            CalendarObjectDropbox, self).accessControlList(request, *a, **kw)
        originalACEs = list(originalACL.children)

        if config.EnableProxyPrincipals:
            owner = (yield self.ownerPrincipal(request))

            originalACEs += (
                # DAV:write-acl access for this principal's calendar-proxy-write users.
                davxml.ACE(
                    davxml.Principal(davxml.HRef(joinURL(owner.principalURL(), "calendar-proxy-write/"))),
                    davxml.Grant(
                        davxml.Privilege(davxml.WriteACL()),
                    ),
                    davxml.Protected(),
                    TwistedACLInheritable(),
                ),
            )

        othersCanWrite = self._newStoreCalendarObject.attendeesCanManageAttachments()
        cuas = (yield self._newStoreCalendarObject.component()).getAttendees()
        newACEs = []
        for calendarUserAddress in cuas:
            principal = self.principalForCalendarUserAddress(
                calendarUserAddress
            )
            if principal is None:
                continue

            principalURL = principal.principalURL()
            writePrivileges = [
                davxml.Privilege(davxml.Read()),
                davxml.Privilege(davxml.ReadCurrentUserPrivilegeSet()),
                davxml.Privilege(davxml.Write()),
            ]
            readPrivileges = [
                davxml.Privilege(davxml.Read()),
                davxml.Privilege(davxml.ReadCurrentUserPrivilegeSet()),
            ]
            if othersCanWrite:
                privileges = writePrivileges
            else:
                privileges = readPrivileges
            newACEs.append(davxml.ACE(
                davxml.Principal(davxml.HRef(principalURL)),
                davxml.Grant(*privileges),
                davxml.Protected(),
                TwistedACLInheritable(),
            ))
            newACEs.append(davxml.ACE(
                davxml.Principal(davxml.HRef(joinURL(principalURL, "calendar-proxy-write/"))),
                davxml.Grant(*privileges),
                davxml.Protected(),
                TwistedACLInheritable(),
            ))
            newACEs.append(davxml.ACE(
                davxml.Principal(davxml.HRef(joinURL(principalURL, "calendar-proxy-read/"))),
                davxml.Grant(*readPrivileges),
                davxml.Protected(),
                TwistedACLInheritable(),
            ))

        # Now also need invitees
        newACEs.extend((yield self.sharedDropboxACEs()))

        returnValue(davxml.ACL(*tuple(originalACEs + newACEs)))


    @inlineCallbacks
    def sharedDropboxACEs(self):

        aces = ()
        calendars = yield self._newStoreCalendarObject._parentCollection.asShared()
        for calendar in calendars:

            userprivs = [
            ]
            if calendar.shareMode() in (_BIND_MODE_READ, _BIND_MODE_WRITE,):
                userprivs.append(davxml.Privilege(davxml.Read()))
                userprivs.append(davxml.Privilege(davxml.ReadACL()))
                userprivs.append(davxml.Privilege(davxml.ReadCurrentUserPrivilegeSet()))
            if calendar.shareMode() in (_BIND_MODE_READ,):
                userprivs.append(davxml.Privilege(davxml.WriteProperties()))
            if calendar.shareMode() in (_BIND_MODE_WRITE,):
                userprivs.append(davxml.Privilege(davxml.Write()))
            proxyprivs = list(userprivs)
            proxyprivs.remove(davxml.Privilege(davxml.ReadACL()))

            principal = self.principalForUID(calendar._home.uid())
            aces += (
                # Inheritable specific access for the resource's associated principal.
                davxml.ACE(
                    davxml.Principal(davxml.HRef(principal.principalURL())),
                    davxml.Grant(*userprivs),
                    davxml.Protected(),
                    TwistedACLInheritable(),
                ),
            )

            if config.EnableProxyPrincipals:
                aces += (
                    # DAV:read/DAV:read-current-user-privilege-set access for this principal's calendar-proxy-read users.
                    davxml.ACE(
                        davxml.Principal(davxml.HRef(joinURL(principal.principalURL(), "calendar-proxy-read/"))),
                        davxml.Grant(
                            davxml.Privilege(davxml.Read()),
                            davxml.Privilege(davxml.ReadCurrentUserPrivilegeSet()),
                        ),
                        davxml.Protected(),
                        TwistedACLInheritable(),
                    ),
                    # DAV:read/DAV:read-current-user-privilege-set/DAV:write access for this principal's calendar-proxy-write users.
                    davxml.ACE(
                        davxml.Principal(davxml.HRef(joinURL(principal.principalURL(), "calendar-proxy-write/"))),
                        davxml.Grant(*proxyprivs),
                        davxml.Protected(),
                        TwistedACLInheritable(),
                    ),
                )

        returnValue(aces)



class AttachmentsCollection(_GetChildHelper):
    """
    A collection of all managed attachments, presented as a
    resource under the user's calendar home.
    """
    # FIXME: no direct tests for this class at all.

    def __init__(self, parent, *a, **kw):
        kw.update(principalCollections=parent.principalCollections())
        super(AttachmentsCollection, self).__init__(*a, **kw)
        self.parent = parent
        self._newStoreHome = self.parent._newStoreHome
        self.parent.propagateTransaction(self)


    def isCollection(self):
        """
        It is a collection.
        """
        return True


    @inlineCallbacks
    def getChild(self, name):
        attachmentObject = yield self._newStoreHome.attachmentObjectWithID(name)
        result = CalendarAttachment(
            None,
            attachmentObject,
            name,
            True,
            principalCollections=self.principalCollections()
        )
        self.propagateTransaction(result)
        returnValue(result)


    def resourceType(self,):
        return davxml.ResourceType.collection # @UndefinedVariable


    def listChildren(self):
        return self._newStoreHome.getAllAttachmentNames()


    def supportedPrivileges(self, request):
        # Just DAV standard privileges - no CalDAV ones
        return succeed(davPrivilegeSet)


    def defaultAccessControlList(self):
        """
        Only read privileges allowed for managed attachments.
        """
        myPrincipal = self.parent.principalForRecord()

        read_privs = (
            davxml.Privilege(davxml.Read()),
            davxml.Privilege(davxml.ReadCurrentUserPrivilegeSet()),
        )

        aces = (
            # Inheritable access for the resource's associated principal.
            davxml.ACE(
                davxml.Principal(davxml.HRef(myPrincipal.principalURL())),
                davxml.Grant(*read_privs),
                davxml.Protected(),
                TwistedACLInheritable(),
            ),
        )

        # Give read access to config.ReadPrincipals
        aces += config.ReadACEs

        # Give all access to config.AdminPrincipals
        aces += config.AdminACEs

        if config.EnableProxyPrincipals:
            aces += (
                # DAV:read/DAV:read-current-user-privilege-set access for this principal's calendar-proxy-read users.
                davxml.ACE(
                    davxml.Principal(davxml.HRef(joinURL(myPrincipal.principalURL(), "calendar-proxy-read/"))),
                    davxml.Grant(*read_privs),
                    davxml.Protected(),
                    TwistedACLInheritable(),
                ),
                # DAV:read/DAV:read-current-user-privilege-set access for this principal's calendar-proxy-write users.
                davxml.ACE(
                    davxml.Principal(davxml.HRef(joinURL(myPrincipal.principalURL(), "calendar-proxy-write/"))),
                    davxml.Grant(*read_privs),
                    davxml.Protected(),
                    TwistedACLInheritable(),
                ),
            )

        return davxml.ACL(*aces)


    def accessControlList(self, request, inheritance=True, expanding=False, inherited_aces=None):
        # Permissions here are fixed, and are not subject to inheritance rules, etc.
        return succeed(self.defaultAccessControlList())



class CalendarAttachment(_NewStoreFileMetaDataHelper, _GetChildHelper):

    def __init__(self, calendarObject, attachment, attachmentName, managed, **kw):
        super(CalendarAttachment, self).__init__(**kw)
        self._newStoreCalendarObject = calendarObject # This can be None for a managed attachment
        self._newStoreAttachment = self._newStoreObject = attachment
        self._managed = managed
        self._dead_properties = NonePropertyStore(self)
        self.attachmentName = attachmentName


    def getChild(self, name):
        return None


    def displayName(self):
        return self.name()


    @requiresPermissions(davxml.WriteContent())
    @inlineCallbacks
    def http_PUT(self, request):
        # FIXME: direct test
        # FIXME: CDT test to make sure that permissions are enforced.

        # Cannot PUT to a managed attachment
        if self._managed:
            raise HTTPError(FORBIDDEN)

        content_type = request.headers.getHeader("content-type")
        if content_type is None:
            content_type = MimeType("application", "octet-stream")

        try:
            creating = (self._newStoreAttachment is None)
            if creating:
                self._newStoreAttachment = self._newStoreObject = (
                    yield self._newStoreCalendarObject.createAttachmentWithName(
                        self.attachmentName))
            t = self._newStoreAttachment.store(content_type)
            yield readStream(request.stream, t.write)
        except Exception, e:
            log.error("Unable to store attachment: %s" % (e,))
            raise HTTPError(SERVICE_UNAVAILABLE)

        try:
            yield t.loseConnection()
        except QuotaExceeded:
            raise HTTPError(
                ErrorResponse(INSUFFICIENT_STORAGE_SPACE,
                              (dav_namespace, "quota-not-exceeded"))
            )
        returnValue(CREATED if creating else NO_CONTENT)


    @requiresPermissions(davxml.Read())
    def http_GET(self, request):

        if not self.exists():
            log.debug("Resource not found: %s" % (self,))
            raise HTTPError(NOT_FOUND)

        stream = ProducerStream()
        class StreamProtocol(Protocol):
            def connectionMade(self):
                stream.registerProducer(self.transport, False)
            def dataReceived(self, data):
                stream.write(data)
            def connectionLost(self, reason):
                stream.finish()
        try:
            self._newStoreAttachment.retrieve(StreamProtocol())
        except IOError, e:
            log.error("Unable to read attachment: %s, due to: %s" % (self, e,))
            raise HTTPError(NOT_FOUND)

        headers = {"content-type": self.contentType()}
        headers["content-disposition"] = MimeDisposition("attachment", params={"filename": self.displayName()})
        return Response(OK, headers, stream)


    @requiresPermissions(fromParent=[davxml.Unbind()])
    @inlineCallbacks
    def http_DELETE(self, request):
        # Cannot DELETE a managed attachment
        if self._managed:
            raise HTTPError(FORBIDDEN)

        if not self.exists():
            log.debug("Resource not found: %s" % (self,))
            raise HTTPError(NOT_FOUND)

        yield self._newStoreCalendarObject.removeAttachmentWithName(
            self._newStoreAttachment.name()
        )
        self._newStoreAttachment = self._newStoreCalendarObject = None
        returnValue(NO_CONTENT)

    http_MKCOL = None
    http_MKCALENDAR = None


    def http_PROPPATCH(self, request):
        """
        No dead properties allowed on attachments.
        """
        return FORBIDDEN


    def isCollection(self):
        return False


    def supportedPrivileges(self, request):
        # Just DAV standard privileges - no CalDAV ones
        return succeed(davPrivilegeSet)


    @inlineCallbacks
    def accessControlList(self, request, *a, **kw):
        """
        Special case managed attachments, but not dropbox (which is handled by parent collection).
        All principals identified as ATTENDEEs on the event for this attachment
        may read it. Also include proxies of ATTENDEEs. Ignore unknown attendees.
        """

        originalACL = yield super(CalendarAttachment, self).accessControlList(request, *a, **kw)
        if not self._managed or not self.exists():
            returnValue(originalACL)
        originalACEs = list(originalACL.children)

        # Look at attendees
        if self._newStoreCalendarObject is None:
            self._newStoreCalendarObject = (yield self._newStoreAttachment.objectResource())

        cuas = (yield self._newStoreCalendarObject.component()).getAttendees()
        newACEs = []
        for calendarUserAddress in cuas:
            principal = self.principalForCalendarUserAddress(
                calendarUserAddress
            )
            if principal is None:
                continue

            principalURL = principal.principalURL()
            privileges = (
                davxml.Privilege(davxml.Read()),
                davxml.Privilege(davxml.ReadCurrentUserPrivilegeSet()),
            )
            newACEs.append(davxml.ACE(
                davxml.Principal(davxml.HRef(principalURL)),
                davxml.Grant(*privileges),
                davxml.Protected(),
            ))
            newACEs.append(davxml.ACE(
                davxml.Principal(davxml.HRef(joinURL(principalURL, "calendar-proxy-write/"))),
                davxml.Grant(*privileges),
                davxml.Protected(),
            ))
            newACEs.append(davxml.ACE(
                davxml.Principal(davxml.HRef(joinURL(principalURL, "calendar-proxy-read/"))),
                davxml.Grant(*privileges),
                davxml.Protected(),
            ))

        # Now also need sharees
        newACEs.extend((yield self.sharedManagedACEs()))

        returnValue(davxml.ACL(*tuple(originalACEs + newACEs)))


    @inlineCallbacks
    def sharedManagedACEs(self):

        aces = ()
        calendars = yield self._newStoreCalendarObject._parentCollection.asShared()
        for calendar in calendars:

            read_privs = (
                davxml.Privilege(davxml.Read()),
                davxml.Privilege(davxml.ReadCurrentUserPrivilegeSet()),
            )

            principal = self.principalForUID(calendar._home.uid())
            aces += (
                # Specific access for the resource's associated principal.
                davxml.ACE(
                    davxml.Principal(davxml.HRef(principal.principalURL())),
                    davxml.Grant(*read_privs),
                    davxml.Protected(),
                ),
            )

            if config.EnableProxyPrincipals:
                aces += (
                    # DAV:read/DAV:read-current-user-privilege-set access for this principal's calendar-proxy-read users.
                    davxml.ACE(
                        davxml.Principal(davxml.HRef(joinURL(principal.principalURL(), "calendar-proxy-read/"))),
                        davxml.Grant(*read_privs),
                        davxml.Protected(),
                    ),
                    # DAV:read/DAV:read-current-user-privilege-set/DAV:write access for this principal's calendar-proxy-write users.
                    davxml.ACE(
                        davxml.Principal(davxml.HRef(joinURL(principal.principalURL(), "calendar-proxy-write/"))),
                        davxml.Grant(*read_privs),
                        davxml.Protected(),
                    ),
                )

        returnValue(aces)



class NoParent(CalDAVResource):

    def http_MKCALENDAR(self, request):
        return CONFLICT


    def http_PUT(self, request):
        return CONFLICT


    def isCollection(self):
        return False


    def exists(self):
        return False



class _CommonObjectResource(_NewStoreFileMetaDataHelper, CalDAVResource, FancyEqMixin):

    _componentFromStream = None

    def __init__(self, storeObject, parentObject, name, *args, **kw):
        """
        Construct a L{_CommonObjectResource} from an L{CommonObjectResource}.

        @param storeObject: The storage for the object.
        @type storeObject: L{txdav.common.CommonObjectResource}
        """
        super(_CommonObjectResource, self).__init__(*args, **kw)
        self._initializeWithObject(storeObject, parentObject)
        self._name = name
        self._metadata = {}


    def _initializeWithObject(self, storeObject, parentObject):
        self._newStoreParent = parentObject
        self._newStoreObject = storeObject
        self._dead_properties = _NewStorePropertiesWrapper(
            self._newStoreObject.properties()
        ) if self._newStoreObject and self._newStoreParent.objectResourcesHaveProperties() else NonePropertyStore(self)


    def isCollection(self):
        return False


    def quotaSize(self, request):
        return succeed(self._newStoreObject.size())


    def uid(self):
        return self._newStoreObject.uid()


    def component(self):
        return self._newStoreObject.component()


    @inlineCallbacks
    def render(self, request):
        if not self.exists():
            log.debug("Resource not found: %s" % (self,))
            raise HTTPError(NOT_FOUND)

        output = yield self.component()

        response = Response(OK, {}, str(output))
        response.headers.setHeader("content-type", self.contentType())
        returnValue(response)


    @requiresPermissions(fromParent=[davxml.Unbind()])
    def http_DELETE(self, request):
        """
        Override http_DELETE to validate 'depth' header.
        """
        if not self.exists():
            log.debug("Resource not found: %s" % (self,))
            raise HTTPError(NOT_FOUND)

        return self.storeRemove(request, True, request.uri)


    @inlineCallbacks
    def http_MOVE(self, request):
        """
        MOVE for object resources.
        """

        # Do some pre-flight checks - must exist, must be move to another
        # CommonHomeChild in the same Home, destination resource must not exist
        if not self.exists():
            log.debug("Resource not found: %s" % (self,))
            raise HTTPError(NOT_FOUND)

        parent = (yield request.locateResource(parentForURL(request.uri)))

        #
        # Find the destination resource
        #
        destination_uri = request.headers.getHeader("destination")
        overwrite = request.headers.getHeader("overwrite", True)

        if not destination_uri:
            msg = "No destination header in MOVE request."
            log.err(msg)
            raise HTTPError(StatusResponse(BAD_REQUEST, msg))

        destination = (yield request.locateResource(destination_uri))
        if destination is None:
            msg = "Destination of MOVE does not exist: %s" % (destination_uri,)
            log.debug(msg)
            raise HTTPError(StatusResponse(BAD_REQUEST, msg))
        if destination.exists():
            if overwrite:
                msg = "Cannot overwrite existing resource with a MOVE"
                log.debug(msg)
                raise HTTPError(StatusResponse(FORBIDDEN, msg))
            else:
                msg = "Cannot MOVE to existing resource without overwrite flag enabled"
                log.debug(msg)
                raise HTTPError(StatusResponse(PRECONDITION_FAILED, msg))

        # Check for parent calendar collection
        destination_uri = urlsplit(destination_uri)[2]
        destinationparent = (yield request.locateResource(parentForURL(destination_uri)))
        if not isinstance(destinationparent, _CommonHomeChildCollectionMixin):
            msg = "Destination of MOVE is not valid: %s" % (destination_uri,)
            log.debug(msg)
            raise HTTPError(StatusResponse(FORBIDDEN, msg))
        if parentForURL(parentForURL(destination_uri)) != parentForURL(parentForURL(request.uri)):
            msg = "Can only MOVE within the same home collection: %s" % (destination_uri,)
            log.debug(msg)
            raise HTTPError(StatusResponse(FORBIDDEN, msg))

        #
        # Check authentication and access controls
        #
        yield parent.authorize(request, (davxml.Unbind(),))
        yield destinationparent.authorize(request, (davxml.Bind(),))

        # May need to add a location header
        addLocation(request, destination_uri)

        storer = self.storeResource(request, parent, destination, destination_uri, destinationparent, True, None)
        result = (yield storer.move())
        returnValue(result)


    def http_PROPPATCH(self, request):
        """
        No dead properties allowed on object resources.
        """
        if self._newStoreParent.objectResourcesHaveProperties():
            return super(_CommonObjectResource, self).http_PROPPATCH(request)
        else:
            return FORBIDDEN


    def storeResource(self, request, parent, destination, destination_uri, destination_parent, hasSource, component):
        """
        Create the appropriate StoreXXX class for storing of data.
        """
        raise NotImplementedError


    @inlineCallbacks
    def storeStream(self, stream):

        # FIXME: direct tests
        component = self._componentFromStream((yield allDataFromStream(stream)))
        result = (yield self.storeComponent(component))
        returnValue(result)


    @inlineCallbacks
    def storeComponent(self, component):

        if self._newStoreObject:
            yield self._newStoreObject.setComponent(component)
            returnValue(NO_CONTENT)
        else:
            self._newStoreObject = (yield self._newStoreParent.createObjectResourceWithName(
                self.name(), component, self._metadata
            ))

            # Re-initialize to get stuff setup again now we have no object
            self._initializeWithObject(self._newStoreObject, self._newStoreParent)

            returnValue(CREATED)


    @inlineCallbacks
    def storeMove(self, request, destinationparent, destination_name):
        """
        Move this object to a different parent.

        @param request:
        @type request: L{twext.web2.iweb.IRequest}
        @param destinationparent: Parent to move to
        @type destinationparent: L{CommonHomeChild}
        @param destination_name: name of new resource
        @type destination_name: C{str}
        """

        try:
            yield self._newStoreObject.moveTo(destinationparent._newStoreObject, destination_name)
        except Exception, e:
            log.err(e)
            raise HTTPError(INTERNAL_SERVER_ERROR)

        returnValue(CREATED)


    @inlineCallbacks
    def storeRemove(self, request, implicitly, where):
        """
        Delete this object.

        @param request: Unused by this implementation; present for signature
            compatibility with L{CalendarCollectionResource.storeRemove}.

        @type request: L{twext.web2.iweb.IRequest}

        @return: an HTTP response suitable for sending to a client (or
            including in a multi-status).

         @rtype: something adaptable to L{twext.web2.iweb.IResponse}
        """

        # Do delete

        try:
            yield self._newStoreParent.removeObjectResourceWithName(
                self._newStoreObject.name()
            )
        except NoSuchObjectResourceError:
            raise HTTPError(NOT_FOUND)

        # Re-initialize to get stuff setup again now we have no object
        self._initializeWithObject(None, self._newStoreParent)

        returnValue(NO_CONTENT)


    @inlineCallbacks
    def preProcessManagedAttachments(self, calendar):
        # If store object exists pass through, otherwise use underlying store ManagedAttachments object to determine changes
        if self._newStoreObject:
            copied, removed = (yield self._newStoreObject.updatingResourceCheckAttachments(calendar))
        else:
            copied = (yield self._newStoreParent.creatingResourceCheckAttachments(calendar))
            removed = None

        returnValue((copied, removed,))


    @inlineCallbacks
    def postProcessManagedAttachments(self, copied, removed):
        # Pass through directly to store object
        if copied:
            yield self._newStoreObject.copyResourceAttachments(copied)
        if removed:
            yield self._newStoreObject.removeResourceAttachments(removed)



class _MetadataProperty(object):
    """
    A python property which can be set either on a _newStoreObject or on some
    metadata if no new store object exists yet.
    """

    def __init__(self, name):
        self.name = name


    def __get__(self, oself, ptype=None):
        if oself._newStoreObject:
            return getattr(oself._newStoreObject, self.name)
        else:
            return oself._metadata.get(self.name, None)


    def __set__(self, oself, value):
        if oself._newStoreObject:
            setattr(oself._newStoreObject, self.name, value)
        else:
            oself._metadata[self.name] = value



class _CalendarObjectMetaDataMixin(object):
    """
    Dynamically create the required meta-data for an object resource
    """

    accessMode = _MetadataProperty("accessMode")
    isScheduleObject = _MetadataProperty("isScheduleObject")
    scheduleTag = _MetadataProperty("scheduleTag")
    scheduleEtags = _MetadataProperty("scheduleEtags")
    hasPrivateComment = _MetadataProperty("hasPrivateComment")



class CalendarObjectResource(_CalendarObjectMetaDataMixin, _CommonObjectResource):
    """
    A resource wrapping a calendar object.
    """

    compareAttributes = (
        "_newStoreObject",
    )

    _componentFromStream = VCalendar.fromString

    @inlineCallbacks
    def inNewTransaction(self, request, label=""):
        """
        Implicit auto-replies need to span multiple transactions.  Clean out
        the given request's resource-lookup mapping, transaction, and re-look-
        up this L{CalendarObjectResource}'s calendar object in a new
        transaction.

        @return: a Deferred which fires with the new transaction, so it can be
            committed.
        """
        objectName = self._newStoreObject.name()
        calendar = self._newStoreObject.calendar()
        calendarName = calendar.name()
        ownerHome = calendar.ownerCalendarHome()
        homeUID = ownerHome.uid()
        txn = ownerHome.transaction().store().newTransaction(
            "new transaction for %s, doing: %s" % (self._newStoreObject.name(), label,))
        newParent = (yield (yield txn.calendarHomeWithUID(homeUID))
                             .calendarWithName(calendarName))
        newObject = (yield newParent.calendarObjectWithName(objectName))
        request._newStoreTransaction = txn
        request._resourcesByURL.clear()
        request._urlsByResource.clear()
        self._initializeWithObject(newObject, newParent)
        returnValue(txn)


    @inlineCallbacks
    def iCalendarText(self):
        data = yield self.iCalendar()
        returnValue(str(data))

    iCalendar = _CommonObjectResource.component


    def validIfScheduleMatch(self, request):
        """
        Check to see if the given request's C{If-Schedule-Tag-Match} header
        matches this resource's schedule tag.

        @raise HTTPError: if the tag does not match.

        @return: None
        """
        # Note, internal requests shouldn't issue this.
        header = request.headers.getHeader("If-Schedule-Tag-Match")
        if header:
            # Do "precondition" test
            if (self.scheduleTag != header):
                log.debug(
                    "If-Schedule-Tag-Match: header value '%s' does not match resource value '%s'" %
                    (header, self.scheduleTag,))
                raise HTTPError(PRECONDITION_FAILED)


    def storeResource(self, request, parent, destination, destination_uri, destination_parent, hasSource, component, attachmentProcessingDone=False):
        return StoreCalendarObjectResource(
            request=request,
            source=self if hasSource else None,
            source_uri=request.uri if hasSource else None,
            sourceparent=parent if hasSource else None,
            sourcecal=hasSource,
            deletesource=hasSource,
            destination=destination,
            destination_uri=destination_uri,
            destinationparent=destination_parent,
            destinationcal=True,
            calendar=component,
            attachmentProcessingDone=attachmentProcessingDone,
        )


    @inlineCallbacks
    def storeRemove(self, request, implicitly, where):
        """
        Delete this calendar object and do implicit scheduling actions if
        required.

        @param request: Unused by this implementation; present for signature
            compatibility with L{CalendarCollectionResource.storeRemove}.

        @type request: L{twext.web2.iweb.IRequest}

        @param implicitly: Should implicit scheduling operations be triggered
            as a resut of this C{DELETE}?

        @type implicitly: C{bool}

        @param where: the URI at which the resource is being deleted.
        @type where: C{str}

        @return: an HTTP response suitable for sending to a client (or
            including in a multi-status).

         @rtype: something adaptable to L{twext.web2.iweb.IResponse}
        """

        # TODO: need to use transaction based delete on live scheduling object
        # resources as the iTIP operation may fail and may need to prevent the
        # delete from happening.

        isinbox = self._newStoreObject._calendar.name() == "inbox"
        transaction = self._newStoreObject.transaction()

        # Do If-Schedule-Tag-Match behavior first
        # Important: this should only ever be done when storeRemove is called
        # directly as a result of an HTTP DELETE to ensure the proper If-
        # header is used in this test.
        if not isinbox and implicitly:
            self.validIfScheduleMatch(request)

        scheduler = None
        lock = None
        if not isinbox and implicitly:
            # Get data we need for implicit scheduling
            calendar = (yield self.iCalendarForUser(request))
            scheduler = ImplicitScheduler()
            do_implicit_action, _ignore = (
                yield scheduler.testImplicitSchedulingDELETE(
                    request, self, calendar
                )
            )
            if do_implicit_action:
                lock = MemcacheLock(
                    "ImplicitUIDLock",
                    calendar.resourceUID(),
                    timeout=config.Scheduling.Options.UIDLockTimeoutSeconds,
                    expire_time=config.Scheduling.Options.UIDLockExpirySeconds,
                )

        try:
            if lock:
                yield lock.acquire()

            yield super(CalendarObjectResource, self).storeRemove(request, implicitly, where)

            # Do scheduling
            if not isinbox and implicitly:
                yield scheduler.doImplicitScheduling()

        except MemcacheLockTimeoutError:
            raise HTTPError(StatusResponse(
                CONFLICT,
                "Resource: %s currently in use on the server." % (where,))
            )

        finally:
            if lock:
                # Release lock after commit or abort
                transaction.postCommit(lock.clean)
                transaction.postAbort(lock.clean)

        returnValue(NO_CONTENT)


    @requiresPermissions(davxml.WriteContent())
    @inlineCallbacks
    def POST_handler_attachment(self, request, action):
        """
        Handle a managed attachments request on the calendar object resource.

        @param request: HTTP request object
        @type request: L{Request}
        @param action: The request-URI 'action' argument
        @type action: C{str}

        @return: an HTTP response
        """

        # Resource must exist to allow attachment operations
        if not self.exists():
            raise HTTPError(NOT_FOUND)

        def _getRIDs():
            rids = request.args.get("rid")
            if rids is not None:
                rids = rids[0].split(",")
                try:
                    rids = [PyCalendarDateTime.parseText(rid) if rid != "M" else None for rid in rids]
                except ValueError:
                    raise HTTPError(ErrorResponse(
                        FORBIDDEN,
                        (caldav_namespace, "valid-rid-parameter",),
                        "The rid parameter in the request-URI contains an invalid value",
                    ))

                if rids:
                    raise HTTPError(ErrorResponse(
                        FORBIDDEN,
                        (caldav_namespace, "valid-rid-parameter",),
                        "Server does not support per-instance attachments",
                    ))

            return rids

        def _getMID():
            mid = request.args.get("managed-id")
            if mid is None:
                raise HTTPError(ErrorResponse(
                    FORBIDDEN,
                    (caldav_namespace, "valid-managed-id-parameter",),
                    "The managed-id parameter is missing from the request-URI",
                ))
            return mid[0]

        def _getContentInfo():
            content_type = request.headers.getHeader("content-type")
            if content_type is None:
                content_type = MimeType("application", "octet-stream")
            content_disposition = request.headers.getHeader("content-disposition")
            if content_disposition is None or "filename" not in content_disposition.params:
                filename = str(uuid.uuid4())
            else:
                filename = content_disposition.params["filename"]
            return content_type, filename

        valid_preconditions = {
            "attachment-add": "valid-attachment-add",
            "attachment-update": "valid-attachment-update",
            "attachment-remove": "valid-attachment-remove",
        }

        # Only allow organizers to manipulate managed attachments for now
        calendar = (yield self.iCalendarForUser(request))
        scheduler = ImplicitScheduler()
        is_attendee = (yield scheduler.testAttendeeEvent(request, self, calendar,))
        if is_attendee and action in valid_preconditions:
            raise HTTPError(ErrorResponse(
                FORBIDDEN,
                (caldav_namespace, valid_preconditions[action],),
                "Attendees are not allowed to manipulate managed attachments",
            ))

        # Dispatch to store object
        if action == "attachment-add":

            # Add an attachment property
            rids = _getRIDs()
            content_type, filename = _getContentInfo()
            try:
                attachment, location = (yield self._newStoreObject.addAttachment(rids, content_type, filename, request.stream, calendar))
            except AttachmentStoreFailed:
                raise HTTPError(ErrorResponse(
                    FORBIDDEN,
                    (caldav_namespace, "valid-attachment-add",),
                    "Could not store the supplied attachment",
                ))
            except QuotaExceeded:
                raise HTTPError(ErrorResponse(
                    INSUFFICIENT_STORAGE_SPACE,
                    (dav_namespace, "quota-not-exceeded"),
                    "Could not store the supplied attachment because user quota would be exceeded",
                ))

            post_result = Response(CREATED)

        elif action == "attachment-update":
            mid = _getMID()
            content_type, filename = _getContentInfo()
            try:
                attachment, location = (yield self._newStoreObject.updateAttachment(mid, content_type, filename, request.stream, calendar))
            except AttachmentStoreValidManagedID:
                raise HTTPError(ErrorResponse(
                    FORBIDDEN,
                    (caldav_namespace, "valid-managed-id-parameter",),
                    "The managed-id parameter does not refer to an attachment in this calendar object resource",
                ))
            except AttachmentStoreFailed:
                raise HTTPError(ErrorResponse(
                    FORBIDDEN,
                    (caldav_namespace, "valid-attachment-update",),
                    "Could not store the supplied attachment",
                ))
            except QuotaExceeded:
                raise HTTPError(ErrorResponse(
                    INSUFFICIENT_STORAGE_SPACE,
                    (dav_namespace, "quota-not-exceeded"),
                    "Could not store the supplied attachment because user quota would be exceeded",
                ))

            post_result = Response(NO_CONTENT)

        elif action == "attachment-remove":
            rids = _getRIDs()
            mid = _getMID()
            try:
                yield self._newStoreObject.removeAttachment(rids, mid, calendar)
            except AttachmentStoreValidManagedID:
                raise HTTPError(ErrorResponse(
                    FORBIDDEN,
                    (caldav_namespace, "valid-managed-id-parameter",),
                    "The managed-id parameter does not refer to an attachment in this calendar object resource",
                ))
            except AttachmentRemoveFailed:
                raise HTTPError(ErrorResponse(
                    FORBIDDEN,
                    (caldav_namespace, "valid-attachment-remove",),
                    "Could not remove the specified attachment",
                ))

            post_result = Response(NO_CONTENT)

        else:
            raise HTTPError(ErrorResponse(
                FORBIDDEN,
                (caldav_namespace, "valid-action-parameter",),
                "The action parameter in the request-URI is not valid",
            ))

        # TODO: The storing piece here should go away once we do implicit in the store
        # Store new resource
        parent = (yield request.locateResource(parentForURL(request.path)))
        storer = self.storeResource(request, None, self, request.uri, parent, False, calendar, attachmentProcessingDone=True)
        result = (yield storer.run())

        # Look for Prefer header
        if "return-representation" in request.headers.getHeader("prefer", {}) and result.code / 100 == 2:
            result = (yield self.render(request))
            result.code = OK
            result.headers.setHeader("content-location", request.path)
        else:
            result = post_result
        if action == "attachment-add":
            result.headers.setHeader("location", location)
        if action in ("attachment-add", "attachment-update",):
            result.headers.addRawHeader("Cal-Managed-ID", attachment.dropboxID())
        returnValue(result)



class AddressBookCollectionResource(_CommonHomeChildCollectionMixin, CalDAVResource):
    """
    Wrapper around a L{txdav.carddav.iaddressbook.IAddressBook}.
    """

    def __init__(self, addressbook, home, name=None, *args, **kw):
        """
        Create a AddressBookCollectionResource from a L{txdav.carddav.iaddressbook.IAddressBook}
        and the arguments required for L{CalDAVResource}.
        """

        self._childClass = AddressBookObjectResource
        super(AddressBookCollectionResource, self).__init__(*args, **kw)
        self._initializeWithHomeChild(addressbook, home)
        self._name = addressbook.name() if addressbook else name

        if config.EnableBatchUpload:
            self._postHandlers[("text", "vcard")] = _CommonHomeChildCollectionMixin.simpleBatchPOST
            self.xmlDocHandlers[customxml.Multiput] = _CommonHomeChildCollectionMixin.crudBatchPOST


    def __repr__(self):
        return "<AddressBook Collection Resource %r:%r %s>" % (
            self._newStoreParentHome.uid(),
            self._name,
            "" if self._newStoreObject else "Non-existent"
        )


    def isCollection(self):
        return True


    def isAddressBookCollection(self):
        """
        Yes, it is a calendar collection.
        """
        return True

    createAddressBookCollection = _CommonHomeChildCollectionMixin.createCollection


    @classmethod
    def componentsFromData(cls, data):
        try:
            return VCard.allFromString(data)
        except InvalidVCardDataError:
            return None


    @classmethod
    def resourceSuffix(cls):
        return ".vcf"


    @classmethod
    def xmlDataElementType(cls):
        return carddavxml.AddressData


    @inlineCallbacks
    def storeResourceData(self, request, newchild, newchildURL, component, returnData=False):
        storer = StoreAddressObjectResource(
            request=request,
            sourceadbk=False,
            destination=newchild,
            destination_uri=newchildURL,
            destinationadbk=True,
            destinationparent=self,
            vcard=component,
            returnData=returnData,
        )
        yield storer.run()

        returnValue(storer.returndata if hasattr(storer, "returndata") else None)


    @inlineCallbacks
    def storeRemove(self, request, viaRequest, where):
        """
        Delete this collection resource, first deleting each contained
        object resource.

        This has to emulate the behavior in fileop.delete in that any errors
        need to be reported back in a multistatus response.

        @param request: The request used to locate child resources.  Note that
            this is the request which I{triggered} the C{DELETE}, but which may
            not actually be a C{DELETE} request itself.

        @type request: L{twext.web2.iweb.IRequest}

        @param viaRequest: Indicates if the delete was a direct result of an http_DELETE
        which for calendars at least will require implicit cancels to be sent.

        @type request: C{bool}

        @param where: the URI at which the resource is being deleted.
        @type where: C{str}

        @return: an HTTP response suitable for sending to a client (or
            including in a multi-status).

        @rtype: something adaptable to L{twext.web2.iweb.IResponse}
        """

        # Not allowed to delete the default address book
        default = (yield self.isDefaultAddressBook(request))
        if default:
            log.err("Cannot DELETE default address book: %s" % (self,))
            raise HTTPError(ErrorResponse(
                FORBIDDEN,
                (carddav_namespace, "default-addressbook-delete-allowed",),
                "Cannot delete default address book",
            ))

        response = (
            yield super(AddressBookCollectionResource, self).storeRemove(
                request, viaRequest, where
            )
        )

        returnValue(response)


    # FIXME: access control
    @inlineCallbacks
    def http_MOVE(self, request):
        """
        Moving an address book collection is allowed for the purposes of changing
        that address book's name.
        """
        defaultAddressBook = (yield self.isDefaultAddressBook(request))

        result = (yield super(AddressBookCollectionResource, self).http_MOVE(request))
        if result == NO_CONTENT:
            destinationURI = urlsplit(request.headers.getHeader("destination"))[2]
            destination = yield request.locateResource(destinationURI)
            yield self.movedAddressBook(request, defaultAddressBook,
                               destination, destinationURI)
        returnValue(result)



class GlobalAddressBookCollectionResource(GlobalAddressBookResource, AddressBookCollectionResource):
    """
    Wrapper around a L{txdav.carddav.iaddressbook.IAddressBook}.
    """
    pass



class AddressBookObjectResource(_CommonObjectResource):
    """
    A resource wrapping a addressbook object.
    """

    compareAttributes = (
        "_newStoreObject",
    )

    _componentFromStream = VCard.fromString

    @inlineCallbacks
    def vCardText(self):
        data = yield self.vCard()
        returnValue(str(data))

    vCard = _CommonObjectResource.component


<<<<<<< HEAD
    @inlineCallbacks
    def storeRemove(self, request, viaRequest, where):
        """
        Remove this address book object
        """
        # Handle sharing
        wasShared = (yield self.isShared(request))
        if wasShared:
            yield self.downgradeFromShare(request)

        returnValue((yield super(AddressBookObjectResource, self).storeRemove(request, viaRequest, where)))


    @inlineCallbacks
    def http_PUT(self, request):

        try:
            returnValue((yield super(AddressBookObjectResource, self).http_PUT(request)))

        except GroupWithUnsharedAddressNotAllowedError:
            raise HTTPError(StatusResponse(
                FORBIDDEN,
                "Sharee cannot add or modify group vcard such that result contains addresses of unshared vcards.",)
            )

    @inlineCallbacks
    def http_DELETE(self, request):

        try:
            returnValue((yield super(AddressBookObjectResource, self).http_DELETE(request)))

        except DeleteOfShadowGroupNotAllowedError:
            raise HTTPError(StatusResponse(
                FORBIDDEN,
                "Sharee cannot delete group vcard shadowing shared address book",)
            )
=======
    def storeResource(self, request, parent, destination, destination_uri, destination_parent, hasSource, component):
        return StoreAddressObjectResource(
            request=request,
            source=self if hasSource else None,
            source_uri=request.uri if hasSource else None,
            sourceparent=parent if hasSource else None,
            sourceadbk=hasSource,
            deletesource=hasSource,
            destination=destination,
            destination_uri=destination_uri,
            destinationparent=destination_parent,
            destinationadbk=True,
            vcard=component,
        )

>>>>>>> 0307108e


class _NotificationChildHelper(object):
    """
    Methods for things which are like notification objects.
    """

    def _initializeWithNotifications(self, notifications, home):
        """
        Initialize with a notification collection.

        @param notifications: the wrapped notification collection backend
            object.
        @type notifications: L{txdav.common.inotification.INotificationCollection}

        @param home: the home through which the given notification collection
            was accessed.
        @type home: L{txdav.icommonstore.ICommonHome}
        """
        self._newStoreNotifications = notifications
        self._newStoreParentHome = home
        self._dead_properties = _NewStorePropertiesWrapper(
            self._newStoreNotifications.properties()
        )


    def locateChild(self, request, segments):
        if segments[0] == '':
            return self, segments[1:]
        return self.getChild(segments[0]), segments[1:]


    def exists(self):
        # FIXME: tests
        return True


    @inlineCallbacks
    def makeChild(self, name):
        """
        Create a L{NotificationObjectFile} or L{ProtoNotificationObjectFile}
        based on the name of a notification.
        """
        newStoreObject = (
            yield self._newStoreNotifications.notificationObjectWithName(name)
        )

        similar = StoreNotificationObjectFile(newStoreObject, self)

        # FIXME: tests should be failing without this line.
        # Specifically, http_PUT won't be committing its transaction properly.
        self.propagateTransaction(similar)
        returnValue(similar)


    @inlineCallbacks
    def listChildren(self):
        """
        @return: a sequence of the names of all known children of this resource.
        """
        children = set(self.putChildren.keys())
        children.update(self._newStoreNotifications.listNotificationObjects())
        returnValue(children)



class StoreNotificationCollectionResource(_NotificationChildHelper,
                                          NotificationCollectionResource,
                                          ResponseCacheMixin):
    """
    Wrapper around a L{txdav.caldav.icalendar.ICalendar}.
    """

    cacheNotifierFactory = DisabledCacheNotifier

    def __init__(self, notifications, homeResource, home, *args, **kw):
        """
        Create a CalendarCollectionResource from a L{txdav.caldav.icalendar.ICalendar}
        and the arguments required for L{CalDAVResource}.
        """
        super(StoreNotificationCollectionResource, self).__init__(*args, **kw)
        self._initializeWithNotifications(notifications, home)
        self._parentResource = homeResource
        if self._newStoreNotifications:
            self.cacheNotifier = self.cacheNotifierFactory(self)
            self._newStoreNotifications.addNotifier(CacheStoreNotifier(self))


    def name(self):
        return "notification"


    def url(self):
        return joinURL(self._parentResource.url(), self.name(), "/")


    @inlineCallbacks
    def listChildren(self):
        l = []
        for notification in (yield self._newStoreNotifications.notificationObjects()):
            l.append(notification.name())
        returnValue(l)


    def isCollection(self):
        return True


    def getInternalSyncToken(self):
        return self._newStoreNotifications.syncToken()


    @inlineCallbacks
    def _indexWhatChanged(self, revision, depth):
        # The newstore implementation supports this directly
        returnValue(
            (yield self._newStoreNotifications.resourceNamesSinceToken(revision))
            + ([],)
        )


    def addNotification(self, request, uid, xmltype, xmldata):
        return maybeDeferred(
            self._newStoreNotifications.writeNotificationObject,
            uid, xmltype, xmldata
        )


    def deleteNotification(self, request, record):
        return maybeDeferred(
            self._newStoreNotifications.removeNotificationObjectWithName,
            record.name
        )



class StoreNotificationObjectFile(_NewStoreFileMetaDataHelper, NotificationResource):
    """
    A resource wrapping a calendar object.
    """

    def __init__(self, notificationObject, *args, **kw):
        """
        Construct a L{CalendarObjectResource} from an L{ICalendarObject}.

        @param calendarObject: The storage for the calendar object.
        @type calendarObject: L{txdav.caldav.icalendarstore.ICalendarObject}
        """
        super(StoreNotificationObjectFile, self).__init__(*args, **kw)
        self._initializeWithObject(notificationObject)


    def _initializeWithObject(self, notificationObject):
        self._newStoreObject = notificationObject
        self._dead_properties = NonePropertyStore(self)


    def liveProperties(self):

        props = super(StoreNotificationObjectFile, self).liveProperties()
        props += (customxml.NotificationType.qname(),)
        return props


    @inlineCallbacks
    def readProperty(self, prop, request):
        if type(prop) is tuple:
            qname = prop
        else:
            qname = prop.qname()

        if qname == customxml.NotificationType.qname():
            returnValue(self._newStoreObject.xmlType())

        returnValue((yield super(StoreNotificationObjectFile, self).readProperty(prop, request)))


    def isCollection(self):
        return False


    def quotaSize(self, request):
        return succeed(self._newStoreObject.size())


    def text(self, ignored=None):
        assert ignored is None, "This is a notification object, not a notification"
        return self._newStoreObject.xmldata()


    @requiresPermissions(davxml.Read())
    @inlineCallbacks
    def http_GET(self, request):
        if not self.exists():
            log.debug("Resource not found: %s" % (self,))
            raise HTTPError(NOT_FOUND)

        returnValue(
            Response(OK, {"content-type": self.contentType()},
                     MemoryStream((yield self.text())))
        )


    @requiresPermissions(fromParent=[davxml.Unbind()])
    def http_DELETE(self, request):
        """
        Override http_DELETE to validate 'depth' header.
        """
        if not self.exists():
            log.debug("Resource not found: %s" % (self,))
            raise HTTPError(NOT_FOUND)

        return self.storeRemove(request, request.uri)


    def http_PROPPATCH(self, request):
        """
        No dead properties allowed on notification objects.
        """
        return FORBIDDEN


    @inlineCallbacks
    def storeRemove(self, request, where):
        """
        Remove this notification object.
        """
        try:

            storeNotifications = self._newStoreObject.notificationCollection()

            # Do delete

            # FIXME: public attribute please
            yield storeNotifications.removeNotificationObjectWithName(
                self._newStoreObject.name()
            )

            self._initializeWithObject(None)

        except MemcacheLockTimeoutError:
            raise HTTPError(StatusResponse(CONFLICT, "Resource: %s currently in use on the server." % (where,)))
        except NoSuchObjectResourceError:
            raise HTTPError(NOT_FOUND)

        returnValue(NO_CONTENT)<|MERGE_RESOLUTION|>--- conflicted
+++ resolved
@@ -68,14 +68,12 @@
 from twistedcaldav.scheduling.caldav.resource import ScheduleInboxResource
 from twistedcaldav.scheduling.implicit import ImplicitScheduler
 from twistedcaldav.vcard import Component as VCard, InvalidVCardDataError
-<<<<<<< HEAD
-from txdav.carddav.iaddressbookstore import GroupWithUnsharedAddressNotAllowedError, \
-    DeleteOfShadowGroupNotAllowedError
-=======
 from pycalendar.datetime import PyCalendarDateTime
 import uuid
 from twext.web2.filter.location import addLocation
->>>>>>> 0307108e
+
+from txdav.carddav.iaddressbookstore import GroupWithUnsharedAddressNotAllowedError, \
+    DeleteOfShadowGroupNotAllowedError
 
 """
 Wrappers to translate between the APIs in L{txdav.caldav.icalendarstore} and
@@ -2765,44 +2763,6 @@
     vCard = _CommonObjectResource.component
 
 
-<<<<<<< HEAD
-    @inlineCallbacks
-    def storeRemove(self, request, viaRequest, where):
-        """
-        Remove this address book object
-        """
-        # Handle sharing
-        wasShared = (yield self.isShared(request))
-        if wasShared:
-            yield self.downgradeFromShare(request)
-
-        returnValue((yield super(AddressBookObjectResource, self).storeRemove(request, viaRequest, where)))
-
-
-    @inlineCallbacks
-    def http_PUT(self, request):
-
-        try:
-            returnValue((yield super(AddressBookObjectResource, self).http_PUT(request)))
-
-        except GroupWithUnsharedAddressNotAllowedError:
-            raise HTTPError(StatusResponse(
-                FORBIDDEN,
-                "Sharee cannot add or modify group vcard such that result contains addresses of unshared vcards.",)
-            )
-
-    @inlineCallbacks
-    def http_DELETE(self, request):
-
-        try:
-            returnValue((yield super(AddressBookObjectResource, self).http_DELETE(request)))
-
-        except DeleteOfShadowGroupNotAllowedError:
-            raise HTTPError(StatusResponse(
-                FORBIDDEN,
-                "Sharee cannot delete group vcard shadowing shared address book",)
-            )
-=======
     def storeResource(self, request, parent, destination, destination_uri, destination_parent, hasSource, component):
         return StoreAddressObjectResource(
             request=request,
@@ -2818,7 +2778,44 @@
             vcard=component,
         )
 
->>>>>>> 0307108e
+
+    @inlineCallbacks
+    def storeRemove(self, request, viaRequest, where):
+        """
+        Remove this address book object
+        """
+        # Handle sharing
+        wasShared = (yield self.isShared(request))
+        if wasShared:
+            yield self.downgradeFromShare(request)
+
+        returnValue((yield super(AddressBookObjectResource, self).storeRemove(request, viaRequest, where)))
+
+
+    @inlineCallbacks
+    def http_PUT(self, request):
+
+        try:
+            returnValue((yield super(AddressBookObjectResource, self).http_PUT(request)))
+
+        except GroupWithUnsharedAddressNotAllowedError:
+            raise HTTPError(StatusResponse(
+                FORBIDDEN,
+                "Sharee cannot add or modify group vcard such that result contains addresses of unshared vcards.",)
+            )
+
+    @inlineCallbacks
+    def http_DELETE(self, request):
+
+        try:
+            returnValue((yield super(AddressBookObjectResource, self).http_DELETE(request)))
+
+        except DeleteOfShadowGroupNotAllowedError:
+            raise HTTPError(StatusResponse(
+                FORBIDDEN,
+                "Sharee cannot delete group vcard shadowing shared address book",)
+            )
+
 
 
 class _NotificationChildHelper(object):
