# -*- test-case-name: twistedcaldav.test.test_stdconfig -*-
##
# Copyright (c) 2005-2013 Apple Inc. All rights reserved.
#
# Licensed under the Apache License, Version 2.0 (the "License");
# you may not use this file except in compliance with the License.
# You may obtain a copy of the License at
#
# http://www.apache.org/licenses/LICENSE-2.0
#
# Unless required by applicable law or agreed to in writing, software
# distributed under the License is distributed on an "AS IS" BASIS,
# WITHOUT WARRANTIES OR CONDITIONS OF ANY KIND, either express or implied.
# See the License for the specific language governing permissions and
# limitations under the License.
##

import os
import copy
import re
from socket import getfqdn, gethostbyname

from twisted.python.runtime import platform

from twext.python.plistlib import PlistParser #@UnresolvedImport
from twext.python.log import Logger, InvalidLogLevelError, LogLevel
from twext.web2.dav.resource import TwistedACLInheritable

from txdav.xml import element as davxml

from twistedcaldav import caldavxml, customxml, carddavxml, mkcolxml
from twistedcaldav.config import ConfigProvider, ConfigurationError, ConfigDict
from twistedcaldav.config import config, mergeData, fullServerPath
from twistedcaldav.util import getPasswordFromKeychain
from twistedcaldav.util import KeychainAccessError, KeychainPasswordNotFound
from twistedcaldav.util import computeProcessCount

from calendarserver.push.util import getAPNTopicFromCertificate

log = Logger()



if platform.isMacOSX():
    DEFAULT_CONFIG_FILE = "/Applications/Server.app/Contents/ServerRoot/private/etc/caldavd/caldavd-apple.plist"
else:
    DEFAULT_CONFIG_FILE = "/etc/caldavd/caldavd.plist"

DEFAULT_SERVICE_PARAMS = {
    "twistedcaldav.directory.xmlfile.XMLDirectoryService": {
        "xmlFile": "accounts.xml",
        "recordTypes": ("users", "groups"),
        "statSeconds" : 15,
    },
    "twistedcaldav.directory.appleopendirectory.OpenDirectoryService": {
        "node": "/Search",
        "cacheTimeout": 1, # Minutes
        "batchSize": 100, # for splitting up large queries
        "negativeCaching": False,
        "restrictEnabledRecords": False,
        "restrictToGroup": "",
        "recordTypes": ("users", "groups"),
    },
    "twistedcaldav.directory.ldapdirectory.LdapDirectoryService": {
        "cacheTimeout": 1, # Minutes
        "negativeCaching": False,
        "warningThresholdSeconds": 3,
        "batchSize": 500, # for splitting up large queries
        "requestTimeoutSeconds" : 10,
        "requestResultsLimit" : 200,
        "optimizeMultiName" : False,
        "queryLocationsImplicitly": True,
        "restrictEnabledRecords": False,
        "restrictToGroup": "",
        "recordTypes": ("users", "groups"),
        "uri": "ldap://localhost/",
        "tls": False,
        "tlsCACertFile": None,
        "tlsCACertDir": None,
        "tlsRequireCert": None, # never, allow, try, demand, hard
        "credentials": {
            "dn": None,
            "password": None,
        },
        "authMethod": "LDAP",
        "rdnSchema": {
            "base": "dc=example,dc=com",
            "guidAttr": "entryUUID",
            "users": {
                "rdn": "ou=People",
                "attr": "uid", # used only to synthesize email address
                "emailSuffix": None, # used only to synthesize email address
                "filter": None, # additional filter for this type
                "loginEnabledAttr" : "", # attribute controlling login
                "loginEnabledValue" : "yes", # "True" value of above attribute
                "calendarEnabledAttr" : "", # attribute controlling enabledForCalendaring
                "calendarEnabledValue" : "yes", # "True" value of above attribute
                "mapping" : { # maps internal record names to LDAP
                    "recordName": "uid",
                    "fullName" : "cn",
                    "emailAddresses" : ["mail"],
                    "firstName" : "givenName",
                    "lastName" : "sn",
                },
            },
            "groups": {
                "rdn": "ou=Group",
                "attr": "cn", # used only to synthesize email address
                "emailSuffix": None, # used only to synthesize email address
                "filter": None, # additional filter for this type
                "mapping" : { # maps internal record names to LDAP
                    "recordName": "cn",
                    "fullName" : "cn",
                    "emailAddresses" : ["mail"],
                    "firstName" : "givenName",
                    "lastName" : "sn",
                },
            },
            "locations": {
                "rdn": "ou=Places",
                "attr": "cn", # used only to synthesize email address
                "emailSuffix": None, # used only to synthesize email address
                "filter": None, # additional filter for this type
                "calendarEnabledAttr" : "", # attribute controlling enabledForCalendaring
                "calendarEnabledValue" : "yes", # "True" value of above attribute
                "mapping" : { # maps internal record names to LDAP
                    "recordName": "cn",
                    "fullName" : "cn",
                    "emailAddresses" : ["mail"],
                    "firstName" : "givenName",
                    "lastName" : "sn",
                },
            },
            "resources": {
                "rdn": "ou=Resources",
                "attr": "cn", # used only to synthesize email address
                "emailSuffix": None, # used only to synthesize email address
                "filter": None, # additional filter for this type
                "calendarEnabledAttr" : "", # attribute controlling enabledForCalendaring
                "calendarEnabledValue" : "yes", # "True" value of above attribute
                "mapping" : { # maps internal record names to LDAP
                    "recordName": "cn",
                    "fullName" : "cn",
                    "emailAddresses" : ["mail"],
                    "firstName" : "givenName",
                    "lastName" : "sn",
                },
            },
        },
        "groupSchema": {
            "membersAttr": "member", # how members are specified
            "nestedGroupsAttr": None, # how nested groups are specified
            "memberIdAttr": None, # which attribute the above refer to
        },
        "resourceSchema": {
            "resourceInfoAttr": None, # contains location/resource info
            "autoAcceptGroupAttr": None, # auto accept group
        },
        "poddingSchema": {
            "serverIdAttr": None, # maps to augments server-id
        },
    },
}

DEFAULT_RESOURCE_PARAMS = {
    "twistedcaldav.directory.xmlfile.XMLDirectoryService": {
        "xmlFile": "resources.xml",
        "recordTypes" : ("locations", "resources"),
    },
    "twistedcaldav.directory.appleopendirectory.OpenDirectoryService": {
        "node": "/Search",
        "cacheTimeout": 1, # Minutes
        "negativeCaching": False,
        "restrictEnabledRecords": False,
        "restrictToGroup": "",
        "recordTypes" : ("locations", "resources"),
    },
}

DEFAULT_AUGMENT_PARAMS = {
    "twistedcaldav.directory.augment.AugmentXMLDB": {
        "xmlFiles": ["augments.xml", ],
        "statSeconds" : 15,
    },
    "twistedcaldav.directory.augment.AugmentSqliteDB": {
        "dbpath": "augments.sqlite",
    },
    "twistedcaldav.directory.augment.AugmentPostgreSQLDB": {
        "host": "localhost",
        "database": "augments",
        "user": "",
        "password": "",
    },
}

DEFAULT_PROXYDB_PARAMS = {
    "twistedcaldav.directory.calendaruserproxy.ProxySqliteDB": {
        "dbpath": "proxies.sqlite",
    },
    "twistedcaldav.directory.calendaruserproxy.ProxyPostgreSQLDB": {
        "host": "localhost",
        "database": "proxies",
        "user": "",
        "password": "",
        "dbtype": "",
    },
}


directoryAddressBookBackingServiceDefaultParams = {
    "twistedcaldav.directory.xmlfile.XMLDirectoryService": {
        "xmlFile": "/etc/carddavd/accounts.xml",
    },
    "twistedcaldav.directory.opendirectorybacker.OpenDirectoryBackingService": {
        "queryPeopleRecords": True,
        "peopleNode": "/Search/Contacts",
        "queryUserRecords": True,
        "userNode": "/Search/Contacts",
        "maxDSQueryRecords": 0,
        "queryDSLocal": False,
        "ignoreSystemRecords": True,
        "dsLocalCacheTimeout": 30,
        "liveQuery": True,
        "fakeETag": True,
        "cacheQuery": False,
        "cacheTimeout": 30,
        "standardizeSyntheticUIDs": False,
        "addDSAttrXProperties": False,
        "appleInternalServer": False,
        "additionalAttributes" : [],
        "allowedAttributes" : [],
    },
}

DEFAULT_CONFIG = {
    # Note: Don't use None values below; that confuses the command-line parser.

    #
    # Public network address information
    #
    #    This is the server's public network address, which is provided to
    #    clients in URLs and the like.  It may or may not be the network
    #    address that the server is listening to directly, though it is by
    #    default.  For example, it may be the address of a load balancer or
    #    proxy which forwards connections to the server.
    #
    "ServerHostName": "", # Network host name.
    "HTTPPort": 0, # HTTP port (0 to disable HTTP)
    "SSLPort" : 0, # SSL port (0 to disable HTTPS)
    "EnableSSL" : False, # Whether to listen on SSL port(s)
    "RedirectHTTPToHTTPS" : False, # If True, all nonSSL requests redirected to an SSL Port
    "SSLMethod" : "SSLv3_METHOD", # SSLv2_METHOD, SSLv3_METHOD, SSLv23_METHOD, TLSv1_METHOD
    "SSLCiphers" : "ALL:!aNULL:!ADH:!eNULL:!LOW:!EXP:RC4+RSA:+HIGH:+MEDIUM",
    "StrictTransportSecuritySeconds" : 7 * 24 * 60 * 60, # max-age value for
        # Strict-Transport-Security header; set to 0 to disable header.

    #
    # Network address configuration information
    #
    #    This configures the actual network address that the server binds to.
    #
    "BindAddresses": [], # List of IP addresses to bind to [empty = all]
    "BindHTTPPorts": [], # List of port numbers to bind to for HTTP
                           # [empty = same as "Port"]
    "BindSSLPorts" : [], # List of port numbers to bind to for SSL
                           # [empty = same as "SSLPort"]
    "InheritFDs"   : [], # File descriptors to inherit for HTTP requests
                           # (empty = don't inherit)
    "InheritSSLFDs": [], # File descriptors to inherit for HTTPS requests
                           # (empty = don't inherit)
    "MetaFD"       : 0, # Inherited file descriptor to call recvmsg() on to
                           # receive sockets (none = don't inherit)

    "UseMetaFD"    : True, # Use a 'meta' FD, i.e. an FD to transmit other FDs
                           # to slave processes.

    "UseDatabase"  : True, # True: database; False: files

    "TransactionTimeoutSeconds" : 0, # Timeout transactions that take longer than
                              # the specified number of seconds. Zero means
                              # no timeouts

    "DBType"       : "", # 2 possible values: empty, meaning 'spawn postgres
                           # yourself', or 'postgres', meaning 'connect to a
                           # postgres database as specified by the 'DSN'
                           # configuration key.  Will support more values in
                           # the future.

    "SpawnedDBUser" : "caldav", # The username to use when DBType is empty

    "DBImportFile" : "", # File path to SQL file to import at startup (includes schema)

    "DSN"          : "", # Data Source Name.  Used to connect to an external
                           # database if DBType is non-empty.  Format varies
                           # depending on database type.

    "DBAMPFD"      : 0, # Internally used by database to tell slave
                           # processes to inherit a file descriptor and use it
                           # as an AMP connection over a UNIX socket; see
                           # twext.enterprise.adbapi2.ConnectionPoolConnection

    "SharedConnectionPool" : False, # Use a shared database connection pool in
                                    # the master process, rather than having
                                    # each client make its connections directly.

    "FailIfUpgradeNeeded"  : True, # Set to True to prevent the server or utility tools
                                   # tools from running if the database needs a schema
                                   # upgrade.
    "StopAfterUpgradeTriggerFile" : "stop_after_upgrade",   # if this file exists in ConfigRoot, stop
                                                            # the service after finishing upgrade phase

    "UpgradeHomePrefix"    : "",    # When upgrading, only upgrade homes where the owner UID starts with
                                    # with the specified prefix. The upgrade will only be partial and only
                                    # apply to upgrade pieces that affect entire homes. The upgrade will
                                    # need to be run again without this prefix set to complete the overall
                                    # upgrade.

    #
    # Types of service provided
    #
    "EnableCalDAV"  : True, # Enable CalDAV service
    "EnableCardDAV" : True, # Enable CardDAV service

    #
    # Data store
    #
    "ServerRoot"              : "/var/db/caldavd",
    "DataRoot"                : "Data",
    "DatabaseRoot"            : "Database",
    "AttachmentsRoot"         : "Attachments",
    "DocumentRoot"            : "Documents",
    "ConfigRoot"              : "Config",
    "LogRoot"                 : "/var/log/caldavd",
    "RunRoot"                 : "/var/run/caldavd",
    "WebCalendarRoot"         : "/Applications/Server.app/Contents/ServerRoot/usr/share/collabd/webcal/public",

    #
    # Quotas
    #

    # Attachments
    "UserQuota"                 : 104857600, # User attachment quota (in bytes)

    # Resource data
    "MaxCollectionsPerHome"     : 50, # Maximum number of calendars/address books allowed in a home
    "MaxResourcesPerCollection" : 10000, # Maximum number of resources in a calendar/address book
    "MaxResourceSize"           : 1048576, # Maximum resource size (in bytes)
    "MaxAttendeesPerInstance"   : 100, # Maximum number of unique attendees
    "MaxAllowedInstances"       : 3000, # Maximum number of instances the server will index

    # Set to URL path of wiki authentication service, e.g. "/auth", in order
    # to use javascript authentication dialog.  Empty string indicates standard
    # browser authentication dialog should be used.
    "WebCalendarAuthPath"     : "",

    # Define mappings of URLs to file system objects (directories or files)
    "Aliases": [],

    #
    # Directory service
    #
    #    A directory service provides information about principals (eg.
    #    users, groups, locations and resources) to the server.
    #
    "DirectoryService": {
        "type": "twistedcaldav.directory.xmlfile.XMLDirectoryService",
        "params": DEFAULT_SERVICE_PARAMS["twistedcaldav.directory.xmlfile.XMLDirectoryService"],
    },

    #
    # Locations and Resources service
    #
    #    Supplements the directory service with information about locations
    #    and resources.
    #
    "ResourceService": {
        "Enabled" : True,
        "type": "twistedcaldav.directory.xmlfile.XMLDirectoryService",
        "params": DEFAULT_RESOURCE_PARAMS["twistedcaldav.directory.xmlfile.XMLDirectoryService"],
    },

    #
    # Augment service
    #
    #    Augments for the directory service records to add calendar specific attributes.
    #
    "AugmentService": {
        "type": "twistedcaldav.directory.augment.AugmentXMLDB",
        "params" : DEFAULT_AUGMENT_PARAMS["twistedcaldav.directory.augment.AugmentXMLDB"],
    },

    #
    # Proxies
    #
    "ProxyDBService": {
        "type": "twistedcaldav.directory.calendaruserproxy.ProxySqliteDB",
        "params": DEFAULT_PROXYDB_PARAMS["twistedcaldav.directory.calendaruserproxy.ProxySqliteDB"],
    },
    "ProxyLoadFromFile": "", # Allows for initialization of the proxy database from an XML file

    #
    # Special principals
    #
    "AdminPrincipals": [], # Principals with "DAV:all" access (relative URLs)
    "ReadPrincipals": [], # Principals with "DAV:read" access (relative URLs)
    "EnableProxyPrincipals": True, # Create "proxy access" principals

    #
    # Permissions
    #
    "EnableAnonymousReadRoot": True, # Allow unauthenticated read access to /
    "EnableAnonymousReadNav": False, # Allow unauthenticated read access to hierarchy
    "EnablePrincipalListings": True, # Allow listing of principal collections
    "EnableMonolithicCalendars": True, # Render calendar collections as a monolithic iCalendar object

    #
    # Client controls
    #
    "RejectClients": [], # List of regexes for clients to disallow

    #
    # Authentication
    #
    "Authentication": {
        "Basic": {                         # Clear text; best avoided
            "Enabled": True,
            "AllowedOverWireUnencrypted": False, # Advertised over non-SSL?
        },
        "Digest": {                        # Digest challenge/response
            "Enabled": True,
            "Algorithm": "md5",
            "Qop": "",
            "AllowedOverWireUnencrypted": True, # Advertised over non-SSL?
        },
        "Kerberos": {                       # Kerberos/SPNEGO
            "Enabled": False,
            "ServicePrincipal": "",
            "AllowedOverWireUnencrypted": True, # Advertised over non-SSL?
        },
        "Wiki": {
            "Enabled": False,
            "Cookie": "cc.collabd_session_guid",
            "URL": "http://127.0.0.1:8089/RPC2",
            "UserMethod": "userForSession",
            "WikiMethod": "accessLevelForUserWikiCalendar",
            "LionCompatibility": False,
            "CollabHost": "localhost",
            "CollabPort": 4444,
        },
    },

    #
    # Logging
    #
    "AccessLogFile"  : "access.log", # Apache-style access log
    "ErrorLogFile"   : "error.log", # Server activity log
    "AgentLogFile"   : "agent.log", # Agent activity log
    "ErrorLogEnabled"   : True, # True = use log file, False = stdout
    "ErrorLogRotateMB"  : 10, # Rotate error log after so many megabytes
    "ErrorLogMaxRotatedFiles"  : 5, # Retain this many error log files
    "PIDFile"        : "caldavd.pid",
    "RotateAccessLog"   : False,
    "EnableExtendedAccessLog": True,
    "EnableExtendedTimingAccessLog": False,
    "DefaultLogLevel"   : "",
    "LogLevels"         : {},
    "LogID"             : "",

    "AccountingCategories": {
        "iTIP": False,
    },
    "AccountingPrincipals": [],
    "AccountingLogRoot"   : "accounting",

    "Stats" : {
        "EnableUnixStatsSocket"  : False,
        "UnixStatsSocket"        : "caldavd-stats.sock",
        "EnableTCPStatsSocket"   : False,
        "TCPStatsPort"           : 8100,
    },

    "LogDatabase" : {
        "LabelsInSQL"            : False,
        "Statistics"             : False,
        "StatisticsLogFile"      : "sqlstats.log",
        "SQLStatements"          : False,
        "TransactionWaitSeconds" : 0,
    },

    #
    # SSL/TLS
    #
    "SSLCertificate"     : "", # Public key
    "SSLPrivateKey"      : "", # Private key
    "SSLAuthorityChain"  : "", # Certificate Authority Chain
    "SSLPassPhraseDialog": "/etc/apache2/getsslpassphrase",
    "SSLCertAdmin"       : "/Applications/Server.app/Contents/ServerRoot/usr/sbin/certadmin",

    #
    # Process management
    #

    # Username and Groupname to drop privileges to, if empty privileges will
    # not be dropped.

    "UserName": "",
    "GroupName": "",
    "ProcessType": "Combined",
    "MultiProcess": {
        "ProcessCount": 0,
        "MinProcessCount": 2,
        "PerCPU": 1,
        "PerGB": 1,
        "StaggeredStartup": {
            "Enabled": False,
            "Interval": 15,
        },
    },

    # How large a spawned process is allowed to get before it's stopped
    "MemoryLimiter" : {
        "Enabled" : True,
        "Seconds" : 60, # How often to check memory sizes (in seconds)
        "Bytes"   : 2 * 1024 * 1024 * 1024, # Memory limit (RSS in bytes)
        "ResidentOnly" : True,  # True: only take into account resident memory;
                                # False: include virtual memory
    },

    #
    # Service ACLs
    #
    "EnableSACLs": False,

    "EnableReadOnlyServer": False, # Make all data read-only

    #
    # Standard (or draft) WebDAV extensions
    #
    "EnableAddMember"             : True, # POST ;add-member extension
    "EnableSyncReport"            : True, # REPORT collection-sync
    "EnableSyncReportHome"        : True, # REPORT collection-sync on home collections
    "EnableWellKnown"             : True, # /.well-known resource
    "EnableCalendarQueryExtended" : True, # Extended calendar-query REPORT

    "EnableManagedAttachments"    : False, # Support Managed Attachments

    #
    # Generic CalDAV/CardDAV extensions
    #
    "EnableJSONData"          : True, # Allow clients to send/receive JSON jCal and jCard format data

    #
    # Non-standard CalDAV extensions
    #
    "EnableDropBox"           : False, # Calendar Drop Box
    "EnablePrivateEvents"     : False, # Private Events
    "EnableTimezoneService"   : False, # Old Timezone service

    "TimezoneService"         : {    # New standard timezone service
        "Enabled"       : False, # Overall on/off switch
        "Mode"          : "primary", # Can be "primary" or "secondary"
        "BasePath"      : "", # Path to directory containing a zoneinfo - if None use default package path
                                     # secondary service MUST define its own writable path
        "XMLInfoPath"   : "", # Path to db cache info - if None use default package path
                                     # secondary service MUST define its own writable path if
                                     # not None

        "SecondaryService" : {
            # Only one of these should be used when a secondary service is used
            "Host"                  : "", # Domain/IP of secondary service to discover
            "URI"                   : "", # HTTP(s) URI to secondary service

            "UpdateIntervalMinutes" : 24 * 60,
        }
    },

    "EnableTimezonesByReference" : True, # Strip out VTIMEZONES that are known
    "UsePackageTimezones"        : False, # Use timezone data from twistedcaldav.zoneinfo - don't copy to Data directory

    "EnableBatchUpload"       : True, # POST batch uploads
    "MaxResourcesBatchUpload" : 100, # Maximum number of resources in a batch POST
    "MaxBytesBatchUpload"     : 10485760, # Maximum size of a batch POST (10 MB)

    "Sharing": {
        "Enabled"             : False, # Overall on/off switch
        "AllowExternalUsers"  : False, # External (non-principal) sharees allowed

        "Calendars" : {
            "Enabled"         : True, # Calendar on/off switch
        },
        "AddressBooks" : {
            "Enabled"         : False, # Address Books on/off switch
        }
    },

    "RestrictCalendarsToOneComponentType" : True, # Only allow calendars to be created with a single component type
                                                   # If this is on, it will also trigger an upgrade behavior that will
                                                   # split existing calendars into multiples based on component type.
                                                   # If on, it will also cause new accounts to provision with separate
                                                   # calendars for events and tasks.

    "SupportedComponents" : [                      # Set of supported iCalendar components
        "VEVENT",
        "VTODO",
        "VPOLL",
    ],

    "ParallelUpgrades" : False, # Perform upgrades - currently only the
                                   # database -> filesystem migration - but in
                                   # the future, hopefully all relevant
                                   # upgrades - in parallel in subprocesses.

    "MergeUpgrades": False, # During the upgrade phase of startup, rather than
                            # skipping homes found both on the filesystem and in
                            # the database, merge the data from the filesystem
                            # into the database homes.

    "EnableDefaultAlarms" : True, # Support for default alarms generated by the server
    "RemoveDuplicateAlarms": True, # Remove duplicate alarms on PUT

    # CardDAV Features
    "DirectoryAddressBook": {
        "Enabled": True,
        "type": "twistedcaldav.directory.opendirectorybacker.OpenDirectoryBackingService",
        "params": directoryAddressBookBackingServiceDefaultParams["twistedcaldav.directory.opendirectorybacker.OpenDirectoryBackingService"],
        "name": "directory",
        "MaxQueryResults": 1000,
    },
    "EnableSearchAddressBook": False, # /directory resource exists
    "AnonymousDirectoryAddressBookAccess": False, # Anonymous users may access directory address book

    "GlobalAddressBook": {
        "Enabled": False,
        "Name": "global-addressbook",
        "EnableAnonymousReadAccess": False,
    },

    # /XXX CardDAV

    #
    # Web-based administration
    #
    "EnableWebAdmin"          : True,

    #
    # Scheduling related options
    #

    "Scheduling": {

        "CalDAV": {
            "EmailDomain"                : "", # Domain for mailto calendar user addresses on this server
            "HTTPDomain"                 : "", # Domain for http calendar user addresses on this server
            "AddressPatterns"            : [], # Regex patterns to match local calendar user addresses
            "OldDraftCompatibility"      : True, # Whether to maintain compatibility with non-implicit mode
            "ScheduleTagCompatibility"   : True, # Whether to support older clients that do not use Schedule-Tag feature
            "EnablePrivateComments"      : True, # Private comments from attendees to organizer
            "PerAttendeeProperties"      : [     # Names of iCalendar properties that are preserved when an Attendee does an invite PUT
                "X-APPLE-NEEDS-REPLY",
                "X-APPLE-TRAVEL-DURATION",
                "X-APPLE-TRAVEL-START",
                "X-APPLE-TRAVEL-RETURN-DURATION",
                "X-APPLE-TRAVEL-RETURN",
            ],
            "OrganizerPublicProperties"  : [     # Names of X- iCalendar properties that are sent from ORGANIZER to ATTENDEE
                "X-APPLE-DROPBOX",
                "X-APPLE-STRUCTURED-LOCATION",
            ],
        },

        "iSchedule": {
            "Enabled"          : False, # iSchedule protocol
            "AddressPatterns"  : [], # Reg-ex patterns to match iSchedule-able calendar user addresses
            "RemoteServers"    : "remoteservers.xml", # iSchedule server configurations
            "SerialNumber"     : 1,  # Capabilities serial number
            "DNSDebug"         : "", # File where a fake Bind zone exists for creating fake DNS results
            "DKIM"             : {      # DKIM options
                "Enabled"               : True, # DKIM signing/verification enabled
                "Domain"                : "", # Domain for DKIM (defaults to ServerHostName)
                "KeySelector"           : "ischedule", # Selector for public key
                "SignatureAlgorithm"    : "rsa-sha256", # Signature algorithm (one of rsa-sha1 or rsa-sha256)
                "UseDNSKey"             : True, # This server's public key stored in DNS
                "UseHTTPKey"            : True, # This server's public key stored in HTTP /.well-known
                "UsePrivateExchangeKey" : True, # This server's public key manually exchanged with others
                "ExpireSeconds"         : 3600, # Expiration time for signature verification
                "PrivateKeyFile"        : "", # File where private key is stored
                "PublicKeyFile"         : "", # File where public key is stored
                "PrivateExchanges"      : "", # Directory where private exchange public keys are stored
                "ProtocolDebug"         : False, # Turn on protocol level debugging to return detailed information to the requestor
            },
        },

        "iMIP": {
            "Enabled"          : False, # Server-to-iMIP protocol
            "Sending": {
                "Server"        : "", # SMTP server to relay messages through
                "Port"          : 587, # SMTP server port to relay messages through
                "Address"       : "", # 'From' address for server
                "UseSSL"        : True,
                "Username"      : "", # For account sending mail
                "Password"      : "", # For account sending mail
                "SuppressionDays" : 7, # Messages for events older than this may days are not sent
            },
            "Receiving": {
                "Server"        : "", # Server to retrieve email messages from
                "Port"          : 0, # Server port to retrieve email messages from
                "UseSSL"        : True,
                "Type"          : "", # Type of message access server: 'pop' or 'imap'
                "PollingSeconds"    : 30, # How often to fetch mail
                "Username"      : "", # For account receiving mail
                "Password"      : "", # For account receiving mail
            },
            "AddressPatterns"   : [], # Regex patterns to match iMIP-able calendar user addresses
            "MailTemplatesDirectory": "/Applications/Server.app/Contents/ServerRoot/usr/share/caldavd/share/email_templates", # Directory containing HTML templates for email invitations (invite.html, cancel.html)
            "MailIconsDirectory": "/Applications/Server.app/Contents/ServerRoot/usr/share/caldavd/share/date_icons", # Directory containing language-specific subdirectories containing date-specific icons for email invitations
            "InvitationDaysToLive" : 90, # How many days invitations are valid
        },

        "Options" : {
            "AllowGroupAsOrganizer"               : False, # Allow groups to be Organizers
            "AllowLocationAsOrganizer"            : False, # Allow locations to be Organizers
            "AllowResourceAsOrganizer"            : False, # Allow resources to be Organizers
            "AllowLocationWithoutOrganizer"       : True, # Allow locations to have events without an Organizer
            "AllowResourceWithoutOrganizer"       : True, # Allow resources to have events without an Organizer
            "TrackUnscheduledLocationData"        : True, # Track who the last modifier of an unscheduled location event is
            "TrackUnscheduledResourceData"        : True, # Track who the last modifier of an unscheduled resource event is
            "LimitFreeBusyAttendees"              : 30, # Maximum number of attendees to request freebusy for
            "AttendeeRefreshBatch"                : 5, # Number of attendees to do batched refreshes: 0 - no batching
            "AttendeeRefreshBatchDelaySeconds"    : 5, # Time after an iTIP REPLY for first batched attendee refresh
            "AttendeeRefreshBatchIntervalSeconds" : 5, # Time between attendee batch refreshes
            "AttendeeRefreshCountLimit"           : 50, # Number of attendees above which attendee refreshes are suppressed: 0 - no limit
            "UIDLockTimeoutSeconds"               : 60, # Time for implicit UID lock timeout
            "UIDLockExpirySeconds"                : 300, # Expiration time for UID lock,
            "PrincipalHostAliases"                : [], # Host names matched in http(s) CUAs
            "TimestampAttendeePartStatChanges"    : True, # Add a time stamp when an Attendee changes their PARTSTAT

            "DelegeteRichFreeBusy"                : True, # Delegates can get extra info in a freebusy request
            "RoomResourceRichFreeBusy"            : True, # Any user can get extra info for rooms/resources in a freebusy request

            "AutoSchedule" : {
                "Enabled"                         : True, # Auto-scheduling will never occur if set to False
                "Always"                          : False, # Override augments setting and always auto-schedule
                "AllowUsers"                      : False, # Allow auto-schedule for users
                "DefaultMode"                     : "automatic", # Default mode for auto-schedule processing, one of:
                                                                   # "none"            - no auto-scheduling
                                                                   # "accept-always"   - always accept, ignore busy time
                                                                   # "decline-always"  - always decline, ignore free time
                                                                   # "accept-if-free"  - accept if free, do nothing if busy
                                                                   # "decline-if-busy" - decline if busy, do nothing if free
                                                                   # "automatic"       - accept if free, decline if busy
                "FutureFreeBusyDays"              : 3 * 365,       # How far into the future to check for booking conflicts
            },

            "Splitting": {
                "Enabled"                         : False,          # False for now whilst we experiment with this
                "Size"                            : 100 * 1024,     # Consider splitting when greater than 100KB
                "PastDays"                        : 14,             # Number of days in the past where the split will occur
                "Delay"                           : 60,             # How many seconds to delay the split work item
            }
        }
    },

    "FreeBusyURL": {
        "Enabled"          : False, # Per-user free-busy-url protocol
        "TimePeriod"       : 14, # Number of days into the future to generate f-b data if no explicit time-range is specified
        "AnonymousAccess"  : False, # Allow anonymous read access to free-busy URL
    },

    #
    # Notifications
    #
    "Notifications" : {
        "Enabled": False,
        "CoalesceSeconds" : 3,

        "Services" : {
            "APNS" : {
                "Enabled" : False,
                "SubscriptionURL" : "apns",
                "SubscriptionRefreshIntervalSeconds" : 2 * 24 * 60 * 60, # How often the client should re-register (2 days)
                "SubscriptionPurgeIntervalSeconds" : 12 * 60 * 60, # How often a purge is done (12 hours)
                "SubscriptionPurgeSeconds" : 14 * 24 * 60 * 60, # How old a subscription must be before it's purged (14 days)
                "ProviderHost" : "gateway.push.apple.com",
                "ProviderPort" : 2195,
                "FeedbackHost" : "feedback.push.apple.com",
                "FeedbackPort" : 2196,
                "FeedbackUpdateSeconds" : 28800, # 8 hours
                "Environment" : "PRODUCTION",
                "EnableStaggering" : False,
                "StaggerSeconds" : 3,
                "CalDAV" : {
                    "CertificatePath" : "",
                    "PrivateKeyPath" : "",
                    "AuthorityChainPath" : "",
                    "Passphrase" : "",
                    "Topic" : "",
                },
                "CardDAV" : {
                    "CertificatePath" : "",
                    "PrivateKeyPath" : "",
                    "AuthorityChainPath" : "",
                    "Passphrase" : "",
                    "Topic" : "",
                },
            },
            "AMP" : {
                "Enabled" : False,
                "Port" : 62311,
                "EnableStaggering" : False,
                "StaggerSeconds" : 3,
            },
        }
    },

    #
    # Support multiple hosts within a domain
    #
    "Servers" : {
        "Enabled": False,                   # Multiple servers enabled or not
        "ConfigFile": "localservers.xml",   # File path for server information
        "MaxClients": 5,                    # Pool size for connections to between servers
        "InboxName": "podding",             # Name for top-level inbox resource
    },

    #
    # Performance tuning
    #

    # Set the maximum number of outstanding requests to this server.
    "MaxRequests": 3,
    "MaxAccepts": 1,

    "MaxDBConnectionsPerPool": 10, # The maximum number of outstanding database
                                   # connections per database connection pool.
                                   # When SharedConnectionPool (see above) is
                                   # set to True, this is the total number of
                                   # outgoing database connections allowed to
                                   # the entire server; when
                                   # SharedConnectionPool is False - this is the
                                   # default - this is the number of database
                                   # connections used per worker process.

    "ListenBacklog": 2024,

    "IncomingDataTimeOut": 60,          # Max. time between request lines
    "PipelineIdleTimeOut": 15,          # Max. time between pipelined requests
    "IdleConnectionTimeOut": 60 * 6,    # Max. time for response processing
    "CloseConnectionTimeOut": 15,       # Max. time for client close

    "UIDReservationTimeOut": 30 * 60,

    "MaxMultigetWithDataHrefs": 5000,
    "MaxQueryWithDataResults": 1000,

    # How many results to return for principal-property-search REPORT requests
    "MaxPrincipalSearchReportResults": 500,

    #
    # Localization
    #
    "Localization" : {
        "TranslationsDirectory" : "/Applications/Server.app/Contents/ServerRoot/usr/share/caldavd/share/translations",
        "LocalesDirectory" : "/Applications/Server.app/Contents/ServerRoot/usr/share/caldavd/share/locales",
        "Language" : "",
    },


    #
    # Implementation details
    #
    #    The following are specific to how the server is built, and useful
    #    for development, but shouldn't be needed by users.
    #

    # Twisted
    "Twisted": {
        "reactor": "select",
    },

    # Umask
    "umask": 0022,

    # A TCP port used for communication between the child and master
    # processes (bound to 127.0.0.1). Specify 0 to let OS assign a port.
    "ControlPort": 0,

    # A unix socket used for communication between the child and master
    # processes. If blank, then an AF_INET socket is used instead.
    "ControlSocket": "caldavd.sock",


    # Support for Content-Encoding compression options as specified in
    # RFC2616 Section 3.5
    "ResponseCompression": True,

    # The retry-after value (in seconds) to return with a 503 error
    "HTTPRetryAfter": 180,

    # Profiling options
    "Profiling": {
        "Enabled": False,
        "BaseDirectory": "/tmp/stats",
    },

    "Memcached": {
        "MaxClients": 5,
        "Pools": {
            "Default": {
                "ClientEnabled": True,
                "ServerEnabled": True,
                "BindAddress": "127.0.0.1",
                "Port": 11311,
                "HandleCacheTypes": [
                    "Default",
#                   "OpenDirectoryBacker",
#                   "ImplicitUIDLock",
#                   "RefreshUIDLock",
#                   "DIGESTCREDENTIALS",
#                   "resourceInfoDB",
#                   "pubsubnodes",
#                   "FBCache",
#                   "ScheduleAddressMapper",
#                   "SQL.props",
#                   "SQL.calhome",
#                   "SQL.adbkhome",
                ]
            },
#            "Shared": {
#                "ClientEnabled": True,
#                "ServerEnabled": True,
#                "BindAddress": "127.0.0.1",
#                "Port": 11211,
#                "HandleCacheTypes": [
#                    "ProxyDB",
#                    "PrincipalToken",
#                ]
#            },
        },
        "memcached": "memcached", # Find in PATH
        "MaxMemory": 0, # Megabytes
        "Options": [],
        "ProxyDBKeyNormalization": True,
    },

    "Postgres": {
        "DatabaseName": "caldav",
        "ClusterName": "cluster",
        "LogFile": "postgres.log",
        "ListenAddresses": [],
        "SharedBuffers": 0, # BuffersToConnectionsRatio * MaxConnections
                            # Note: don't set this, it will be computed dynamically
                            # See _updateMultiProcess( ) below for details
        "MaxConnections": 0, # Dynamically computed based on ProcessCount, etc.
                             # Note: don't set this, it will be computed dynamically
                             # See _updateMultiProcess( ) below for details
        "ExtraConnections": 3, # how many extra connections to leave for utilities
        "BuffersToConnectionsRatio": 1.5,
        "Options": [
            "-c standard_conforming_strings=on",
        ],
        "Ctl": "pg_ctl", # Iff the DBType is '', and we're spawning postgres
                         # ourselves, where is the pg_ctl tool to spawn it with?
        "Init": "initdb", # Iff the DBType is '', and we're spawning postgres
                          # ourselves, where is the initdb tool to create its
                          # database cluster with?
    },

    "QueryCaching" : {
        "Enabled" : True,
        "MemcachedPool" : "Default",
        "ExpireSeconds" : 3600,
    },

    "GroupCaching" : {
        "Enabled": True,
        "MemcachedPool" : "Default",
        "UpdateSeconds" : 300,
        "ExpireSeconds" : 86400,
        "LockSeconds"   : 600,
        "EnableUpdater" : True,
        "UseExternalProxies" : False,
    },

    "Manhole": {
        "Enabled": False,
        "StartingPortNumber": 5000,
        "PasswordFilePath": "",
    },

    "EnableKeepAlive": False,

    "EnableResponseCache": True,
    "ResponseCacheTimeout": 30, # Minutes

    "EnableFreeBusyCache": True,
    "FreeBusyCacheDaysBack": 7,
    "FreeBusyCacheDaysForward": 12 * 7,

    "FreeBusyIndexLowerLimitDays": 365,
    "FreeBusyIndexExpandAheadDays": 365,
    "FreeBusyIndexExpandMaxDays": 5 * 365,
    "FreeBusyIndexDelayedExpand": True,

    # The RootResource uses a twext property store. Specify the class here
    "RootResourcePropStoreClass": "twext.web2.dav.xattrprops.xattrPropertyStore",

    # Used in the command line utilities to specify which service class to
    # use to carry out work.
    "UtilityServiceClass": "",

    # Inbox items created more than MigratedInboxDaysCutoff days in the past are removed
    # during migration
    "MigratedInboxDaysCutoff": 60,

    # The default timezone for the server; on OS X you can leave this empty and the
    # system's timezone will be used.  If empty and not on OS X it will default to
    # America/Los_Angeles.
    "DefaultTimezone" : "",

    # After this many seconds of no admin requests, shutdown the agent.  Zero
    # means no automatic shutdown.
    "AgentInactivityTimeoutSeconds"  : 4 * 60 * 60,

<<<<<<< HEAD
    # These two aren't relative to ConfigRoot:
=======
    # These aren't relative to ConfigRoot:
    "ImportConfig": "", # Config to read first and merge
>>>>>>> b3bf7408
    "Includes": [], # Other plists to parse after this one
    "WritableConfigFile" : "", # which config file calendarserver_config should
        # write to for changes; empty string means the main config file.
}



class NoUnicodePlistParser(PlistParser):
    """
    A variant of L{PlistParser} which avoids exposing the 'unicode' data-type
    to application code when non-ASCII characters are found, instead
    consistently exposing UTF-8 encoded 'str' objects.
    """

    def getData(self):
        """
        Get the currently-parsed data as a 'str' object.
        """
        data = "".join(self.data).encode("utf-8")
        self.data = []
        return data



class PListConfigProvider(ConfigProvider):

    def loadConfig(self):
        configDict = {}
        if self._configFileName:
            configDict = self._parseConfigFromFile(self._configFileName)
        configDict = ConfigDict(configDict)

        def _loadImport(childDict):
            # Look for an import and read that one as the main config and merge the current one into that
            if "ImportConfig" in childDict and childDict.ImportConfig:
                configRoot = os.path.join(childDict.ServerRoot, childDict.ConfigRoot)
                path = _expandPath(fullServerPath(configRoot, childDict.ImportConfig))
                if os.path.exists(path):
                    importDict = ConfigDict(self._parseConfigFromFile(path))
                    if importDict:
                        self.importedFiles.append(path)
                        importDict = _loadImport(importDict)
                        mergeData(importDict, childDict)
                        return importDict
                raise ConfigurationError("Import configuration file '{path}' must exist and be valid.".format(path=path))
            else:
                return childDict

        def _loadIncludes(parentDict):
            # Now check for Includes and parse and add each of those
            if "Includes" in parentDict:
                configRoot = os.path.join(parentDict.ServerRoot, parentDict.ConfigRoot)
                for include in parentDict.Includes:
                    # Includes are not relative to ConfigRoot
                    path = _expandPath(fullServerPath(configRoot, include))
                    if os.path.exists(path):
                        additionalDict = ConfigDict(self._parseConfigFromFile(path))
                        if additionalDict:
                            self.includedFiles.append(path)
                            _loadIncludes(additionalDict)
                            mergeData(parentDict, additionalDict)
                    else:
                        self.missingFiles.append(path)

        configDict = _loadImport(configDict)
        _loadIncludes(configDict)
        return configDict


    def _parseConfigFromFile(self, filename):
        parser = NoUnicodePlistParser()
        configDict = None
        try:
            configDict = parser.parse(open(filename))
        except (IOError, OSError):
            log.error("Configuration file does not exist or is inaccessible: %s" % (filename,))
            raise ConfigurationError("Configuration file does not exist or is inaccessible: %s" % (filename,))
        else:
            configDict = _cleanup(configDict, self._defaults)
        return configDict



def _expandPath(path):
    if '$' in path:
        return path.replace('$', getfqdn())
    elif '#' in path:
        return path.replace('#', gethostbyname(getfqdn()))
    else:
        return path

RELATIVE_PATHS = [
    ("ServerRoot", "DataRoot"),
    ("ServerRoot", "ConfigRoot"),
    ("ServerRoot", "LogRoot"),
    ("ServerRoot", "RunRoot"),
    ("DataRoot", "DocumentRoot"),
    ("DataRoot", "DatabaseRoot"),
    ("DataRoot", "AttachmentsRoot"),
    ("DataRoot", ("TimezoneService", "BasePath",)),
    ("ConfigRoot", "StopAfterUpgradeTriggerFile"),
    ("ConfigRoot", ("Scheduling", "iSchedule", "DNSDebug",)),
    ("ConfigRoot", ("Scheduling", "iSchedule", "DKIM", "PrivateKeyFile",)),
    ("ConfigRoot", ("Scheduling", "iSchedule", "DKIM", "PublicKeyFile",)),
    ("ConfigRoot", ("Scheduling", "iSchedule", "DKIM", "PrivateExchanges",)),
    ("LogRoot", "AccessLogFile"),
    ("LogRoot", "ErrorLogFile"),
    ("LogRoot", "AgentLogFile"),
    ("LogRoot", ("Postgres", "LogFile",)),
    ("LogRoot", ("LogDatabase", "StatisticsLogFile",)),
    ("LogRoot", "AccountingLogRoot"),
    ("RunRoot", "PIDFile"),
    ("RunRoot", ("Stats", "UnixStatsSocket",)),
    ("RunRoot", "ControlSocket"),
]


def _updateDataStore(configDict, reloading=False):
    """
    Post-update configuration hook for making all configured paths relative to
    their respective root directories rather than the current working directory.
    """
    # Remove possible trailing slash from ServerRoot
    try:
        configDict["ServerRoot"] = configDict["ServerRoot"].rstrip("/")
    except KeyError:
        pass

    for root, relativePath in RELATIVE_PATHS:
        if root in configDict:
            if isinstance(relativePath, str):
                relativePath = (relativePath,)

            inDict = configDict
            for segment in relativePath[:-1]:
                if segment not in inDict:
                    inDict = None
                    break
                inDict = inDict[segment]
            lastPath = relativePath[-1]
            relativePath = ".".join(relativePath)
            if inDict and lastPath in inDict:
                previousAbsoluteName = ".absolute." + relativePath
                previousRelativeName = ".relative." + relativePath

                # If we previously made the name absolute, and the name in the
                # config is still the same absolute name that we made it, let's
                # change it to be the relative name again.  (This is necessary
                # because the config data is actually updated several times before
                # the config *file* has been read, so these keys will be made
                # absolute based on default values, and need to be made relative to
                # non-default values later.)  -glyph
                if previousAbsoluteName in configDict and (
                        configDict[previousAbsoluteName] == inDict[lastPath]
                    ):
                    userSpecifiedPath = configDict[previousRelativeName]
                else:
                    userSpecifiedPath = inDict[lastPath]
                    configDict[previousRelativeName] = inDict[lastPath]
                newAbsolutePath = fullServerPath(configDict[root],
                                                 userSpecifiedPath)
                inDict[lastPath] = newAbsolutePath
                configDict[previousAbsoluteName] = newAbsolutePath



def _updateHostName(configDict, reloading=False):
    if not configDict.ServerHostName:
        hostname = getfqdn()
        if not hostname:
            hostname = "localhost"
        configDict.ServerHostName = hostname



def _updateMultiProcess(configDict, reloading=False):
    """
    Dynamically compute ProcessCount if it's set to 0.  Always compute
    MaxConnections and SharedBuffers based on ProcessCount, ExtraConnections,
    SharedConnectionPool, MaxDBConnectionsPerPool, and BuffersToConnectionsRatio
    """
    if configDict.MultiProcess.ProcessCount == 0:
        processCount = computeProcessCount(
            configDict.MultiProcess.MinProcessCount,
            configDict.MultiProcess.PerCPU,
            configDict.MultiProcess.PerGB,
        )
        configDict.MultiProcess.ProcessCount = processCount

    # Start off with extra connections to be used by command line utilities and
    # administration/inspection tools
    maxConnections = configDict.Postgres.ExtraConnections

    if configDict.SharedConnectionPool:
        # If SharedConnectionPool is enabled, then only the master process will
        # be connection to the database, therefore use MaxDBConnectionsPerPool
        maxConnections += configDict.MaxDBConnectionsPerPool
    else:
        # Otherwise the master *and* each worker process will be connecting
        maxConnections += ((configDict.MultiProcess.ProcessCount + 1) *
            configDict.MaxDBConnectionsPerPool)

    configDict.Postgres.MaxConnections = maxConnections
    configDict.Postgres.SharedBuffers = int(configDict.Postgres.MaxConnections *
        configDict.Postgres.BuffersToConnectionsRatio)



def _preUpdateDirectoryService(configDict, items, reloading=False):
    # Special handling for directory services configs
    dsType = items.get("DirectoryService", {}).get("type", None)
    if dsType is None:
        dsType = configDict.DirectoryService.type
    else:
        if dsType == configDict.DirectoryService.type:
            oldParams = configDict.DirectoryService.params
            newParams = items.DirectoryService.get("params", {})
            mergeData(oldParams, newParams)
        else:
            if dsType in DEFAULT_SERVICE_PARAMS:
                configDict.DirectoryService.params = copy.deepcopy(DEFAULT_SERVICE_PARAMS[dsType])
            else:
                configDict.DirectoryService.params = {}

    for param in items.get("DirectoryService", {}).get("params", {}):
        if dsType in DEFAULT_SERVICE_PARAMS and param not in DEFAULT_SERVICE_PARAMS[dsType]:
            log.warn("Parameter %s is not supported by service %s" % (param, dsType))



def _postUpdateDirectoryService(configDict, reloading=False):
    if configDict.DirectoryService.type in DEFAULT_SERVICE_PARAMS:
        for param in tuple(configDict.DirectoryService.params):
            if param not in DEFAULT_SERVICE_PARAMS[configDict.DirectoryService.type]:
                del configDict.DirectoryService.params[param]



def _preUpdateResourceService(configDict, items, reloading=False):
    # Special handling for directory services configs
    dsType = items.get("ResourceService", {}).get("type", None)
    if dsType is None:
        dsType = configDict.ResourceService.type
    else:
        if dsType == configDict.ResourceService.type:
            oldParams = configDict.ResourceService.params
            newParams = items.ResourceService.get("params", {})
            mergeData(oldParams, newParams)
        else:
            if dsType in DEFAULT_RESOURCE_PARAMS:
                configDict.ResourceService.params = copy.deepcopy(DEFAULT_RESOURCE_PARAMS[dsType])
            else:
                configDict.ResourceService.params = {}

    for param in items.get("ResourceService", {}).get("params", {}):
        if dsType in DEFAULT_RESOURCE_PARAMS and param not in DEFAULT_RESOURCE_PARAMS[dsType]:
            log.warn("Parameter %s is not supported by service %s" % (param, dsType))



def _postUpdateResourceService(configDict, reloading=False):
    if configDict.ResourceService.type in DEFAULT_RESOURCE_PARAMS:
        for param in tuple(configDict.ResourceService.params):
            if param not in DEFAULT_RESOURCE_PARAMS[configDict.ResourceService.type]:
                del configDict.ResourceService.params[param]



def _preUpdateDirectoryAddressBookBackingDirectoryService(configDict, items, reloading=False):
    #
    # Special handling for directory address book configs
    #
    dsType = items.get("DirectoryAddressBook", {}).get("type", None)
    if dsType is None:
        dsType = configDict.DirectoryAddressBook.type
    else:
        if dsType == configDict.DirectoryAddressBook.type:
            oldParams = configDict.DirectoryAddressBook.params
            newParams = items["DirectoryAddressBook"].get("params", {})
            mergeData(oldParams, newParams)
        else:
            if dsType in directoryAddressBookBackingServiceDefaultParams:
                configDict.DirectoryAddressBook.params = copy.deepcopy(directoryAddressBookBackingServiceDefaultParams[dsType])
            else:
                configDict.DirectoryAddressBook.params = {}

    for param in items.get("DirectoryAddressBook", {}).get("params", {}):
        if param not in directoryAddressBookBackingServiceDefaultParams[dsType]:
            raise ConfigurationError("Parameter %s is not supported by service %s" % (param, dsType))

    mergeData(configDict, items)

    for param in tuple(configDict.DirectoryAddressBook.params):
        if param not in directoryAddressBookBackingServiceDefaultParams[configDict.DirectoryAddressBook.type]:
            del configDict.DirectoryAddressBook.params[param]



def _postUpdateAugmentService(configDict, reloading=False):
    if configDict.AugmentService.type in DEFAULT_AUGMENT_PARAMS:
        for param in tuple(configDict.AugmentService.params):
            if param not in DEFAULT_AUGMENT_PARAMS[configDict.AugmentService.type]:
                log.warn("Parameter %s is not supported by service %s" % (param, configDict.AugmentService.type))
                del configDict.AugmentService.params[param]



def _postUpdateProxyDBService(configDict, reloading=False):
    if configDict.ProxyDBService.type in DEFAULT_PROXYDB_PARAMS:
        for param in tuple(configDict.ProxyDBService.params):
            if param not in DEFAULT_PROXYDB_PARAMS[configDict.ProxyDBService.type]:
                log.warn("Parameter %s is not supported by service %s" % (param, configDict.ProxyDBService.type))
                del configDict.ProxyDBService.params[param]



def _updateACLs(configDict, reloading=False):
    #
    # Base resource ACLs
    #
    def readOnlyACE(allowAnonymous):
        if allowAnonymous:
            reader = davxml.All()
        else:
            reader = davxml.Authenticated()

        return davxml.ACE(
            davxml.Principal(reader),
            davxml.Grant(
                davxml.Privilege(davxml.Read()),
                davxml.Privilege(davxml.ReadCurrentUserPrivilegeSet()),
            ),
            davxml.Protected(),
        )

    configDict.AdminACEs = tuple(
        davxml.ACE(
            davxml.Principal(davxml.HRef(admin_principal)),
            davxml.Grant(davxml.Privilege(davxml.All())),
            davxml.Protected(),
            TwistedACLInheritable(),
        )
        for admin_principal in configDict.AdminPrincipals
    )

    configDict.ReadACEs = tuple(
        davxml.ACE(
            davxml.Principal(davxml.HRef(read_principal)),
            davxml.Grant(
                davxml.Privilege(davxml.Read()),
                davxml.Privilege(davxml.ReadCurrentUserPrivilegeSet()),
            ),
            davxml.Protected(),
            TwistedACLInheritable(),
        )
        for read_principal in configDict.ReadPrincipals
    )

    configDict.RootResourceACL = davxml.ACL(
        # Read-only for anon or authenticated, depending on config
        readOnlyACE(configDict.EnableAnonymousReadRoot),

        # Add inheritable all access for admins
        * configDict.AdminACEs
    )

    log.debug("Root ACL: %s" % (configDict.RootResourceACL.toxml(),))

    configDict.ProvisioningResourceACL = davxml.ACL(
        # Read-only for anon or authenticated, depending on config
        readOnlyACE(configDict.EnableAnonymousReadNav),

        # Add read and read-acl access for admins
        * [
            davxml.ACE(
                davxml.Principal(davxml.HRef(_principal)),
                davxml.Grant(
                    davxml.Privilege(davxml.Read()),
                    davxml.Privilege(davxml.ReadACL()),
                    davxml.Privilege(davxml.ReadCurrentUserPrivilegeSet()),
                ),
                davxml.Protected(),
            )
            for _principal in configDict.AdminPrincipals
        ]
    )

    log.debug("Nav ACL: %s" % (configDict.ProvisioningResourceACL.toxml(),))

    def principalObjects(urls):
        for principalURL in urls:
            yield davxml.Principal(davxml.HRef(principalURL))

    # Should be sets, except WebDAVElement isn't hashable.
    a = configDict.AdminPrincipalObjects = list(
        principalObjects(configDict.AdminPrincipals))
    b = configDict.ReadPrincipalObjects = list(
        principalObjects(configDict.ReadPrincipals))
    configDict.AllAdminPrincipalObjects = a + b



def _updateRejectClients(configDict, reloading=False):
    #
    # Compile RejectClients expressions for speed
    #
    try:
        configDict.RejectClients = [re.compile(x) for x in configDict.RejectClients if x]
    except re.error, e:
        raise ConfigurationError("Invalid regular expression in RejectClients: %s" % (e,))



def _updateLogLevels(configDict, reloading=False):
    log.publisher.levels.clearLogLevels()

    try:
        if "DefaultLogLevel" in configDict:
            levelName = configDict["DefaultLogLevel"]
            if levelName:
                log.publisher.levels.setLogLevelForNamespace(
                    None, LogLevel.levelWithName(levelName)
                )

        if "LogLevels" in configDict:
            for namespace, levelName in configDict["LogLevels"].iteritems():
                log.publisher.levels.setLogLevelForNamespace(
                    namespace, LogLevel.levelWithName(levelName)
                )

    except InvalidLogLevelError, e:
        raise ConfigurationError("Invalid log level: %s" % (e.level))



def _updateNotifications(configDict, reloading=False):
    # Reloading not supported -- requires process running as root
    if reloading:
        return

    for _ignore_key, service in configDict.Notifications["Services"].iteritems():
        if service["Enabled"]:
            configDict.Notifications["Enabled"] = True
            break
    else:
        configDict.Notifications["Enabled"] = False

    for key, service in configDict.Notifications["Services"].iteritems():

        if (key == "APNS" and service["Enabled"]):
            # Retrieve APN topics from certificates if not explicitly set
            for protocol, accountName in (
                ("CalDAV", "apns:com.apple.calendar"),
                ("CardDAV", "apns:com.apple.contact"),
            ):
                if not service[protocol]["Topic"]:
                    certPath = service[protocol]["CertificatePath"]
                    if certPath:
                        if os.path.exists(certPath):
                            topic = getAPNTopicFromCertificate(certPath)
                            service[protocol]["Topic"] = topic
                        else:
                            log.error("APNS certificate not found: %s" %
                                (certPath,))
                    else:
                        log.error("APNS certificate path not specified")

                if not service[protocol]["Topic"]:
                    log.error("APNS cannot proceed; disabling APNS")
                    service["Enabled"] = False

                # If we already have the cert passphrase, don't fetch it again
                if service[protocol]["Passphrase"]:
                    continue

                # Get passphrase from keychain.  If not there, fall back to what
                # is in the plist.
                try:
                    passphrase = getPasswordFromKeychain(accountName)
                    service[protocol]["Passphrase"] = passphrase
                    log.info("%s APNS certificate passphrase retreived from keychain" % (protocol,))
                except KeychainAccessError:
                    # The system doesn't support keychain
                    pass
                except KeychainPasswordNotFound:
                    # The password doesn't exist in the keychain.
                    log.info("%s APNS certificate passphrase not found in keychain" % (protocol,))



def _updateScheduling(configDict, reloading=False):
    #
    # Scheduling
    #

    # Reloading not supported -- requires process running as root
    if reloading:
        return

    service = configDict.Scheduling["iMIP"]

    if service["Enabled"]:

        for direction in ("Sending", "Receiving"):
            if service[direction].Username:
                # Get password from keychain.  If not there, fall back to
                # what is in the plist.
                try:
                    account = "%s@%s" % (
                        service[direction].Username,
                        service[direction].Server
                    )
                    password = getPasswordFromKeychain(account)
                    service[direction]["Password"] = password
                    log.info("iMIP %s password successfully retreived from keychain" % (direction,))
                except KeychainAccessError:
                    # The system doesn't support keychain
                    pass
                except KeychainPasswordNotFound:
                    # The password doesn't exist in the keychain.
                    log.info("iMIP %s password not found in keychain" %
                        (direction,))



def _updateServers(configDict, reloading=False):
    from txdav.caldav.datastore.scheduling.ischedule.localservers import Servers
    if configDict.Servers.Enabled:
        Servers.load()
        Servers.installReverseProxies(
            configDict.Servers.MaxClients,
        )
    else:
        Servers.clear()



def _updateCompliance(configDict, reloading=False):

    if configDict.EnableCalDAV:
        if configDict.Scheduling.CalDAV.OldDraftCompatibility:
            compliance = caldavxml.caldav_full_compliance
        else:
            compliance = caldavxml.caldav_implicit_compliance
        if configDict.EnableProxyPrincipals:
            compliance += customxml.calendarserver_proxy_compliance
        if configDict.EnablePrivateEvents:
            compliance += customxml.calendarserver_private_events_compliance
        if configDict.Scheduling.CalDAV.EnablePrivateComments:
            compliance += customxml.calendarserver_private_comments_compliance
        if config.Sharing.Enabled:
            compliance += customxml.calendarserver_sharing_compliance
            # TODO: This is only needed whilst we do not support scheduling in shared calendars
            compliance += customxml.calendarserver_sharing_no_scheduling_compliance
        if configDict.EnableCalendarQueryExtended:
            compliance += caldavxml.caldav_query_extended_compliance
        if configDict.EnableDefaultAlarms:
            compliance += caldavxml.caldav_default_alarms_compliance
        if configDict.EnableManagedAttachments:
            compliance += caldavxml.caldav_managed_attachments_compliance
        if configDict.Scheduling.Options.TimestampAttendeePartStatChanges:
            compliance += customxml.calendarserver_partstat_changes_compliance
        if configDict.EnableTimezonesByReference:
            compliance += caldavxml.caldav_timezones_by_reference_compliance
    else:
        compliance = ()

    if configDict.EnableCardDAV:
        compliance += carddavxml.carddav_compliance

    if configDict.EnableCalDAV or configDict.EnableCardDAV:
        compliance += mkcolxml.mkcol_compliance

    # Principal property search is always enabled
    compliance += customxml.calendarserver_principal_property_search_compliance
    compliance += customxml.calendarserver_principal_search_compliance

    # Home Depth:1 sync report will include WebDAV property changes on home child resources
    compliance += customxml.calendarserver_home_sync_compliance

    configDict.CalDAVComplianceClasses = compliance


PRE_UPDATE_HOOKS = (
    _preUpdateDirectoryService,
    _preUpdateResourceService,
    _preUpdateDirectoryAddressBookBackingDirectoryService,
    )
POST_UPDATE_HOOKS = (
    _updateMultiProcess,
    _updateDataStore,
    _updateHostName,
    _postUpdateDirectoryService,
    _postUpdateResourceService,
    _postUpdateAugmentService,
    _postUpdateProxyDBService,
    _updateACLs,
    _updateRejectClients,
    _updateLogLevels,
    _updateNotifications,
    _updateScheduling,
    _updateServers,
    _updateCompliance,
    )

def _cleanup(configDict, defaultDict):
    cleanDict = copy.deepcopy(configDict)

    def unknown(key):
        config_key = "CALENDARSERVER_CONFIG_VALIDATION"
        config_key_value = "loose"
        if config_key in os.environ and os.environ[config_key] == config_key_value:
            pass
        else:
            log.error("Ignoring unknown configuration option: %r" % (key,))
            del cleanDict[key]


    def deprecated(oldKey, newKey):
        log.error("Configuration option %r is deprecated in favor of %r." % (oldKey, newKey))
        if oldKey in configDict and newKey in configDict:
            raise ConfigurationError(
                "Both %r and %r options are specified; use the %r option only."
                % (oldKey, newKey, newKey)
            )


    def renamed(oldKey, newKey):
        deprecated(oldKey, newKey)
        cleanDict[newKey] = configDict[oldKey]
        del cleanDict[oldKey]

    renamedOptions = {
#       "BindAddress": "BindAddresses",
    }

    for key in configDict:
        if key in defaultDict:
            continue

        elif key in renamedOptions:
            renamed(key, renamedOptions[key])

        else:
            unknown(key,)

    return cleanDict

config.setProvider(PListConfigProvider(DEFAULT_CONFIG))
config.addPreUpdateHooks(PRE_UPDATE_HOOKS)
config.addPostUpdateHooks(POST_UPDATE_HOOKS)


def _preserveConfig(configDict):
    """
    Preserve certain config keys across reset( ) because these can't be
    re-fetched after the process has shed privileges
    """
    iMIP = configDict.Scheduling.iMIP
    preserved = {
        "MailSendingPassword" : iMIP.Sending.Password,
        "MailReceivingPassword" : iMIP.Receiving.Password,
    }
    return preserved



def _restoreConfig(configDict, preserved):
    """
    Restore certain config keys across reset( ) because these can't be
    re-fetched after the process has shed privileges
    """
    iMIP = configDict.Scheduling.iMIP
    iMIP.Sending.Password = preserved["MailSendingPassword"]
    iMIP.Receiving.Password = preserved["MailReceivingPassword"]


config.addResetHooks(_preserveConfig, _restoreConfig)<|MERGE_RESOLUTION|>--- conflicted
+++ resolved
@@ -1021,12 +1021,8 @@
     # means no automatic shutdown.
     "AgentInactivityTimeoutSeconds"  : 4 * 60 * 60,
 
-<<<<<<< HEAD
-    # These two aren't relative to ConfigRoot:
-=======
     # These aren't relative to ConfigRoot:
     "ImportConfig": "", # Config to read first and merge
->>>>>>> b3bf7408
     "Includes": [], # Other plists to parse after this one
     "WritableConfigFile" : "", # which config file calendarserver_config should
         # write to for changes; empty string means the main config file.
@@ -1514,6 +1510,15 @@
                 except KeychainPasswordNotFound:
                     # The password doesn't exist in the keychain.
                     log.info("%s APNS certificate passphrase not found in keychain" % (protocol,))
+
+
+
+def _updateICalendar(configDict, reloading=False):
+    """
+    Updated support iCalendar components.
+    """
+    from twistedcaldav import ical
+    ical.allowedStoreComponents = tuple(configDict.SupportedComponents)
 
 
 
@@ -1627,6 +1632,7 @@
     _updateRejectClients,
     _updateLogLevels,
     _updateNotifications,
+    _updateICalendar,
     _updateScheduling,
     _updateServers,
     _updateCompliance,
