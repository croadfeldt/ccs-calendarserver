##
# Copyright (c) 2005-2006 Apple Computer, Inc. All rights reserved.
#
# Licensed under the Apache License, Version 2.0 (the "License");
# you may not use this file except in compliance with the License.
# You may obtain a copy of the License at
#
# http://www.apache.org/licenses/LICENSE-2.0
#
# Unless required by applicable law or agreed to in writing, software
# distributed under the License is distributed on an "AS IS" BASIS,
# WITHOUT WARRANTIES OR CONDITIONS OF ANY KIND, either express or implied.
# See the License for the specific language governing permissions and
# limitations under the License.
#
# DRI: David Reid, dreid@apple.com
##

import os

from twistedcaldav.py.plistlib import readPlist

defaultConfigFile = '/etc/caldavd/caldavd.plist'

defaultConfig = {
    'BindAddress': ['127.0.0.1'],
    'CalendarUserProxyEnabled': True,
    'DirectoryService': {
        'params': {'node': '/Search'},
        'type': 'twistedcaldav.directory.appleopendirectory.OpenDirectoryService'
    },
    'DocumentRoot': '/Library/CalendarServer/Documents',
    'DropBoxEnabled': False,
    'ErrorLogFile': '/var/log/caldavd/error.log',
    'ManholePort': 0,
    'MaximumAttachmentSizeBytes': 1048576,
    'NotificationsEnabled': False,
    'PIDFile': '/var/run/caldavd.pid',
    'Port': 8008,
    'RunStandalone': True,
    'SSLCertificate': '/etc/certificates/Default.crt',
    'SSLEnable': True,
    'SSLOnly': True,
    'SSLPort': 8443,
    'SSLPrivateKey': '/etc/certificates/Default.key',
    'ServerLogFile': '/var/log/caldavd/server.log',
    'ServerStatsFile': '/Library/CalendarServer/Documents/stats.plist',
    'UserQuotaBytes': 104857600,
    'Verbose': False,
    'SACLEnable': False,
    'Authentication': {
        'Basic': {
            'Enabled': True,
            },
        'Digest': {
            'Enabled': False,
            'Algorithm': 'md5',
            },
        'Kerberos': {
            'Enabled': False,
            'ServicePrincipal': '',
            },
        },
<<<<<<< HEAD
    'AdminPrincipals': ['/principals/users/admin/'],

    'twistdLocation': '/usr/share/caldavd/bin/twistd',
    'pydirLocation': '/usr/share/caldavd/bin/pydir++.py',
    'pydirConfig': '/etc/caldavd/pydir.xml',

    'ServerType': 'singleprocess',
=======
    'AdminPrincipals': ['/principals/user/admin'],
    'SudoersFile': '/etc/caldavd/sudoers.plist',
}
>>>>>>> 3955d1f9

    'MultiProcess': {
        'NumProcesses': 10,
        'LoadBalancer': {
            'Enabled': True,
            'Scheduler': 'leastconns',
            },
        },
    }

class Config (object):
    def __init__(self, defaults):
        self.update(defaults)

    def update(self, items):
        items = items.iteritems()
        for key, value in items:
            setattr(self, key, value)


config = Config(defaultConfig)

def parseConfig(configFile):
    if os.path.exists(configFile):
        plist = readPlist(configFile)
        config.update(plist)<|MERGE_RESOLUTION|>--- conflicted
+++ resolved
@@ -61,19 +61,15 @@
             'ServicePrincipal': '',
             },
         },
-<<<<<<< HEAD
+
     'AdminPrincipals': ['/principals/users/admin/'],
+    'SudoersFile': '/etc/caldavd/sudoers.plist',
 
     'twistdLocation': '/usr/share/caldavd/bin/twistd',
     'pydirLocation': '/usr/share/caldavd/bin/pydir++.py',
     'pydirConfig': '/etc/caldavd/pydir.xml',
 
     'ServerType': 'singleprocess',
-=======
-    'AdminPrincipals': ['/principals/user/admin'],
-    'SudoersFile': '/etc/caldavd/sudoers.plist',
-}
->>>>>>> 3955d1f9
 
     'MultiProcess': {
         'NumProcesses': 10,
