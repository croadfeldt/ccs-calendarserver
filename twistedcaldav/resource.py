##
# Copyright (c) 2005-2007 Apple Inc. All rights reserved.
#
# Licensed under the Apache License, Version 2.0 (the "License");
# you may not use this file except in compliance with the License.
# You may obtain a copy of the License at
#
# http://www.apache.org/licenses/LICENSE-2.0
#
# Unless required by applicable law or agreed to in writing, software
# distributed under the License is distributed on an "AS IS" BASIS,
# WITHOUT WARRANTIES OR CONDITIONS OF ANY KIND, either express or implied.
# See the License for the specific language governing permissions and
# limitations under the License.
##

"""
CalDAV-aware resources.
"""

__all__ = [
    "CalDAVComplianceMixIn",
    "CalDAVResource",
    "CalendarPrincipalCollectionResource",
    "CalendarPrincipalResource",
    "isCalendarCollectionResource",
    "isPseudoCalendarCollectionResource",
]

from zope.interface import implements

from twisted.internet import reactor
from twisted.internet.defer import Deferred, maybeDeferred, succeed
from twisted.internet.defer import inlineCallbacks, returnValue
from twisted.web2 import responsecode
from twisted.web2.dav import davxml
from twisted.web2.dav.idav import IDAVPrincipalCollectionResource
from twisted.web2.dav.resource import AccessDeniedError, DAVPrincipalCollectionResource
from twisted.web2.dav.davxml import dav_namespace
from twisted.web2.dav.http import ErrorResponse
from twisted.web2.dav.resource import TwistedACLInheritable
from twisted.web2.dav.util import joinURL, parentForURL, unimplemented,\
    normalizeURL
from twisted.web2.http import HTTPError, RedirectResponse, StatusResponse, Response
from twisted.web2.http_headers import MimeType
from twisted.web2.iweb import IResponse
from twisted.web2.stream import MemoryStream
import twisted.web2.server

import twistedcaldav
from twistedcaldav import caldavxml, customxml
from twistedcaldav.config import config
from twistedcaldav.customxml import TwistedCalendarAccessProperty
from twistedcaldav.extensions import DAVResource, DAVPrincipalResource
from twistedcaldav.ical import Component
from twistedcaldav.icaldav import ICalDAVResource, ICalendarPrincipalResource
from twistedcaldav.caldavxml import caldav_namespace
from twistedcaldav.customxml import calendarserver_namespace
from twistedcaldav.ical import allowedComponents
from twistedcaldav.ical import Component as iComponent
from twistedcaldav.log import LoggingMixIn

from urlparse import urlsplit

if twistedcaldav.__version__:
    serverVersion = twisted.web2.server.VERSION + " TwistedCalDAV/" + twistedcaldav.__version__
else:
    serverVersion = twisted.web2.server.VERSION + " TwistedCalDAV/?"

class CalDAVComplianceMixIn(object):

    def davComplianceClasses(self):
        if config.Scheduling["CalDAV"]["OldDraftCompatability"]:
            extra_compliance = caldavxml.caldav_full_compliance
        else:
            extra_compliance = caldavxml.caldav_implicit_compliance
        if config.EnableProxyPrincipals:
            extra_compliance += customxml.calendarserver_proxy_compliance
        if config.EnablePrivateEvents:
            extra_compliance += customxml.calendarserver_private_events_compliance
        if config.Scheduling["CalDAV"].get("EnablePrivateComments", True):
            extra_compliance += customxml.calendarserver_private_comments_compliance
        return tuple(super(CalDAVComplianceMixIn, self).davComplianceClasses()) + extra_compliance


def updateCacheTokenOnCallback(f):
    def fun(self, *args, **kwargs):
        def _updateToken(response):
            return self.cacheNotifier.changed().addCallback(
                lambda _: response)

        d = maybeDeferred(f, self, *args, **kwargs)

        if hasattr(self, 'cacheNotifier'):
            d.addCallback(_updateToken)

        return d

    return fun


class CalDAVResource (CalDAVComplianceMixIn, DAVResource, LoggingMixIn):
    """
    CalDAV resource.

    Extends L{DAVResource} to provide CalDAV functionality.
    """
    implements(ICalDAVResource)

    ##
    # HTTP
    ##

    def render(self, request):
        if config.EnableMonolithicCalendars:
            #
            # Send listing instead of iCalendar data to HTML agents
            # This is mostly useful for debugging...
            #
            # FIXME: Add a self-link to the dirlist with a query string so
            #     users can still download the actual iCalendar data?
            #
            # FIXME: Are there better ways to detect this than hacking in
            #     user agents?
            #
            # FIXME: In the meantime, make this a configurable regex list?
            #
            agent = request.headers.getHeader("user-agent")
            if agent is not None and (
                agent.startswith("Mozilla/") and agent.find("Gecko") != -1
            ):
                renderAsHTML = True
            else:
                renderAsHTML = False
        else:
            renderAsHTML = True

        if not renderAsHTML and self.isPseudoCalendarCollection():
            # Render a monolithic iCalendar file
            if request.path[-1] != "/":
                # Redirect to include trailing '/' in URI
                return RedirectResponse(request.unparseURL(path=request.path+"/"))

            def _defer(data):
                response = Response()
                response.stream = MemoryStream(str(data))
                response.headers.setHeader("content-type", MimeType.fromString("text/calendar"))
                return response

            d = self.iCalendarRolledup(request)
            d.addCallback(_defer)
            return d

        return super(CalDAVResource, self).render(request)

    def renderHTTP(self, request):
        response = maybeDeferred(super(CalDAVResource, self).renderHTTP, request)

        def setHeaders(response):
            response = IResponse(response)
            response.headers.setHeader("server", serverVersion)

            return response

        response.addCallback(setHeaders)

        return response

    @updateCacheTokenOnCallback
    def http_PROPPATCH(self, request):
        return super(CalDAVResource, self).http_PROPPATCH(request)

    @updateCacheTokenOnCallback
    def http_DELETE(self, request):
        return super(CalDAVResource, self).http_DELETE(request)

    @updateCacheTokenOnCallback
    def http_ACL(self, request):
        return super(CalDAVResource, self).http_ACL(request)


    ##
    # WebDAV
    ##

    liveProperties = DAVResource.liveProperties + (
        (dav_namespace,    "owner"),               # Private Events needs this but it is also OK to return empty
        (caldav_namespace, "supported-calendar-component-set"),
        (caldav_namespace, "supported-calendar-data"         ),
    )

    supportedCalendarComponentSet = caldavxml.SupportedCalendarComponentSet(
        *[caldavxml.CalendarComponent(name=item) for item in allowedComponents]
    )

    def readProperty(self, property, request):
        if type(property) is tuple:
            qname = property
        else:
            qname = property.qname()

        namespace, name = qname

        if namespace == dav_namespace:
            if name == "owner":
                d = self.owner(request)
                d.addCallback(lambda x: davxml.Owner(x))
                return d

        elif namespace == caldav_namespace:
            if name == "supported-calendar-component-set":
                # CalDAV-access-09, section 5.2.3
                if self.hasDeadProperty(qname):
                    return succeed(self.readDeadProperty(qname))
                return succeed(self.supportedCalendarComponentSet)
            elif name == "supported-calendar-data":
                # CalDAV-access-09, section 5.2.4
                return succeed(caldavxml.SupportedCalendarData(
                    caldavxml.CalendarData(**{
                        "content-type": "text/calendar",
                        "version"     : "2.0",
                    }),
                ))
            elif name == "max-resource-size":
                # CalDAV-access-15, section 5.2.5
                if config.MaximumAttachmentSize:
                    return succeed(caldavxml.MaxResourceSize.fromString(
                        str(config.MaximumAttachmentSize)
                    ))

        return super(CalDAVResource, self).readProperty(property, request)

    @inlineCallbacks
    def writeProperty(self, property, request):
        assert isinstance(property, davxml.WebDAVElement), (
            "%r is not a WebDAVElement instance" % (property,)
        )

        if property.qname() == (caldav_namespace, "supported-calendar-component-set"):
            if not self.isPseudoCalendarCollection():
                raise HTTPError(StatusResponse(
                    responsecode.FORBIDDEN,
                    "Property %s may only be set on calendar collection." % (property,)
                ))
            for component in property.children:
                if component not in self.supportedCalendarComponentSet:
                    raise HTTPError(StatusResponse(
                        responsecode.NOT_IMPLEMENTED,
                        "Component %s is not supported by this server" % (component.toxml(),)
                    ))

        # Strictly speaking CalDAV:timezone is a live property in the sense that the
        # server enforces what can be stored, however it need not actually
        # exist so we cannot list it in liveProperties on this resource, since its
        # its presence there means that hasProperty will always return True for it.
        elif property.qname() == (caldav_namespace, "calendar-timezone"):
            if not self.isCalendarCollection():
                raise HTTPError(StatusResponse(
                    responsecode.FORBIDDEN,
                    "Property %s may only be set on calendar collection." % (property,)
                ))
            if not property.valid():
                raise HTTPError(ErrorResponse(
                    responsecode.CONFLICT,
                    (caldav_namespace, "valid-calendar-data")
                ))

        elif property.qname() == (caldav_namespace, "schedule-calendar-transp"):
            if not self.isCalendarCollection():
                raise HTTPError(StatusResponse(
                    responsecode.FORBIDDEN,
                    "Property %s may only be set on calendar collection." % (property,)
                ))

            # For backwards compatibility we need to sync this up with the calendar-free-busy-set on the inbox
            principal = (yield self.ownerPrincipal(request))
            
            # Map owner to their inbox
            inboxURL = principal.scheduleInboxURL()
            if inboxURL:
                inbox = (yield request.locateResource(inboxURL))
                inbox.processFreeBusyCalendar(request.path, property.children[0] == caldavxml.Opaque())

        result = (yield super(CalDAVResource, self).writeProperty(property, request))
        returnValue(result)

    def writeDeadProperty(self, property):
        val = super(CalDAVResource, self).writeDeadProperty(property)

        return val


    ##
    # ACL
    ##

    # FIXME: Perhaps this is better done in authorize() instead.
    @inlineCallbacks
    def accessControlList(self, request, *args, **kwargs):
        acls = (yield super(CalDAVResource, self).accessControlList(request, *args, **kwargs))

        # Look for private events access classification
        if self.hasDeadProperty(TwistedCalendarAccessProperty):
            access = self.readDeadProperty(TwistedCalendarAccessProperty)
            if access.getValue() in (Component.ACCESS_PRIVATE, Component.ACCESS_CONFIDENTIAL, Component.ACCESS_RESTRICTED,):
                # Need to insert ACE to prevent non-owner principals from seeing this resource
                owner = (yield self.owner(request))
                if access.getValue() == Component.ACCESS_PRIVATE:
                    ace = davxml.ACE(
                        davxml.Invert(
                            davxml.Principal(owner),
                        ),
                        davxml.Deny(
                            davxml.Privilege(
                                davxml.Read(),
                            ),
                            davxml.Privilege(
                                davxml.Write(),
                            ),
                        ),
                        davxml.Protected(),
                    )
                else:
                    ace = davxml.ACE(
                        davxml.Invert(
                            davxml.Principal(owner),
                        ),
                        davxml.Deny(
                            davxml.Privilege(
                                davxml.Write(),
                            ),
                        ),
                        davxml.Protected(),
                    )

                acls = davxml.ACL(ace, *acls.children)
        returnValue(acls)

    def owner(self, request):
        """
        Return the DAV:owner property value (MUST be a DAV:href or None).
        """
        
        def _gotParent(parent):
            if parent and isinstance(parent, CalDAVResource):
                return parent.owner(request)

        d = self.locateParent(request, request.urlForResource(self))
        d.addCallback(_gotParent)
        return d

    def ownerPrincipal(self, request):
        """
        Return the DAV:owner property value (MUST be a DAV:href or None).
        """
        def _gotParent(parent):
            if parent and isinstance(parent, CalDAVResource):
                return parent.ownerPrincipal(request)

        d = self.locateParent(request, request.urlForResource(self))
        d.addCallback(_gotParent)
        return d

    def isOwner(self, request):
        """
        Determine whether the DAV:owner of this resource matches the currently authorized principal
        in the request.
        """

        def _gotOwner(owner):
            return davxml.Principal(owner) == self.currentPrincipal(request)

        d = self.owner(request)
        d.addCallback(_gotOwner)
        return d

    ##
    # CalDAV
    ##

    def isCalendarCollection(self):
        """
        See L{ICalDAVResource.isCalendarCollection}.
        """
        return self.isSpecialCollection(caldavxml.Calendar)

    def isSpecialCollection(self, collectiontype):
        """
        See L{ICalDAVResource.isSpecialCollection}.
        """
        if not self.isCollection(): return False

        try:
            resourcetype = self.readDeadProperty((dav_namespace, "resourcetype"))
        except HTTPError, e:
            assert e.response.code == responsecode.NOT_FOUND, (
                "Unexpected response code: %s" % (e.response.code,)
            )
            return False
        return bool(resourcetype.childrenOfType(collectiontype))

    def isPseudoCalendarCollection(self):
        """
        See L{ICalDAVResource.isPseudoCalendarCollection}.
        """
        return self.isCalendarCollection()

    def findCalendarCollections(self, depth, request, callback, privileges=None):
        """
        See L{ICalDAVResource.findCalendarCollections}.
        """
        assert depth in ("0", "1", "infinity"), "Invalid depth: %s" % (depth,)

        def checkPrivilegesError(failure):
            failure.trap(AccessDeniedError)

            reactor.callLater(0, getChild)

        def checkPrivileges(child):
            if privileges is None:
                return child

            ca = child.checkPrivileges(request, privileges)
            ca.addCallback(lambda ign: child)
            return ca

        def gotChild(child, childpath):
            if child.isCalendarCollection():
                callback(child, childpath)
            elif child.isCollection():
                if depth == "infinity":
                    fc = child.findCalendarCollections(depth, request, callback, privileges)
                    fc.addCallback(lambda x: reactor.callLater(0, getChild))
                    return fc

            reactor.callLater(0, getChild)

        def getChild():
            try:
                childname = children.pop()
            except IndexError:
                completionDeferred.callback(None)
            else:
                childpath = joinURL(basepath, childname)
                child = request.locateResource(childpath)
                child.addCallback(checkPrivileges)
                child.addCallbacks(gotChild, checkPrivilegesError, (childpath,))
                child.addErrback(completionDeferred.errback)

        completionDeferred = Deferred()

        if depth != "0" and self.isCollection():
            basepath = request.urlForResource(self)
            children = self.listChildren()
            getChild()
        else:
            completionDeferred.callback(None)

        return completionDeferred

    def createCalendar(self, request):
        """
        See L{ICalDAVResource.createCalendar}.
        This implementation raises L{NotImplementedError}; a subclass must
        override it.
        """
        unimplemented(self)

    @inlineCallbacks
    def deletedCalendar(self, request):
        """
        Calendar has been deleted. Need to do some extra clean-up.

        @param request:
        @type request:
        """
        
        # For backwards compatibility we need to sync this up with the calendar-free-busy-set on the inbox
        principal = (yield self.ownerPrincipal(request))
        inboxURL = principal.scheduleInboxURL()
        if inboxURL:
            inbox = (yield request.locateResource(inboxURL))
            inbox.processFreeBusyCalendar(request.path, False)
            
            # Also check the default calendar setting and remove it if the default is deleted
            default = (yield inbox.readProperty((caldav_namespace, "schedule-default-calendar-URL"), request))
            if default and len(default.children) == 1:
                defaultURL = normalizeURL(str(default.children[0]))
                if normalizeURL(request.path) == defaultURL:
                    yield inbox.writeProperty(caldavxml.ScheduleDefaultCalendarURL())               

    @inlineCallbacks
    def movedCalendar(self, request, destination, destination_uri):
        """
        Calendar has been moved. Need to do some extra clean-up.

        @param request:
        @type request:
        """
        
        # For backwards compatibility we need to sync this up with the calendar-free-busy-set on the inbox
        principal = (yield self.ownerPrincipal(request))
        inboxURL = principal.scheduleInboxURL()
        if inboxURL:
            (_ignore_scheme, _ignore_host, destination_path, _ignore_query, _ignore_fragment) = urlsplit(normalizeURL(destination_uri))

            inbox = (yield request.locateResource(inboxURL))
            inbox.processFreeBusyCalendar(request.path, False)
            inbox.processFreeBusyCalendar(destination_uri, destination.isCalendarOpaque())
            
            # Also check the default calendar setting and remove it if the default is deleted
            default = (yield inbox.readProperty((caldav_namespace, "schedule-default-calendar-URL"), request))
            if default and len(default.children) == 1:
                defaultURL = normalizeURL(str(default.children[0]))
                if normalizeURL(request.path) == defaultURL:
                    yield inbox.writeProperty(caldavxml.ScheduleDefaultCalendarURL(davxml.HRef(destination_path)))               

    def isCalendarOpaque(self):
        
        assert self.isCalendarCollection()
        
        if self.hasDeadProperty((caldav_namespace, "schedule-calendar-transp")):
            property = self.readDeadProperty((caldav_namespace, "schedule-calendar-transp"))
            return property.children[0] == caldavxml.Opaque()
        else:
            return False

    def iCalendar(self, name=None):
        """
        See L{ICalDAVResource.iCalendar}.

        This implementation returns the an object created from the data returned
        by L{iCalendarText} when given the same arguments.

        Note that L{iCalendarText} by default calls this method, which creates
        an infinite loop.  A subclass must override one of both of these
        methods.
        """
        calendar_data = self.iCalendarText(name)

        if calendar_data is None: return None

        try:
            return iComponent.fromString(calendar_data)
        except ValueError:
            return None

    def iCalendarRolledup(self, request):
        """
        See L{ICalDAVResource.iCalendarRolledup}.

        This implementation raises L{NotImplementedError}; a subclass must
        override it.
        """
        unimplemented(self)

    def iCalendarText(self, name=None):
        """
        See L{ICalDAVResource.iCalendarText}.

        This implementation returns the string representation (according to
        L{str}) of the object returned by L{iCalendar} when given the same
        arguments.

        Note that L{iCalendar} by default calls this method, which creates
        an infinite loop.  A subclass must override one of both of these
        methods.
        """
        return str(self.iCalendar(name))

    def iCalendarXML(self, name=None):
        """
        See L{ICalDAVResource.iCalendarXML}.
        This implementation returns an XML element constructed from the object
        returned by L{iCalendar} when given the same arguments.
        """
        return caldavxml.CalendarData.fromCalendar(self.iCalendar(name))

    def principalForCalendarUserAddress(self, address):
        for principalCollection in self.principalCollections():
            principal = principalCollection.principalForCalendarUserAddress(address)
            if principal is not None:
                return principal
        return None

    def supportedReports(self):
        result = super(CalDAVResource, self).supportedReports()
        result.append(davxml.Report(caldavxml.CalendarQuery(),))
        result.append(davxml.Report(caldavxml.CalendarMultiGet(),))
        if (self.isCollection()):
            # Only allowed on collections
            result.append(davxml.Report(caldavxml.FreeBusyQuery(),))
        return result

    def writeNewACEs(self, newaces):
        """
        Write a new ACL to the resource's property store. We override this for calendar collections
        and force all the ACEs to be inheritable so that all calendar object resources within the
        calendar collection have the same privileges unless explicitly overridden. The same applies
        to drop box collections as we want all resources (attachments) to have the same privileges as
        the drop box collection.

        @param newaces: C{list} of L{ACE} for ACL being set.
        """

        # Do this only for regular calendar collections and Inbox/Outbox
        if self.isPseudoCalendarCollection():
            edited_aces = []
            for ace in newaces:
                if TwistedACLInheritable() not in ace.children:
                    children = list(ace.children)
                    children.append(TwistedACLInheritable())
                    edited_aces.append(davxml.ACE(*children))
                else:
                    edited_aces.append(ace)
        else:
            edited_aces = newaces

        # Do inherited with possibly modified set of aces
        super(CalDAVResource, self).writeNewACEs(edited_aces)

    ##
    # Utilities
    ##

    def locateParent(self, request, uri):
        """
        Locates the parent resource of the resource with the given URI.
        @param request: an L{IRequest} object for the request being processed.
        @param uri: the URI whose parent resource is desired.
        """
        return request.locateResource(parentForURL(uri))

class CalendarPrincipalCollectionResource (DAVPrincipalCollectionResource, CalDAVResource):
    """
    CalDAV principal collection.
    """
    implements(IDAVPrincipalCollectionResource)

    def isCollection(self):
        return True

    def isCalendarCollection(self):
        return False

    def isPseudoCalendarCollection(self):
        return False

    def principalForCalendarUserAddress(self, address):
        return None

    def supportedReports(self):
        """
        Principal collections are the only resources supporting the
        principal-search-property-set report.
        """
        result = super(CalendarPrincipalCollectionResource, self).supportedReports()
        result.append(davxml.Report(davxml.PrincipalSearchPropertySet(),))
        return result

    def principalSearchPropertySet(self):
        return davxml.PrincipalSearchPropertySet(
            davxml.PrincipalSearchProperty(
                davxml.PropertyContainer(
                    davxml.DisplayName()
                ),
                davxml.Description(
                    davxml.PCDATAElement("Display Name"),
                    **{"xml:lang":"en"}
                ),
            ),
            davxml.PrincipalSearchProperty(
                davxml.PropertyContainer(
                    caldavxml.CalendarUserAddressSet()
                ),
                davxml.Description(
                    davxml.PCDATAElement("Calendar User Addresses"),
                    **{"xml:lang":"en"}
                ),
            ),
        )

class CalendarPrincipalResource (CalDAVComplianceMixIn, DAVPrincipalResource):
    """
    CalDAV principal resource.

    Extends L{DAVPrincipalResource} to provide CalDAV functionality.
    """
    implements(ICalendarPrincipalResource)

    liveProperties = tuple(DAVPrincipalResource.liveProperties) + (
        (caldav_namespace, "calendar-home-set"        ),
        (caldav_namespace, "calendar-user-address-set"),
        (caldav_namespace, "schedule-inbox-URL"       ),
        (caldav_namespace, "schedule-outbox-URL"      ),
        (caldav_namespace, "calendar-user-type"       ),
        (calendarserver_namespace, "first-name"       ),
        (calendarserver_namespace, "last-name"        ),
        (calendarserver_namespace, "email-address-set"),
        (calendarserver_namespace, "calendar-proxy-read-for"  ),
        (calendarserver_namespace, "calendar-proxy-write-for" ),
    )

    @classmethod
    def enableDropBox(clz, enable):
        qname = (calendarserver_namespace, "dropbox-home-URL" )
        if enable and qname not in clz.liveProperties:
            clz.liveProperties += (qname,)
        elif not enable and qname in clz.liveProperties:
            clz.liveProperties = tuple([p for p in clz.liveProperties if p != qname])

    def isCollection(self):
        return True

    @inlineCallbacks
    def readProperty(self, property, request):
        if type(property) is tuple:
            qname = property
        else:
            qname = property.qname()

        namespace, name = qname

        if namespace == caldav_namespace:
            if name == "calendar-home-set":
                returnValue(caldavxml.CalendarHomeSet(
                    *[davxml.HRef(url) for url in self.calendarHomeURLs()]
                ))

            elif name == "calendar-user-address-set":
                returnValue(caldavxml.CalendarUserAddressSet(
                    *[davxml.HRef(uri) for uri in self.calendarUserAddresses()]
                ))

<<<<<<< HEAD
                if name == "schedule-inbox-URL":
                    url = self.scheduleInboxURL()
                    if url is None:
                        return None
                    else:
                        return caldavxml.ScheduleInboxURL(davxml.HRef(url))

                if name == "schedule-outbox-URL":
                    url = self.scheduleOutboxURL()
                    if url is None:
                        return None
                    else:
                        return caldavxml.ScheduleOutboxURL(davxml.HRef(url))

                if name == "calendar-user-type":
                    return caldavxml.CalendarUserType(
                        self.record.getCUType()
                    )

            elif namespace == calendarserver_namespace:
                if name == "dropbox-home-URL" and config.EnableDropBox:
                    url = self.dropboxURL()
                    if url is None:
                        return None
                    else:
                        return customxml.DropBoxHomeURL(davxml.HRef(url))

                if name == "first-name":
                    firstName = self.record.firstName
                    if firstName:
                        return customxml.FirstNameProperty(firstName)
                    else:
                        return None

                if name == "last-name":
                    lastName = self.record.lastName
                    if lastName:
                        return customxml.LastNameProperty(lastName)
                    else:
                        return None

                if name == "email-address-set":
                    return succeed(customxml.EmailAddressSet(
                        *[customxml.EmailAddressProperty(addr) for addr in self.record.emailAddresses]
                    ))
=======
            elif name == "schedule-inbox-URL":
                url = self.scheduleInboxURL()
                if url is None:
                    returnValue(None)
                else:
                    returnValue(caldavxml.ScheduleInboxURL(davxml.HRef(url)))
>>>>>>> 10ae664c

            elif name == "schedule-outbox-URL":
                url = self.scheduleOutboxURL()
                if url is None:
                    returnValue(None)
                else:
                    returnValue(caldavxml.ScheduleOutboxURL(davxml.HRef(url)))

        elif namespace == calendarserver_namespace:
            if name == "dropbox-home-URL" and config.EnableDropBox:
                url = self.dropboxURL()
                if url is None:
                    returnValue(None)
                else:
                    returnValue(customxml.DropBoxHomeURL(davxml.HRef(url)))

            elif name == "first-name":
                firstName = self.record.firstName
                if firstName:
                    returnValue(customxml.FirstNameProperty(firstName))
                else:
                    returnValue(None)

            elif name == "last-name":
                lastName = self.record.lastName
                if lastName:
                    returnValue(customxml.LastNameProperty(lastName))
                else:
                    returnValue(None)

            elif name == "email-address-set":
                returnValue(customxml.EmailAddressSet(
                    *[customxml.EmailAddressProperty(addr) for addr in self.record.emailAddresses]
                ))

            elif name == "calendar-proxy-read-for":
                results = (yield self.proxyFor(False))
                returnValue(customxml.CalendarProxyReadFor(
                    *[davxml.HRef(principal.principalURL()) for principal in results]
                ))

            elif name == "calendar-proxy-write-for":
                results = (yield self.proxyFor(True))
                returnValue(customxml.CalendarProxyWriteFor(
                    *[davxml.HRef(principal.principalURL()) for principal in results]
                ))

        result = (yield super(CalendarPrincipalResource, self).readProperty(property, request))
        returnValue(result)

    def groupMembers(self):
        return succeed(())

    def groupMemberships(self):
        return succeed(())

    def calendarHomeURLs(self):
        if self.hasDeadProperty((caldav_namespace, "calendar-home-set")):
            home_set = self.readDeadProperty((caldav_namespace, "calendar-home-set"))
            return [str(h) for h in home_set.children]
        else:
            return ()

    def calendarUserAddresses(self):
        if self.hasDeadProperty((caldav_namespace, "calendar-user-address-set")):
            addresses = self.readDeadProperty((caldav_namespace, "calendar-user-address-set"))
            return [str(h) for h in addresses.children]
        else:
            # Must have a valid address of some kind so use the principal uri
            return (self.principalURL(),)

    def calendarFreeBusyURIs(self, request):
        def gotInbox(inbox):
            if inbox is None:
                return ()

            def getFreeBusy(has):
                if not has:
                    return ()

                def parseFreeBusy(freeBusySet):
                    return tuple(str(href) for href in freeBusySet.children)

                d = inbox.readProperty((caldav_namespace, "calendar-free-busy-set"), request)
                d.addCallback(parseFreeBusy)
                return d

            d = inbox.hasProperty((caldav_namespace, "calendar-free-busy-set"), request)
            d.addCallback(getFreeBusy)
            return d

        d = self.scheduleInbox(request)
        d.addCallback(gotInbox)
        return d

    def scheduleInbox(self, request):
        """
        @return: the deferred schedule inbox for this principal.
        """
        return request.locateResource(self.scheduleInboxURL())

    def scheduleInboxURL(self):
        if self.hasDeadProperty((caldav_namespace, "schedule-inbox-URL")):
            inbox = self.readDeadProperty((caldav_namespace, "schedule-inbox-URL"))
            return str(inbox.children[0])
        else:
            return None

    def scheduleOutboxURL(self):
        """
        @return: the schedule outbox URL for this principal.
        """
        if self.hasDeadProperty((caldav_namespace, "schedule-outbox-URL")):
            outbox = self.readDeadProperty((caldav_namespace, "schedule-outbox-URL"))
            return str(outbox.children[0])
        else:
            return None

    def dropboxURL(self):
        """
        @return: the drop box home collection URL for this principal.
        """
        if self.hasDeadProperty((calendarserver_namespace, "dropbox-home-URL")):
            inbox = self.readDeadProperty((caldav_namespace, "dropbox-home-URL"))
            return str(inbox.children[0])
        else:
            return None

##
# Utilities
##

def isCalendarCollectionResource(resource):
    try:
        resource = ICalDAVResource(resource)
    except TypeError:
        return False
    else:
        return resource.isCalendarCollection()

def isPseudoCalendarCollectionResource(resource):
    try:
        resource = ICalDAVResource(resource)
    except TypeError:
        return False
    else:
        return resource.isPseudoCalendarCollection()<|MERGE_RESOLUTION|>--- conflicted
+++ resolved
@@ -732,60 +732,12 @@
                     *[davxml.HRef(uri) for uri in self.calendarUserAddresses()]
                 ))
 
-<<<<<<< HEAD
-                if name == "schedule-inbox-URL":
-                    url = self.scheduleInboxURL()
-                    if url is None:
-                        return None
-                    else:
-                        return caldavxml.ScheduleInboxURL(davxml.HRef(url))
-
-                if name == "schedule-outbox-URL":
-                    url = self.scheduleOutboxURL()
-                    if url is None:
-                        return None
-                    else:
-                        return caldavxml.ScheduleOutboxURL(davxml.HRef(url))
-
-                if name == "calendar-user-type":
-                    return caldavxml.CalendarUserType(
-                        self.record.getCUType()
-                    )
-
-            elif namespace == calendarserver_namespace:
-                if name == "dropbox-home-URL" and config.EnableDropBox:
-                    url = self.dropboxURL()
-                    if url is None:
-                        return None
-                    else:
-                        return customxml.DropBoxHomeURL(davxml.HRef(url))
-
-                if name == "first-name":
-                    firstName = self.record.firstName
-                    if firstName:
-                        return customxml.FirstNameProperty(firstName)
-                    else:
-                        return None
-
-                if name == "last-name":
-                    lastName = self.record.lastName
-                    if lastName:
-                        return customxml.LastNameProperty(lastName)
-                    else:
-                        return None
-
-                if name == "email-address-set":
-                    return succeed(customxml.EmailAddressSet(
-                        *[customxml.EmailAddressProperty(addr) for addr in self.record.emailAddresses]
-                    ))
-=======
             elif name == "schedule-inbox-URL":
                 url = self.scheduleInboxURL()
                 if url is None:
                     returnValue(None)
                 else:
                     returnValue(caldavxml.ScheduleInboxURL(davxml.HRef(url)))
->>>>>>> 10ae664c
 
             elif name == "schedule-outbox-URL":
                 url = self.scheduleOutboxURL()
@@ -793,6 +745,9 @@
                     returnValue(None)
                 else:
                     returnValue(caldavxml.ScheduleOutboxURL(davxml.HRef(url)))
+
+            elif name == "calendar-user-type":
+                returnValue(caldavxml.CalendarUserType(self.record.getCUType()))
 
         elif namespace == calendarserver_namespace:
             if name == "dropbox-home-URL" and config.EnableDropBox:
