##
# Copyright (c) 2005-2010 Apple Inc. All rights reserved.
#
# Licensed under the Apache License, Version 2.0 (the "License");
# you may not use this file except in compliance with the License.
# You may obtain a copy of the License at
#
# http://www.apache.org/licenses/LICENSE-2.0
#
# Unless required by applicable law or agreed to in writing, software
# distributed under the License is distributed on an "AS IS" BASIS,
# WITHOUT WARRANTIES OR CONDITIONS OF ANY KIND, either express or implied.
# See the License for the specific language governing permissions and
# limitations under the License.
##

"""
CalDAV-aware resources.
"""

__all__ = [
    "CalDAVComplianceMixIn",
    "CalDAVResource",
    "CalendarPrincipalCollectionResource",
    "CalendarPrincipalResource",
    "isCalendarCollectionResource",
    "isPseudoCalendarCollectionResource",
    "isAddressBookCollectionResource",
    "SearchAddressBookResource",
    "SearchAllAddressBookResource",
]

import urllib
from urlparse import urlsplit

from zope.interface import implements

from twext.python.log import LoggingMixIn
from twext.web2.dav.davxml import SyncCollection
from twext.web2.dav.http import ErrorResponse

from twisted.internet import reactor
from twisted.internet.defer import Deferred, succeed
from twisted.internet.defer import inlineCallbacks, returnValue
from twext.web2 import responsecode
from twext.web2.dav import davxml
from twext.web2.dav.auth import AuthenticationWrapper as SuperAuthenticationWrapper
from twext.web2.dav.davxml import dav_namespace
from twext.web2.dav.idav import IDAVPrincipalCollectionResource
from twext.web2.dav.resource import AccessDeniedError, DAVPrincipalCollectionResource
from twext.web2.dav.resource import TwistedACLInheritable
from twext.web2.dav.util import joinURL, parentForURL, unimplemented, normalizeURL
from twext.web2.http import HTTPError, RedirectResponse, StatusResponse, Response
from twext.web2.http_headers import MimeType
from twext.web2.stream import MemoryStream

from twistedcaldav import caldavxml, customxml
from twistedcaldav import carddavxml
from twistedcaldav.carddavxml import carddav_namespace
from twistedcaldav.caldavxml import caldav_namespace
from twistedcaldav.config import config
from twistedcaldav.customxml import TwistedCalendarAccessProperty
from twistedcaldav.customxml import calendarserver_namespace
from twistedcaldav.datafilters.peruserdata import PerUserDataFilter
from twistedcaldav.extensions import DAVResource, DAVPrincipalResource,\
    PropertyNotFoundError
from twistedcaldav.ical import Component
from twistedcaldav.ical import Component as iComponent
from twistedcaldav.ical import allowedComponents
from twistedcaldav.icaldav import ICalDAVResource, ICalendarPrincipalResource
from twistedcaldav.sharing import SharedCollectionMixin
from twistedcaldav.vcard import Component as vComponent


<<<<<<< HEAD
if twistedcaldav.__version__:
    serverVersion = twext.web2.server.VERSION + " TwistedCardDAV/" + twistedcaldav.__version__
else:
    serverVersion = twext.web2.server.VERSION + " TwistedCardDAV/?"

##
# Sharing Conts
##
SHARE_ACCEPT_STATE_NEEDS_ACTION = "0"
SHARE_ACCEPT_STATE_ACCEPTED = "1"
SHARE_ACCEPT_STATE_DECLINED = "2"
SHARE_ACCEPT_STATE_DELETED = "-1"

shareAccpetStates = {}
shareAccpetStates[SHARE_ACCEPT_STATE_NEEDS_ACTION] = "NEEDS-ACTION"
shareAccpetStates[SHARE_ACCEPT_STATE_ACCEPTED] = "ACCEPTED"
shareAccpetStates[SHARE_ACCEPT_STATE_DECLINED] = "DECLINED"
shareAccpetStates[SHARE_ACCEPT_STATE_DELETED] = "DELETED"

shareAcceptStatesByXML = {}
shareAcceptStatesByXML["NEEDS-ACTION"] = customxml.InviteStatusNoResponse()
shareAcceptStatesByXML["ACCEPTED"] = customxml.InviteStatusAccepted()
shareAcceptStatesByXML["DECLINED"] = customxml.InviteStatusDeclined()
shareAcceptStatesByXML["DELETED"] = customxml.InviteStatusDeleted()

=======
>>>>>>> 638fc0ac
class CalDAVComplianceMixIn(object):
    def davComplianceClasses(self):
<<<<<<< HEAD
        if config.Scheduling.CalDAV.OldDraftCompatibility:
            extra_compliance = caldavxml.caldav_full_compliance
        else:
            extra_compliance = caldavxml.caldav_implicit_compliance
        if config.EnableProxyPrincipals:
            extra_compliance += customxml.calendarserver_proxy_compliance
        if config.EnablePrivateEvents:
            extra_compliance += customxml.calendarserver_private_events_compliance
        if config.Scheduling.CalDAV.get("EnablePrivateComments", True):
            extra_compliance += customxml.calendarserver_private_comments_compliance
        extra_compliance += customxml.calendarserver_principal_property_search_compliance
        if config.EnableCardDAV:
            extra_compliance += carddavxml.carddav_compliance
        if config.Sharing.Enabled:
            extra_compliance += customxml.calendarserver_sharing_compliance
        return tuple(super(CalDAVComplianceMixIn, self).davComplianceClasses()) + extra_compliance


def updateCacheTokenOnCallback(f):
    def fun(self, *args, **kwargs):
        def _updateToken(response):
            return self.cacheNotifier.changed().addCallback(
                lambda _: response)

        d = maybeDeferred(f, self, *args, **kwargs)

        if hasattr(self, 'cacheNotifier'):
            d.addCallback(_updateToken)

        return d

    return fun
=======
        return (
            tuple(super(CalDAVComplianceMixIn, self).davComplianceClasses())
            + config.CalDAVComplianceClasses
        )
>>>>>>> 638fc0ac


class CalDAVResource (CalDAVComplianceMixIn, SharedCollectionMixin, DAVResource, LoggingMixIn):
    """
    CalDAV resource.

    Extends L{DAVResource} to provide CalDAV functionality.
    """
    implements(ICalDAVResource)

    ##
    # HTTP
    ##

    def render(self, request):
        if config.EnableMonolithicCalendars:
            #
            # Send listing instead of iCalendar data to HTML agents
            # This is mostly useful for debugging...
            #
            # FIXME: Add a self-link to the dirlist with a query string so
            #     users can still download the actual iCalendar data?
            #
            # FIXME: Are there better ways to detect this than hacking in
            #     user agents?
            #
            # FIXME: In the meantime, make this a configurable regex list?
            #
            agent = request.headers.getHeader("user-agent")
            if agent is not None and (
                agent.startswith("Mozilla/") and agent.find("Gecko") != -1
            ):
                renderAsHTML = True
            else:
                renderAsHTML = False
        else:
            renderAsHTML = True

        if not renderAsHTML and self.isPseudoCalendarCollection():
            # Render a monolithic iCalendar file
            if request.path[-1] != "/":
                # Redirect to include trailing '/' in URI
                return RedirectResponse(request.unparseURL(path=urllib.quote(urllib.unquote(request.path), safe=':/')+'/'))

            def _defer(data):
                response = Response()
                response.stream = MemoryStream(str(data))
                response.headers.setHeader("content-type", MimeType.fromString("text/calendar"))
                return response

            d = self.iCalendarRolledup(request)
            d.addCallback(_defer)
            return d

        return super(CalDAVResource, self).render(request)


    ##
    # WebDAV
    ##

    liveProperties = DAVResource.liveProperties + (
        davxml.Owner.qname(),               # Private Events needs this but it is also OK to return empty
        caldavxml.SupportedCalendarComponentSet.qname(),
        caldavxml.SupportedCalendarData.qname(),
    )

    supportedCalendarComponentSet = caldavxml.SupportedCalendarComponentSet(
        *[caldavxml.CalendarComponent(name=item) for item in allowedComponents]
    )

    @classmethod
    def enableSharing(clz, enable):
        qname = (calendarserver_namespace, "invite" )
        if enable and qname not in clz.liveProperties:
            clz.liveProperties += (qname,)
        elif not enable and qname in clz.liveProperties:
            clz.liveProperties = tuple([p for p in clz.liveProperties if p != qname])

    def isShadowableProperty(self, qname):
        """
        Shadowable properties are ones on shared resources where a "default" exists until
        a user overrides with their own value.
        """
        return qname in (
            caldavxml.CalendarDescription.qname(),
            caldavxml.CalendarTimeZone.qname(),
        )

    def isGlobalProperty(self, qname):
        """
        A global property is one that is the same for all users.
        """
        if qname in self.liveProperties:
            if qname in (
                davxml.DisplayName.qname(),
                customxml.Invite.qname(),
            ):
                return False
            else:
                return True
        elif qname in (
            customxml.GETCTag.qname(),
            caldavxml.MaxResourceSize.qname(),
            caldavxml.MaxAttendeesPerInstance.qname(),
        ):
            return True
        else:
            return False

    @inlineCallbacks
    def hasProperty(self, property, request):
        """
        Need to special case schedule-calendar-transp for backwards compatability.
        """
        
        if type(property) is tuple:
            qname = property
        else:
            qname = property.qname()

        isvirt = (yield self.isVirtualShare(request))
        if isvirt:
            if self.isShadowableProperty(qname):
                ownerPrincipal = (yield self.resourceOwnerPrincipal(request))
                p = self.deadProperties().contains(qname, uid=ownerPrincipal.principalUID())
                if p:
                    returnValue(p)
                
            elif (not self.isGlobalProperty(qname)):
                ownerPrincipal = (yield self.resourceOwnerPrincipal(request))
                p = self.deadProperties().contains(qname, uid=ownerPrincipal.principalUID())
                returnValue(p)

        res = (yield self._hasGlobalProperty(property, request))
        returnValue(res)

    def _hasGlobalProperty(self, property, request):
        """
        Need to special case schedule-calendar-transp for backwards compatability.
        """
        
        if type(property) is tuple:
            qname = property
        else:
            qname = property.qname()

        # Force calendar collections to always appear to have the property
        if qname == caldavxml.ScheduleCalendarTransp.qname() and self.isCalendarCollection():
            return succeed(True)
        else:
            return super(CalDAVResource, self).hasProperty(property, request)

    @inlineCallbacks
    def readProperty(self, property, request):
        if type(property) is tuple:
            qname = property
        else:
            qname = property.qname()

        isvirt = (yield self.isVirtualShare(request))
        if isvirt:
            if self.isShadowableProperty(qname):
                ownerPrincipal = (yield self.resourceOwnerPrincipal(request))
                try:
                    p = self.deadProperties().get(qname, uid=ownerPrincipal.principalUID())
                    returnValue(p)
                except PropertyNotFoundError:
                    pass
                
            elif (not self.isGlobalProperty(qname)):
                ownerPrincipal = (yield self.resourceOwnerPrincipal(request))
                p = self.deadProperties().get(qname, uid=ownerPrincipal.principalUID())
                returnValue(p)

        res = (yield self._readGlobalProperty(qname, property, request))
        returnValue(res)

    @inlineCallbacks
    def _readGlobalProperty(self, qname, property, request):

        if qname == davxml.Owner.qname():
            owner = (yield self.owner(request))
            returnValue(davxml.Owner(owner))

        elif qname == caldavxml.SupportedCalendarComponentSet.qname():
            # CalDAV-access-09, section 5.2.3
            if self.hasDeadProperty(qname):
                returnValue(self.readDeadProperty(qname))
            returnValue(self.supportedCalendarComponentSet)

        elif qname == caldavxml.SupportedCalendarData.qname():
            # CalDAV-access-09, section 5.2.4
            returnValue(caldavxml.SupportedCalendarData(
                caldavxml.CalendarData(**{
                    "content-type": "text/calendar",
                    "version"     : "2.0",
                }),
            ))

        elif qname == caldavxml.MaxResourceSize.qname():
            # CalDAV-access-15, section 5.2.5
            if config.MaximumAttachmentSize:
                returnValue(caldavxml.MaxResourceSize.fromString(
                    str(config.MaximumAttachmentSize)
                ))

        elif qname == caldavxml.MaxAttendeesPerInstance.qname():
            # CalDAV-access-15, section 5.2.9
            if config.MaxAttendeesPerInstance:
                returnValue(caldavxml.MaxAttendeesPerInstance.fromString(
                    str(config.MaxAttendeesPerInstance)
                ))

        elif qname == caldavxml.ScheduleCalendarTransp.qname():
            # For backwards compatibility, if the property does not exist we need to create
            # it and default to the old free-busy-set value.
            if self.isCalendarCollection() and not self.hasDeadProperty(property):
                # For backwards compatibility we need to sync this up with the calendar-free-busy-set on the inbox
                principal = (yield self.resourceOwnerPrincipal(request))
                fbset = (yield principal.calendarFreeBusyURIs(request))
                url = (yield self.canonicalURL(request))
                opaque = url in fbset
                self.writeDeadProperty(caldavxml.ScheduleCalendarTransp(caldavxml.Opaque() if opaque else caldavxml.Transparent()))

        elif qname == customxml.Invite.qname():
            result = (yield self.inviteProperty(request))
            returnValue(result)

        result = (yield super(CalDAVResource, self).readProperty(property, request))
        returnValue(result)

    @inlineCallbacks
    def writeProperty(self, property, request):
        assert isinstance(property, davxml.WebDAVElement), (
            "%r is not a WebDAVElement instance" % (property,)
        )
        
        # Per-user Dav props currently only apply to a sharee's copy of a calendar
        isvirt = (yield self.isVirtualShare(request))
        if isvirt and (self.isShadowableProperty(property.qname()) or (not self.isGlobalProperty(property.qname()))):
            yield self._preProcessWriteProperty(property, request)
            ownerPrincipal = (yield self.resourceOwnerPrincipal(request))
            p = self.deadProperties().set(property, uid=ownerPrincipal.principalUID())
            returnValue(p)
 
        res = (yield self._writeGlobalProperty(property, request))
        returnValue(res)

    @inlineCallbacks
    def _preProcessWriteProperty(self, property, request):
        if property.qname() == caldavxml.SupportedCalendarComponentSet.qname():
            if not self.isPseudoCalendarCollection():
                raise HTTPError(StatusResponse(
                    responsecode.FORBIDDEN,
                    "Property %s may only be set on calendar collection." % (property,)
                ))
            for component in property.children:
                if component not in self.supportedCalendarComponentSet:
                    raise HTTPError(StatusResponse(
                        responsecode.NOT_IMPLEMENTED,
                        "Component %s is not supported by this server" % (component.toxml(),)
                    ))

        # Strictly speaking CalDAV:timezone is a live property in the sense that the
        # server enforces what can be stored, however it need not actually
        # exist so we cannot list it in liveProperties on this resource, since its
        # its presence there means that hasProperty will always return True for it.
        elif property.qname() == caldavxml.CalendarTimeZone.qname():
            if not self.isCalendarCollection():
                raise HTTPError(StatusResponse(
                    responsecode.FORBIDDEN,
                    "Property %s may only be set on calendar collection." % (property,)
                ))
            if not property.valid():
                raise HTTPError(ErrorResponse(
                    responsecode.CONFLICT,
                    (caldav_namespace, "valid-calendar-data"),
                    description="Invalid property"
                ))

        elif property.qname() == caldavxml.ScheduleCalendarTransp.qname():
            if not self.isCalendarCollection():
                raise HTTPError(StatusResponse(
                    responsecode.FORBIDDEN,
                    "Property %s may only be set on calendar collection." % (property,)
                ))

            # For backwards compatibility we need to sync this up with the calendar-free-busy-set on the inbox
            principal = (yield self.resourceOwnerPrincipal(request))
            
            # Map owner to their inbox
            inboxURL = principal.scheduleInboxURL()
            if inboxURL:
                inbox = (yield request.locateResource(inboxURL))
                myurl = (yield self.canonicalURL(request))
                inbox.processFreeBusyCalendar(myurl, property.children[0] == caldavxml.Opaque())

    @inlineCallbacks
    def _writeGlobalProperty(self, property, request):

        yield self._preProcessWriteProperty(property, request)

        if property.qname() == davxml.ResourceType.qname():
            if self.isCalendarCollection():
                sawShare = [child for child in property.children if child.qname() == (calendarserver_namespace, "shared-owner")]
                if not (config.Sharing.Enabled and config.Sharing.Calendars.Enabled):
                    raise HTTPError(StatusResponse(
                        responsecode.FORBIDDEN,
                        "Cannot create shared calendars on this server.",
                    ))

                # Check if adding or removing share
                shared = (yield self.isShared(request))
                for child in property.children:
                    if child.qname() == davxml.Collection.qname():
                        break
                else:
                    raise HTTPError(StatusResponse(
                        responsecode.FORBIDDEN,
                        "Protected property %s may not be set." % (property.sname(),)
                    ))
                for child in property.children:
                    if child.qname() == caldavxml.Calendar.qname():
                        break
                else:
                    raise HTTPError(StatusResponse(
                        responsecode.FORBIDDEN,
                        "Protected property %s may not be set." % (property.sname(),)
                    ))
                sawShare = [child for child in property.children if child.qname() == (calendarserver_namespace, "shared-owner")]
                if not shared and sawShare:
                    # Owner is trying to share a collection
                    yield self.upgradeToShare(request)
                elif shared and not sawShare:
                    # Remove share
                    yield self.downgradeFromShare(request)
                returnValue(None)

        result = (yield super(CalDAVResource, self).writeProperty(property, request))
        returnValue(result)

    ##
    # ACL
    ##

    # FIXME: Perhaps this is better done in authorize() instead.
    @inlineCallbacks
    def accessControlList(self, request, *args, **kwargs):

        isvirt = (yield self.isVirtualShare(request))
        if isvirt:
            acls = self.shareeAccessControlList()
        else:
            acls = (yield super(CalDAVResource, self).accessControlList(request, *args, **kwargs))

        # Look for private events access classification
        if self.hasDeadProperty(TwistedCalendarAccessProperty):
            access = self.readDeadProperty(TwistedCalendarAccessProperty)
            if access.getValue() in (Component.ACCESS_PRIVATE, Component.ACCESS_CONFIDENTIAL, Component.ACCESS_RESTRICTED,):
                # Need to insert ACE to prevent non-owner principals from seeing this resource
                owner = (yield self.owner(request))
                newacls = []
                if access.getValue() == Component.ACCESS_PRIVATE:
                    newacls.extend(config.AdminACEs)
                    newacls.extend(config.ReadACEs)
                    newacls.append(davxml.ACE(
                        davxml.Invert(
                            davxml.Principal(owner),
                        ),
                        davxml.Deny(
                            davxml.Privilege(
                                davxml.Read(),
                            ),
                            davxml.Privilege(
                                davxml.Write(),
                            ),
                        ),
                        davxml.Protected(),
                    ))
                else:
                    newacls.extend(config.AdminACEs)
                    newacls.extend(config.ReadACEs)
                    newacls.append(davxml.ACE(
                        davxml.Invert(
                            davxml.Principal(owner),
                        ),
                        davxml.Deny(
                            davxml.Privilege(
                                davxml.Write(),
                            ),
                        ),
                        davxml.Protected(),
                    ))
                newacls.extend(acls.children)

                acls = davxml.ACL(*newacls)
 
        returnValue(acls)

    @inlineCallbacks
    def owner(self, request):
        """
        Return the DAV:owner property value (MUST be a DAV:href or None).
        """
        
        isVirt = (yield self.isVirtualShare(request))
        if isVirt:
            parent = (yield self.locateParent(request, self._share.hosturl))
        else:
            parent = (yield self.locateParent(request, request.urlForResource(self)))
        if parent and isinstance(parent, CalDAVResource):
            result = (yield parent.owner(request))
            returnValue(result)
        else:
            returnValue(None)

    @inlineCallbacks
    def ownerPrincipal(self, request):
        """
        Return the DAV:owner property value (MUST be a DAV:href or None).
        """
        isVirt = (yield self.isVirtualShare(request))
        if isVirt:
            parent = (yield self.locateParent(request, self._share.hosturl))
        else:
            parent = (yield self.locateParent(request, request.urlForResource(self)))
        if parent and isinstance(parent, CalDAVResource):
            result = (yield parent.ownerPrincipal(request))
            returnValue(result)
        else:
            returnValue(None)

    @inlineCallbacks
    def resourceOwnerPrincipal(self, request):
        """
        This is the owner of the resource based on the URI used to access it. For a shared
        collection it will be the sharee, otherwise it will be the regular the ownerPrincipal.
        """

        isVirt = (yield self.isVirtualShare(request))
        if isVirt:
            returnValue(self._shareePrincipal)
        else:
            parent = (yield self.locateParent(request, request.urlForResource(self)))
        if parent and isinstance(parent, CalDAVResource):
            result = (yield parent.resourceOwnerPrincipal(request))
            returnValue(result)
        else:
            returnValue(None)

    def isOwner(self, request, adminprincipals=False, readprincipals=False):
        """
        Determine whether the DAV:owner of this resource matches the currently authorized principal
        in the request. Optionally test for admin or read principals and allow those.
        """

        def _gotOwner(owner):
            current = self.currentPrincipal(request)
            if davxml.Principal(owner) == current:
                return True
            
            if adminprincipals:
                for principal in config.AdminPrincipals:
                    if davxml.Principal(davxml.HRef(principal)) == current:
                        return True

            if readprincipals:
                for principal in config.AdminPrincipals:
                    if davxml.Principal(davxml.HRef(principal)) == current:
                        return True
                
            return False

        d = self.owner(request)
        d.addCallback(_gotOwner)
        return d

    ##
    # DAVResource
    ##

    def displayName(self):
        if self.isAddressBookCollection() and not self.hasDeadProperty((davxml.dav_namespace, "displayname")):
            return None
        
        if 'record' in dir(self):
            if self.record.fullName:
                return self.record.fullName
            elif self.record.shortNames:
                return self.record.shortNames[0]
            else:
                return super(DAVResource, self).displayName()
        else:
            return super(DAVResource, self).displayName()

    ##
    # CalDAV
    ##

    def isCalendarCollection(self):
        """
        See L{ICalDAVResource.isCalendarCollection}.
        """
        return self.isSpecialCollection(caldavxml.Calendar)

    def isAddressBookCollection(self):
        """
        See L{ICalDAVResource.isAddressBookCollection}.
        """
        return self.isSpecialCollection(carddavxml.AddressBook)

    def isDirectoryBackedAddressBookCollection(self):       # ATM - temporary fix? (this one worked)
        return False

    def isSpecialCollection(self, collectiontype):
        """
        See L{ICalDAVResource.isSpecialCollection}.
        """
        if not self.isCollection(): return False

        try:
            resourcetype = self.readDeadProperty((dav_namespace, "resourcetype"))
        except HTTPError, e:
            assert e.response.code == responsecode.NOT_FOUND, (
                "Unexpected response code: %s" % (e.response.code,)
            )
            return False
        return bool(resourcetype.childrenOfType(collectiontype))

    def isPseudoCalendarCollection(self):
        """
        See L{ICalDAVResource.isPseudoCalendarCollection}.
        """
        return self.isCalendarCollection()

    def findCalendarCollections(self, depth, request, callback, privileges=None):
        """
        See L{ICalDAVResource.findCalendarCollections}.
        """
        assert depth in ("0", "1", "infinity"), "Invalid depth: %s" % (depth,)

        def checkPrivilegesError(failure):
            failure.trap(AccessDeniedError)

            reactor.callLater(0, getChild)

        def checkPrivileges(child):
            if privileges is None:
                return child

            ca = child.checkPrivileges(request, privileges)
            ca.addCallback(lambda ign: child)
            return ca

        def gotChild(child, childpath):
            if child.isCalendarCollection():
                callback(child, childpath)
            elif child.isCollection():
                if depth == "infinity":
                    fc = child.findCalendarCollections(depth, request, callback, privileges)
                    fc.addCallback(lambda x: reactor.callLater(0, getChild))
                    return fc

            reactor.callLater(0, getChild)

        def getChild():
            try:
                childname = children.pop()
            except IndexError:
                completionDeferred.callback(None)
            else:
                childpath = joinURL(basepath, childname)
                child = request.locateResource(childpath)
                child.addCallback(checkPrivileges)
                child.addCallbacks(gotChild, checkPrivilegesError, (childpath,))
                child.addErrback(completionDeferred.errback)

        completionDeferred = Deferred()

        if depth != "0" and self.isCollection():
            basepath = request.urlForResource(self)
            children = self.listChildren()
            getChild()
        else:
            completionDeferred.callback(None)

        return completionDeferred

    def createCalendar(self, request):
        """
        See L{ICalDAVResource.createCalendar}.
        This implementation raises L{NotImplementedError}; a subclass must
        override it.
        """
        unimplemented(self)

    @inlineCallbacks
    def deletedCalendar(self, request):
        """
        Calendar has been deleted. Need to do some extra clean-up.

        @param request:
        @type request:
        """
        
        # For backwards compatibility we need to sync this up with the calendar-free-busy-set on the inbox
        principal = (yield self.resourceOwnerPrincipal(request))
        inboxURL = principal.scheduleInboxURL()
        if inboxURL:
            inbox = (yield request.locateResource(inboxURL))
            inbox.processFreeBusyCalendar(request.path, False)

    @inlineCallbacks
    def movedCalendar(self, request, defaultCalendar, destination, destination_uri):
        """
        Calendar has been moved. Need to do some extra clean-up.
        """
        
        # For backwards compatibility we need to sync this up with the calendar-free-busy-set on the inbox
        principal = (yield self.resourceOwnerPrincipal(request))
        inboxURL = principal.scheduleInboxURL()
        if inboxURL:
            (_ignore_scheme, _ignore_host, destination_path, _ignore_query, _ignore_fragment) = urlsplit(normalizeURL(destination_uri))

            inbox = (yield request.locateResource(inboxURL))
            inbox.processFreeBusyCalendar(request.path, False)
            inbox.processFreeBusyCalendar(destination_uri, destination.isCalendarOpaque())
            
            # Adjust the default calendar setting if necessary
            if defaultCalendar:
                yield inbox.writeProperty(caldavxml.ScheduleDefaultCalendarURL(davxml.HRef(destination_path)), request)               

    def isCalendarOpaque(self):
        
        assert self.isCalendarCollection()
        
        if self.hasDeadProperty((caldav_namespace, "schedule-calendar-transp")):
            property = self.readDeadProperty((caldav_namespace, "schedule-calendar-transp"))
            return property.children[0] == caldavxml.Opaque()
        else:
            return False

    @inlineCallbacks
    def isDefaultCalendar(self, request):
        
        assert self.isCalendarCollection()
        
        # Not allowed to delete the default calendar
        principal = (yield self.resourceOwnerPrincipal(request))
        inboxURL = principal.scheduleInboxURL()
        if inboxURL:
            inbox = (yield request.locateResource(inboxURL))
            default = (yield inbox.readProperty((caldav_namespace, "schedule-default-calendar-URL"), request))
            if default and len(default.children) == 1:
                defaultURL = normalizeURL(str(default.children[0]))
                myURL = (yield self.canonicalURL(request))
                returnValue(defaultURL == myURL)

        returnValue(False)

    def iCalendar(self, name=None):
        """
        See L{ICalDAVResource.iCalendar}.

        This implementation returns the an object created from the data returned
        by L{iCalendarText} when given the same arguments.

        Note that L{iCalendarText} by default calls this method, which creates
        an infinite loop.  A subclass must override one of both of these
        methods.
        """
        calendar_data = self.iCalendarText(name)

        if calendar_data is None: return None

        try:
            return iComponent.fromString(calendar_data)
        except ValueError:
            return None

    @inlineCallbacks
    def iCalendarForUser(self, request, name=None):
        
        caldata = self.iCalendar(name)
        
        accessUID = (yield self.resourceOwnerPrincipal(request))
        if accessUID is None:
            accessUID = ""
        else:
            accessUID = accessUID.principalUID()

        returnValue(PerUserDataFilter(accessUID).filter(caldata))

    def iCalendarRolledup(self, request):
        """
        See L{ICalDAVResource.iCalendarRolledup}.

        This implementation raises L{NotImplementedError}; a subclass must
        override it.
        """
        unimplemented(self)

    def iCalendarText(self, name=None):
        """
        See L{ICalDAVResource.iCalendarText}.

        This implementation returns the string representation (according to
        L{str}) of the object returned by L{iCalendar} when given the same
        arguments.

        Note that L{iCalendar} by default calls this method, which creates
        an infinite loop.  A subclass must override one of both of these
        methods.
        """
        return str(self.iCalendar(name))

    def iCalendarAddressDoNormalization(self, ical):
        """
        Normalize calendar user addresses in the supplied iCalendar object into their
        urn:uuid form where possible. Also reset CN= property and add EMAIL property.

        @param ical: calendar object to normalize.
        @type ical: L{Component}
        """

        def lookupFunction(cuaddr):
            principal = self.principalForCalendarUserAddress(cuaddr)
            if principal is None:
                return (None, None, None)
            else:
                return (principal.record.fullName.decode("utf-8"),
                    principal.record.guid,
                    principal.record.calendarUserAddresses)

        ical.normalizeCalendarUserAddresses(lookupFunction)


    def principalForCalendarUserAddress(self, address):
        for principalCollection in self.principalCollections():
            principal = principalCollection.principalForCalendarUserAddress(address)
            if principal is not None:
                return principal
        return None

    def createAddressBook(self, request):
        """
        See L{ICalDAVResource.createAddressBook}.
        This implementation raises L{NotImplementedError}; a subclass must
        override it.
        """
        unimplemented(self)

    def vCard(self, name=None):
        """
        See L{ICalDAVResource.vCard}.

        This implementation returns the an object created from the data returned
        by L{vCardText} when given the same arguments.

        Note that L{vCardText} by default calls this method, which creates
        an infinite loop.  A subclass must override one of both of these
        methods.
        """
        vcard_data = self.vCardText(name)

        if vcard_data is None: return None

        try:
            return vComponent.fromString(vcard_data)
        except ValueError:
            return None

    def vCardRolledup(self, request):
        """
        See L{ICalDAVResource.vCardRolledup}.

        This implementation raises L{NotImplementedError}; a subclass must
        override it.
        """
        unimplemented(self)

    def vCardText(self, name=None):
        """
        See L{ICalDAVResource.vCardText}.

        This implementation returns the string representation (according to
        L{str}) of the object returned by L{vCard} when given the same
        arguments.

        Note that L{vCard} by default calls this method, which creates
        an infinite loop.  A subclass must override one of both of these
        methods.
        """
        return str(self.vCard(name))

    def vCardXML(self, name=None):
        """
        See L{ICalDAVResource.vCardXML}.
        This implementation returns an XML element constructed from the object
        returned by L{vCard} when given the same arguments.
        """
        return carddavxml.AddressData.fromAddress(self.vCard(name))

    def supportedReports(self):
        result = super(CalDAVResource, self).supportedReports()
        result.append(davxml.Report(caldavxml.CalendarQuery(),))
        result.append(davxml.Report(caldavxml.CalendarMultiGet(),))
        if self.isCollection():
            # Only allowed on collections
            result.append(davxml.Report(caldavxml.FreeBusyQuery(),))
        if config.EnableCardDAV:
            result.append(davxml.Report(carddavxml.AddressBookQuery(),))
            result.append(davxml.Report(carddavxml.AddressBookMultiGet(),))
        if self.isPseudoCalendarCollection() and config.EnableSyncReport:
            # Only allowed on calendar/inbox collections
            result.append(davxml.Report(SyncCollection(),))
        return result

    def writeNewACEs(self, newaces):
        """
        Write a new ACL to the resource's property store. We override this for calendar collections
        and force all the ACEs to be inheritable so that all calendar object resources within the
        calendar collection have the same privileges unless explicitly overridden. The same applies
        to drop box collections as we want all resources (attachments) to have the same privileges as
        the drop box collection.

        @param newaces: C{list} of L{ACE} for ACL being set.
        """

        # Do this only for regular calendar collections and Inbox/Outbox
        if self.isPseudoCalendarCollection() or self.isAddressBookCollection():
            edited_aces = []
            for ace in newaces:
                if TwistedACLInheritable() not in ace.children:
                    children = list(ace.children)
                    children.append(TwistedACLInheritable())
                    edited_aces.append(davxml.ACE(*children))
                else:
                    edited_aces.append(ace)
        else:
            edited_aces = newaces

        # Do inherited with possibly modified set of aces
        super(CalDAVResource, self).writeNewACEs(edited_aces)

    ##
    # Utilities
    ##

    def locateParent(self, request, uri):
        """
        Locates the parent resource of the resource with the given URI.
        @param request: an L{IRequest} object for the request being processed.
        @param uri: the URI whose parent resource is desired.
        """
        return request.locateResource(parentForURL(uri))

    @inlineCallbacks
    def canonicalURL(self, request):
        
        if not hasattr(self, "_canonical_url"):
    
            myurl = request.urlForResource(self)
            _ignore_scheme, _ignore_host, path, _ignore_query, _ignore_fragment = urlsplit(normalizeURL(myurl))
            lastpath = path.split("/")[-1]
            
            parent = (yield request.locateResource(parentForURL(myurl)))
            if parent:
                canonical_parent = (yield parent.canonicalURL(request))
                self._canonical_url = joinURL(canonical_parent, lastpath)
            else:
                self._canonical_url = myurl

        returnValue(self._canonical_url)

    ##
    # Quota
    ##

    def hasQuotaRoot(self, request):
        """
        Quota root only ever set on calendar homes.
        """
        return False
    
    def quotaRoot(self, request):
        """
        Quota root only ever set on calendar homes.
        """
        return None 

class CalendarPrincipalCollectionResource (DAVPrincipalCollectionResource, CalDAVResource):
    """
    CalDAV principal collection.
    """
    implements(IDAVPrincipalCollectionResource)

    def isCollection(self):
        return True

    def isCalendarCollection(self):
        return False

    def isPseudoCalendarCollection(self):
        return False

    def isAddressBookCollection(self):
        return False

    def isDirectoryBackedAddressBookCollection(self):
        return False

    def principalForCalendarUserAddress(self, address):
        return None

    def supportedReports(self):
        """
        Principal collections are the only resources supporting the
        principal-search-property-set report.
        """
        result = super(CalendarPrincipalCollectionResource, self).supportedReports()
        result.append(davxml.Report(davxml.PrincipalSearchPropertySet(),))
        return result

    def principalSearchPropertySet(self):
        return davxml.PrincipalSearchPropertySet(
            davxml.PrincipalSearchProperty(
                davxml.PropertyContainer(
                    davxml.DisplayName()
                ),
                davxml.Description(
                    davxml.PCDATAElement("Display Name"),
                    **{"xml:lang":"en"}
                ),
            ),
            davxml.PrincipalSearchProperty(
                davxml.PropertyContainer(
                    caldavxml.CalendarUserAddressSet()
                ),
                davxml.Description(
                    davxml.PCDATAElement("Calendar User Addresses"),
                    **{"xml:lang":"en"}
                ),
            ),
        )

class CalendarPrincipalResource (CalDAVComplianceMixIn, DAVPrincipalResource):
    """
    CalDAV principal resource.

    Extends L{DAVPrincipalResource} to provide CalDAV functionality.
    """
    implements(ICalendarPrincipalResource)

    liveProperties = tuple(DAVPrincipalResource.liveProperties) + (
        (caldav_namespace, "calendar-home-set"        ),
        (caldav_namespace, "calendar-user-address-set"),
        (caldav_namespace, "schedule-inbox-URL"       ),
        (caldav_namespace, "schedule-outbox-URL"      ),
        (caldav_namespace, "calendar-user-type"       ),
        (calendarserver_namespace, "calendar-proxy-read-for"  ),
        (calendarserver_namespace, "calendar-proxy-write-for" ),
        (calendarserver_namespace, "auto-schedule" ),
    )

    @classmethod
    def enableDropBox(clz, enable):
        qname = (calendarserver_namespace, "dropbox-home-URL" )
        if enable and qname not in clz.liveProperties:
            clz.liveProperties += (qname,)
        elif not enable and qname in clz.liveProperties:
            clz.liveProperties = tuple([p for p in clz.liveProperties if p != qname])

    @classmethod
    def enableSharing(clz, enable):
        qname = (calendarserver_namespace, "notification-URL" )
        if enable and qname not in clz.liveProperties:
            clz.liveProperties += (qname,)
        elif not enable and qname in clz.liveProperties:
            clz.liveProperties = tuple([p for p in clz.liveProperties if p != qname])

    @classmethod
    def enableAddressBooks(clz, enable):
        qname = (carddav_namespace, "addressbook-home-set" )
        if enable and qname not in clz.liveProperties:
            clz.liveProperties += (qname,)
        elif not enable and qname in clz.liveProperties:
            clz.liveProperties = tuple([p for p in clz.liveProperties if p != qname])

    def isCollection(self):
        return True

    @inlineCallbacks
    def readProperty(self, property, request):
        if type(property) is tuple:
            qname = property
        else:
            qname = property.qname()

        namespace, name = qname

        if namespace == caldav_namespace:
            if name == "calendar-home-set":
                returnValue(caldavxml.CalendarHomeSet(
                    *[davxml.HRef(url) for url in self.calendarHomeURLs()]
                ))

            elif name == "calendar-user-address-set":
                returnValue(caldavxml.CalendarUserAddressSet(
                    *[davxml.HRef(uri) for uri in self.calendarUserAddresses()]
                ))

            elif name == "schedule-inbox-URL":
                url = self.scheduleInboxURL()
                if url is None:
                    returnValue(None)
                else:
                    returnValue(caldavxml.ScheduleInboxURL(davxml.HRef(url)))

            elif name == "schedule-outbox-URL":
                url = self.scheduleOutboxURL()
                if url is None:
                    returnValue(None)
                else:
                    returnValue(caldavxml.ScheduleOutboxURL(davxml.HRef(url)))

            elif name == "calendar-user-type":
                returnValue(caldavxml.CalendarUserType(self.record.getCUType()))

        elif namespace == calendarserver_namespace:
            if name == "dropbox-home-URL" and config.EnableDropBox:
                url = self.dropboxURL()
                if url is None:
                    returnValue(None)
                else:
                    returnValue(customxml.DropBoxHomeURL(davxml.HRef(url)))

            elif name == "notification-URL" and config.Sharing.Enabled:
                url = yield self.notificationURL()
                if url is None:
                    returnValue(None)
                else:
                    returnValue(customxml.NotificationURL(davxml.HRef(url)))

            elif name == "calendar-proxy-read-for":
                results = (yield self.proxyFor(False))
                returnValue(customxml.CalendarProxyReadFor(
                    *[davxml.HRef(principal.principalURL()) for principal in results]
                ))

            elif name == "calendar-proxy-write-for":
                results = (yield self.proxyFor(True))
                returnValue(customxml.CalendarProxyWriteFor(
                    *[davxml.HRef(principal.principalURL()) for principal in results]
                ))

            elif name == "auto-schedule":
                autoSchedule = self.getAutoSchedule()
                returnValue(customxml.AutoSchedule("true" if autoSchedule else "false"))

        elif config.EnableCardDAV and namespace == carddav_namespace:
            if name == "addressbook-home-set":
                returnValue(carddavxml.AddressBookHomeSet(
                    *[davxml.HRef(url) for url in self.addressBookHomeURLs()]
                 ))

        result = (yield super(CalendarPrincipalResource, self).readProperty(property, request))
        returnValue(result)

    def calendarHomeURLs(self):
        if self.hasDeadProperty((caldav_namespace, "calendar-home-set")):
            home_set = self.readDeadProperty((caldav_namespace, "calendar-home-set"))
            return [str(h) for h in home_set.children]
        else:
            return ()

    def calendarUserAddresses(self):
        if self.hasDeadProperty((caldav_namespace, "calendar-user-address-set")):
            addresses = self.readDeadProperty((caldav_namespace, "calendar-user-address-set"))
            return [str(h) for h in addresses.children]
        else:
            # Must have a valid address of some kind so use the principal uri
            return (self.principalURL(),)

    def calendarFreeBusyURIs(self, request):
        def gotInbox(inbox):
            if inbox is None:
                return ()

            def getFreeBusy(has):
                if not has:
                    return ()

                def parseFreeBusy(freeBusySet):
                    return tuple(str(href) for href in freeBusySet.children)

                d = inbox.readProperty((caldav_namespace, "calendar-free-busy-set"), request)
                d.addCallback(parseFreeBusy)
                return d

            d = inbox.hasProperty((caldav_namespace, "calendar-free-busy-set"), request)
            d.addCallback(getFreeBusy)
            return d

        d = self.scheduleInbox(request)
        d.addCallback(gotInbox)
        return d

    def scheduleInbox(self, request):
        """
        @return: the deferred schedule inbox for this principal.
        """
        return request.locateResource(self.scheduleInboxURL())

    def scheduleInboxURL(self):
        if self.hasDeadProperty((caldav_namespace, "schedule-inbox-URL")):
            inbox = self.readDeadProperty((caldav_namespace, "schedule-inbox-URL"))
            return str(inbox.children[0])
        else:
            return None

    def scheduleOutboxURL(self):
        """
        @return: the schedule outbox URL for this principal.
        """
        if self.hasDeadProperty((caldav_namespace, "schedule-outbox-URL")):
            outbox = self.readDeadProperty((caldav_namespace, "schedule-outbox-URL"))
            return str(outbox.children[0])
        else:
            return None

    def dropboxURL(self):
        """
        @return: the drop box home collection URL for this principal.
        """
        if self.hasDeadProperty((calendarserver_namespace, "dropbox-home-URL")):
            inbox = self.readDeadProperty((caldav_namespace, "dropbox-home-URL"))
            return str(inbox.children[0])
        else:
            return None

    def notificationURL(self, request=None):
        if self.hasDeadProperty((calendarserver_namespace, "notification-URL")):
            notification = self.readDeadProperty((calendarserver_namespace, "notification-URL"))
            return succeed(str(notification.children[0]))
        else:
            return succeed(None)

    def addressBookHomeURLs(self):
        if self.hasDeadProperty((carddav_namespace, "addressbook-home-set")):
            home_set = self.readDeadProperty((carddav_namespace, "addressbook-home-set"))
            return [str(h) for h in home_set.children]
        else:
            return ()

    ##
    # Quota
    ##

    def hasQuotaRoot(self, request):
        """
        Quota root only ever set on calendar homes.
        """
        return False
    
    def quotaRoot(self, request):
        """
        Quota root only ever set on calendar homes.
        """
        return None





class SearchAddressBookResource (CalDAVResource):
    """
    Search collection resource.
    """
    def __init__(self, parent):
        """
        @param parent: the parent resource of this one.
        """
        assert parent is not None

        CalDAVResource.__init__(self, principalCollections=parent.principalCollections())

        self.parent = parent

    def resourceType(self, request):
        return succeed(davxml.ResourceType.searchaddressbook)

    def renderHTTP(self, request):
        return RedirectResponse(request.unparseURL(path="/directory/"))


class SearchAllAddressBookResource (CalDAVResource):
    """
    Search collection resource.
    """
    def __init__(self, parent):
        """
        @param parent: the parent resource of this one.
        """
        assert parent is not None

        CalDAVResource.__init__(self, principalCollections=parent.principalCollections())

        self.parent = parent

    def resourceType(self, request):
        return succeed(davxml.ResourceType.searchalladdressbook)

    def renderHTTP(self, request):
        
        # if requested path ends with "searchall", redirect it for now, redirect to "addressbook"
        #
        # in future, should combine all accessible address books
        
        matchString = "/searchall"
        if request.path[-1] == "/":
            matchString += "/"
            
        if request.path.endswith( matchString ):
            return RedirectResponse(request.unparseURL(path=request.path[:-len(matchString)] + "/addressbook/"))
        else:
            return CalDAVResource.renderHTTP(self, request)



class AuthenticationWrapper(SuperAuthenticationWrapper):

    """ AuthenticationWrapper implementation which allows overriding
        credentialFactories on a per-resource-path basis """

    def __init__(self, resource, portal, credentialFactories, loginInterfaces,
        overrides=None):

        super(AuthenticationWrapper, self).__init__(resource, portal,
            credentialFactories, loginInterfaces)

        self.overrides = {}
        if overrides:
            for path, factories in overrides.iteritems():
                self.overrides[path] = dict([(factory.scheme, factory)
                    for factory in factories])

    def hook(self, req):
        """ Uses the default credentialFactories unless the request is for
            one of the overridden paths """

        super(AuthenticationWrapper, self).hook(req)

        factories = self.overrides.get(req.path.rstrip("/"),
            self.credentialFactories)
        req.credentialFactories = factories


##
# Utilities
##

def isCalendarCollectionResource(resource):
    try:
        resource = ICalDAVResource(resource)
    except TypeError:
        return False
    else:
        return resource.isCalendarCollection()

def isPseudoCalendarCollectionResource(resource):
    try:
        resource = ICalDAVResource(resource)
    except TypeError:
        return False
    else:
        return resource.isPseudoCalendarCollection()

def isAddressBookCollectionResource(resource):
    try:
        resource = ICalDAVResource(resource)
    except TypeError:
        return False
    else:
        return resource.isAddressBookCollection()
<|MERGE_RESOLUTION|>--- conflicted
+++ resolved
@@ -72,12 +72,6 @@
 from twistedcaldav.vcard import Component as vComponent
 
 
-<<<<<<< HEAD
-if twistedcaldav.__version__:
-    serverVersion = twext.web2.server.VERSION + " TwistedCardDAV/" + twistedcaldav.__version__
-else:
-    serverVersion = twext.web2.server.VERSION + " TwistedCardDAV/?"
-
 ##
 # Sharing Conts
 ##
@@ -98,49 +92,12 @@
 shareAcceptStatesByXML["DECLINED"] = customxml.InviteStatusDeclined()
 shareAcceptStatesByXML["DELETED"] = customxml.InviteStatusDeleted()
 
-=======
->>>>>>> 638fc0ac
 class CalDAVComplianceMixIn(object):
     def davComplianceClasses(self):
-<<<<<<< HEAD
-        if config.Scheduling.CalDAV.OldDraftCompatibility:
-            extra_compliance = caldavxml.caldav_full_compliance
-        else:
-            extra_compliance = caldavxml.caldav_implicit_compliance
-        if config.EnableProxyPrincipals:
-            extra_compliance += customxml.calendarserver_proxy_compliance
-        if config.EnablePrivateEvents:
-            extra_compliance += customxml.calendarserver_private_events_compliance
-        if config.Scheduling.CalDAV.get("EnablePrivateComments", True):
-            extra_compliance += customxml.calendarserver_private_comments_compliance
-        extra_compliance += customxml.calendarserver_principal_property_search_compliance
-        if config.EnableCardDAV:
-            extra_compliance += carddavxml.carddav_compliance
-        if config.Sharing.Enabled:
-            extra_compliance += customxml.calendarserver_sharing_compliance
-        return tuple(super(CalDAVComplianceMixIn, self).davComplianceClasses()) + extra_compliance
-
-
-def updateCacheTokenOnCallback(f):
-    def fun(self, *args, **kwargs):
-        def _updateToken(response):
-            return self.cacheNotifier.changed().addCallback(
-                lambda _: response)
-
-        d = maybeDeferred(f, self, *args, **kwargs)
-
-        if hasattr(self, 'cacheNotifier'):
-            d.addCallback(_updateToken)
-
-        return d
-
-    return fun
-=======
         return (
             tuple(super(CalDAVComplianceMixIn, self).davComplianceClasses())
             + config.CalDAVComplianceClasses
         )
->>>>>>> 638fc0ac
 
 
 class CalDAVResource (CalDAVComplianceMixIn, SharedCollectionMixin, DAVResource, LoggingMixIn):
