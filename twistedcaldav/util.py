##
# Copyright (c) 2007-2013 Apple Inc. All rights reserved.
#
# Licensed under the Apache License, Version 2.0 (the "License");
# you may not use this file except in compliance with the License.
# You may obtain a copy of the License at
#
# http://www.apache.org/licenses/LICENSE-2.0
#
# Unless required by applicable law or agreed to in writing, software
# distributed under the License is distributed on an "AS IS" BASIS,
# WITHOUT WARRANTIES OR CONDITIONS OF ANY KIND, either express or implied.
# See the License for the specific language governing permissions and
# limitations under the License.
##

import os
import re
import sys
import base64

from subprocess import Popen, PIPE, STDOUT
from hashlib import md5, sha1

from twisted.internet import ssl, reactor
from twisted.web import client
from twisted.python import failure
from twext.python.log import LoggingMixIn, Logger

log = Logger()
from twext.internet.gaiendpoint import GAIEndpoint

##
# System Resources (Memory size and processor count)
##

try:
    from ctypes import *
    import ctypes.util
    hasCtypes = True
except ImportError:
    hasCtypes = False

if sys.platform == "darwin" and hasCtypes:
    libc = cdll.LoadLibrary(ctypes.util.find_library("libc"))

    def getNCPU():
        """
        Returns the number of processors detected
        """
        ncpu = c_int(0)
        size = c_size_t(sizeof(ncpu))

        libc.sysctlbyname.argtypes = [
            c_char_p, c_void_p, c_void_p, c_void_p, c_ulong
        ]
        libc.sysctlbyname(
            "hw.ncpu",
            c_voidp(addressof(ncpu)),
            c_voidp(addressof(size)),
            None,
            0
        )

        return int(ncpu.value)


    def getMemorySize():
        """
        Returns the physical amount of RAM installed, in bytes
        """
        memsize = c_uint64(0)
        size = c_size_t(sizeof(memsize))

        libc.sysctlbyname.argtypes = [
            c_char_p, c_void_p, c_void_p, c_void_p, c_ulong
        ]
        libc.sysctlbyname(
            "hw.memsize",
            c_voidp(addressof(memsize)),
            c_voidp(addressof(size)),
            None,
            0
        )

        return int(memsize.value)


elif sys.platform == "linux2" and hasCtypes:
    libc = cdll.LoadLibrary(ctypes.util.find_library("libc"))

    def getNCPU():
        return libc.get_nprocs()


    def getMemorySize():
        return libc.getpagesize() * libc.get_phys_pages()

else:
    def getNCPU():
        if not hasCtypes:
            msg = " without ctypes"
        else:
            msg = ""

        raise NotImplementedError("getNCPU not supported on %s%s" % (sys.platform, msg))


    def getMemorySize():
        raise NotImplementedError("getMemorySize not yet supported on %s" % (sys.platform))


<<<<<<< HEAD
=======
def computeProcessCount(minimum, perCPU, perGB, cpuCount=None, memSize=None):
    """
    Determine how many process to spawn based on installed RAM and CPUs,
    returning at least "mininum"
    """

    if cpuCount is None:
        try:
            cpuCount = getNCPU()
        except NotImplementedError, e:
            log.error("Unable to detect number of CPUs: %s" % (str(e),))
            return minimum

    if memSize is None:
        try:
            memSize = getMemorySize()
        except NotImplementedError, e:
            log.error("Unable to detect amount of installed RAM: %s" % (str(e),))
            return minimum

    countByCore = perCPU * cpuCount
    countByMemory = perGB * (memSize / (1024 * 1024 * 1024))

    # Pick the smaller of the two:
    count = min(countByCore, countByMemory)

    # ...but at least "minimum"
    return max(count, minimum)

>>>>>>> 0d37f8af

##
# Module management
##

def submodule(module, name):
    fullname = module.__name__ + "." + name

    try:
        submodule = __import__(fullname)
    except ImportError, e:
        raise ImportError("Unable to import submodule %s from module %s: %s" % (name, module, e))

    for m in fullname.split(".")[1:]:
        submodule = getattr(submodule, m)

    return submodule

##
# Tracebacks
##

from twisted.python.failure import Failure

def printTracebacks(f):
    def wrapper(*args, **kwargs):
        try:
            return f(*args, **kwargs)
        except:
            Failure().printTraceback()
            raise
    return wrapper



##
# Helpers
##

class Alternator (object):
    """
    Object that alternates between True and False states.
    """
    def __init__(self, state=False):
        self._state = bool(state)


    def state(self):
        """
        @return: the current state
        """
        state = self._state
        self._state = not state
        return state



def utf8String(s):
    if isinstance(s, unicode):
        s = s.encode("utf-8")
    return s



##
# Keychain access
##

class KeychainPasswordNotFound(Exception):
    """
    Exception raised when the password does not exist
    """



class KeychainAccessError(Exception):
    """
    Exception raised when not able to access keychain
    """

passwordRegExp = re.compile(r'password: "(.*)"')

def getPasswordFromKeychain(account):
    if os.path.isfile("/usr/bin/security"):
        child = Popen(
            args=[
                "/usr/bin/security", "find-generic-password",
                "-a", account, "-g",
            ],
            stdout=PIPE, stderr=STDOUT,
        )
        output, error = child.communicate()

        if child.returncode:
            raise KeychainPasswordNotFound(error)
        else:
            match = passwordRegExp.search(output)
            if not match:
                error = "Password for %s not found in keychain" % (account,)
                raise KeychainPasswordNotFound(error)
            else:
                return match.group(1)

    else:
        error = "Keychain access utility ('security') not found"
        raise KeychainAccessError(error)



##
# Digest/Basic-capable HTTP GET factory
##

algorithms = {
    'md5': md5,
    'md5-sess': md5,
    'sha': sha1,
}

# DigestCalcHA1
def calcHA1(
    pszAlg,
    pszUserName,
    pszRealm,
    pszPassword,
    pszNonce,
    pszCNonce,
    preHA1=None
):
    """
    @param pszAlg: The name of the algorithm to use to calculate the digest.
        Currently supported are md5 md5-sess and sha.

    @param pszUserName: The username
    @param pszRealm: The realm
    @param pszPassword: The password
    @param pszNonce: The nonce
    @param pszCNonce: The cnonce

    @param preHA1: If available this is a str containing a previously
       calculated HA1 as a hex string. If this is given then the values for
       pszUserName, pszRealm, and pszPassword are ignored.
    """

    if (preHA1 and (pszUserName or pszRealm or pszPassword)):
        raise TypeError(("preHA1 is incompatible with the pszUserName, "
                         "pszRealm, and pszPassword arguments"))

    if preHA1 is None:
        # We need to calculate the HA1 from the username:realm:password
        m = algorithms[pszAlg]()
        m.update(pszUserName)
        m.update(":")
        m.update(pszRealm)
        m.update(":")
        m.update(pszPassword)
        HA1 = m.digest()
    else:
        # We were given a username:realm:password
        HA1 = preHA1.decode('hex')

    if pszAlg == "md5-sess":
        m = algorithms[pszAlg]()
        m.update(HA1)
        m.update(":")
        m.update(pszNonce)
        m.update(":")
        m.update(pszCNonce)
        HA1 = m.digest()

    return HA1.encode('hex')



# DigestCalcResponse
def calcResponse(
    HA1,
    algo,
    pszNonce,
    pszNonceCount,
    pszCNonce,
    pszQop,
    pszMethod,
    pszDigestUri,
    pszHEntity,
):
    m = algorithms[algo]()
    m.update(pszMethod)
    m.update(":")
    m.update(pszDigestUri)
    if pszQop == "auth-int":
        m.update(":")
        m.update(pszHEntity)
    HA2 = m.digest().encode('hex')

    m = algorithms[algo]()
    m.update(HA1)
    m.update(":")
    m.update(pszNonce)
    m.update(":")
    if pszNonceCount and pszCNonce and pszQop:
        m.update(pszNonceCount)
        m.update(":")
        m.update(pszCNonce)
        m.update(":")
        m.update(pszQop)
        m.update(":")
    m.update(HA2)
    respHash = m.digest().encode('hex')
    return respHash



class Unauthorized(Exception):
    pass



class AuthorizedHTTPGetter(client.HTTPPageGetter, LoggingMixIn):

    def handleStatus_401(self):

        self.quietLoss = 1
        self.transport.loseConnection()

        if not hasattr(self.factory, "username"):
            self.factory.deferred.errback(failure.Failure(Unauthorized("Authentication required")))
            return self.factory.deferred

        if hasattr(self.factory, "retried"):
            self.factory.deferred.errback(failure.Failure(Unauthorized("Could not authenticate user %s with calendar server" % (self.factory.username,))))
            return self.factory.deferred

        self.factory.retried = True

        # self.log_debug("Got a 401 trying to inject [%s]" % (self.headers,))
        details = {}
        basicAvailable = digestAvailable = False
        wwwauth = self.headers.get("www-authenticate")
        for item in wwwauth:
            if item.startswith("basic "):
                basicAvailable = True
            if item.startswith("digest "):
                digestAvailable = True
                wwwauth = item[7:]
                def unq(s):
                    if s[0] == s[-1] == '"':
                        return s[1:-1]
                    return s
                parts = wwwauth.split(',')
                for (k, v) in [p.split('=', 1) for p in parts]:
                    details[k.strip()] = unq(v.strip())

        user = self.factory.username
        pswd = self.factory.password

        if digestAvailable and details:
            digest = calcResponse(
                calcHA1(
                    details.get('algorithm'),
                    user,
                    details.get('realm'),
                    pswd,
                    details.get('nonce'),
                    details.get('cnonce')
                ),
                details.get('algorithm'),
                details.get('nonce'),
                details.get('nc'),
                details.get('cnonce'),
                details.get('qop'),
                self.factory.method,
                self.factory.url,
                None
            )

            if details.get('qop'):
                response = (
                    'Digest username="%s", realm="%s", nonce="%s", uri="%s", '
                    'response=%s, algorithm=%s, cnonce="%s", qop=%s, nc=%s' %
                    (
                        user,
                        details.get('realm'),
                        details.get('nonce'),
                        self.factory.url,
                        digest,
                        details.get('algorithm'),
                        details.get('cnonce'),
                        details.get('qop'),
                        details.get('nc'),
                    )
                )
            else:
                response = (
                    'Digest username="%s", realm="%s", nonce="%s", uri="%s", '
                    'response=%s, algorithm=%s' %
                    (
                        user,
                        details.get('realm'),
                        details.get('nonce'),
                        self.factory.url,
                        digest,
                        details.get('algorithm'),
                    )
                )

            self.factory.headers['Authorization'] = response

            if self.factory.scheme == 'https':
                connect(
                    GAIEndpoint(reactor, self.factory.host, self.factory.port,
                                ssl.ClientContextFactory()),
                    self.factory)
            else:
                connect(
                    GAIEndpoint(reactor, self.factory.host, self.factory.port),
                    self.factory)
            # self.log_debug("Retrying with digest after 401")

            return self.factory.deferred

        elif basicAvailable:
            basicauth = "%s:%s" % (user, pswd)
            basicauth = "Basic " + base64.encodestring(basicauth)
            basicauth = basicauth.replace("\n", "")

            self.factory.headers['Authorization'] = basicauth

            if self.factory.scheme == 'https':
                connect(
                    GAIEndpoint(reactor, self.factory.host, self.factory.port,
                                ssl.ClientContextFactory()),
                    self.factory)
            else:
                connect(
                    GAIEndpoint(reactor, self.factory.host, self.factory.port),
                    self.factory)
            # self.log_debug("Retrying with basic after 401")

            return self.factory.deferred

        else:
            self.factory.deferred.errback(failure.Failure(Unauthorized("Mail gateway not able to process reply; calendar server returned 401 and doesn't support basic or digest")))
            return self.factory.deferred



def normalizationLookup(cuaddr, principalFunction, config):
    """
    Lookup function to be passed to ical.normalizeCalendarUserAddresses.
    Returns a tuple of (Full name, guid, and calendar user address list)
    for the given cuaddr.  The principalFunction is called to retrieve the
    principal for the cuaddr.
    """
    try:
        principal = principalFunction(cuaddr)
    except Exception, e:
        log.debug("Lookup of %s failed: %s" % (cuaddr, e))
        principal = None

    if principal is None:
        return (None, None, None)
    else:
        rec = principal.record

        # RFC5545 syntax does not allow backslash escaping in
        # parameter values. A double-quote is thus not allowed
        # in a parameter value except as the start/end delimiters.
        # Single quotes are allowed, so we convert any double-quotes
        # to single-quotes.
        fullName = rec.fullName.replace('"', "'")

        cuas = principal.record.calendarUserAddresses

        return (fullName, rec.guid, cuas)<|MERGE_RESOLUTION|>--- conflicted
+++ resolved
@@ -110,8 +110,7 @@
         raise NotImplementedError("getMemorySize not yet supported on %s" % (sys.platform))
 
 
-<<<<<<< HEAD
-=======
+
 def computeProcessCount(minimum, perCPU, perGB, cpuCount=None, memSize=None):
     """
     Determine how many process to spawn based on installed RAM and CPUs,
@@ -141,7 +140,7 @@
     # ...but at least "minimum"
     return max(count, minimum)
 
->>>>>>> 0d37f8af
+
 
 ##
 # Module management
