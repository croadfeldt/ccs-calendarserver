--- conflicted
+++ resolved
@@ -698,111 +698,7 @@
             logging.err("Open Directory (node=%s) error: %s" % (self.realmName, str(ex)), system="OpenDirectoryService")
             raise
 
-<<<<<<< HEAD
-        records = {}
-        guids   = {}
-
-        for (key, value) in results.iteritems():
-            enabledForCalendaring = True
-
-            if self.requireComputerRecord:
-                if not value.get(dsattributes.kDSNAttrServicesLocator):
-                    if recordType == DirectoryService.recordType_groups:
-                        enabledForCalendaring = False
-                        #log.msg("Group %s is not enabled for calendaring but may be used in ACLs" % (key,))
-                    else:
-                        log.err("Directory (incorrectly) returned a record with no ServicesLocator attribute: %s" % (key,))
-                        continue
-
-            # Now get useful record info.
-            recordShortName = key
-            guid = value.get(dsattributes.kDS1AttrGeneratedUID)
-            if not guid:
-                continue
-            realName = value.get(dsattributes.kDS1AttrDistinguishedName)
-
-            # Get calendar user addresses from directory record.
-            if enabledForCalendaring:
-                calendarUserAddresses = self._getCalendarUserAddresses(recordType, key, value)
-            else:
-                calendarUserAddresses = ()
-
-            # Special case for groups.
-            if recordType == DirectoryService.recordType_groups:
-                memberGUIDs = value.get(dsattributes.kDSNAttrGroupMembers)
-                if memberGUIDs is None:
-                    memberGUIDs = ()
-                elif type(memberGUIDs) is str:
-                    memberGUIDs = (memberGUIDs,)
-                nestedGUIDs = value.get(dsattributes.kDSNAttrNestedGroups)
-                if nestedGUIDs:
-                    if type(nestedGUIDs) is str:
-                        nestedGUIDs = (nestedGUIDs,)
-                    memberGUIDs += tuple(nestedGUIDs)
-            else:
-                memberGUIDs = ()
-
-            # Special case for resources and locations
-            autoSchedule = False
-            proxyGUIDs = ()
-            if recordType in (DirectoryService.recordType_resources, DirectoryService.recordType_locations):
-                resourceInfo = value.get(dsattributes.kDSNAttrResourceInfo)
-                if resourceInfo is not None:
-                    autoSchedule, proxy = self._parseResourceInfo(resourceInfo)
-                    if proxy:
-                        proxyGUIDs = (proxy,)
-
-            record = OpenDirectoryRecord(
-                service               = self,
-                recordType            = recordType,
-                guid                  = guid,
-                shortName             = recordShortName,
-                fullName              = realName,
-                calendarUserAddresses = calendarUserAddresses,
-                autoSchedule          = autoSchedule,
-                enabledForCalendaring = enabledForCalendaring,
-                memberGUIDs           = memberGUIDs,
-                proxyGUIDs            = proxyGUIDs,
-            )
-            records[recordShortName] = guids[guid] = record
-
-            #log.debug("Populated record: %s" % (records[recordShortName],))
-
-        if shortName is None:
-            #
-            # Replace the entire cache
-            #
-            storage = {
-                "status" : "new",
-                "records": records,
-                "guids"  : guids,
-            }
-
-            def rot():
-                storage["status"] = "stale"
-                removals = set()
-                for call in self._delayedCalls:
-                    if not call.active():
-                        removals.add(call)
-                for item in removals:
-                    self._delayedCalls.remove(item)
-
-            self._delayedCalls.add(callLater(recordListCacheTimeout, rot))
-
-            self._records[recordType] = storage
-
-        elif records:
-            #
-            # Update one record, if found
-            #
-            assert len(records) == 1, "shortName = %r, records = %r" % (shortName, len(records))
-            storage = self._records[recordType]
-            storage["records"][shortName] = record
-            storage["guids"][record.guid] = record
-
-=======
         return results
->>>>>>> 6ec4e942
 
 class OpenDirectoryRecord(DirectoryRecord):
     """
