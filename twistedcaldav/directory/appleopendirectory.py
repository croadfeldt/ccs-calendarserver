--- conflicted
+++ resolved
@@ -133,20 +133,11 @@
                     continue
                 realName = value.get(dsattributes.kDS1AttrDistinguishedName)
 
-<<<<<<< HEAD
-                # FIXME: We get email address also
-                # FIXME: In new schema, kDSNAttrCalendarPrincipalURI goes away
-=======
->>>>>>> 45781947
                 cuaddrs = value.get(dsattributes.kDSNAttrCalendarPrincipalURI)
                 cuaddrset = set()
                 if cuaddrs is not None:
                     if isinstance(cuaddrs, str):
-<<<<<<< HEAD
                         cuaddrset.add(cuaddrs)
-=======
-                        cuaddrset.update((cuaddrs,))
->>>>>>> 45781947
                     else:
                         cuaddrset.update(cuaddrs)
 
