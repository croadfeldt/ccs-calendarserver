--- conflicted
+++ resolved
@@ -55,9 +55,7 @@
 
         defaults = {
             'xmlFile' : None,
-<<<<<<< HEAD
-            'directoryBackedAddressBook': None
-=======
+            'directoryBackedAddressBook': None,
             'recordTypes' : (
                 self.recordType_users,
                 self.recordType_groups,
@@ -66,7 +64,6 @@
             ),
             'cacheTimeout' : 30,
             'realmName' : '/Search',
->>>>>>> cb13257c
         }
         ignored = None
         params = self.getParams(params, defaults, ignored)
