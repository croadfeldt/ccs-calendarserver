--- conflicted
+++ resolved
@@ -118,360 +118,12 @@
         CalendarPrincipalCollectionResource.__init__(self, joinURL(parent.principalCollectionURL(), recordType))
         DAVFile.__init__(self, path)
 
-<<<<<<< HEAD
-    def listIndexAttributes(self):
-        """
-        List all the names currently in the directory with specific attributes needed for indexing.
-
-        @return: C{list} containing C{tuple}'s of C{str}'s for each entry found, or C{None} if failed.
-            The C{tuple} elements are: uid, guid, last-modified.
-        """
-        raise NotImplementedError
-
-    def listCommonAttributes(self, names):
-        """
-        List specified names currently in the directory returning useful attributes.
-
-        @param names: C{list} of record entries to list attributes for.
-        @return: C{dict} with keys for each entry found, and a C{dict} value containg the attributes,
-            or C{None} on failure.
-        """
-        raise NotImplementedError
-
-    def validName(self, name):
-        """
-        Verify that the supplied name exists as an entry in the directory and that the
-        name corresponds to one that can use the calendar.
-
-        @param name: C{str} of the name to check.
-        @return: C{True} if the name exists, C{False} otherwise.
-        """
-        raise NotImplementedError
-
-    def directoryAttributes(self, name):
-        """
-        Return the attributes relevant to the directory entry.
-        
-        @param name: C{str} containing the name for the directory entry.
-        @return: C{dict} containing the attribute key/value map.
-        """
-        raise NotImplementedError
-
-    def syncNames(self):
-        """
-        Synchronize the data in the directory with the local cache of resources in the file system.
-        """
-        #log.msg("Directory: Synchronizing cache for %s" % (self.getTitle(),))
-
-        # Get index entries from directory and from cache
-        remoteindex = self.listIndexAttributes()
-        localindex = self.index.listIndex()
-
-        # Create dicts indexed by GUID for each
-        remotedict = {}
-        for entry in remoteindex:
-            remotedict[entry[dsattributes.indexGUID]] = entry
-        localdict = {}
-        for entry in localindex:
-            localdict[entry[dsattributes.indexGUID]] = entry
-
-        # Extract list of GUIDs in each
-        remoteguids = [entry[dsattributes.indexGUID] for entry in remoteindex]
-        localguids = [entry[dsattributes.indexGUID] for entry in localindex]
-
-        remoteguidset = set(remoteguids)
-        remoteguids = None
-        localguidset = set(localguids)
-        localguids = None
-        
-        new_remote = list(remoteguidset.difference(localguidset))
-        removed_remote = list(localguidset.difference(remoteguidset))
-        
-        # Remove old principals
-        old_names = [localdict[guid][dsattributes.indexUID] for guid in removed_remote]
-        old_names.sort()
-        for name in old_names:
-            self.removePrincipal(name, True)
-
-        # Get new ones (but only those with a CalendarPrincipalURI attribute)
-        new_names = [remotedict[guid][dsattributes.indexUID] for guid in new_remote if remotedict[guid][dsattributes.indexCalendarPrincipalURI]]
-
-        # Get all the directory entries for the new ones in one go for better performance
-        if new_names:
-            new_entries = self.listCommonAttributes(new_names)
-            if new_entries is not None:
-                new_names = [n for n in new_entries.iterkeys()]
-                new_names.sort()
-                for name in new_names:
-                    self.addPrincipal(name, attrs=new_entries[name], fast=True)
-            
-        # Look for changes in entries
-        common_entries = list(remoteguidset.intersection(localguidset))
-        for guid in common_entries:
-            old = localdict[guid]
-            new = remotedict[guid]
-            if old != new:
-                # Special case issue with unicode normalization of names
-                if ((old[dsattributes.indexUID] != new [dsattributes.indexUID]) and
-                    (unicodedata.normalize("NFKC", old[dsattributes.indexUID].decode("UTF-8")) ==
-                     unicodedata.normalize("NFKC", new[dsattributes.indexUID].decode("UTF-8"))) and
-                    (old[1:] == new[1:])):
-                    continue
-                
-                self.changedPrincipal(old, new)
-        
-        # Commit index after all changes are done
-        self.index.commit()
-
-    def addPrincipal(self, name, attrs=None, fast=False):
-        """
-        Add a new principal resource to the server.
-        
-        @param name: C{str} containing the name of the resource to add.
-        @param attrs: C{dict} directory attributes for this name, or C{None} if attributes need to be read in.
-        @param fast: if C{True} then final commit is not done, if C{False} commit is done.
-        """
-        # This will create it
-        child_fp = self.fp.child(name)
-        #assert not child_fp.exists()
-
-        assert self.exists()
-        assert self.isCollection()
-
-        child_fp.open("w").close()
-        
-        # Now update the principal's cached data
-        self.updatePrincipal(name, attrs=attrs, fast=fast, new=True, nolog=True)
-        
-        log.msg("Directory: Add %s to %s" % (name, self.getTitle()))
-    
-    def changedPrincipal(self, old, new, fast=False):
-        """
-        Change a new principal resource to sync with directory.
-        
-        @param old: C{str} containing the name of the original resource.
-        @param new: C{str} containing the name of the new resource.
-        @param fast: if C{True} then final commit is not done, if C{False} commit is done.
-        """
-        # Look for change to calendar enabled state
-        
-        # See if the name changed because that is a real pain!
-        if ((old[dsattributes.indexUID] != new[dsattributes.indexUID]) and
-            (unicodedata.normalize("NFKC", old[dsattributes.indexUID].decode("UTF-8")) ==
-             unicodedata.normalize("NFKC", new[dsattributes.indexUID].decode("UTF-8")))):
-            self.renamePrincipal(old[dsattributes.indexUID], new[dsattributes.indexUID])
-        
-        # See if change in enable state
-        enable_state = old[dsattributes.indexCalendarPrincipalURI] != new[dsattributes.indexCalendarPrincipalURI]
-        
-        # Do update (no log message if enable state is being changed as that will generate a log message itself)
-        self.updatePrincipal(new[dsattributes.indexUID], nolog=enable_state)
-
-        # Look for change in calendar enable state
-        if enable_state:
-            self.enablePrincipal(new[dsattributes.indexUID], len(new[dsattributes.indexCalendarPrincipalURI]) != 0)
-
-    def renamePrincipal(self, old, new):
-        """
-        Change a principal resource name to sync with directory.
-        
-        @param old: C{str} containing the name of the original resource.
-        @param new: C{str} containing the name of the new resource.
-        """
-        log.msg("Directory: Renamed Principal %s to %s in %s" % (old, new, self.getTitle()))
-        raise NotImplementedError
-    
-    def updatePrincipal(self, name, attrs = None, fast=False, new=False, nolog=False):
-        """
-        Update details about the named principal in the principal's own property store
-        and the principal collection index.
-        
-        @param name: C{str} containing the principal name to update.
-        @param attrs: C{dict} directory attributes for this name, or C{None} if attributes need to be read in.
-        @param fast: if C{True} then final commit is not done, if C{False} commit is done.
-        @param new: C{True} when this update is the result of adding a new principal,
-            C{False} otherwise.
-        """
-        # Get attributes from directory
-        if attrs is None:
-            attrs = self.directoryAttributes(name)
-        realname = attrs.get(dsattributes.attrRealName, None)
-        guid = attrs.get(dsattributes.attrGUID, None)
-        lastModified = attrs.get(dsattributes.attrLastModified, None)
-        principalurl = attrs.get(dsattributes.attrCalendarPrincipalURI, None)
-
-        # Do provisioning (if the principal is a resource we will turn on the auto-provisioning option)
-        principal = self.getChild(name)
-        if principal is None:
-            log.msg("Directory: Failed to update missing principal: %s in %s" % (name, self.getTitle()))
-            return
-
-        if (new):
-            principal.provisionCalendarAccount(name, None, True, None, self.calendarhomeroot,
-                                               None, None, ["calendar"],
-                                               self.type == DirectoryTypePrincipalProvisioningResource.typeResource, 
-                                               self.type == DirectoryTypePrincipalProvisioningResource.typeUser)
-        
-        # Add directory specific attributes to principal
-        principal.setPropertyValue(realname, davxml.DisplayName)
-        principal.setPropertyValue(guid, customxml.TwistedGUIDProperty)
-        principal.setPropertyValue(lastModified, customxml.TwistedLastModifiedProperty)
-        principal.setPropertyValue(principalurl, customxml.TwistedCalendarPrincipalURI)
-        
-        # Special for group
-        if self.type == DirectoryTypePrincipalProvisioningResource.typeGroup:
-            # Get comma separated list of members and split into a list
-            groupmembers = attrs.get(dsattributes.attrGroupMembers, None)
-            if isinstance(groupmembers, list):
-                members = groupmembers
-            elif isinstance(groupmembers, str):
-                members = [groupmembers]
-            else:
-                members = []
-            
-            # Create and write the group property
-            children = [customxml.TwistedGUIDProperty.fromString(s) for s in members]
-            principal.writeDeadProperty(customxml.TwistedGroupMemberGUIDs(*children))
-        
-        # Do index
-        self.index.addPrincipal(name, principal, fast)
-
-        if not nolog:
-            log.msg("Directory: Updated %s in %s" % (name, self.getTitle()))
-    
-    def enablePrincipal(self, name, enable):
-        """
-        Enable or disable calendar access for this principal.
-        
-        @param enable: C{True} to enable, C{False} to disable
-        """
-        principal = self.getChild(name)
-        if principal is None:
-            log.msg("Directory: Failed to enable/disable missing principal: %s in %s" % (name, self.getTitle()))
-            return
-
-        if enable:
-            principal.enable(self.calendarhomeroot[1], True)
-            log.msg("Directory: Enabled %s in %s" % (name, self.getTitle()))
-        else:
-            principal.enable(self.calendarhomeroot[1], False)
-            log.msg("Directory: Disabled %s in %s" % (name, self.getTitle()))
-
-    def removePrincipal(self, name, fast=False):
-        """
-        Remove a principal from the cached resources.
-        
-        @param name: C{str} containing the name of the principal to remove.
-        @param fast: if C{True} then final commit is not done, if C{False} commit is done.
-        """
-        
-        # Get the principal to 'hide' its calendars
-        principal = self.getChild(name)
-        if principal is None:
-            log.msg("Directory: Failed to remove missing principal: %s in %s" % (name, self.getTitle()))
-        else:
-            principal.remove(self.calendarhomeroot[1])
-
-        # Now remove the principal resource itself
-        child_fp = self.fp.child(name)
-        if child_fp.exists():
-            os.remove(child_fp.path)
-
-        # Do index
-        self.index.deleteName(name, fast)
-
-        log.msg("Directory: Delete %s from %s" % (name, self.getTitle()))
-    
-    @staticmethod
-    def findAnyGUID(guid):
-        """
-        Find the principal associated with the specified GUID.
-
-        @param guid: the C{str} containing the GUID to match.
-        @return: C{str} with matching principal URI, or C{None}
-        """
-        for url in CalendarPrincipalCollectionResource.principleCollectionSet.keys():
-            try:
-                pcollection = CalendarPrincipalCollectionResource.principleCollectionSet[url]
-                if isinstance(pcollection, DirectoryTypePrincipalProvisioningResource):
-                    principal = pcollection.findGUID(guid)
-                    if principal is not None:
-                        return principal
-            except ReferenceError:
-                pass
-
-        return None
-
-    def findGUID(self, guid):
-        """
-        See if a principal with the specified GUID exists and if so return its principal URI.
-        
-        @param guid: the C{str} containing the GUID to match.
-        @return: C{str} with matching principal URI, or C{None}
-        """
-        name = self.index.nameFromGUID(guid)
-        if name is not None:
-            principal = self.getChild(name)
-            return principal.principalURL()
-        else:
-            return None
-
-    @staticmethod
-    def findAnyGroupGUID(clazz, guid):
-        """
-        Find the principals containing the specified GUID as a group member.
-
-        @param guid: the C{str} containing the GUID to match.
-        @return: C{list} with matching principal URIs
-        """
-        
-        result = []
-        for url in CalendarPrincipalCollectionResource.principleCollectionSet.keys():
-            try:
-                pcollection = CalendarPrincipalCollectionResource.principleCollectionSet[url]
-                if isinstance(pcollection, DirectoryTypePrincipalProvisioningResource):
-                    result.extend(pcollection.findGroupGUID(guid))
-            except ReferenceError:
-                pass
-
-        return result
-
-    def findGroupGUID(self, guid):
-        """
-        Find principals with the specified GUID as a group member.
-        
-        @param guid: the C{str} containing the GUID to match.
-        @return: C{list} with matching principal URIs
-        """
-        # Only both for group collections
-        if self.type != DirectoryTypePrincipalProvisioningResource.typeGroup:
-            return []
-        
-        result = []
-        for name in self.listChildren():
-            principal = self.getChild(name)
-            if principal.hasDeadProperty(customxml.TwistedGroupMemberGUIDs):
-                guids = principal.readDeadProperty(customxml.TwistedGroupMemberGUIDs)
-                for g in guids.children:
-                    if str(g) == guid:
-                        result.append(principal.principalURL())
-                        break
-
-        return result
-
-    def isCollection(self):
-        """
-        See L{IDAVResource.isCollection}.
-        """
-        return True
-=======
         self.directory = parent.directory
         self.recordType = recordType
         self._parent = parent
 
     def createSimilarFile(self, path):
         raise HTTPError(responsecode.NOT_FOUND)
->>>>>>> 0f3b0c00
 
     def getChild(self, name, record=None):
         if name == "":
