--- conflicted
+++ resolved
@@ -94,11 +94,8 @@
         return typeResource.getChild(name)
 
     def principalForUser(self, user):
-<<<<<<< HEAD
-        return self.getChild(DirectoryService.recordType_users).getChild(user)
-=======
-        return self.principalForShortName('user', user)
->>>>>>> 3955d1f9
+        return self.principalForShortName(DirectoryService.recordType_users, 
+                                          user)
 
     def principalForRecord(self, record):
         return self.principalForShortName(record.recordType, record.shortName)
