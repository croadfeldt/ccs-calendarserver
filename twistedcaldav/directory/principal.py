# -*- test-case-name: twistedcaldav.directory.test.test_principal -*-
##
# Copyright (c) 2006-2009 Apple Inc. All rights reserved.
#
# Licensed under the Apache License, Version 2.0 (the "License");
# you may not use this file except in compliance with the License.
# You may obtain a copy of the License at
#
# http://www.apache.org/licenses/LICENSE-2.0
#
# Unless required by applicable law or agreed to in writing, software
# distributed under the License is distributed on an "AS IS" BASIS,
# WITHOUT WARRANTIES OR CONDITIONS OF ANY KIND, either express or implied.
# See the License for the specific language governing permissions and
# limitations under the License.
##

"""
Implements a directory-backed principal hierarchy.
"""

__all__ = [
    "DirectoryProvisioningResource",
    "DirectoryPrincipalProvisioningResource",
    "DirectoryPrincipalTypeProvisioningResource",
    "DirectoryPrincipalUIDProvisioningResource",
    "DirectoryPrincipalResource",
    "DirectoryCalendarPrincipalResource",
    "format_list",
    "format_principals",
    "format_link",
]

from cgi import escape
from urllib import unquote
from urlparse import urlparse

from weakref import WeakValueDictionary

from twisted.cred.credentials import UsernamePassword
from twisted.python.failure import Failure
from twisted.internet.defer import inlineCallbacks, returnValue
from twisted.internet.defer import succeed
from twisted.web2.auth.digest import DigestedCredentials
from twisted.web2 import responsecode
from twisted.web2.http import HTTPError
from twisted.web2.dav import davxml
from twisted.web2.dav.util import joinURL
from twisted.web2.dav.noneprops import NonePropertyStore

from twistedcaldav.authkerb import NegotiateCredentials
from twistedcaldav.config import config
from twistedcaldav.cache import DisabledCacheNotifier, PropfindCacheMixin

from twistedcaldav.directory import calendaruserproxy
from twistedcaldav.directory.calendaruserproxy import CalendarUserProxyPrincipalResource
from twistedcaldav.directory.directory import DirectoryService, DirectoryRecord
from twistedcaldav.directory.util import NotFilePath
from twistedcaldav.extensions import ReadOnlyResourceMixIn, DAVFile, DAVPrincipalResource
from twistedcaldav.resource import CalendarPrincipalCollectionResource, CalendarPrincipalResource
from twistedcaldav.directory.idirectory import IDirectoryService
from twistedcaldav.log import Logger
from twistedcaldav import caldavxml, customxml
from twistedcaldav.customxml import calendarserver_namespace
from twistedcaldav.directory.wiki import getWikiACL
from twistedcaldav.scheduling.cuaddress import normalizeCUAddr

log = Logger()

# Use __underbars__ convention to avoid conflicts with directory resource types.
uidsResourceName = "__uids__"

# FIXME: These should not be tied to DAVFile
# The reason that they is that web2.dav only implements DAV methods on
# DAVFile instead of DAVResource.  That should change.

class PermissionsMixIn (ReadOnlyResourceMixIn):
    def defaultAccessControlList(self):
        return authReadACL

    @inlineCallbacks
    def accessControlList(self, request, inheritance=True, expanding=False, inherited_aces=None):

        wikiACL = (yield getWikiACL(self, request))
        if wikiACL is not None:
            # ACL depends on wiki server...
            log.debug("Wiki ACL: %s" % (wikiACL.toxml(),))
            returnValue(wikiACL)
        else:
            # ...otherwise permissions are fixed, and are not subject to
            # inheritance rules, etc.
            returnValue(self.defaultAccessControlList())



# Converter methods for recordsMatchingFields()
#
# A DAV property can be associated with one of these converter methods,
# which take the string being matched and return the appropriate record
# field name to match against, as well as a new match string which has been
# converted to the appropriate form.

def cuTypeConverter(cuType):
    """ Converts calendar user types to OD type names """

    return "recordType", DirectoryRecord.fromCUType(cuType)

def cuAddressConverter(origCUAddr):
    """ Converts calendar user addresses to OD-compatible form """

    cua = normalizeCUAddr(origCUAddr)

    if cua.startswith("urn:uuid:"):
        return "guid", cua[9:]

    elif cua.startswith("mailto:"):
        return "emailAddresses", cua[7:]

    elif cua.startswith("/") or cua.startswith("http"):
        ignored, collection, id = cua.rsplit("/", 2)
        if collection == "__uids__":
            return "guid", id
        else:
            return "recordName", id

    else:
        raise ValueError("Invalid calendar user address format: %s" %
            (origCUAddr,))


class DirectoryProvisioningResource (
    PermissionsMixIn,
    CalendarPrincipalCollectionResource,
    DAVFile,
):
    def __init__(self, url, directory):
        """
        @param url: the canonical URL for the resource.
        @param directory: an L{IDirectoryService} to provision principals from.
        """
        assert url.endswith("/"), "Collection URL must end in '/'"

        CalendarPrincipalCollectionResource.__init__(self, url)
        DAVFile.__init__(self, NotFilePath(isdir=True))

        self.directory = IDirectoryService(directory)

    def __repr__(self):
        return "<%s: %s %s>" % (self.__class__.__name__, self.directory, self._url)

    def locateChild(self, req, segments):
        child = self.getChild(segments[0])
        if child is not None:
            return (child, segments[1:])
        return (None, ())

    def deadProperties(self):
        if not hasattr(self, "_dead_properties"):
            self._dead_properties = NonePropertyStore(self)
        return self._dead_properties

    def etag(self):
        return None

    def principalForShortName(self, recordType, name):
        return self.principalForRecord(self.directory.recordWithShortName(recordType, name))

    def principalForUser(self, user):
        return self.principalForShortName(DirectoryService.recordType_users, user)

    def principalForAuthID(self, user):
        # Basic/Digest creds -> just lookup user name
        if isinstance(user, UsernamePassword) or isinstance(user, DigestedCredentials):
            return self.principalForUser(user.username)
        elif isinstance(user, NegotiateCredentials):
            authID = "Kerberos:%s" % (user.principal,)
            principal = self.principalForRecord(self.directory.recordWithAuthID(authID))
            if principal:
                return principal
            elif user.username:
                return self.principalForUser(user.username)
        
        return None

    def principalForUID(self, uid):
        raise NotImplementedError("Subclass must implement principalForUID()")

    def principalForCalendarUserAddress(self, address):
        raise NotImplementedError("Subclass must implement principalForCalendarUserAddress()")

    def principalForRecord(self, record):
        if record is None or not record.enabled:
            return None
        return self.principalForUID(record.uid)

    ##
    # DAV-property-to-record-field mapping
    ##

    _cs_ns = "http://calendarserver.org/ns/"
    _fieldMap = {
        ("DAV:" , "displayname") :
            ("fullName", None, "Display Name", davxml.DisplayName),
        ("urn:ietf:params:xml:ns:caldav" , "calendar-user-type") :
            ("", cuTypeConverter, "Calendar User Type",
            caldavxml.CalendarUserType),
        ("urn:ietf:params:xml:ns:caldav" , "calendar-user-address-set") :
            ("", cuAddressConverter, "Calendar User Address Set",
            caldavxml.CalendarUserAddressSet),
        (_cs_ns, "first-name") :
            ("firstName", None, "First Name", customxml.FirstNameProperty),
        (_cs_ns, "last-name") :
            ("lastName", None, "Last Name", customxml.LastNameProperty),
        (_cs_ns, "email-address-set") :
            ("emailAddresses", None, "Email Addresses",
            customxml.EmailAddressSet),
    }

    def propertyToField(self, property, match):
        """
        If property is a DAV property that maps to a directory field, return
        that field's name, otherwise return None
        """
        field, converter, description, xmlClass = self._fieldMap.get(
            property.qname(), (None, None, None, None))
        if field is None:
            return (None, None)
        elif converter is not None:
            field, match = converter(match)
        return (field, match)

    def principalSearchPropertySet(self):
        props = []
        for field, converter, description, xmlClass in self._fieldMap.itervalues():
            props.append(
                davxml.PrincipalSearchProperty(
                    davxml.PropertyContainer(
                        xmlClass()
                    ),
                    davxml.Description(
                        davxml.PCDATAElement(description),
                        **{"xml:lang":"en"}
                    ),
                )
            )

        return davxml.PrincipalSearchPropertySet(*props)


class DirectoryPrincipalProvisioningResource (DirectoryProvisioningResource):
    """
    Collection resource which provisions directory principals as its children.
    """
    def __init__(self, url, directory):
        DirectoryProvisioningResource.__init__(self, url, directory)

        # FIXME: Smells like a hack
        self.directory.principalCollection = self

        #
        # Create children
        #
        for recordType in self.directory.recordTypes():
            self.putChild(recordType, DirectoryPrincipalTypeProvisioningResource(self, recordType))

        self.putChild(uidsResourceName, DirectoryPrincipalUIDProvisioningResource(self))

    def principalForUID(self, uid):
        return self.getChild(uidsResourceName).getChild(uid)

    def _principalForURI(self, uri):
        scheme, netloc, path, _ignore_params, _ignore_query, _ignore_fragment = urlparse(uri)

        if scheme == "":
            pass

        elif scheme in ("http", "https"):
            # Get rid of possible user/password nonsense
            netloc = netloc.split("@", 1)[-1]

            # Get host/port
            netloc = netloc.split(":", 1)

            host = netloc[0]
            if len(netloc) == 1 or netloc[1] == "":
                port = 80
            else:
                port = int(netloc[1])

            if host != config.ServerHostName:
                return None

            if port != {
                "http" : config.HTTPPort,
                "https": config.SSLPort,
            }[scheme]:
                return None

        elif scheme == "urn":
            if path.startswith("uuid:"):
                return self.principalForUID(path[5:])
            else:
                return None
        else:
            return None

        if not path.startswith(self._url):
            return None

        path = path[len(self._url) - 1:]

        segments = [unquote(s) for s in path.rstrip("/").split("/")]
        if segments[0] == "" and len(segments) == 3:
            typeResource = self.getChild(segments[1])
            if typeResource is not None:
                principalResource = typeResource.getChild(segments[2])
                if principalResource:
                    return principalResource

        return None

    def principalForCalendarUserAddress(self, address):
        # First see if the address is a principal URI
        principal = self._principalForURI(address)
        if principal:
            if isinstance(principal, DirectoryCalendarPrincipalResource):
                return principal
        else:
            # Next try looking it up in the directory
            record = self.directory.recordWithCalendarUserAddress(address)
            if record is not None and record.enabled:
                return self.principalForRecord(record)

        log.debug("No principal for calendar user address: %r" % (address,))
        return None

    def principalForRecord(self, record):
        return self.getChild(uidsResourceName).principalForRecord(record)

    ##
    # Static
    ##

    def createSimilarFile(self, path):
        log.err("Attempt to create clone %r of resource %r" % (path, self))
        raise HTTPError(responsecode.NOT_FOUND)

    def getChild(self, name):
        if name == "":
            return self
        else:
            return self.putChildren.get(name, None)

    def listChildren(self):
        return self.directory.recordTypes()

    ##
    # ACL
    ##

    def principalCollections(self):
        return (self,)


class DirectoryPrincipalTypeProvisioningResource (DirectoryProvisioningResource):
    """
    Collection resource which provisions directory principals of a
    specific type as its children, indexed by short name.
    """
    def __init__(self, parent, recordType):
        """
        @param parent: the parent L{DirectoryPrincipalProvisioningResource}.
        @param recordType: the directory record type to provision.
        """
        DirectoryProvisioningResource.__init__(
            self,
            joinURL(parent.principalCollectionURL(), recordType) + "/",
            parent.directory
        )

        self.recordType = recordType
        self.parent = parent

    def principalForUID(self, uid):
        return self.parent.principalForUID(uid)

    def principalForCalendarUserAddress(self, address):
        return self.parent.principalForCalendarUserAddress(address)

    def principalForRecord(self, record):
        return self.parent.principalForRecord(record)

    ##
    # Static
    ##

    def createSimilarFile(self, path):
        log.err("Attempt to create clone %r of resource %r" % (path, self))
        raise HTTPError(responsecode.NOT_FOUND)

    def getChild(self, name):
        if name == "":
            return self
        else:
            return self.principalForShortName(self.recordType, name)

    def listChildren(self):
        if config.EnablePrincipalListings:

            def _recordShortnameExpand():
                for record in self.directory.listRecords(self.recordType):
                    if record.enabled:
                        for shortName in record.shortNames:
                            yield shortName

            return _recordShortnameExpand()
        else:
            # Not a listable collection
            raise HTTPError(responsecode.FORBIDDEN)

    ##
    # ACL
    ##

    def principalCollections(self):
        return self.parent.principalCollections()


class DirectoryPrincipalUIDProvisioningResource (DirectoryProvisioningResource):
    """
    Collection resource which provisions directory principals indexed
    by UID.
    """
    def __init__(self, parent):
        """
        @param directory: an L{IDirectoryService} to provision calendars from.
        @param recordType: the directory record type to provision.
        """
        DirectoryProvisioningResource.__init__(
            self,
            joinURL(parent.principalCollectionURL(), uidsResourceName) + "/",
            parent.directory
        )

        self.parent = parent
        self._principalResourceCache = WeakValueDictionary()

    def principalForUID(self, uid):
        return self.parent.principalForUID(uid)

    def principalForCalendarUserAddress(self, address):
        return self.parent.principalForCalendarUserAddress(address)

    def principalForRecord(self, record):
        if record is None:
            return None

<<<<<<< HEAD
=======
        if record in self._principalResourceCache:
            return self._principalResourceCache[record]
>>>>>>> b26cddff
        if record.enabledForCalendaring:
            principal = DirectoryCalendarPrincipalResource(self, record)
        else:
            principal = DirectoryPrincipalResource(self, record)
<<<<<<< HEAD
=======
        self._principalResourceCache[record] = principal
>>>>>>> b26cddff
        return principal

    ##
    # Static
    ##

    def createSimilarFile(self, path):
        log.err("Attempt to create clone %r of resource %r" % (path, self))
        raise HTTPError(responsecode.NOT_FOUND)

    def getChild(self, name):
        if name == "":
            return self

        if "#" in name:
            # This UID belongs to a sub-principal
            primaryUID, subType = name.split("#")
        else:
            primaryUID = name
            subType = None

        record = self.directory.recordWithUID(primaryUID)

<<<<<<< HEAD
        primaryPrincipal = self.principalForRecord(record) if record and record.enabled else None
=======
        primaryPrincipal = self.principalForRecord(record)

>>>>>>> b26cddff
        if primaryPrincipal is None:
            log.err("No principal found for UID: %s" % (name,))
            return None

        if subType is None:
            return primaryPrincipal
        else:
            return primaryPrincipal.getChild(subType)

    def listChildren(self):
        # Not a listable collection
        raise HTTPError(responsecode.FORBIDDEN)

    ##
    # ACL
    ##

    def principalCollections(self):
        return self.parent.principalCollections()

class DirectoryPrincipalResource (PropfindCacheMixin, PermissionsMixIn, DAVPrincipalResource, DAVFile):
    """
    Directory principal resource.
    """

    liveProperties = tuple(DAVPrincipalResource.liveProperties) + (
        (calendarserver_namespace, "first-name"       ),
        (calendarserver_namespace, "last-name"        ),
        (calendarserver_namespace, "email-address-set"),
    )

    cacheNotifierFactory = DisabledCacheNotifier

    def __init__(self, parent, record):
        """
        @param parent: the parent of this resource.
        @param record: the L{IDirectoryRecord} that this resource represents.
        """
        super(DirectoryPrincipalResource, self).__init__(NotFilePath(isdir=True))

        self.cacheNotifier = self.cacheNotifierFactory(self, cacheHandle="PrincipalToken")

        if self.isCollection():
            slash = "/"
        else:
            slash = ""

        assert record is not None, "Principal must have a directory record"

        url = joinURL(parent.principalCollectionURL(), record.guid) + slash

        self.record = record
        self.parent = parent
        self._url   = url

        self._alternate_urls = tuple([
            joinURL(parent.parent.principalCollectionURL(), record.recordType, shortName) + slash for shortName in record.shortNames
        ])

    def __str__(self):
        return "(%s)%s" % (self.record.recordType, self.record.shortNames[0])

    @inlineCallbacks
    def readProperty(self, property, request):
        if type(property) is tuple:
            qname = property
        else:
            qname = property.qname()

        namespace, name = qname

        if namespace == calendarserver_namespace:
            if name == "first-name":
                firstName = self.record.firstName
                if firstName:
                    returnValue(customxml.FirstNameProperty(firstName))
                else:
                    returnValue(None)

            elif name == "last-name":
                lastName = self.record.lastName
                if lastName:
                    returnValue(customxml.LastNameProperty(lastName))
                else:
                    returnValue(None)

            elif name == "email-address-set":
                returnValue(customxml.EmailAddressSet(
                    *[customxml.EmailAddressProperty(addr) for addr in self.record.emailAddresses]
                ))

        result = (yield super(DirectoryPrincipalResource, self).readProperty(property, request))
        returnValue(result)

    def deadProperties(self):
        if not hasattr(self, "_dead_properties"):
            self._dead_properties = NonePropertyStore(self)
        return self._dead_properties

    def etag(self):
        return None

    ##
    # HTTP
    ##

    @inlineCallbacks
    def renderDirectoryBody(self, request):

        extras = self.extraDirectoryBodyItems(request)
        output = (yield super(DirectoryPrincipalResource, self).renderDirectoryBody(request))

        members = (yield self.groupMembers())
        
        memberships = (yield self.groupMemberships())

        proxyFor = (yield self.proxyFor(True))
        readOnlyProxyFor = (yield self.proxyFor(False))
        
        returnValue("".join((
            """<div class="directory-listing">"""
            """<h1>Principal Details</h1>"""
            """<pre><blockquote>"""
            """Directory Information\n"""
            """---------------------\n"""
            """Directory GUID: %s\n"""         % (self.record.service.guid,),
            """Realm: %s\n"""                  % (self.record.service.realmName,),
            """\n"""
            """Principal Information\n"""
            """---------------------\n"""
            """GUID: %s\n"""                   % (self.record.guid,),
            """Record type: %s\n"""            % (self.record.recordType,),
            """Short names: %s\n"""            % (",".join(self.record.shortNames),),
            """Security Identities: %s\n"""    % (",".join(self.record.authIDs),),
            """Full name: %s\n"""              % (self.record.fullName,),
            """First name: %s\n"""             % (self.record.firstName,),
            """Last name: %s\n"""              % (self.record.lastName,),
            """Email addresses:\n"""           , format_list(self.record.emailAddresses),
            """Principal UID: %s\n"""          % (self.principalUID(),),
            """Principal URL: %s\n"""          % (format_link(self.principalURL()),),
            """\nAlternate URIs:\n"""          , format_list(format_link(u) for u in self.alternateURIs()),
            """\nGroup members:\n"""           , format_principals(members),
            """\nGroup memberships:\n"""       , format_principals(memberships),
            """\nRead-write Proxy For:\n"""    , format_principals(proxyFor),
            """\nRead-only Proxy For:\n"""     , format_principals(readOnlyProxyFor),
            """%s</pre></blockquote></div>"""  % extras,
            output
        )))

    def extraDirectoryBodyItems(self, request):
        return ""

    ##
    # DAV
    ##

    def isCollection(self):
        return True

    def displayName(self):
        if self.record.fullName:
            return self.record.fullName
        else:
            return self.record.shortNames[0]

    ##
    # ACL
    ##

    def _calendar_user_proxy_index(self):
        """
        Return the SQL database for calendar user proxies.

        @return: the L{ProxyDB} for the principal collection.
        """

        # The db is located in the principal collection root
        return calendaruserproxy.ProxyDBService

    def alternateURIs(self):
        # FIXME: Add API to IDirectoryRecord for getting a record URI?
        return self._alternate_urls

    def principalURL(self):
        return self._url

    def url(self):
        return self.principalURL()

    @inlineCallbacks
    def proxyFor(self, read_write, resolve_memberships=True):
        proxyFors = set()

        if resolve_memberships:
            memberships = self._getRelatives("groups", infinity=True)
            for membership in memberships:
                results = (yield membership.proxyFor(read_write, False))
                proxyFors.update(results)

        if config.EnableProxyPrincipals:
            # Get proxy group UIDs and map to principal resources
            proxies = []
            memberships = (yield self._calendar_user_proxy_index().getMemberships(self.principalUID()))
            for uid in memberships:
                subprincipal = self.parent.principalForUID(uid)
                if subprincipal:
                    if subprincipal.isProxyType(read_write):
                        proxies.append(subprincipal.parent)
                else:
                    yield self._calendar_user_proxy_index().removeGroup(uid)

            proxyFors.update(proxies)

        uids = set()
        for principal in tuple(proxyFors):
            if principal.principalUID() in uids:
                proxyFors.remove(principal)
            else:
                uids.add(principal.principalUID())

        returnValue(proxyFors)

    def _getRelatives(self, method, record=None, relatives=None, records=None, proxy=None, infinity=False):
        if record is None:
            record = self.record
        if relatives is None:
            relatives = set()
        if records is None:
            records = set()

        if record not in records:
            records.add(record)
            for relative in getattr(record, method)():
                if relative not in records:
                    found = self.parent.principalForRecord(relative)
                    if found is None:
                        log.err("No principal found for directory record: %r" % (relative,))
                    else:
                        if proxy:
                            if proxy == "read-write":
                                found = found.getChild("calendar-proxy-write")
                            else:
                                found = found.getChild("calendar-proxy-read")
                        relatives.add(found)

                    if infinity:
                        self._getRelatives(method, relative, relatives, records,
                            infinity=infinity)

        return relatives

    def groupMembers(self):
        return succeed(self._getRelatives("members"))

    def expandedGroupMembers(self):
        return succeed(self._getRelatives("members", infinity=True))

    @inlineCallbacks
    def groupMemberships(self, infinity=False):
        groups = self._getRelatives("groups", infinity=infinity)

        if config.EnableProxyPrincipals:
            # Get proxy group UIDs and map to principal resources
            proxies = []
            memberships = (yield self._calendar_user_proxy_index().getMemberships(self.principalUID()))
            for uid in memberships:
                subprincipal = self.parent.principalForUID(uid)
                if subprincipal:
                    proxies.append(subprincipal)
                else:
                    yield self._calendar_user_proxy_index().removeGroup(uid)

            groups.update(proxies)

        returnValue(groups)

    def expandedGroupMemberships(self):
        return self.groupMemberships(infinity=True)

    def principalCollections(self):
        return self.parent.principalCollections()

    def principalUID(self):
        return self.record.uid

    def locallyHosted(self):
        return self.record.locallyHosted()
    
    def hostedURL(self):
        return self.record.hostedURL()

    ##
    # Extra resource info
    ##

    def setAutoSchedule(self, autoSchedule):
        self.record.autoSchedule = autoSchedule

    def getAutoSchedule(self):
        return self.record.autoSchedule

    ##
    # Static
    ##

    def createSimilarFile(self, path):
        log.err("Attempt to create clone %r of resource %r" % (path, self))
        raise HTTPError(responsecode.NOT_FOUND)

    def locateChild(self, req, segments):
        child = self.getChild(segments[0])
        if child is not None:
            return (child, segments[1:])
        return (None, ())

    def getChild(self, name):
        if name == "":
            return self

        return None

    def listChildren(self):
        return ()


class DirectoryCalendarPrincipalResource (DirectoryPrincipalResource, CalendarPrincipalResource):
    """
    Directory calendar principal resource.
    """

    @property
    def liveProperties(self):
        # This needs to be a dynamic property because CalendarPrincipalResource
        # liveProperties changes on the fly (drop box enabling)
        return (
            tuple(DirectoryPrincipalResource.liveProperties) +
            tuple(CalendarPrincipalResource.liveProperties)
        )


    @inlineCallbacks
    def readProperty(self, property, request):
        # Ouch, multiple inheritance.
        result = (yield DirectoryPrincipalResource.readProperty(self, property, request))
        if not result:
            result = (yield CalendarPrincipalResource.readProperty(self, property, request))
        returnValue(result)

    def extraDirectoryBodyItems(self, request):
        return "".join((
            """\nCalendar homes:\n"""          , format_list(format_link(u) for u in self.calendarHomeURLs()),
            """\nCalendar user addresses:\n""" , format_list(format_link(a) for a in self.calendarUserAddresses()),
        ))

    ##
    # CalDAV
    ##

    def calendarUserAddresses(self):
        # Get any CUAs defined by the directory implementation.
        addresses = set(self.record.calendarUserAddresses)

        # Add the principal URL and alternate URIs to the list.
        for uri in ((self.principalURL(),) + tuple(self.alternateURIs())):
            addresses.add(uri)
            if config.HTTPPort:
                addresses.add("http://%s:%s%s" % (config.ServerHostName, config.HTTPPort, uri))
            if config.SSLPort:
                addresses.add("https://%s:%s%s" % (config.ServerHostName, config.SSLPort, uri))

        return addresses

    def enabledAsOrganizer(self):
        if self.record.recordType == DirectoryService.recordType_users:
            return True
        elif self.record.recordType == DirectoryService.recordType_groups:
            return config.Scheduling.Options.AllowGroupAsOrganizer
        elif self.record.recordType == DirectoryService.recordType_locations:
            return config.Scheduling.Options.AllowLocationAsOrganizer
        elif self.record.recordType == DirectoryService.recordType_resources:
            return config.Scheduling.Options.AllowResourceAsOrganizer
        else:
            return False

    def scheduleInbox(self, request):
        home = self.calendarHome()
        if home is None:
            return succeed(None)

        inbox = home.getChild("inbox")
        if inbox is None:
            return succeed(None)

        return succeed(inbox)

    def calendarHomeURLs(self):
        homeURL = self._homeChildURL(None)
        return (homeURL,) if homeURL else ()

    def scheduleInboxURL(self):
        return self._homeChildURL("inbox/")

    def scheduleOutboxURL(self):
        return self._homeChildURL("outbox/")

    def dropboxURL(self):
        if config.EnableDropBox:
            return self._homeChildURL("dropbox/")
        else:
            return None

    def _homeChildURL(self, name):
        if not hasattr(self, "calendarHomeURL"):
            home = self.calendarHome()
            if home is None:
                self.calendarHomeURL = None
                return None
            else:
                self.calendarHomeURL = home.url()
            
        url = self.calendarHomeURL
        if url is None:
            return None
        else:
            return joinURL(url, name) if name else url

    def calendarHome(self):
        # FIXME: self.record.service.calendarHomesCollection smells like a hack
        # See CalendarHomeProvisioningFile.__init__()
        service = self.record.service
        if hasattr(service, "calendarHomesCollection"):
            return service.calendarHomesCollection.homeForDirectoryRecord(self.record)
        else:
            return None


    ##
    # Static
    ##

    def getChild(self, name):
        if name == "":
            return self

        if config.EnableProxyPrincipals and name in ("calendar-proxy-read", "calendar-proxy-write"):
            return CalendarUserProxyPrincipalResource(self, name)
        else:
            return None

    def listChildren(self):
        if config.EnableProxyPrincipals:
            return ("calendar-proxy-read", "calendar-proxy-write")
        else:
            return ()

##
# Utilities
##

authReadACL = davxml.ACL(
    # Read access for authenticated users.
    davxml.ACE(
        davxml.Principal(davxml.Authenticated()),
        davxml.Grant(davxml.Privilege(davxml.Read())),
        davxml.Protected(),
    ),
)

def format_list(items, *args):
    def genlist():
        try:
            item = None
            for item in items:
                yield " -> %s\n" % (item,)
            if item is None:
                yield " '()\n"
        except Exception, e:
            log.err("Exception while rendering: %s" % (e,))
            Failure().printTraceback()
            yield "  ** %s **: %s\n" % (e.__class__.__name__, e)
    return "".join(genlist())

def format_principals(principals):
    def recordKey(principal):
        try:
            record = principal.record
        except AttributeError:
            try:
                record = principal.parent.record
            except:
                return None

        return (record.recordType, record.shortNames[0])

    def describe(principal):
        if hasattr(principal, "record"):
            return " - %s" % (principal.record.fullName,)
        else:
            return ""

    return format_list(
        """<a href="%s">%s%s</a>"""
        % (principal.principalURL(), escape(str(principal)), describe(principal))
        for principal in sorted(principals, key=recordKey)
    )

def format_link(url):
    return """<a href="%s">%s</a>""" % (url, url)<|MERGE_RESOLUTION|>--- conflicted
+++ resolved
@@ -455,19 +455,13 @@
         if record is None:
             return None
 
-<<<<<<< HEAD
-=======
         if record in self._principalResourceCache:
             return self._principalResourceCache[record]
->>>>>>> b26cddff
         if record.enabledForCalendaring:
             principal = DirectoryCalendarPrincipalResource(self, record)
         else:
             principal = DirectoryPrincipalResource(self, record)
-<<<<<<< HEAD
-=======
         self._principalResourceCache[record] = principal
->>>>>>> b26cddff
         return principal
 
     ##
@@ -491,12 +485,7 @@
 
         record = self.directory.recordWithUID(primaryUID)
 
-<<<<<<< HEAD
         primaryPrincipal = self.principalForRecord(record) if record and record.enabled else None
-=======
-        primaryPrincipal = self.principalForRecord(record)
-
->>>>>>> b26cddff
         if primaryPrincipal is None:
             log.err("No principal found for UID: %s" % (name,))
             return None
