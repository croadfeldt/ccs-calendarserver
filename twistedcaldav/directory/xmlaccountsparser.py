--- conflicted
+++ resolved
@@ -195,14 +195,8 @@
             elif child_name == ELEMENT_CUADDR:
                 if child.firstChild is not None:
                     self.calendarUserAddresses.add(child.firstChild.data.encode("utf-8"))
-<<<<<<< HEAD
-            elif child_name == ELEMENT_CANPROXY:
-                CalDAVResource.proxyUsers.add(self.shortName)
-                self.canproxy = True
             else:
                 raise RuntimeError("Unknown account attribute: %s" % (child_name,))
-=======
->>>>>>> 3955d1f9
 
     def _parseMembers(self, node):
         for child in node._get_childNodes():
