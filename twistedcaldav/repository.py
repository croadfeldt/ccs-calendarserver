--- conflicted
+++ resolved
@@ -53,20 +53,9 @@
 from twistedcaldav import authkerb
 from twistedcaldav.logging import RotatingFileAccessLoggingObserver
 from twistedcaldav.resource import CalDAVResource
-<<<<<<< HEAD
 from twistedcaldav.static import CalendarHomeFile, CalendarPrincipalFile
-from twistedcaldav.directory.cred import DirectoryCredentialsChecker
-
-import os
-
-from xml.dom.minidom import Element
-from xml.dom.minidom import Text
-import xml.dom.minidom
-=======
-from twistedcaldav.static import CalDAVFile, CalendarHomeFile, CalendarPrincipalFile
 from twistedcaldav.directory.idirectory import IDirectoryService
 from twistedcaldav.directory.appleopendirectory import OpenDirectoryService
->>>>>>> 0f3b0c00
 
 ELEMENT_REPOSITORY = "repository"
 
@@ -189,10 +178,9 @@
             MultiService.stopService(self)
             self.logObserver.stop()
     
-<<<<<<< HEAD
     # Turn on drop box support before building the repository
     DropBox.enable(dropbox, dropboxName, dropboxACLs, notifications, notifcationName)
-=======
+
     class DirectoryServiceProxy(object):
         # FIXME: This is a hack to make this config work for now
         implements(IDirectoryService)
@@ -234,7 +222,6 @@
                 self._attrs[name] = value
 
     directory = DirectoryServiceProxy()
->>>>>>> 0f3b0c00
 
     # Build the server
     builder = RepositoryBuilder(docroot,
