--- conflicted
+++ resolved
@@ -41,15 +41,11 @@
 from twisted.web2.log import LogWrapperResource
 from twisted.web2.server import Site
 
-from twistedcaldav import caldavxml, customxml
-<<<<<<< HEAD
 from twistedcaldav.dropbox import DropBox
-=======
 from twistedcaldav import authkerb
->>>>>>> b79ad047
 from twistedcaldav.logging import RotatingFileAccessLoggingObserver
 from twistedcaldav.resource import CalDAVResource
-from twistedcaldav.static import CalDAVFile, CalendarHomeFile, CalendarPrincipalFile
+from twistedcaldav.static import CalendarHomeFile, CalendarPrincipalFile
 from twistedcaldav.directory.cred import DirectoryCredentialsChecker
 
 import os
@@ -709,15 +705,9 @@
                 )
 
         # Check for proper account home
-<<<<<<< HEAD
         #if not self.accountCollection:
         #    log.err("Accounts cannot be created: no principal collection was marked with an account attribute.")
         #    raise ValueError, "Accounts cannot be created."
-=======
-        if not self.accountCollection:
-            log.err("Accounts cannot be created: no principal collection was marked with an account attribute.")
-            raise ValueError, "Accounts cannot be created."
->>>>>>> b79ad047
 
         # Provision each user
         for repeat, principal in self.items:
