##
# Copyright (c) 2006-2007 Apple Inc. All rights reserved.
#
# Licensed under the Apache License, Version 2.0 (the "License");
# you may not use this file except in compliance with the License.
# You may obtain a copy of the License at
#
# http://www.apache.org/licenses/LICENSE-2.0
#
# Unless required by applicable law or agreed to in writing, software
# distributed under the License is distributed on an "AS IS" BASIS,
# WITHOUT WARRANTIES OR CONDITIONS OF ANY KIND, either express or implied.
# See the License for the specific language governing permissions and
# limitations under the License.
##

"""
Custom CalDAV XML Support.

This module provides custom XML utilities for use with CalDAV.

This API is considered private to static.py and is therefore subject to
change.
"""

from twisted.web2.dav.resource import twisted_dav_namespace
from twisted.web2.dav import davxml

from twistedcaldav.ical import Component as iComponent

calendarserver_namespace = "http://calendarserver.org/ns/"

calendarserver_proxy_compliance = (
    "calendar-proxy",
)

calendarserver_private_events_compliance = (
    "calendarserver-private-events",
)

class TwistedGUIDProperty (davxml.WebDAVTextElement):
    """
    Contains the GUID value for a directory record corresponding to a principal.
    """
    namespace = twisted_dav_namespace
    name = "guid"
    hidden = True

    def getValue(self):
        return str(self)

class TwistedLastModifiedProperty (davxml.WebDAVTextElement):
    """
    Contains the Last-Modified value for a directory record corresponding to a principal.
    """
    namespace = twisted_dav_namespace
    name = "last-modified"
    hidden = True

    def getValue(self):
        return str(self)

class TwistedCalendarAccessProperty (davxml.WebDAVTextElement):
    """
    Contains the calendar access level (private events) for the resource.
    """
    namespace = twisted_dav_namespace
    name = "calendar-access"
    hidden = True

    def getValue(self):
        return str(self)

class CalendarProxyRead (davxml.WebDAVEmptyElement):
    """
    A read-only calendar user proxy principal resource.
    (Apple Extension to CalDAV)
    """
    namespace = calendarserver_namespace
    name = "calendar-proxy-read"

class CalendarProxyWrite (davxml.WebDAVEmptyElement):
    """
    A read-write calendar user proxy principal resource.
    (Apple Extension to CalDAV)
    """
    namespace = calendarserver_namespace
    name = "calendar-proxy-write"

class TwistedCalendarPrincipalURI(davxml.WebDAVTextElement):
    """
    Contains the calendarPrincipalURI value for a directory record corresponding to a principal.
    """
    namespace = twisted_dav_namespace
    name = "calendar-principal-uri"
    hidden = True

    def getValue(self):
        return str(self)

class TwistedGroupMemberGUIDs(davxml.WebDAVElement):
    """
    Contains a list of GUIDs (TwistedGUIDProperty) for members of a group. Only used on group principals.
    """
    namespace = twisted_dav_namespace
    name = "group-member-guids"
    hidden = True

    allowed_children = { (twisted_dav_namespace, "guid"): (0, None) }

class DropBoxHome (davxml.WebDAVEmptyElement):
    """
    Denotes a drop box home collection (a collection that will contain drop boxes).
    (Apple Extension to CalDAV)
    """
    namespace = calendarserver_namespace
    name = "dropbox-home"

class DropBox (davxml.WebDAVEmptyElement):
    """
    Denotes a drop box collection.
    (Apple Extension to CalDAV)
    """
    namespace = calendarserver_namespace
    name = "dropbox"

class DropBoxHomeURL (davxml.WebDAVElement):
    """
    A principal property to indicate the location of the drop box home.
    (Apple Extension to CalDAV)
    """
    namespace = calendarserver_namespace
    name = "dropbox-home-URL"
    hidden = True
    protected = True

    allowed_children = { (davxml.dav_namespace, "href"): (0, 1) }

class GETCTag (davxml.WebDAVTextElement):
    """
    Contains the calendar collection entity tag.
    """
    namespace = calendarserver_namespace
    name = "getctag"
    protected = True

class CalendarAvailability (davxml.WebDAVTextElement):
    """
    Contains the calendar availability property.
    """
    namespace = calendarserver_namespace
    name = "calendar-availability"
    hidden = True


    def calendar(self):
        """
        Returns a calendar component derived from this element.
        """
        return iComponent.fromString(str(self))

    def valid(self):
        """
        Determine whether the content of this element is a valid single VAVAILABILITY component,
        with zero or more VTIEMZONE components.

        @return: True if valid, False if not.
        """
        
        try:
            calendar = self.calendar()
            if calendar is None:
                return False
        except ValueError:
            return False

        found = False
        for subcomponent in calendar.subcomponents():
            if subcomponent.name() == "VAVAILABILITY":
                if found:
                    return False
                else:
                    found = True
            elif subcomponent.name() == "VTIMEZONE":
                continue
            else:
                return False

        return found

<<<<<<< HEAD
class Timezones (davxml.WebDAVEmptyElement):
    """
    Denotes a timezone service resource.
    (Apple Extension to CalDAV)
    """
    namespace = calendarserver_namespace
    name = "timezones"

class TZIDs (davxml.WebDAVElement):
    """
    Wraps a list of timezone ids.
    """
    namespace = calendarserver_namespace
    name = "tzids"
    allowed_children = { (calendarserver_namespace, "tzid" ): (0, None) }

class TZID (davxml.WebDAVTextElement):
    """
    A timezone id.
    """
    namespace = calendarserver_namespace
    name = "tzid"

class TZData (davxml.WebDAVElement):
    """
    Wraps a list of timezone observances.
    """
    namespace = calendarserver_namespace
    name = "tzdata"
    allowed_children = { (calendarserver_namespace, "observance" ): (0, None) }

class Observance (davxml.WebDAVElement):
    """
    A timezone observance.
    """
    namespace = calendarserver_namespace
    name = "observance"
    allowed_children = {
        (calendarserver_namespace, "onset" )     : (1, 1),
        (calendarserver_namespace, "utc-offset" ): (1, 1),
    }

class Onset (davxml.WebDAVTextElement):
    """
    The onset date-time for a DST transition.
    """
    namespace = calendarserver_namespace
    name = "onset"

class UTCOffset (davxml.WebDAVTextElement):
    """
    A UTC offset value for a timezone observance.
    """
    namespace = calendarserver_namespace
    name = "utc-offset"
=======
class ServerToServerInbox (davxml.WebDAVEmptyElement):
    """
    Denotes the resourcetype of a server-to-server Inbox.
    (CalDAV-s2s-xx, section x.x.x)
    """
    namespace = calendarserver_namespace
    name = "server-to-server-inbox"

class FreeBusyURL (davxml.WebDAVEmptyElement):
    """
    Denotes the resourcetype of a free-busy URL resource.
    (CalDAV-s2s-xx, section x.x.x)
    """
    namespace = calendarserver_namespace
    name = "free-busy-url"
>>>>>>> b189c1bf

##
# Extensions to davxml.ResourceType
##

davxml.ResourceType.dropboxhome = davxml.ResourceType(davxml.Collection(), DropBoxHome())
davxml.ResourceType.dropbox = davxml.ResourceType(davxml.Collection(), DropBox())
davxml.ResourceType.calendarproxyread = davxml.ResourceType(davxml.Principal(), davxml.Collection(), CalendarProxyRead())
davxml.ResourceType.calendarproxywrite = davxml.ResourceType(davxml.Principal(), davxml.Collection(), CalendarProxyWrite())
<<<<<<< HEAD
davxml.ResourceType.timezones = davxml.ResourceType(Timezones())
=======
davxml.ResourceType.servertoserverinbox = davxml.ResourceType(ServerToServerInbox())
davxml.ResourceType.freebusyurl = davxml.ResourceType(FreeBusyURL())
>>>>>>> b189c1bf
<|MERGE_RESOLUTION|>--- conflicted
+++ resolved
@@ -188,7 +188,6 @@
 
         return found
 
-<<<<<<< HEAD
 class Timezones (davxml.WebDAVEmptyElement):
     """
     Denotes a timezone service resource.
@@ -244,7 +243,7 @@
     """
     namespace = calendarserver_namespace
     name = "utc-offset"
-=======
+
 class ServerToServerInbox (davxml.WebDAVEmptyElement):
     """
     Denotes the resourcetype of a server-to-server Inbox.
@@ -260,7 +259,6 @@
     """
     namespace = calendarserver_namespace
     name = "free-busy-url"
->>>>>>> b189c1bf
 
 ##
 # Extensions to davxml.ResourceType
@@ -270,9 +268,6 @@
 davxml.ResourceType.dropbox = davxml.ResourceType(davxml.Collection(), DropBox())
 davxml.ResourceType.calendarproxyread = davxml.ResourceType(davxml.Principal(), davxml.Collection(), CalendarProxyRead())
 davxml.ResourceType.calendarproxywrite = davxml.ResourceType(davxml.Principal(), davxml.Collection(), CalendarProxyWrite())
-<<<<<<< HEAD
 davxml.ResourceType.timezones = davxml.ResourceType(Timezones())
-=======
 davxml.ResourceType.servertoserverinbox = davxml.ResourceType(ServerToServerInbox())
-davxml.ResourceType.freebusyurl = davxml.ResourceType(FreeBusyURL())
->>>>>>> b189c1bf
+davxml.ResourceType.freebusyurl = davxml.ResourceType(FreeBusyURL())