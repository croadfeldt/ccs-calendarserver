##
# Copyright (c) 2005-2010 Apple Inc. All rights reserved.
#
# Licensed under the Apache License, Version 2.0 (the "License");
# you may not use this file except in compliance with the License.
# You may obtain a copy of the License at
#
# http://www.apache.org/licenses/LICENSE-2.0
#
# Unless required by applicable law or agreed to in writing, software
# distributed under the License is distributed on an "AS IS" BASIS,
# WITHOUT WARRANTIES OR CONDITIONS OF ANY KIND, either express or implied.
# See the License for the specific language governing permissions and
# limitations under the License.
##

"""
CalDAV-aware static resources.
"""

__all__ = [
    "CalDAVFile",
    "AutoProvisioningFileMixIn",
    "CalendarHomeProvisioningFile",
    "CalendarHomeUIDProvisioningFile",
    "CalendarHomeFile",
    "ScheduleFile",
    "ScheduleInboxFile",
    "ScheduleOutboxFile",
    "IScheduleInboxFile",
    "DropBoxHomeFile",
    "DropBoxCollectionFile",
    "DropBoxChildFile",
    "TimezoneServiceFile",
    "NotificationCollectionFile",
    "NotificationFile",
    "AddressBookHomeProvisioningFile",
    "AddressBookHomeUIDProvisioningFile",
    "AddressBookHomeFile",
    "DirectoryBackedAddressBookFile",
]

import datetime
import os
import errno
from urlparse import urlsplit
from uuid import uuid4

from twext.python.log import Logger

from twisted.internet.defer import fail, succeed, inlineCallbacks, returnValue, maybeDeferred
from twisted.python.failure import Failure
from twext.python.filepath import CachingFilePath as FilePath
from twext.web2 import responsecode, http, http_headers
from twext.web2.http import HTTPError, StatusResponse
from twext.web2.dav import davxml
from twext.web2.dav.element.base import dav_namespace
from twext.web2.dav.fileop import mkcollection, rmdir, delete
from twext.web2.dav.http import ErrorResponse
from twext.web2.dav.idav import IDAVResource
from twext.web2.dav.noneprops import NonePropertyStore
from twext.web2.dav.resource import AccessDeniedError
from twext.web2.dav.resource import davPrivilegeSet
from twext.web2.dav.util import parentForURL, bindMethods, joinURL
from twext.web2.http_headers import generateContentType, MimeType

from twistedcaldav import caldavxml
from twistedcaldav import carddavxml
from twistedcaldav import customxml
from twistedcaldav.caldavxml import caldav_namespace
from twistedcaldav.client.reverseproxy import ReverseProxyResource
from twistedcaldav.config import config
from twistedcaldav.customxml import TwistedCalendarAccessProperty, TwistedScheduleMatchETags
from twistedcaldav.datafilters.peruserdata import PerUserDataFilter
from twistedcaldav.extensions import DAVFile, CachingPropertyStore
from twistedcaldav.memcachelock import MemcacheLock, MemcacheLockTimeoutError
from twistedcaldav.memcacheprops import MemcachePropertyCollection
from twistedcaldav.freebusyurl import FreeBusyURLResource
from twistedcaldav.ical import Component as iComponent
from twistedcaldav.ical import Property as iProperty
from twistedcaldav.index import Index, IndexSchedule, SyncTokenValidException
from twistedcaldav.resource import CalDAVResource, isCalendarCollectionResource, isPseudoCalendarCollectionResource
from twistedcaldav.resource import isAddressBookCollectionResource, SearchAddressBookResource, SearchAllAddressBookResource
from twistedcaldav.schedule import ScheduleInboxResource, ScheduleOutboxResource, IScheduleInboxResource
from twistedcaldav.datafilters.privateevents import PrivateEventFilter
from twistedcaldav.dropbox import DropBoxHomeResource, DropBoxCollectionResource
from twistedcaldav.directorybackedaddressbook import DirectoryBackedAddressBookResource
from twistedcaldav.directory.addressbook import uidsResourceName as uidsResourceNameAddressBook
from twistedcaldav.directory.addressbook import DirectoryAddressBookHomeProvisioningResource
from twistedcaldav.directory.addressbook import DirectoryAddressBookHomeTypeProvisioningResource
from twistedcaldav.directory.addressbook import DirectoryAddressBookHomeUIDProvisioningResource
from twistedcaldav.directory.addressbook import DirectoryAddressBookHomeResource
from twistedcaldav.directory.calendar import uidsResourceName
from twistedcaldav.directory.calendar import DirectoryCalendarHomeProvisioningResource
from twistedcaldav.directory.calendar import DirectoryCalendarHomeTypeProvisioningResource
from twistedcaldav.directory.calendar import DirectoryCalendarHomeUIDProvisioningResource
from twistedcaldav.directory.calendar import DirectoryCalendarHomeResource
from twistedcaldav.directory.resource import AutoProvisioningResourceMixIn
from twistedcaldav.sharing import SharedHomeMixin
from twistedcaldav.timezoneservice import TimezoneServiceResource
from twistedcaldav.vcardindex import AddressBookIndex
from twistedcaldav.notify import getPubSubConfiguration, getPubSubXMPPURI
from twistedcaldav.notify import getPubSubHeartbeatURI, getPubSubPath
from twistedcaldav.notify import ClientNotifier, getNodeCacher
from twistedcaldav.notifications import NotificationCollectionResource,\
    NotificationResource

log = Logger()

class CalDAVFile (CalDAVResource, DAVFile):
    """
    CalDAV-accessible L{DAVFile} resource.
    """
    def __repr__(self):
        if self.isCalendarCollection():
            return "<%s (calendar collection): %s>" % (self.__class__.__name__, self.fp.path)
        else:
            return super(CalDAVFile, self).__repr__()

    def __eq__(self, other):
        if not isinstance(other, CalDAVFile):
            return False
        return self.fp.path == other.fp.path

    def checkPreconditions(self, request):
        """
        We override the base class to handle the special implicit scheduling weak ETag behavior
        for compatibility with old clients using If-Match.
        """
        
        if config.Scheduling.CalDAV.ScheduleTagCompatibility:
            
            if self.exists() and self.hasDeadProperty(TwistedScheduleMatchETags):
                etags = self.readDeadProperty(TwistedScheduleMatchETags).children
                if len(etags) > 1:
                    # This is almost verbatim from twext.web2.static.checkPreconditions
                    if request.method not in ("GET", "HEAD"):
                        
                        # Loop over each tag and succeed if any one matches, else re-raise last exception
                        exists = self.exists()
                        last_modified = self.lastModified()
                        last_exception = None
                        for etag in etags:
                            try:
                                http.checkPreconditions(
                                    request,
                                    entityExists = exists,
                                    etag = http_headers.ETag(etag),
                                    lastModified = last_modified,
                                )
                            except HTTPError, e:
                                last_exception = e
                            else:
                                break
                        else:
                            if last_exception:
                                raise last_exception
            
                    # Check per-method preconditions
                    method = getattr(self, "preconditions_" + request.method, None)
                    if method:
                        response = maybeDeferred(method, request)
                        response.addCallback(lambda _: request)
                        return response
                    else:
                        return None

        return super(CalDAVFile, self).checkPreconditions(request)

    def deadProperties(self, caching=True):
        if not hasattr(self, "_dead_properties"):
            # Get the property store from super
            deadProperties = super(CalDAVFile, self).deadProperties()

            if caching:
                # Wrap the property store in a memory store
                deadProperties = CachingPropertyStore(deadProperties)

            self._dead_properties = deadProperties

        return self._dead_properties

    ##
    # CalDAV
    ##

    def createCalendar(self, request):
        #
        # request object is required because we need to validate against parent
        # resources, and we need the request in order to locate the parents.
        #

        if self.fp.exists():
            log.err("Attempt to create collection where file exists: %s" % (self.fp.path,))
            raise HTTPError(StatusResponse(responsecode.NOT_ALLOWED, "File exists"))

        if not os.path.isdir(os.path.dirname(self.fp.path)):
            log.err("Attempt to create collection with no parent: %s" % (self.fp.path,))
            raise HTTPError(StatusResponse(responsecode.CONFLICT, "No parent collection"))

        #
        # Verify that no parent collection is a calendar also
        #
        log.msg("Creating calendar collection %s" % (self,))

        def _defer(parent):
            if parent is not None:
                log.err("Cannot create a calendar collection within a calendar collection %s" % (parent,))
                raise HTTPError(ErrorResponse(
                    responsecode.FORBIDDEN,
                    (caldavxml.caldav_namespace, "calendar-collection-location-ok")
                ))

            return self.createCalendarCollection()

        parent = self._checkParents(request, isPseudoCalendarCollectionResource)
        parent.addCallback(_defer)
        return parent

    def createCalendarCollection(self):
        #
        # Create the collection once we know it is safe to do so
        #
        def onCalendarCollection(status):
            if status != responsecode.CREATED:
                raise HTTPError(status)

            # Initialize CTag on the calendar collection
            d1 = self.bumpSyncToken()

            # Calendar is initially transparent to freebusy
            self.writeDeadProperty(caldavxml.ScheduleCalendarTransp(caldavxml.Transparent()))

            # Create the index so its ready when the first PUTs come in
            d1.addCallback(lambda _: self.index().create())
            d1.addCallback(lambda _: status)
            return d1

        d = self.createSpecialCollection(davxml.ResourceType.calendar)
        d.addCallback(onCalendarCollection)
        return d

    def createSpecialCollection(self, resourceType=None):
        #
        # Create the collection once we know it is safe to do so
        #
        def onCollection(status):
            if status != responsecode.CREATED:
                raise HTTPError(status)

            self.writeDeadProperty(resourceType)
            return status

        def onError(f):
            try:
                rmdir(self.fp)
            except Exception, e:
                log.err("Unable to clean up after failed MKCOL (special resource type: %s): %s" % (e, resourceType,))
            return f

        d = mkcollection(self.fp)
        if resourceType is not None:
            d.addCallback(onCollection)
        d.addErrback(onError)
        return d

    @inlineCallbacks
    def iCalendarRolledup(self, request):
        if self.isPseudoCalendarCollection():
            # Generate a monolithic calendar
            calendar = iComponent("VCALENDAR")
            calendar.addProperty(iProperty("VERSION", "2.0"))

            # Do some optimisation of access control calculation by determining any inherited ACLs outside of
            # the child resource loop and supply those to the checkPrivileges on each child.
            filteredaces = yield self.inheritedACEsforChildren(request)

            tzids = set()
            isowner = (yield self.isOwner(request, adminprincipals=True, readprincipals=True))
            accessPrincipal = (yield self.resourceOwnerPrincipal(request))

            for name, uid, type in self.index().bruteForceSearch(): #@UnusedVariable
                try:
                    child = yield request.locateChildResource(self, name)
                    child = IDAVResource(child)
                except TypeError:
                    child = None

                if child is not None:
                    # Check privileges of child - skip if access denied
                    try:
                        yield child.checkPrivileges(request, (davxml.Read(),), inherited_aces=filteredaces)
                    except AccessDeniedError:
                        continue

                    # Get the access filtered view of the data
                    caldata = child.iCalendarTextFiltered(isowner, accessPrincipal.principalUID() if accessPrincipal else "")
                    try:
                        subcalendar = iComponent.fromString(caldata)
                    except ValueError:
                        continue
                    assert subcalendar.name() == "VCALENDAR"

                    for component in subcalendar.subcomponents():
                        
                        # Only insert VTIMEZONEs once
                        if component.name() == "VTIMEZONE":
                            tzid = component.propertyValue("TZID")
                            if tzid in tzids:
                                continue
                            tzids.add(tzid)

                        calendar.addComponent(component)

            returnValue(calendar)

        raise HTTPError(ErrorResponse(responsecode.BAD_REQUEST))

    def iCalendarTextFiltered(self, isowner, accessUID=None):
        try:
            access = self.readDeadProperty(TwistedCalendarAccessProperty)
        except HTTPError:
            access = None

        # Now "filter" the resource calendar data
        caldata = PrivateEventFilter(access, isowner).filter(self.iCalendarText())
        if accessUID:
            caldata = PerUserDataFilter(accessUID).filter(caldata)
        return str(caldata)

    def iCalendarText(self, name=None):
        if self.isPseudoCalendarCollection():
            if name is None:
                return str(self.iCalendar())

            try:
                calendar_file = self.fp.child(name).open()
            except IOError, e:
                if e[0] == errno.ENOENT: return None
                raise

        elif self.isCollection():
            return None

        else:
            if name is not None:
                raise AssertionError("name must be None for non-collection calendar resource")

            calendar_file = self.fp.open()

        # FIXME: This is blocking I/O
        try:
            calendar_data = calendar_file.read()
        finally:
            calendar_file.close()

        return calendar_data

    def createAddressBook(self, request):
        #
        # request object is required because we need to validate against parent
        # resources, and we need the request in order to locate the parents.
        #

        if self.fp.exists():
            log.err("Attempt to create collection where file exists: %s" % (self.fp.path,))
            raise HTTPError(StatusResponse(responsecode.NOT_ALLOWED, "File exists"))

        if not os.path.isdir(os.path.dirname(self.fp.path)):
            log.err("Attempt to create collection with no parent: %s" % (self.fp.path,))
            raise HTTPError(StatusResponse(responsecode.CONFLICT, "No parent collection"))

        #
        # Verify that no parent collection is a calendar also
        #
        log.msg("Creating address book collection %s" % (self,))

        def _defer(parent):
            if parent is not None:
                log.err("Cannot create an address book collection within an address book collection %s" % (parent,))
                raise HTTPError(ErrorResponse(
                    responsecode.FORBIDDEN,
                    (carddavxml.carddav_namespace, "addressbook-collection-location-ok")
                ))

            return self.createAddressBookCollection()

        parent = self._checkParents(request, isAddressBookCollectionResource)
        parent.addCallback(_defer)
        return parent

    def createAddressBookCollection(self):
        #
        # Create the collection once we know it is safe to do so
        #
        def onAddressBookCollection(status):
            if status != responsecode.CREATED:
                raise HTTPError(status)

            # Initialize CTag on the address book collection
            d1 = self.updateCTag()

            # Create the index so its ready when the first PUTs come in
            d1.addCallback(lambda _: self.index().create())
            d1.addCallback(lambda _: status)
            return d1

        d = self.createSpecialCollection(davxml.ResourceType.addressbook) #@UndefinedVariable
        d.addCallback(onAddressBookCollection)
        return d

    @inlineCallbacks
    def vCardRolledup(self, request):
        # TODO: just catenate all the vCards together 
        yield fail(HTTPError((ErrorResponse(responsecode.BAD_REQUEST))))

    def vCardText(self, name=None):
        if self.isAddressBookCollection():
            if name is None:
                return str(self.vCard())

            try:
                vcard_file = self.fp.child(name).open()
            except IOError, e:
                if e[0] == errno.ENOENT: return None
                raise

        elif self.isCollection():
            return None

        else:
            if name is not None:
                raise AssertionError("name must be None for non-collection vcard resource")

            vcard_file = self.fp.open()

        # FIXME: This is blocking I/O
        try:
            vcard_data = vcard_file.read()
        finally:
            vcard_file.close()

        return vcard_data

    def vCardXML(self, name=None):
        return carddavxml.AddressData.fromAddressData(self.vCardText(name))

    def supportedPrivileges(self, request):
        # read-free-busy support on calendar collection and calendar object resources
        if self.isCollection():
            return succeed(calendarPrivilegeSet)
        else:
            def gotParent(parent):
                if parent and isCalendarCollectionResource(parent):
                    return succeed(calendarPrivilegeSet)
                else:
                    return super(CalDAVFile, self).supportedPrivileges(request)

            d = self.locateParent(request, request.urlForResource(self))
            d.addCallback(gotParent)
            return d

        return super(CalDAVFile, self).supportedPrivileges(request)

    ##
    # Public additions
    ##

    def index(self):
        """
        Obtains the index for a calendar collection resource.
        @return: the index object for this resource.
        @raise AssertionError: if this resource is not a calendar collection
            resource.
        """
        if self.isAddressBookCollection():
            return AddressBookIndex(self)
        else:
            return Index(self)

    def whatchanged(self, client_token):
        
        current_token = str(self.readDeadProperty(customxml.GETCTag))
        current_uuid, current_revision = current_token.split("#", 1)
        current_revision = int(current_revision)

        if client_token:
            try:
                caluuid, revision = client_token.split("#", 1)
                revision = int(revision)
                
                # Check client token validity
                if caluuid != current_uuid:
                    raise ValueError
                if revision > current_revision:
                    raise ValueError
            except ValueError:
                raise HTTPError(ErrorResponse(responsecode.FORBIDDEN, (dav_namespace, "valid-sync-token")))
        else:
            revision = 0

        try:
            changed, removed = self.index().whatchanged(revision)
        except SyncTokenValidException:
            raise HTTPError(ErrorResponse(responsecode.FORBIDDEN, (dav_namespace, "valid-sync-token")))

        return changed, removed, current_token

    @inlineCallbacks
    def bumpSyncToken(self, reset=False):
        """
        Increment the sync-token which is also the ctag.
        
        return: a deferred that returns the new revision number
        """
        assert self.isCollection()
        
        # Need to lock
        lock = MemcacheLock("ResourceLock", self.fp.path, timeout=60.0)
        try:
            try:
                yield lock.acquire()
            except MemcacheLockTimeoutError:
                raise HTTPError(StatusResponse(responsecode.CONFLICT, "Resource: %s currently in use on the server." % (self.uri,)))

            try:
                if reset:
                    raise ValueError
                token = str(self.readDeadProperty(customxml.GETCTag))
                caluuid, revision = token.split("#", 1)
                revision = int(revision) + 1
                token = "%s#%d" % (caluuid, revision,)
    
            except (HTTPError, ValueError):
                # Initialise it
                caluuid = uuid4()
                revision = 1
                token = "%s#%d" % (caluuid, revision,)
    
            yield self.updateCTag(token)
            returnValue(revision)
        finally:
            yield lock.clean()

    def updateCTag(self, token=None):
        assert self.isCollection()
        
        if not token:
            token = str(datetime.datetime.now())
        try:
            self.writeDeadProperty(customxml.GETCTag(token))
        except:
            return fail(Failure())

        if hasattr(self, 'clientNotifier'):
            self.clientNotifier.notify(op="update")
        else:
            log.debug("%r does not have a clientNotifier but the CTag changed"
                      % (self,))

        return succeed(True)

    ##
    # File
    ##

    def listChildren(self):
        return [
            child for child in super(CalDAVFile, self).listChildren()
            if not child.startswith(".")
        ]

    def propertyCollection(self):
        if not hasattr(self, "_propertyCollection"):
            self._propertyCollection = MemcachePropertyCollection(self)
        return self._propertyCollection

    def createSimilarFile(self, path):
        if self.comparePath(path):
            return self

        similar = super(CalDAVFile, self).createSimilarFile(path)

        if isCalendarCollectionResource(self):

            # Short-circuit stat with information we know to be true at this point
            if isinstance(path, FilePath) and hasattr(self, "knownChildren"):
                if os.path.basename(path.path) in self.knownChildren:
                    path.existsCached = True
                    path.isDirCached = False

            #
            # Override the dead property store
            #
            superDeadProperties = similar.deadProperties

            def deadProperties():
                if not hasattr(similar, "_dead_properties"):
                    similar._dead_properties = self.propertyCollection().propertyStoreForChild(
                        similar,
                        superDeadProperties(caching=False)
                    )
                return similar._dead_properties

            similar.deadProperties = deadProperties

            #
            # Override DELETE, MOVE
            #
            for method in ("DELETE", "MOVE"):
                method = "http_" + method
                original = getattr(similar, method)

                @inlineCallbacks
                def override(request, original=original):

                    # Call original method (which is deferred)
                    response = (yield original(request))

                    # Wipe the cache
                    similar.deadProperties().flushCache()

                    returnValue(response)

                setattr(similar, method, override)

        return similar

    ##
    # Quota
    ##

    def quotaSize(self, request):
        """
        Get the size of this resource.
        TODO: Take into account size of dead-properties. Does stat include xattrs size?

        @return: an L{Deferred} with a C{int} result containing the size of the resource.
        """
        if self.isCollection():
            @inlineCallbacks
            def walktree(top):
                """
                Recursively descend the directory tree rooted at top,
                calling the callback function for each regular file

                @param top: L{FilePath} for the directory to walk.
                """

                total = 0
                for f in top.listdir():

                    # Ignore the database
                    if f.startswith("."):
                        continue

                    child = top.child(f)
                    if child.isdir():
                        # It's a directory, recurse into it
                        total += yield walktree(child)
                    elif child.isfile():
                        # It's a file, call the callback function
                        total += child.getsize()
                    else:
                        # Unknown file type, print a message
                        pass

                returnValue(total)

            return walktree(self.fp)
        else:
            return succeed(self.fp.getsize())

    ##
    # Utilities
    ##

    @staticmethod
    def _isChildURI(request, uri, immediateChild=True):
        """
        Verify that the supplied URI represents a resource that is a child
        of the request resource.
        @param request: the request currently in progress
        @param uri: the URI to test
        @return: True if the supplied URI is a child resource
                 False if not
        """
        if uri is None: return False

        #
        # Parse the URI
        #

        (scheme, host, path, query, fragment) = urlsplit(uri) #@UnusedVariable

        # Request hostname and child uri hostname have to be the same.
        if host and host != request.headers.getHeader("host"):
            return False

        # Child URI must start with request uri text.
        parent = request.uri
        if not parent.endswith("/"):
            parent += "/"

        return path.startswith(parent) and (len(path) > len(parent)) and (not immediateChild or (path.find("/", len(parent)) == -1))

    @inlineCallbacks
    def _checkParents(self, request, test):
        """
        @param request: the request being processed.
        @param test: a callable
        @return: the closest parent for this resource using the request URI from
            the given request for which C{test(parent)} evaluates to a true
            value, or C{None} if no parent matches.
        """
        parent = self
        parent_uri = request.uri

        while True:
            parent_uri = parentForURL(parent_uri)
            if not parent_uri: break

            parent = yield request.locateResource(parent_uri)

            if test(parent):
                returnValue(parent)

class AutoProvisioningFileMixIn (AutoProvisioningResourceMixIn):
    def provision(self):
        self.provisionFile()
        return super(AutoProvisioningFileMixIn, self).provision()


    def provisionFile(self):
        if hasattr(self, "_provisioned_file"):
            return False
        else:
            self._provisioned_file = True

        # If the file already exists we can just exit here - there is no need to go further
        if self.fp.exists():
            return False

        # At this point the original FilePath did not indicate an existing file, but we should
        # recheck it to see if some other request sneaked in and already created/provisioned it

        fp = self.fp

        fp.restat(False)
        if fp.exists():
            return False

        log.msg("Provisioning file: %s" % (self,))

        if hasattr(self, "parent"):
            parent = self.parent
            if not parent.exists() and isinstance(parent, AutoProvisioningFileMixIn):
                parent.provision()

            assert parent.exists(), "Parent %s of %s does not exist" % (parent, self)
            assert parent.isCollection(), "Parent %s of %s is not a collection" % (parent, self)

        if self.isCollection():
            try:
                fp.makedirs()
            except OSError:
                # It's possible someone else created the directory in the meantime...
                # Check our status again, and re-raise if we're not a collection.
                if not self.isCollection():
                    raise
            fp.changed()
        else:
            fp.open("w").close()
            fp.changed()

        return True

class CalendarHomeProvisioningFile (AutoProvisioningFileMixIn, DirectoryCalendarHomeProvisioningResource, DAVFile):
    """
    Resource which provisions calendar home collections as needed.
    """
    def __init__(self, path, directory, url):
        """
        @param path: the path to the file which will back the resource.
        @param directory: an L{IDirectoryService} to provision calendars from.
        @param url: the canonical URL for the resource.
        """
        DAVFile.__init__(self, path)
        DirectoryCalendarHomeProvisioningResource.__init__(self, directory, url)

    def provisionChild(self, name):
        if name == uidsResourceName:
            return CalendarHomeUIDProvisioningFile(self.fp.child(name).path, self)

        return CalendarHomeTypeProvisioningFile(self.fp.child(name).path, self, name)

    def createSimilarFile(self, path):
        raise HTTPError(responsecode.NOT_FOUND)

class CalendarHomeTypeProvisioningFile (AutoProvisioningFileMixIn, DirectoryCalendarHomeTypeProvisioningResource, DAVFile):
    def __init__(self, path, parent, recordType):
        """
        @param path: the path to the file which will back the resource.
        @param parent: the parent of this resource
        @param recordType: the directory record type to provision.
        """
        DAVFile.__init__(self, path)
        DirectoryCalendarHomeTypeProvisioningResource.__init__(self, parent, recordType)

class CalendarHomeUIDProvisioningFile (AutoProvisioningFileMixIn, DirectoryCalendarHomeUIDProvisioningResource, DAVFile):
    def __init__(self, path, parent, homeResourceClass=None):
        """
        @param path: the path to the file which will back the resource.
        """
        DAVFile.__init__(self, path)
        DirectoryCalendarHomeUIDProvisioningResource.__init__(self, parent)
        if homeResourceClass is None:
            self.homeResourceClass = CalendarHomeFile
        else:
            self.homeResourceClass = homeResourceClass

    def provisionChild(self, name):
        record = self.directory.recordWithUID(name)

        if record is None:
            log.msg("No directory record with GUID %r" % (name,))
            return None

        if not record.enabledForCalendaring:
            log.msg("Directory record %r is not enabled for calendaring" % (record,))
            return None

        assert len(name) > 4, "Directory record has an invalid GUID: %r" % (name,)
        
        if record.locallyHosted():
            childPath = self.fp.child(name[0:2]).child(name[2:4]).child(name)
            child = self.homeResourceClass(childPath.path, self, record)
    
            if not child.exists():
                self.provision()
    
                if not childPath.parent().isdir():
                    childPath.parent().makedirs()
    
                for oldPath in (
                    # Pre 2.0: All in one directory
                    self.fp.child(name),
                    # Pre 1.2: In types hierarchy instead of the GUID hierarchy
                    self.parent.getChild(record.recordType).fp.child(record.shortNames[0]),
                ):
                    if oldPath.exists():
                        # The child exists at an old location.  Move to new location.
                        log.msg("Moving calendar home from old location %r to new location %r." % (oldPath, childPath))
                        try:
                            oldPath.moveTo(childPath)
                        except (OSError, IOError), e:
                            log.err("Error moving calendar home %r: %s" % (oldPath, e))
                            raise HTTPError(StatusResponse(
                                responsecode.INTERNAL_SERVER_ERROR,
                                "Unable to move calendar home."
                            ))
                        child.fp.changed()
                        break
                else:
                    #
                    # NOTE: provisionDefaultCalendars() returns a deferred, which we are ignoring.
                    # The result being that the default calendars will be present at some point
                    # in the future, not necessarily right now, and we don't have a way to wait
                    # on that to finish.
                    #
                    child.provisionDefaultCalendars()
    
                    #
                    # Try to work around the above a little by telling the client that something
                    # when wrong temporarily if the child isn't provisioned right away.
                    #
                    if not child.exists():
                        raise HTTPError(StatusResponse(
                            responsecode.SERVICE_UNAVAILABLE,
                            "Provisioning calendar home."
                        ))
    
                assert child.exists()
        
        else:
            childPath = self.fp.child(name[0:2]).child(name[2:4]).child(name)
            child = CalendarHomeReverseProxyFile(childPath.path, self, record)

        return child

    def createSimilarFile(self, path):
        raise HTTPError(responsecode.NOT_FOUND)

class CalendarHomeReverseProxyFile(ReverseProxyResource):
    
    def __init__(self, path, parent, record):
        self.path = path
        self.parent = parent
        self.record = record
        
        super(CalendarHomeReverseProxyFile, self).__init__(self.record.hostedAt)
    
    def url(self):
        return joinURL(self.parent.url(), self.record.uid)

<<<<<<< HEAD
class CalendarHomeFile (PropfindCacheMixin, AutoProvisioningFileMixIn, SharedHomeMixin, DirectoryCalendarHomeResource, CalDAVFile):
=======
class CalendarHomeFile (AutoProvisioningFileMixIn, DirectoryCalendarHomeResource, CalDAVFile):
>>>>>>> 638fc0ac
    """
    Calendar home collection resource.
    """
    liveProperties = CalDAVFile.liveProperties + (
        (customxml.calendarserver_namespace, "xmpp-uri"),
        (customxml.calendarserver_namespace, "xmpp-heartbeat-uri"),
        (customxml.calendarserver_namespace, "xmpp-server"),
    )

    def __init__(self, path, parent, record):
        """
        @param path: the path to the file which will back the resource.
        """
        self.clientNotifier = ClientNotifier(self)
        CalDAVFile.__init__(self, path)
        DirectoryCalendarHomeResource.__init__(self, parent, record)

    def provision(self):
        result = super(CalendarHomeFile, self).provision()
        if config.Sharing.Enabled:
            self.provisionShares()
        return result

    def provisionChild(self, name):
        if config.EnableDropBox:
            DropBoxHomeFileClass = DropBoxHomeFile
        else:
            DropBoxHomeFileClass = None

        if config.FreeBusyURL.Enabled:
            FreeBusyURLFileClass = FreeBusyURLFile
        else:
            FreeBusyURLFileClass = None
            
        if config.Sharing.Enabled:
            NotificationCollectionFileClass = NotificationCollectionFile
        else:
            NotificationCollectionFileClass = None

        cls = {
            "inbox"        : ScheduleInboxFile,
            "outbox"       : ScheduleOutboxFile,
            "dropbox"      : DropBoxHomeFileClass,
            "freebusy"     : FreeBusyURLFileClass,
            "notification" : NotificationCollectionFileClass,
        }.get(name, None)

        if cls is not None:
            child = cls(self.fp.child(name).path, self)
            child.clientNotifier = self.clientNotifier
            return child
        return self.createSimilarFile(self.fp.child(name).path)

    def createSimilarFile(self, path):
        if self.comparePath(path):
            return self
        else:
            similar = CalDAVFile(path, principalCollections=self.principalCollections())
            similar.clientNotifier = self.clientNotifier
            return similar

    def getChild(self, name):
        # This avoids finding case variants of put children on case-insensitive filesystems.
        if name not in self.putChildren and name.lower() in (x.lower() for x in self.putChildren):
            return None

        return super(CalendarHomeFile, self).getChild(name)


    def readProperty(self, property, request):
        if type(property) is tuple:
            qname = property
        else:
            qname = property.qname()

        def doneWaiting(result, propVal):
            return propVal

        if qname == (customxml.calendarserver_namespace, "xmpp-uri"):
            pubSubConfiguration = getPubSubConfiguration(config)
            if pubSubConfiguration['enabled']:
                if getattr(self, "clientNotifier", None) is not None:
                    url = self.url()
                    nodeName = getPubSubPath(url, pubSubConfiguration)
                    propVal = customxml.PubSubXMPPURIProperty(
                        getPubSubXMPPURI(url, pubSubConfiguration))
                    nodeCacher = getNodeCacher()
                    d = nodeCacher.waitForNode(self.clientNotifier, nodeName)
                    # In either case we're going to return the xmpp-uri value
                    d.addCallback(doneWaiting, propVal)
                    d.addErrback(doneWaiting, propVal)
                    return d
            else:
                return succeed(customxml.PubSubXMPPURIProperty())

        elif qname == (customxml.calendarserver_namespace, "xmpp-heartbeat-uri"):
            pubSubConfiguration = getPubSubConfiguration(config)
            if pubSubConfiguration['enabled']:
                return succeed(
                    customxml.PubSubHeartbeatProperty(
                        customxml.PubSubHeartbeatURIProperty(
                            getPubSubHeartbeatURI(pubSubConfiguration)
                        ),
                        customxml.PubSubHeartbeatMinutesProperty(
                            str(pubSubConfiguration['heartrate'])
                        )
                    )
                )
            else:
                return succeed(customxml.PubSubHeartbeatURIProperty())

        elif qname == (customxml.calendarserver_namespace, "xmpp-server"):
            pubSubConfiguration = getPubSubConfiguration(config)
            if pubSubConfiguration['enabled']:
                return succeed(customxml.PubSubXMPPServerProperty(
                    pubSubConfiguration['xmpp-server']))
            else:
                return succeed(customxml.PubSubXMPPServerProperty())

        return super(CalendarHomeFile, self).readProperty(property, request)


class ScheduleFile (AutoProvisioningFileMixIn, CalDAVFile):
    def __init__(self, path, parent):
        super(ScheduleFile, self).__init__(path, principalCollections=parent.principalCollections())

    def isCollection(self):
        return True

    def createSimilarFile(self, path):
        if self.comparePath(path):
            return self
        else:
            return CalDAVFile(path, principalCollections=self.principalCollections())

    def index(self):
        """
        Obtains the index for an schedule collection resource.
        @return: the index object for this resource.
        @raise AssertionError: if this resource is not a calendar collection
            resource.
        """
        return IndexSchedule(self)

    def http_COPY       (self, request): return responsecode.FORBIDDEN
    def http_MOVE       (self, request): return responsecode.FORBIDDEN
    def http_DELETE     (self, request): return responsecode.FORBIDDEN
    def http_MKCOL      (self, request): return responsecode.FORBIDDEN

    def http_MKCALENDAR(self, request):
        return ErrorResponse(
            responsecode.FORBIDDEN,
            (caldav_namespace, "calendar-collection-location-ok")
        )

class ScheduleInboxFile (ScheduleInboxResource, ScheduleFile):
    """
    Calendar scheduling inbox collection resource.
    """
    def __init__(self, path, parent):
        ScheduleFile.__init__(self, path, parent)
        ScheduleInboxResource.__init__(self, parent)

    def provision(self):
        if self.provisionFile():

            # Initialize CTag on the calendar collection
            self.bumpSyncToken()

            # Initialize the index
            self.index().create()

        return super(ScheduleInboxFile, self).provision()

    def __repr__(self):
        return "<%s (calendar inbox collection): %s>" % (self.__class__.__name__, self.fp.path)


    ##
    # ACL
    ##

    def supportedPrivileges(self, request):
        return succeed(deliverSchedulePrivilegeSet)

class ScheduleOutboxFile (ScheduleOutboxResource, ScheduleFile):
    """
    Calendar scheduling outbox collection resource.
    """
    def __init__(self, path, parent):
        ScheduleFile.__init__(self, path, parent)
        ScheduleOutboxResource.__init__(self, parent)

    def provision(self):
        self.provisionFile()
        return super(ScheduleOutboxFile, self).provision()

    def __repr__(self):
        return "<%s (calendar outbox collection): %s>" % (self.__class__.__name__, self.fp.path)


    ##
    # ACL
    ##

    def supportedPrivileges(self, request):
        return succeed(sendSchedulePrivilegeSet)

class IScheduleInboxFile (IScheduleInboxResource, CalDAVFile):
    """
    Server-to-server scheduling inbox resource.
    """
    def __init__(self, path, parent):
        CalDAVFile.__init__(self, path, principalCollections=parent.principalCollections())
        IScheduleInboxResource.__init__(self, parent)

    def __repr__(self):
        return "<%s (server-to-server inbox resource): %s>" % (self.__class__.__name__, self.fp.path)

    def isCollection(self):
        return False

    def createSimilarFile(self, path):
        if self.comparePath(path):
            return self
        else:
            return responsecode.NOT_FOUND

    def http_PUT        (self, request): return responsecode.FORBIDDEN
    def http_COPY       (self, request): return responsecode.FORBIDDEN
    def http_MOVE       (self, request): return responsecode.FORBIDDEN
    def http_DELETE     (self, request): return responsecode.FORBIDDEN
    def http_MKCOL      (self, request): return responsecode.FORBIDDEN

    def http_MKCALENDAR(self, request):
        return ErrorResponse(
            responsecode.FORBIDDEN,
            (caldav_namespace, "calendar-collection-location-ok")
        )

    def deadProperties(self):
        if not hasattr(self, "_dead_properties"):
            self._dead_properties = NonePropertyStore(self)
        return self._dead_properties

    def etag(self):
        return None

    def checkPreconditions(self, request):
        return None

    ##
    # ACL
    ##

    def supportedPrivileges(self, request):
        return succeed(deliverSchedulePrivilegeSet)



class FreeBusyURLFile (AutoProvisioningFileMixIn, FreeBusyURLResource, CalDAVFile):
    """
    Free-busy URL resource.
    """
    def __init__(self, path, parent):
        CalDAVFile.__init__(self, path, principalCollections=parent.principalCollections())
        FreeBusyURLResource.__init__(self, parent)

    def __repr__(self):
        return "<%s (free-busy URL resource): %s>" % (self.__class__.__name__, self.fp.path)

    def isCollection(self):
        return False

    def createSimilarFile(self, path):
        if self.comparePath(path):
            return self
        else:
            return responsecode.NOT_FOUND

    def http_PUT        (self, request): return responsecode.FORBIDDEN
    def http_COPY       (self, request): return responsecode.FORBIDDEN
    def http_MOVE       (self, request): return responsecode.FORBIDDEN
    def http_DELETE     (self, request): return responsecode.FORBIDDEN
    def http_MKCOL      (self, request): return responsecode.FORBIDDEN

    def http_MKCALENDAR(self, request):
        return ErrorResponse(
            responsecode.FORBIDDEN,
            (caldav_namespace, "calendar-collection-location-ok")
        )

    ##
    # ACL
    ##

    def supportedPrivileges(self, request):
        return succeed(deliverSchedulePrivilegeSet)

class DropBoxHomeFile (AutoProvisioningFileMixIn, DropBoxHomeResource, CalDAVFile):
    def __init__(self, path, parent):
        DropBoxHomeResource.__init__(self)
        CalDAVFile.__init__(self, path, principalCollections=parent.principalCollections())
        self.parent = parent

    def createSimilarFile(self, path):
        if self.comparePath(path):
            return self
        else:
            return DropBoxCollectionFile(path, self)

    def __repr__(self):
        return "<%s (dropbox home collection): %s>" % (self.__class__.__name__, self.fp.path)

class DropBoxCollectionFile (DropBoxCollectionResource, CalDAVFile):
    def __init__(self, path, parent):
        DropBoxCollectionResource.__init__(self)
        CalDAVFile.__init__(self, path, principalCollections=parent.principalCollections())

    def createSimilarFile(self, path):
        if self.comparePath(path):
            return self
        else:
            return DropBoxChildFile(path, self)

    def __repr__(self):
        return "<%s (dropbox collection): %s>" % (self.__class__.__name__, self.fp.path)

class DropBoxChildFile (CalDAVFile):
    def __init__(self, path, parent):
        CalDAVFile.__init__(self, path, principalCollections=parent.principalCollections())

        assert self.fp.isfile() or not self.fp.exists()

    def createSimilarFile(self, path):
        if self.comparePath(path):
            return self
        else:
            return responsecode.NOT_FOUND

class TimezoneServiceFile (TimezoneServiceResource, CalDAVFile):
    def __init__(self, path, parent):
        CalDAVFile.__init__(self, path, principalCollections=parent.principalCollections())
        TimezoneServiceResource.__init__(self, parent)

        assert self.fp.isfile() or not self.fp.exists()

    def createSimilarFile(self, path):
        if self.comparePath(path):
            return self
        else:
            return responsecode.NOT_FOUND

    def http_PUT        (self, request): return responsecode.FORBIDDEN
    def http_COPY       (self, request): return responsecode.FORBIDDEN
    def http_MOVE       (self, request): return responsecode.FORBIDDEN
    def http_DELETE     (self, request): return responsecode.FORBIDDEN
    def http_MKCOL      (self, request): return responsecode.FORBIDDEN

    def http_MKCALENDAR(self, request):
        return ErrorResponse(
            responsecode.FORBIDDEN,
            (caldav_namespace, "calendar-collection-location-ok")
        )

    def deadProperties(self):
        if not hasattr(self, "_dead_properties"):
            self._dead_properties = NonePropertyStore(self)
        return self._dead_properties

    def etag(self):
        return None

    def checkPreconditions(self, request):
        return None

    def checkPrivileges(self, request, privileges, recurse=False, principal=None, inherited_aces=None):
        return succeed(None)

class NotificationCollectionFile(AutoProvisioningFileMixIn, NotificationCollectionResource, CalDAVFile):
    """
    Notification collection resource.
    """
    def __init__(self, path, parent):
        NotificationCollectionResource.__init__(self)
        CalDAVFile.__init__(self, path, principalCollections=parent.principalCollections())
        self.parent = parent

    def createSimilarFile(self, path):
        if self.comparePath(path):
            return self
        else:
            return NotificationFile(path, self)

    def __repr__(self):
        return "<%s (notification collection): %s>" % (self.__class__.__name__, self.fp.path)

    def _writeNotification(self, request, uid, rname, xmltype, xmldata):
        
        # TODO: use the generic StoreObject api so that quota, sync-token etc all get changed properly
        child = self.createSimilarFile(self.fp.child(rname).path)
        child.fp.setContent(xmldata)
        child.writeDeadProperty(davxml.GETContentType.fromString(generateContentType(MimeType("text", "xml", params={"charset":"utf-8"}))))
        child.writeDeadProperty(customxml.NotificationType(xmltype))
        
        return succeed(True)

    def _deleteNotification(self, request, rname):
        
        # TODO: use the generic DeleteResource api so that quota, sync-token etc all get changed properly
        childfp = self.fp.child(rname)
        return delete("", childfp)

class NotificationFile(NotificationResource, CalDAVFile):

    def __init__(self, path, parent):
        NotificationResource.__init__(self, parent)
        CalDAVFile.__init__(self, path, principalCollections=parent.principalCollections())

        assert self.fp.isfile() or not self.fp.exists()

    def createSimilarFile(self, path):
        if self.comparePath(path):
            return self
        else:
            return responsecode.NOT_FOUND

    def __repr__(self):
        return "<%s (notification file): %s>" % (self.__class__.__name__, self.fp.path)
        
    def resourceName(self):
        return self.fp.basename()

class AddressBookHomeProvisioningFile (DirectoryAddressBookHomeProvisioningResource, DAVFile):
    """
    Resource which provisions address book home collections as needed.
    """
    def __init__(self, path, directory, url):
        """
        @param path: the path to the file which will back the resource.
        @param directory: an L{IDirectoryService} to provision address books from.
        @param url: the canonical URL for the resource.
        """
        DAVFile.__init__(self, path)
        DirectoryAddressBookHomeProvisioningResource.__init__(self, directory, url)

        # create with permissions
        try:
            os.mkdir(path)
            os.chmod(path, 0750)
            if config.UserName and config.GroupName:
                import pwd
                import grp
                uid = pwd.getpwnam(config.UserName)[2]
                gid = grp.getgrnam(config.GroupName)[2]
                os.chown(path, uid, gid)
 
            log.msg("Created %s" % (path,))
            
        except (OSError,), e:
            # this is caused by multiprocessor race and is harmless
            if e.errno != errno.EEXIST:
                raise


    def provisionChild(self, name):
        if name == uidsResourceNameAddressBook:
            return AddressBookHomeUIDProvisioningFile(self.fp.child(name).path, self)

        return AddressBookHomeTypeProvisioningFile(self.fp.child(name).path, self, name)

    def createSimilarFile(self, path):
        raise HTTPError(responsecode.NOT_FOUND)

class AddressBookHomeTypeProvisioningFile (AutoProvisioningFileMixIn, DirectoryAddressBookHomeTypeProvisioningResource, DAVFile):
    def __init__(self, path, parent, recordType):
        """
        @param path: the path to the file which will back the resource.
        @param parent: the parent of this resource
        @param recordType: the directory record type to provision.
        """
        DAVFile.__init__(self, path)
        DirectoryAddressBookHomeTypeProvisioningResource.__init__(self, parent, recordType)

class AddressBookHomeUIDProvisioningFile (AutoProvisioningFileMixIn, DirectoryAddressBookHomeUIDProvisioningResource, DAVFile):
    def __init__(self, path, parent, homeResourceClass=None):
        """
        @param path: the path to the file which will back the resource.
        """
        DAVFile.__init__(self, path)
        DirectoryAddressBookHomeUIDProvisioningResource.__init__(self, parent)
        if homeResourceClass is None:
            self.homeResourceClass = AddressBookHomeFile
        else:
            self.homeResourceClass = homeResourceClass

    def provisionChild(self, name):
        record = self.directory.recordWithUID(name)

        if record is None:
            log.msg("No directory record with GUID %r" % (name,))
            return None

        if not record.enabledForAddressBooks:
            log.msg("Directory record %r is not enabled for address books" % (record,))
            return None

        assert len(name) > 4
        
        childPath = self.fp.child(name[0:2]).child(name[2:4]).child(name)
        child = self.homeResourceClass(childPath.path, self, record)

        if not child.exists():
            self.provision()

            if not childPath.parent().isdir():
                childPath.parent().makedirs()

            for oldPath in (
                # Pre 2.0: All in one directory
                self.fp.child(name),
                # Pre 1.2: In types hierarchy instead of the GUID hierarchy
                self.parent.getChild(record.recordType).fp.child(record.shortNames[0]),
            ):
                if oldPath.exists():
                    # The child exists at an old location.  Move to new location.
                    log.msg("Moving address book home from old location %r to new location %r." % (oldPath, childPath))
                    try:
                        oldPath.moveTo(childPath)
                    except (OSError, IOError), e:
                        log.err("Error moving address book home %r: %s" % (oldPath, e))
                        raise HTTPError(StatusResponse(
                            responsecode.INTERNAL_SERVER_ERROR,
                            "Unable to move address book home."
                        ))
                    child.fp.restat(False)
                    break
            else:
                #
                # NOTE: provisionDefaultAddressBooks() returns a deferred, which we are ignoring.
                # The result being that the default calendars will be present at some point
                # in the future, not necessarily right now, and we don't have a way to wait
                # on that to finish.
                #
                child.provisionDefaultAddressBooks()

                #
                # Try to work around the above a little by telling the client that something
                # when wrong temporarily if the child isn't provisioned right away.
                #
                if not child.exists():
                    raise HTTPError(StatusResponse(
                        responsecode.SERVICE_UNAVAILABLE,
                        "Provisioning address book home."
                    ))

            assert child.exists()

        return child

    def createSimilarFile(self, path):
        raise HTTPError(responsecode.NOT_FOUND)

class AddressBookHomeFile (AutoProvisioningFileMixIn, DirectoryAddressBookHomeResource, CalDAVFile):
    """
    Address book home collection resource.
    """
    liveProperties = CalDAVFile.liveProperties + (
        (customxml.calendarserver_namespace, "xmpp-uri"),
    )

    def __init__(self, path, parent, record):
        """
        @param path: the path to the file which will back the resource.
        """
        self.clientNotifier = ClientNotifier(self)
        CalDAVFile.__init__(self, path)
        DirectoryAddressBookHomeResource.__init__(self, parent, record)

    def provisionChild(self, name):
 
        SearchAddressBookFileClass = None
        SearchAllAddressBookFileClass = None
        if config.EnableSearchAddressBook and config.DirectoryAddressBook:
            SearchAddressBookFileClass = SearchAddressBookFile
        if config.EnableSearchAllAddressBook:
            SearchAllAddressBookFileClass = SearchAllAddressBookFile
        
        cls = {
            "search"       : SearchAddressBookFileClass,
            "searchall"    : SearchAllAddressBookFileClass,
        }.get(name, None)

        if cls is not None:
            child = cls(self.fp.child(name).path, self)
            child.clientNotifier = self.clientNotifier
            return child

        return self.createSimilarFile(self.fp.child(name).path)

    def createSimilarFile(self, path):
        if path == self.fp.path:
            return self
        else:
            similar = CalDAVFile(path, principalCollections=self.principalCollections())
            similar.clientNotifier = self.clientNotifier
            return similar

    def getChild(self, name):
        # This avoids finding case variants of put children on case-insensitive filesystems.
        if name not in self.putChildren and name.lower() in (x.lower() for x in self.putChildren):
            return None

        return super(AddressBookHomeFile, self).getChild(name)


    def readProperty(self, property, request):
        if type(property) is tuple:
            qname = property
        else:
            qname = property.qname()

        if qname == (customxml.calendarserver_namespace, "xmpp-uri"):
            pubSubConfiguration = getPubSubConfiguration(config)
            if pubSubConfiguration['enabled']:
                return succeed(customxml.PubSubXMPPURIProperty(
                    getPubSubXMPPURI(self.url(), pubSubConfiguration)))
            else:
                return succeed(customxml.PubSubXMPPURIProperty())

        return super(AddressBookHomeFile, self).readProperty(property, request)


class SearchAddressBookFile (SearchAddressBookResource, CalDAVFile):
    """
    Search collection resource.
    """
    def __init__(self, path, parent):
        SearchAddressBookResource.__init__(self, parent)
        CalDAVFile.__init__(self, path, principalCollections=parent.principalCollections())
        self.parent = parent

    def createSimilarFile(self, path):
        if path == self.fp.path:
            return self

        # FIXME:  path here is similar too .../addressbooks/__uids__/us/er/user01/search/move2_1.vcf
        #        so we should really redirect to /directory/move2_1.vcf or perhaps we shouldn't be here in the first place
        raise HTTPError(responsecode.NOT_FOUND)

class SearchAllAddressBookFile (SearchAllAddressBookResource, CalDAVFile):
    """
    Search collection resource.
    """
    def __init__(self, path, parent):
        SearchAllAddressBookResource.__init__(self, parent)
        CalDAVFile.__init__(self, path, principalCollections=parent.principalCollections())
        self.parent = parent
   
    def createSimilarFile(self, path):
        if path == self.fp.path:
            return self

        # FIXME:  see note above
        raise HTTPError(responsecode.NOT_FOUND)

class DirectoryBackedAddressBookFile (DirectoryBackedAddressBookResource, CalDAVFile):
    """
    Directory-backed address book, supporting directory vcard search.
    """
    def __init__(self, path, principalCollections):
        CalDAVFile.__init__(self, path, principalCollections=principalCollections)
        DirectoryBackedAddressBookResource.__init__(self)

        # create with permissions, similar to CardDAVOptions in tap.py
        # FIXME:  /Directory does not need to be in file system unless debug-only caching options are used
        try:
            os.mkdir(path)
            os.chmod(path, 0750)
            if config.UserName and config.GroupName:
                import pwd
                import grp
                uid = pwd.getpwnam(config.UserName)[2]
                gid = grp.getgrnam(config.GroupName)[2]
                os.chown(path, uid, gid)
 
            log.msg("Created %s" % (path,))
            
        except (OSError,), e:
            # this is caused by multiprocessor race and is harmless
            if e.errno != errno.EEXIST:
                raise

    
    def getChild(self, name):
        
        if name is "":
            return self
        else:
            return CalDAVFile(
                self.fp,
                principalCollections=self.principalCollections()
            ).getChild(name)
       
 
##
# Utilities
##

def locateExistingChild(resource, request, segments):
    """
    This C{locateChild()} implementation fails to find children if C{getChild()}
    doesn't return one.
    """
    # If getChild() finds a child resource, return it
    child = resource.getChild(segments[0])
    if child is not None:
        return (child, segments[1:])

    # Otherwise, there is no child
    return (None, ())

def _schedulePrivilegeSet(deliver):
    edited = False

    top_supported_privileges = []

    for supported_privilege in davPrivilegeSet.childrenOfType(davxml.SupportedPrivilege):
        all_privilege = supported_privilege.childOfType(davxml.Privilege)
        if isinstance(all_privilege.children[0], davxml.All):
            all_description = supported_privilege.childOfType(davxml.Description)
            all_supported_privileges = list(supported_privilege.childrenOfType(davxml.SupportedPrivilege))
            all_supported_privileges.append(
                davxml.SupportedPrivilege(
                    davxml.Privilege(caldavxml.ScheduleDeliver() if deliver else caldavxml.ScheduleSend()),
                    davxml.Description("schedule privileges for current principal", **{"xml:lang": "en"}),
                ),
            )
            if config.Scheduling.CalDAV.OldDraftCompatibility:
                all_supported_privileges.append(
                    davxml.SupportedPrivilege(
                        davxml.Privilege(caldavxml.Schedule()),
                        davxml.Description("old-style schedule privileges for current principal", **{"xml:lang": "en"}),
                    ),
                )
            top_supported_privileges.append(
                davxml.SupportedPrivilege(all_privilege, all_description, *all_supported_privileges)
            )
            edited = True
        else:
            top_supported_privileges.append(supported_privilege)

    assert edited, "Structure of davPrivilegeSet changed in a way that I don't know how to extend for schedulePrivilegeSet"

    return davxml.SupportedPrivilegeSet(*top_supported_privileges)

deliverSchedulePrivilegeSet = _schedulePrivilegeSet(True)
sendSchedulePrivilegeSet = _schedulePrivilegeSet(False)

def _calendarPrivilegeSet ():
    edited = False

    top_supported_privileges = []

    for supported_privilege in davPrivilegeSet.childrenOfType(davxml.SupportedPrivilege):
        all_privilege = supported_privilege.childOfType(davxml.Privilege)
        if isinstance(all_privilege.children[0], davxml.All):
            all_description = supported_privilege.childOfType(davxml.Description)
            all_supported_privileges = []
            for all_supported_privilege in supported_privilege.childrenOfType(davxml.SupportedPrivilege):
                read_privilege = all_supported_privilege.childOfType(davxml.Privilege)
                if isinstance(read_privilege.children[0], davxml.Read):
                    read_description = all_supported_privilege.childOfType(davxml.Description)
                    read_supported_privileges = list(all_supported_privilege.childrenOfType(davxml.SupportedPrivilege))
                    read_supported_privileges.append(
                        davxml.SupportedPrivilege(
                            davxml.Privilege(caldavxml.ReadFreeBusy()),
                            davxml.Description("allow free busy report query", **{"xml:lang": "en"}),
                        )
                    )
                    all_supported_privileges.append(
                        davxml.SupportedPrivilege(read_privilege, read_description, *read_supported_privileges)
                    )
                    edited = True
                else:
                    all_supported_privileges.append(all_supported_privilege)
            top_supported_privileges.append(
                davxml.SupportedPrivilege(all_privilege, all_description, *all_supported_privileges)
            )
        else:
            top_supported_privileges.append(supported_privilege)

    assert edited, "Structure of davPrivilegeSet changed in a way that I don't know how to extend for calendarPrivilegeSet"

    return davxml.SupportedPrivilegeSet(*top_supported_privileges)

calendarPrivilegeSet = _calendarPrivilegeSet()

##
# Attach methods
##

import twistedcaldav.method

bindMethods(twistedcaldav.method, CalDAVFile)

# Some resources do not support some methods
setattr(DropBoxCollectionFile, "http_MKCALENDAR", None)
setattr(DropBoxChildFile, "http_MKCOL", None)
setattr(DropBoxChildFile, "http_MKCALENDAR", None)

# FIXME: Little bit of a circular dependency here...
twistedcaldav.method.copymove.CalDAVFile = CalDAVFile
twistedcaldav.method.delete.CalDAVFile   = CalDAVFile
twistedcaldav.method.get.CalDAVFile      = CalDAVFile
twistedcaldav.method.mkcol.CalDAVFile    = CalDAVFile
twistedcaldav.method.propfind.CalDAVFile = CalDAVFile
twistedcaldav.method.put.CalDAVFile      = CalDAVFile


#
# Attach method to DirectoryCalendarPrincipalResource for "Find Shared Address Books" REPORT method
#
from twistedcaldav.directory.principal import DirectoryCalendarPrincipalResource
from twistedcaldav import report_addressbook_findshared
setattr(DirectoryCalendarPrincipalResource, "report_http___addressbookserver_org_ns__addressbook_findshared", report_addressbook_findshared.http___addressbookserver_org_ns__addressbook_findshared)

<|MERGE_RESOLUTION|>--- conflicted
+++ resolved
@@ -903,11 +903,7 @@
     def url(self):
         return joinURL(self.parent.url(), self.record.uid)
 
-<<<<<<< HEAD
-class CalendarHomeFile (PropfindCacheMixin, AutoProvisioningFileMixIn, SharedHomeMixin, DirectoryCalendarHomeResource, CalDAVFile):
-=======
-class CalendarHomeFile (AutoProvisioningFileMixIn, DirectoryCalendarHomeResource, CalDAVFile):
->>>>>>> 638fc0ac
+class CalendarHomeFile (AutoProvisioningFileMixIn, SharedHomeMixin, DirectoryCalendarHomeResource, CalDAVFile):
     """
     Calendar home collection resource.
     """
