--- conflicted
+++ resolved
@@ -58,14 +58,9 @@
 from twistedcaldav.ical import Property as iProperty
 from twistedcaldav.index import Index, IndexSchedule
 from twistedcaldav.resource import CalDAVResource, isCalendarCollectionResource, isPseudoCalendarCollectionResource
-<<<<<<< HEAD
-from twistedcaldav.schedule import ScheduleInboxResource, ScheduleOutboxResource
+from twistedcaldav.schedule import ScheduleInboxResource, ScheduleOutboxResource, ScheduleServerToServerResource
 from twistedcaldav.dropbox import DropBoxHomeResource, DropBoxCollectionResource
 from twistedcaldav.directory.calendar import uidsResourceName
-=======
-from twistedcaldav.schedule import ScheduleInboxResource, ScheduleOutboxResource, ScheduleServerToServerResource
-from twistedcaldav.dropbox import DropBoxHomeResource, DropBoxCollectionResource, DropBoxChildResource
->>>>>>> a5d7e10f
 from twistedcaldav.directory.calendar import DirectoryCalendarHomeProvisioningResource
 from twistedcaldav.directory.calendar import DirectoryCalendarHomeTypeProvisioningResource
 from twistedcaldav.directory.calendar import DirectoryCalendarHomeUIDProvisioningResource
@@ -540,27 +535,16 @@
             DropBoxHomeFileClass = DropBoxHomeFile
         else:
             DropBoxHomeFileClass = None
-<<<<<<< HEAD
-=======
-        if config.EnableNotifications:
-            NotificationsCollectionFileClass = NotificationsCollectionFile
-        else:
-            NotificationsCollectionFileClass = None
         if config.FreeBusyURL["Enabled"]:
             FreeBusyURLFileClass = FreeBusyURLFile
         else:
             FreeBusyURLFileClass = None
->>>>>>> a5d7e10f
             
         cls = {
             "inbox"        : ScheduleInboxFile,
             "outbox"       : ScheduleOutboxFile,
             "dropbox"      : DropBoxHomeFileClass,
-<<<<<<< HEAD
-=======
-            "notifications": NotificationsCollectionFileClass,
             "freebusy"     : FreeBusyURLFileClass,
->>>>>>> a5d7e10f
         }.get(name, None)
 
         if cls is not None:
