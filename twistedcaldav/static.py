##
# Copyright (c) 2005-2007 Apple Inc. All rights reserved.
#
# Licensed under the Apache License, Version 2.0 (the "License");
# you may not use this file except in compliance with the License.
# You may obtain a copy of the License at
#
# http://www.apache.org/licenses/LICENSE-2.0
#
# Unless required by applicable law or agreed to in writing, software
# distributed under the License is distributed on an "AS IS" BASIS,
# WITHOUT WARRANTIES OR CONDITIONS OF ANY KIND, either express or implied.
# See the License for the specific language governing permissions and
# limitations under the License.
##

"""
CalDAV-aware static resources.
"""

__all__ = [
    "CalDAVFile",
    "AutoProvisioningFileMixIn",
    "CalendarHomeProvisioningFile",
    "CalendarHomeUIDProvisioningFile",
    "CalendarHomeFile",
    "ScheduleFile",
    "ScheduleInboxFile",
    "ScheduleOutboxFile",
    "DropBoxHomeFile",
    "DropBoxCollectionFile",
    "DropBoxChildFile",
    "TimezoneServiceFile",
]

import datetime
import os
import errno
from urlparse import urlsplit

from twisted.internet.defer import fail, succeed, inlineCallbacks, returnValue
from twisted.python.failure import Failure
from twisted.web2 import responsecode
from twisted.web2.http import HTTPError, StatusResponse
from twisted.web2.dav import davxml
from twisted.web2.dav.fileop import mkcollection, rmdir
from twisted.web2.dav.http import ErrorResponse
from twisted.web2.dav.idav import IDAVResource
from twisted.web2.dav.resource import AccessDeniedError
from twisted.web2.dav.resource import davPrivilegeSet
from twisted.web2.dav.util import parentForURL, bindMethods

from twistedcaldav import caldavxml
from twistedcaldav import customxml
from twistedcaldav.caldavxml import caldav_namespace
from twistedcaldav.config import config
from twistedcaldav.extensions import DAVFile
<<<<<<< HEAD
from twistedcaldav.extensions import CachingXattrPropertyStore
=======
from twistedcaldav.freebusyurl import FreeBusyURLResource
>>>>>>> b189c1bf
from twistedcaldav.ical import Component as iComponent
from twistedcaldav.ical import Property as iProperty
from twistedcaldav.index import Index, IndexSchedule
from twistedcaldav.resource import CalDAVResource, isCalendarCollectionResource, isPseudoCalendarCollectionResource
from twistedcaldav.schedule import ScheduleInboxResource, ScheduleOutboxResource, ScheduleServerToServerResource
from twistedcaldav.dropbox import DropBoxHomeResource, DropBoxCollectionResource
from twistedcaldav.directory.calendar import uidsResourceName
from twistedcaldav.directory.calendar import DirectoryCalendarHomeProvisioningResource
from twistedcaldav.directory.calendar import DirectoryCalendarHomeTypeProvisioningResource
from twistedcaldav.directory.calendar import DirectoryCalendarHomeUIDProvisioningResource
from twistedcaldav.directory.calendar import DirectoryCalendarHomeResource
from twistedcaldav.directory.resource import AutoProvisioningResourceMixIn
from twistedcaldav.log import Logger
from twistedcaldav.timezoneservice import TimezoneServiceResource

from twistedcaldav.cache import DisabledCacheNotifier, PropfindCacheMixin

log = Logger()

class CalDAVFile (CalDAVResource, DAVFile):
    """
    CalDAV-accessible L{DAVFile} resource.
    """
    def __repr__(self):
        if self.isCalendarCollection():
            return "<%s (calendar collection): %s>" % (self.__class__.__name__, self.fp.path)
        else:
            return super(CalDAVFile, self).__repr__()

    def deadProperties(self):
        if not hasattr(self, "_dead_properties"):
            self._dead_properties = CachingXattrPropertyStore(self)

        return self._dead_properties

    ##
    # CalDAV
    ##

    def resourceType(self):
        if self.isCalendarCollection():
            return davxml.ResourceType.calendar
        else:
            return super(CalDAVFile, self).resourceType()

    def createCalendar(self, request):
        #
        # request object is required because we need to validate against parent
        # resources, and we need the request in order to locate the parents.
        #

        if self.fp.exists():
            log.err("Attempt to create collection where file exists: %s" % (self.fp.path,))
            raise HTTPError(StatusResponse(responsecode.NOT_ALLOWED, "File exists"))

        if not os.path.isdir(os.path.dirname(self.fp.path)):
            log.err("Attempt to create collection with no parent: %s" % (self.fp.path,))
            raise HTTPError(StatusResponse(responsecode.CONFLICT, "No parent collection"))

        #
        # Verify that no parent collection is a calendar also
        #
        log.msg("Creating calendar collection %s" % (self,))

        def _defer(parent):
            if parent is not None:
                log.err("Cannot create a calendar collection within a calendar collection %s" % (parent,))
                raise HTTPError(ErrorResponse(
                    responsecode.FORBIDDEN,
                    (caldavxml.caldav_namespace, "calendar-collection-location-ok")
                ))

            return self.createCalendarCollection()

        parent = self._checkParents(request, isPseudoCalendarCollectionResource)
        parent.addCallback(_defer)
        return parent

    def createCalendarCollection(self):
        #
        # Create the collection once we know it is safe to do so
        #
        def onCalendarCollection(status):
            if status != responsecode.CREATED:
                raise HTTPError(status)

            # Initialize CTag on the calendar collection
            d1 = self.updateCTag()

            # Create the index so its ready when the first PUTs come in
            d1.addCallback(lambda _: self.index().create())
            d1.addCallback(lambda _: status)
            return d1

        d = self.createSpecialCollection(davxml.ResourceType.calendar)
        d.addCallback(onCalendarCollection)
        return d

    def createSpecialCollection(self, resourceType=None):
        #
        # Create the collection once we know it is safe to do so
        #
        def onCollection(status):
            if status != responsecode.CREATED:
                raise HTTPError(status)

            self.writeDeadProperty(resourceType)
            return status

        def onError(f):
            try:
                rmdir(self.fp)
            except Exception, e:
                log.err("Unable to clean up after failed MKCOL (special resource type: %s): %s" % (e, resourceType,))
            return f

        d = mkcollection(self.fp)
        if resourceType is not None:
            d.addCallback(onCollection)
        d.addErrback(onError)
        return d

    @inlineCallbacks
    def iCalendarRolledup(self, request):
        if self.isPseudoCalendarCollection():
            # Generate a monolithic calendar
            calendar = iComponent("VCALENDAR")
            calendar.addProperty(iProperty("VERSION", "2.0"))

            # Do some optimisation of access control calculation by determining any inherited ACLs outside of
            # the child resource loop and supply those to the checkPrivileges on each child.
            filteredaces = yield self.inheritedACEsforChildren(request)

            # Must verify ACLs which means we need a request object at this point
            for name, uid, type in self.index().search(None): #@UnusedVariable
                try:
                    child = yield request.locateChildResource(self, name)
                    child = IDAVResource(child)
                except TypeError:
                    child = None

                if child is not None:
                    # Check privileges of child - skip if access denied
                    try:
                        yield child.checkPrivileges(request, (davxml.Read(),), inherited_aces=filteredaces)
                    except AccessDeniedError:
                        continue
                    subcalendar = self.iCalendar(name)
                    assert subcalendar.name() == "VCALENDAR"

                    for component in subcalendar.subcomponents():
                        calendar.addComponent(component)

            returnValue(calendar)

        raise HTTPError((ErrorResponse(responsecode.BAD_REQUEST)))

    def iCalendarText(self, name=None):
        if self.isPseudoCalendarCollection():
            if name is None:
                return str(self.iCalendar())

            try:
                calendar_file = self.fp.child(name).open()
            except IOError, e:
                if e[0] == errno.ENOENT: return None
                raise

        elif self.isCollection():
            return None

        else:
            if name is not None:
                raise AssertionError("name must be None for non-collection calendar resource")

            calendar_file = self.fp.open()

        # FIXME: This is blocking I/O
        try:
            calendar_data = calendar_file.read()
        finally:
            calendar_file.close()

        return calendar_data

    def iCalendarXML(self, name=None):
        return caldavxml.CalendarData.fromCalendarData(self.iCalendarText(name))

    def supportedPrivileges(self, request):
        # read-free-busy support on calendar collection and calendar object resources
        if self.isCollection():
            return succeed(calendarPrivilegeSet)
        else:
            def gotParent(parent):
                if parent and isCalendarCollectionResource(parent):
                    return succeed(calendarPrivilegeSet)
                else:
                    return super(CalDAVFile, self).supportedPrivileges(request)

            d = self.locateParent(request, request.urlForResource(self))
            d.addCallback(gotParent)
            return d

        return super(CalDAVFile, self).supportedPrivileges(request)

    ##
    # Public additions
    ##

    def index(self):
        """
        Obtains the index for a calendar collection resource.
        @return: the index object for this resource.
        @raise AssertionError: if this resource is not a calendar collection
            resource.
        """
        return Index(self)

    ##
    # File
    ##

    def listChildren(self):
        return [
            child for child in super(CalDAVFile, self).listChildren()
            if not child.startswith(".")
        ]

    def updateCTag(self):
        assert self.isCollection()
        try:
            self.writeDeadProperty(customxml.GETCTag(
                    str(datetime.datetime.now())))
        except:
            return fail(Failure())

        if hasattr(self, 'cacheNotifier'):
            return self.cacheNotifier.changed()
        else:
            log.debug("%r does not have a cacheNotifier but the CTag changed"
                      % (self,))
        return succeed(True)

    ##
    # Quota
    ##

    def quotaSize(self, request):
        """
        Get the size of this resource.
        TODO: Take into account size of dead-properties. Does stat
            include xattrs size?

        @return: an L{Deferred} with a C{int} result containing the size of the resource.
        """
        if self.isCollection():
            @inlineCallbacks
            def walktree(top):
                """
                Recursively descend the directory tree rooted at top,
                calling the callback function for each regular file

                @param top: L{FilePath} for the directory to walk.
                """

                total = 0
                for f in top.listdir():

                    # Ignore the database
                    if f.startswith("."):
                        continue

                    child = top.child(f)
                    if child.isdir():
                        # It's a directory, recurse into it
                        total += yield walktree(child)
                    elif child.isfile():
                        # It's a file, call the callback function
                        total += child.getsize()
                    else:
                        # Unknown file type, print a message
                        pass

                returnValue(total)

            return walktree(self.fp)
        else:
            return succeed(self.fp.getsize())

    ##
    # Utilities
    ##

    @staticmethod
    def _isChildURI(request, uri, immediateChild=True):
        """
        Verify that the supplied URI represents a resource that is a child
        of the request resource.
        @param request: the request currently in progress
        @param uri: the URI to test
        @return: True if the supplied URI is a child resource
                 False if not
        """
        if uri is None: return False

        #
        # Parse the URI
        #

        (scheme, host, path, query, fragment) = urlsplit(uri) #@UnusedVariable

        # Request hostname and child uri hostname have to be the same.
        if host and host != request.headers.getHeader("host"):
            return False

        # Child URI must start with request uri text.
        parent = request.uri
        if not parent.endswith("/"):
            parent += "/"

        return path.startswith(parent) and (len(path) > len(parent)) and (not immediateChild or (path.find("/", len(parent)) == -1))

    @inlineCallbacks
    def _checkParents(self, request, test):
        """
        @param request: the request being processed.
        @param test: a callable
        @return: the closest parent for this resource using the request URI from
            the given request for which C{test(parent)} evaluates to a true
            value, or C{None} if no parent matches.
        """
        parent = self
        parent_uri = request.uri

        while True:
            parent_uri = parentForURL(parent_uri)
            if not parent_uri: break

            parent = yield request.locateResource(parent_uri)

            if test(parent):
                returnValue(parent)

class AutoProvisioningFileMixIn (AutoProvisioningResourceMixIn):
    def provision(self):
        self.provisionFile()
        return super(AutoProvisioningFileMixIn, self).provision()


    def provisionFile(self):
        if hasattr(self, "_provisioned_file"):
            return False
        else:
            self._provisioned_file = True

        fp = self.fp

        fp.restat(False)
        if fp.exists():
            return False

        log.msg("Provisioning file: %s" % (self,))

        if hasattr(self, "parent"):
            parent = self.parent
            if not parent.exists() and isinstance(parent, AutoProvisioningFileMixIn):
                parent.provision()

            assert parent.exists(), "Parent %s of %s does not exist" % (parent, self)
            assert parent.isCollection(), "Parent %s of %s is not a collection" % (parent, self)

        if self.isCollection():
            try:
                fp.makedirs()
            except OSError:
                # It's possible someone else created the directory in the meantime...
                # Check our status again, and re-raise if we're not a collection.
                if not self.isCollection():
                    raise
            fp.restat(False)
        else:
            fp.open("w").close()
            fp.restat(False)

        return True

class CalendarHomeProvisioningFile (AutoProvisioningFileMixIn, DirectoryCalendarHomeProvisioningResource, DAVFile):
    """
    Resource which provisions calendar home collections as needed.
    """
    def __init__(self, path, directory, url):
        """
        @param path: the path to the file which will back the resource.
        @param directory: an L{IDirectoryService} to provision calendars from.
        @param url: the canonical URL for the resource.
        """
        DAVFile.__init__(self, path)
        DirectoryCalendarHomeProvisioningResource.__init__(self, directory, url)

    def provisionChild(self, name):
        if name == uidsResourceName:
            return CalendarHomeUIDProvisioningFile(self.fp.child(name).path, self)

        return CalendarHomeTypeProvisioningFile(self.fp.child(name).path, self, name)

    def createSimilarFile(self, path):
        raise HTTPError(responsecode.NOT_FOUND)

class CalendarHomeTypeProvisioningFile (AutoProvisioningFileMixIn, DirectoryCalendarHomeTypeProvisioningResource, DAVFile):
    def __init__(self, path, parent, recordType):
        """
        @param path: the path to the file which will back the resource.
        @param parent: the parent of this resource
        @param recordType: the directory record type to provision.
        """
        DAVFile.__init__(self, path)
        DirectoryCalendarHomeTypeProvisioningResource.__init__(self, parent, recordType)

class CalendarHomeUIDProvisioningFile (AutoProvisioningFileMixIn, DirectoryCalendarHomeUIDProvisioningResource, DAVFile):
    def __init__(self, path, parent, homeResourceClass=None):
        """
        @param path: the path to the file which will back the resource.
        """
        DAVFile.__init__(self, path)
        DirectoryCalendarHomeUIDProvisioningResource.__init__(self, parent)
        if homeResourceClass is None:
            self.homeResourceClass = CalendarHomeFile
        else:
            self.homeResourceClass = homeResourceClass

    def provisionChild(self, name):
        record = self.directory.recordWithGUID(name)

        if record is None:
            log.msg("No directory record with GUID %r" % (name,))
            return None

        if not record.enabledForCalendaring:
            log.msg("Directory record %r is not enabled for calendaring" % (record,))
            return None

        assert len(name) > 4
        
        childPath = self.fp.child(name[0:2]).child(name[2:4]).child(name)
        child = self.homeResourceClass(childPath.path, self, record)

        if not child.exists():
            self.provision()

            if not childPath.parent().isdir():
                childPath.parent().makedirs()

            for oldPath in (
                # Pre 2.0: All in one directory
                self.fp.child(name),
                # Pre 1.2: In types hierarchy instead of the GUID hierarchy
                self.parent.getChild(record.recordType).fp.child(record.shortName),
            ):
                if oldPath.exists():
                    # The child exists at an old location.  Move to new location.
                    log.msg("Moving calendar home from old location %r to new location %r." % (oldPath, childPath))
                    try:
                        oldPath.moveTo(childPath)
                    except (OSError, IOError), e:
                        log.err("Error moving calendar home %r: %s" % (oldPath, e))
                        raise HTTPError(StatusResponse(
                            responsecode.INTERNAL_SERVER_ERROR,
                            "Unable to move calendar home."
                        ))
                    child.fp.restat(False)
                    break
            else:
                #
                # NOTE: provisionDefaultCalendars() returns a deferred, which we are ignoring.
                # The result being that the default calendars will be present at some point
                # in the future, not necessarily right now, and we don't have a way to wait
                # on that to finish.
                #
                child.provisionDefaultCalendars()

                #
                # Try to work around the above a little by telling the client that something
                # when wrong temporarily if the child isn't provisioned right away.
                #
                if not child.exists():
                    raise HTTPError(StatusResponse(
                        responsecode.SERVICE_UNAVAILABLE,
                        "Provisioning calendar home."
                    ))

            assert child.exists()

        return child

    def createSimilarFile(self, path):
        raise HTTPError(responsecode.NOT_FOUND)

class CalendarHomeFile (PropfindCacheMixin, AutoProvisioningFileMixIn, DirectoryCalendarHomeResource, CalDAVFile):
    """
    Calendar home collection resource.
    """
    cacheNotifierFactory = DisabledCacheNotifier

    def __init__(self, path, parent, record):
        """
        @param path: the path to the file which will back the resource.
        """
        self.cacheNotifier = self.cacheNotifierFactory(self)
        CalDAVFile.__init__(self, path)
        DirectoryCalendarHomeResource.__init__(self, parent, record)

    def provisionChild(self, name):
        if config.EnableDropBox:
            DropBoxHomeFileClass = DropBoxHomeFile
        else:
            DropBoxHomeFileClass = None
<<<<<<< HEAD

=======
        if config.FreeBusyURL["Enabled"]:
            FreeBusyURLFileClass = FreeBusyURLFile
        else:
            FreeBusyURLFileClass = None
            
>>>>>>> b189c1bf
        cls = {
            "inbox"        : ScheduleInboxFile,
            "outbox"       : ScheduleOutboxFile,
            "dropbox"      : DropBoxHomeFileClass,
            "freebusy"     : FreeBusyURLFileClass,
        }.get(name, None)

        if cls is not None:
            child = cls(self.fp.child(name).path, self)
            child.cacheNotifier = self.cacheNotifier
            return child

        return self.createSimilarFile(self.fp.child(name).path)

    def createSimilarFile(self, path):
        if path == self.fp.path:
            return self
        else:
            similar = CalDAVFile(path, principalCollections=self.principalCollections())
            similar.cacheNotifier = self.cacheNotifier
            return similar

    def getChild(self, name):
        # This avoids finding case variants of put children on case-insensitive filesystems.
        if name not in self.putChildren and name.lower() in (x.lower() for x in self.putChildren):
            return None

        return super(CalendarHomeFile, self).getChild(name)


class ScheduleFile (AutoProvisioningFileMixIn, CalDAVFile):
    def __init__(self, path, parent):
        super(ScheduleFile, self).__init__(path, principalCollections=parent.principalCollections())

    def isCollection(self):
        return True

    def createSimilarFile(self, path):
        if path == self.fp.path:
            return self
        else:
            return CalDAVFile(path, principalCollections=self.principalCollections())

    def index(self):
        """
        Obtains the index for an schedule collection resource.
        @return: the index object for this resource.
        @raise AssertionError: if this resource is not a calendar collection
            resource.
        """
        return IndexSchedule(self)

    def http_COPY       (self, request): return responsecode.FORBIDDEN
    def http_MOVE       (self, request): return responsecode.FORBIDDEN
    def http_DELETE     (self, request): return responsecode.FORBIDDEN
    def http_MKCOL      (self, request): return responsecode.FORBIDDEN

    def http_MKCALENDAR(self, request):
        return ErrorResponse(
            responsecode.FORBIDDEN,
            (caldav_namespace, "calendar-collection-location-ok")
        )


    ##
    # ACL
    ##

    def supportedPrivileges(self, request):
        return succeed(schedulePrivilegeSet)

class ScheduleInboxFile (ScheduleInboxResource, ScheduleFile):
    """
    Calendar scheduling inbox collection resource.
    """
    def __init__(self, path, parent):
        ScheduleFile.__init__(self, path, parent)
        ScheduleInboxResource.__init__(self, parent)

    def provision(self):
        if self.provisionFile():

            # Initialize CTag on the calendar collection
            self.updateCTag()

        return super(ScheduleInboxFile, self).provision()

    def __repr__(self):
        return "<%s (calendar inbox collection): %s>" % (self.__class__.__name__, self.fp.path)

class ScheduleOutboxFile (ScheduleOutboxResource, ScheduleFile):
    """
    Calendar scheduling outbox collection resource.
    """
    def __init__(self, path, parent):
        ScheduleFile.__init__(self, path, parent)
        ScheduleOutboxResource.__init__(self, parent)

    def provision(self):
        if self.provisionFile():
            # Initialize CTag on the calendar collection
            self.updateCTag()

        return super(ScheduleOutboxFile, self).provision()

    def __repr__(self):
        return "<%s (calendar outbox collection): %s>" % (self.__class__.__name__, self.fp.path)

class ServerToServerInboxFile (ScheduleServerToServerResource, CalDAVFile):
    """
    Server-to-server scheduling inbox resource.
    """
    def __init__(self, path, parent):
        CalDAVFile.__init__(self, path, principalCollections=parent.principalCollections())
        ScheduleServerToServerResource.__init__(self, parent)
        
        self.fp.open("w").close()
        self.fp.restat(False)

    def __repr__(self):
        return "<%s (server-to-server inbox resource): %s>" % (self.__class__.__name__, self.fp.path)

    def isCollection(self):
        return False

    def createSimilarFile(self, path):
        if path == self.fp.path:
            return self
        else:
            return responsecode.NOT_FOUND

    def http_PUT        (self, request): return responsecode.FORBIDDEN
    def http_COPY       (self, request): return responsecode.FORBIDDEN
    def http_MOVE       (self, request): return responsecode.FORBIDDEN
    def http_DELETE     (self, request): return responsecode.FORBIDDEN
    def http_MKCOL      (self, request): return responsecode.FORBIDDEN

    def http_MKCALENDAR(self, request):
        return ErrorResponse(
            responsecode.FORBIDDEN,
            (caldav_namespace, "calendar-collection-location-ok")
        )

class FreeBusyURLFile (AutoProvisioningFileMixIn, FreeBusyURLResource, CalDAVFile):
    """
    Free-busy URL resource.
    """
    def __init__(self, path, parent):
        CalDAVFile.__init__(self, path, principalCollections=parent.principalCollections())
        FreeBusyURLResource.__init__(self, parent)

    def __repr__(self):
        return "<%s (free-busy URL resource): %s>" % (self.__class__.__name__, self.fp.path)

    def isCollection(self):
        return False

    def createSimilarFile(self, path):
        if path == self.fp.path:
            return self
        else:
            return responsecode.NOT_FOUND

    def http_PUT        (self, request): return responsecode.FORBIDDEN
    def http_COPY       (self, request): return responsecode.FORBIDDEN
    def http_MOVE       (self, request): return responsecode.FORBIDDEN
    def http_DELETE     (self, request): return responsecode.FORBIDDEN
    def http_MKCOL      (self, request): return responsecode.FORBIDDEN

    def http_MKCALENDAR(self, request):
        return ErrorResponse(
            responsecode.FORBIDDEN,
            (caldav_namespace, "calendar-collection-location-ok")
        )

    ##
    # ACL
    ##

    def supportedPrivileges(self, request):
        return succeed(schedulePrivilegeSet)

class DropBoxHomeFile (AutoProvisioningFileMixIn, DropBoxHomeResource, CalDAVFile):
    def __init__(self, path, parent):
        DropBoxHomeResource.__init__(self)
        CalDAVFile.__init__(self, path, principalCollections=parent.principalCollections())
        self.parent = parent

    def createSimilarFile(self, path):
        if path == self.fp.path:
            return self
        else:
            return DropBoxCollectionFile(path, self)

    def __repr__(self):
        return "<%s (dropbox home collection): %s>" % (self.__class__.__name__, self.fp.path)

class DropBoxCollectionFile (DropBoxCollectionResource, CalDAVFile):
    def __init__(self, path, parent):
        DropBoxCollectionResource.__init__(self)
        CalDAVFile.__init__(self, path, principalCollections=parent.principalCollections())

    def createSimilarFile(self, path):
        if path == self.fp.path:
            return self
        else:
            return DropBoxChildFile(path, self)

    def __repr__(self):
        return "<%s (dropbox collection): %s>" % (self.__class__.__name__, self.fp.path)

class DropBoxChildFile (CalDAVFile):
    def __init__(self, path, parent):
        CalDAVFile.__init__(self, path, principalCollections=parent.principalCollections())

        assert self.fp.isfile() or not self.fp.exists()

    def createSimilarFile(self, path):
        if path == self.fp.path:
            return self
        else:
            return responsecode.NOT_FOUND

class TimezoneServiceFile (TimezoneServiceResource, CalDAVFile):
    def __init__(self, path, parent):
        CalDAVFile.__init__(self, path, principalCollections=parent.principalCollections())
        TimezoneServiceResource.__init__(self, parent)

        assert self.fp.isfile() or not self.fp.exists()

    def createSimilarFile(self, path):
        if path == self.fp.path:
            return self
        else:
            return responsecode.NOT_FOUND

    def http_PUT        (self, request): return responsecode.FORBIDDEN
    def http_COPY       (self, request): return responsecode.FORBIDDEN
    def http_MOVE       (self, request): return responsecode.FORBIDDEN
    def http_DELETE     (self, request): return responsecode.FORBIDDEN
    def http_MKCOL      (self, request): return responsecode.FORBIDDEN

    def http_MKCALENDAR(self, request):
        return ErrorResponse(
            responsecode.FORBIDDEN,
            (caldav_namespace, "calendar-collection-location-ok")
        )

##
# Utilities
##

def locateExistingChild(resource, request, segments):
    """
    This C{locateChild()} implementation fails to find children if C{getChild()}
    doesn't return one.
    """
    # If getChild() finds a child resource, return it
    child = resource.getChild(segments[0])
    if child is not None:
        return (child, segments[1:])

    # Otherwise, there is no child
    return (None, ())

def _schedulePrivilegeSet():
    edited = False

    top_supported_privileges = []

    for supported_privilege in davPrivilegeSet.childrenOfType(davxml.SupportedPrivilege):
        all_privilege = supported_privilege.childOfType(davxml.Privilege)
        if isinstance(all_privilege.children[0], davxml.All):
            all_description = supported_privilege.childOfType(davxml.Description)
            all_supported_privileges = list(supported_privilege.childrenOfType(davxml.SupportedPrivilege))
            all_supported_privileges.append(
                davxml.SupportedPrivilege(
                    davxml.Privilege(caldavxml.Schedule()),
                    davxml.Description("schedule privileges for current principal", **{"xml:lang": "en"}),
                ),
            )
            top_supported_privileges.append(
                davxml.SupportedPrivilege(all_privilege, all_description, *all_supported_privileges)
            )
            edited = True
        else:
            top_supported_privileges.append(supported_privilege)

    assert edited, "Structure of davPrivilegeSet changed in a way that I don't know how to extend for schedulePrivilegeSet"

    return davxml.SupportedPrivilegeSet(*top_supported_privileges)

schedulePrivilegeSet = _schedulePrivilegeSet()

def _calendarPrivilegeSet ():
    edited = False

    top_supported_privileges = []

    for supported_privilege in davPrivilegeSet.childrenOfType(davxml.SupportedPrivilege):
        all_privilege = supported_privilege.childOfType(davxml.Privilege)
        if isinstance(all_privilege.children[0], davxml.All):
            all_description = supported_privilege.childOfType(davxml.Description)
            all_supported_privileges = []
            for all_supported_privilege in supported_privilege.childrenOfType(davxml.SupportedPrivilege):
                read_privilege = all_supported_privilege.childOfType(davxml.Privilege)
                if isinstance(read_privilege.children[0], davxml.Read):
                    read_description = all_supported_privilege.childOfType(davxml.Description)
                    read_supported_privileges = list(all_supported_privilege.childrenOfType(davxml.SupportedPrivilege))
                    read_supported_privileges.append(
                        davxml.SupportedPrivilege(
                            davxml.Privilege(caldavxml.ReadFreeBusy()),
                            davxml.Description("allow free busy report query", **{"xml:lang": "en"}),
                        ),
                    )
                    all_supported_privileges.append(
                        davxml.SupportedPrivilege(read_privilege, read_description, *read_supported_privileges)
                    )
                    edited = True
                else:
                    all_supported_privileges.append(all_supported_privilege)
            top_supported_privileges.append(
                davxml.SupportedPrivilege(all_privilege, all_description, *all_supported_privileges)
            )
        else:
            top_supported_privileges.append(supported_privilege)

    assert edited, "Structure of davPrivilegeSet changed in a way that I don't know how to extend for calendarPrivilegeSet"

    return davxml.SupportedPrivilegeSet(*top_supported_privileges)

calendarPrivilegeSet = _calendarPrivilegeSet()

##
# Attach methods
##

import twistedcaldav.method

bindMethods(twistedcaldav.method, CalDAVFile)

# Some resources do not support some methods
setattr(DropBoxCollectionFile, "http_MKCALENDAR", None)
setattr(DropBoxChildFile, "http_MKCOL", None)
setattr(DropBoxChildFile, "http_MKCALENDAR", None)

# FIXME: Little bit of a circular dependency here...
twistedcaldav.method.copymove.CalDAVFile = CalDAVFile
twistedcaldav.method.delete.CalDAVFile   = CalDAVFile
twistedcaldav.method.get.CalDAVFile      = CalDAVFile
twistedcaldav.method.mkcol.CalDAVFile    = CalDAVFile
twistedcaldav.method.propfind.CalDAVFile = CalDAVFile
twistedcaldav.method.put.CalDAVFile      = CalDAVFile<|MERGE_RESOLUTION|>--- conflicted
+++ resolved
@@ -55,11 +55,8 @@
 from twistedcaldav.caldavxml import caldav_namespace
 from twistedcaldav.config import config
 from twistedcaldav.extensions import DAVFile
-<<<<<<< HEAD
 from twistedcaldav.extensions import CachingXattrPropertyStore
-=======
 from twistedcaldav.freebusyurl import FreeBusyURLResource
->>>>>>> b189c1bf
 from twistedcaldav.ical import Component as iComponent
 from twistedcaldav.ical import Property as iProperty
 from twistedcaldav.index import Index, IndexSchedule
@@ -576,15 +573,12 @@
             DropBoxHomeFileClass = DropBoxHomeFile
         else:
             DropBoxHomeFileClass = None
-<<<<<<< HEAD
-
-=======
+
         if config.FreeBusyURL["Enabled"]:
             FreeBusyURLFileClass = FreeBusyURLFile
         else:
             FreeBusyURLFileClass = None
             
->>>>>>> b189c1bf
         cls = {
             "inbox"        : ScheduleInboxFile,
             "outbox"       : ScheduleOutboxFile,
