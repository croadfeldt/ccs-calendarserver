--- conflicted
+++ resolved
@@ -1242,13 +1242,8 @@
         timezone_refs    = set()
         timezones        = set()
         got_master       = False
-<<<<<<< HEAD
-#        got_override     = False
-#        master_recurring = False
-=======
-       #got_override     = False
-       #master_recurring = False
->>>>>>> b26cddff
+        #got_override     = False
+        #master_recurring = False
         
         for subcomponent in self.subcomponents():
             # Disallowed in CalDAV-Access-08, section 4.1
@@ -1296,16 +1291,9 @@
                         raise ValueError(msg)
                     else:
                         got_master = True
-<<<<<<< HEAD
-#                        master_recurring = subcomponent.hasProperty("RRULE") or subcomponent.hasProperty("RDATE")
-#                else:
-#                    got_override = True
-=======
-                        # master_recurring =
-                        subcomponent.hasProperty("RRULE") or subcomponent.hasProperty("RDATE")
+                        # master_recurring = subcomponent.hasProperty("RRULE") or subcomponent.hasProperty("RDATE")
                 else:
                     pass # got_override = True
->>>>>>> b26cddff
                             
                 # Check that if an override is present then the master is recurring
                 # Leopard iCal sometimes does this for overridden instances that an Attendee receives and
