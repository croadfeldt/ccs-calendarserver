##
# Copyright (c) 2005-2007 Apple Inc. All rights reserved.
#
# Licensed under the Apache License, Version 2.0 (the "License");
# you may not use this file except in compliance with the License.
# You may obtain a copy of the License at
#
# http://www.apache.org/licenses/LICENSE-2.0
#
# Unless required by applicable law or agreed to in writing, software
# distributed under the License is distributed on an "AS IS" BASIS,
# WITHOUT WARRANTIES OR CONDITIONS OF ANY KIND, either express or implied.
# See the License for the specific language governing permissions and
# limitations under the License.
##

"""
iCalendar Utilities
"""

__all__ = [
    "Property",
    "Component",
    "FixedOffset",
    "parse_date",
    "parse_time",
    "parse_datetime",
    "parse_date_or_datetime",
    "parse_duration",
]

import datetime
import cStringIO as StringIO

from vobject import newFromBehavior, readComponents
from vobject.base import Component as vComponent
from vobject.base import ContentLine as vContentLine
from vobject.base import ParseError as vParseError
from vobject.icalendar import TimezoneComponent
from vobject.icalendar import dateTimeToString
from vobject.icalendar import deltaToOffset
from vobject.icalendar import getTransition
from vobject.icalendar import stringToDate, stringToDateTime, stringToDurations
from vobject.icalendar import utc

from twisted.web2.stream import IStream
from twisted.web2.dav.util import allDataFromStream

from twistedcaldav.dateops import compareDateTime, normalizeToUTC, timeRangesOverlap
from twistedcaldav.instance import InstanceList
from twistedcaldav.log import Logger

log = Logger()

iCalendarProductID = "-//CALENDARSERVER.ORG//NONSGML Version 1//EN"

allowedComponents = (
    "VEVENT",
    "VTODO",
    "VTIMEZONE",
    "VJOURNAL",
    "VFREEBUSY",
    #"VAVAILABILITY",
)

# 2445 default values and parameters
# Structure: propname: (<default value>, <parameter defaults dict>)

normalizeProps = {
    "CALSCALE":     ("GREGORIAN", {"VALUE": "TEXT"}),
    "METHOD":       (None, {"VALUE": "TEXT"}),
    "PRODID":       (None, {"VALUE": "TEXT"}),
    "VERSION":      (None, {"VALUE": "TEXT"}),
    "ATTACH":       (None, {"VALUE": "URI"}),
    "CATEGORIES":   (None, {"VALUE": "TEXT"}),
    "CLASS":        (None, {"VALUE": "TEXT"}),
    "COMMENT":      (None, {"VALUE": "TEXT"}),
    "DESCRIPTION":  (None, {"VALUE": "TEXT"}),
    "GEO":          (None, {"VALUE": "FLOAT"}),
    "LOCATION":     (None, {"VALUE": "TEXT"}),
    "PERCENT-COMPLETE": (None, {"VALUE": "INTEGER"}),
    "PRIORITY":     ("0", {"VALUE": "INTEGER"}),
    "RESOURCES":    (None, {"VALUE": "TEXT"}),
    "STATUS":       (None, {"VALUE": "TEXT"}),
    "SUMMARY":      (None, {"VALUE": "TEXT"}),
    "COMPLETED":    (None, {"VALUE": "DATE-TIME"}),
    "DTEND":        (None, {"VALUE": "DATE-TIME"}),
    "DUE":          (None, {"VALUE": "DATE-TIME"}),
    "DTSTART":      (None, {"VALUE": "DATE-TIME"}),
    "DURATION":     (None, {"VALUE": "DURATION"}),
    "FREEBUSY":     (None, {"VALUE": "PERIOD"}),
    "TRANSP":       ("OPAQUE", {"VALUE": "TEXT"}),
    "TZID":         (None, {"VALUE": "TEXT"}),
    "TZNAME":       (None, {"VALUE": "TEXT"}),
    "TZOFFSETFROM": (None, {"VALUE": "UTC-OFFSET"}),
    "TZOFFSETTO":   (None, {"VALUE": "UTC-OFFSET"}),
    "TZURL":        (None, {"VALUE": "URI"}),
    "ATTENDEE":     (None, {
        "VALUE": "CAL-ADDRESS",
        "CUTYPE": "INDIVIDUAL",
        "ROLE": "REQ-PARTICIPANT",
        "PARTSTAT": "NEEDS-ACTION",
        "RSVP": "FALSE",
        
    }),
    "CONTACT":      (None, {"VALUE": "TEXT"}),
    "ORGANIZER":    (None, {"VALUE": "CAL-ADDRESS"}),
    "RECURRENCE-ID": (None, {"VALUE": "DATE-TIME"}),
    "RELATED-TO":   (None, {"VALUE": "TEXT"}),
    "URL":          (None, {"VALUE": "URI"}),
    "UID":          (None, {"VALUE": "TEXT"}),
    "EXDATE":       (None, {"VALUE": "DATE-TIME"}),
    "EXRULE":       (None, {"VALUE": "RECUR"}),
    "RDATE":        (None, {"VALUE": "DATE-TIME"}),
    "RRULE":        (None, {"VALUE": "RECUR"}),
    "ACTION":       (None, {"VALUE": "TEXT"}),
    "REPEAT":       ("0", {"VALUE": "INTEGER"}),
    "TRIGGER":      (None, {"VALUE": "DURATION"}),
    "CREATED":      (None, {"VALUE": "DATE-TIME"}),
    "DTSTAMP":      (None, {"VALUE": "DATE-TIME"}),
    "LAST-MODIFIED": (None, {"VALUE": "DATE-TIME"}),
    "SEQUENCE":     ("0", {"VALUE": "INTEGER"}),
    "REQUEST-STATUS": (None, {"VALUE": "TEXT"}),
}

# transformations to apply to property values
normalizePropsValue = {
    "ATTENDEE":     normalizeCUAddr,
    "ORGANIZER":    normalizeCUAddr,
}

class Property (object):
    """
    iCalendar Property
    """
    def __init__(self, name, value, params={}, **kwargs):
        """
        @param name: the property's name
        @param value: the property's value
        @param params: a dictionary of parameters, where keys are parameter names and
            values are (possibly empty) lists of parameter values.
        """
        if name is None:
            assert value  is None
            assert params is None

            vobj = kwargs["vobject"]

            if not isinstance(vobj, vContentLine):
                raise TypeError("Not a vContentLine: %r" % (property,))

            self._vobject = vobj
        else:
            # Convert params dictionary to list of lists format used by vobject
            lparams = [[key] + lvalue for key, lvalue in params.items()]
            self._vobject = vContentLine(name, lparams, value, isNative=True)

    def __str__ (self): return self._vobject.serialize()
    def __repr__(self): return "<%s: %r: %r>" % (self.__class__.__name__, self.name(), self.value())

    def __hash__(self): return hash((self.name(), self.value()))

    def __ne__(self, other): return not self.__eq__(other)
    def __eq__(self, other):
        if not isinstance(other, Property): return False
        return self.name() == other.name() and self.value() == other.value()

    def __gt__(self, other): return not (self.__eq__(other) or self.__lt__(other))
    def __lt__(self, other):
        my_name = self.name()
        other_name = other.name()

        if my_name < other_name: return True
        if my_name > other_name: return False

        return self.value() < other.value()

    def __ge__(self, other): return self.__eq__(other) or self.__gt__(other)
    def __le__(self, other): return self.__eq__(other) or self.__lt__(other)

    def name  (self): return self._vobject.name

    def value (self): return self._vobject.value
    def setValue(self, value):
        self._vobject.value = value

    def params(self): return self._vobject.params

    def containsTimeRange(self, start, end, tzinfo=None):
        """
        Determines whether this property contains a date/date-time within the specified
        start/end period.
        The only properties allowed for this query are: COMPLETED, CREATED, DTSTAMP and
        LAST-MODIFIED (caldav -09).
        @param start: a L{datetime.datetime} or L{datetime.date} specifying the
            beginning of the given time span.
        @param end: a L{datetime.datetime} or L{datetime.date} specifying the
            end of the given time span.  C{end} may be None, indicating that
            there is no end date.
        @param tzinfo: the default L{datetime.tzinfo} to use in datetime comparisons.
        @return: True if the property's date/date-time value is within the given time range,
                 False if not, or the property is not an appropriate date/date-time value.
        """

        # Verify that property name matches the ones allowed
        allowedNames = ["COMPLETED", "CREATED", "DTSTAMP", "LAST-MODIFIED"]
        if self.name() not in allowedNames:
            return False
        
        # get date/date-time value
        dt = self.value()
        assert isinstance(dt, datetime.date), "Not a date/date-time value: %r" % (self,)
        
        return timeRangesOverlap(dt, None, start, end, tzinfo)

    def transformAllFromNative(self):
        transformed = self._vobject.isNative
        if transformed:
            self._vobject = self._vobject.transformFromNative()
            self._vobject.transformChildrenFromNative()
        return transformed
        
    def transformAllToNative(self):
        transformed = not self._vobject.isNative
        if transformed:
            self._vobject = self._vobject.transformToNative()
            self._vobject.transformChildrenToNative()
        return transformed

class Component (object):
    """
    X{iCalendar} component.
    """

    # Private Event access levels.
    ACCESS_PROPERTY     = "X-CALENDARSERVER-ACCESS"
    ACCESS_PUBLIC       = "PUBLIC"
    ACCESS_PRIVATE      = "PRIVATE"
    ACCESS_CONFIDENTIAL = "CONFIDENTIAL"
    ACCESS_RESTRICTED   = "RESTRICTED"

    accessMap = {
        "PUBLIC"       : ACCESS_PUBLIC,
        "PRIVATE"      : ACCESS_PRIVATE,
        "CONFIDENTIAL" : ACCESS_CONFIDENTIAL,
        "RESTRICTED"   : ACCESS_RESTRICTED,
    }

    confidentialPropertiesMap = {
        "VCALENDAR": ("PRODID", "VERSION", "CALSCALE", ACCESS_PROPERTY),
        "VEVENT":    ("UID", "RECURRENCE-ID", "SEQUENCE", "DTSTAMP", "STATUS", "TRANSP", "DTSTART", "DTEND", "DURATION", "RRULE", "RDATE", "EXRULE", "EXDATE", ),
        "VTODO":     ("UID", "RECURRENCE-ID", "SEQUENCE", "DTSTAMP", "STATUS", "DTSTART", "COMPLETED", "DUE", "DURATION", "RRULE", "RDATE", "EXRULE", "EXDATE", ),
        "VJOURNAL":  ("UID", "RECURRENCE-ID", "SEQUENCE", "DTSTAMP", "STATUS", "DTSTART", "RRULE", "RDATE", "EXRULE", "EXDATE", ),
        "VFREEBUSY": ("UID", "DTSTAMP", "DTSTART", "DTEND", "DURATION", "FREEBUSY", ),
        "VTIMEZONE": None,
    }
    extraRestrictedProperties = ("SUMMARY", "LOCATION",)

    @classmethod
    def fromString(clazz, string):
        """
        Construct a L{Component} from a string.
        @param string: a string containing iCalendar data.
        @return: a L{Component} representing the first component described by
            C{string}.
        """
        if type(string) is unicode:
            string = string.encode("utf-8")
        return clazz.fromStream(StringIO.StringIO(string))

    @classmethod
    def fromStream(clazz, stream):
        """
        Construct a L{Component} from a stream.
        @param stream: a C{read()}able stream containing iCalendar data.
        @return: a L{Component} representing the first component described by
            C{stream}.
        """
        try:
            return clazz(None, vobject=readComponents(stream, findBegin=False).next())
        except UnicodeDecodeError, e:
            stream.seek(0)
            raise ValueError("%s: %s" % (e, stream.read()))
        except vParseError, e:
            raise ValueError(e)
        except StopIteration, e:
            raise ValueError(e)

    @classmethod
    def fromIStream(clazz, stream):
        """
        Construct a L{Component} from a stream.
        @param stream: an L{IStream} containing iCalendar data.
        @return: a deferred returning a L{Component} representing the first
            component described by C{stream}.
        """
        #
        # FIXME:
        #   This reads the request body into a string and then parses it.
        #   A better solution would parse directly and incrementally from the
        #   request stream.
        #
        def parse(data): return clazz.fromString(data)
        return allDataFromStream(IStream(stream), parse)

    def __init__(self, name, **kwargs):
        """
        Use this constructor to initialize an empty L{Component}.
        To create a new L{Component} from X{iCalendar} data, don't use this
        constructor directly.  Use one of the factory methods instead.
        @param name: the name (L{str}) of the X{iCalendar} component type for the
            component.
        """
        if name is None:
            if "vobject" in kwargs:
                vobj = kwargs["vobject"]

                if vobj is not None:
                    if not isinstance(vobj, vComponent):
                        raise TypeError("Not a vComponent: %r" % (vobj,))

                self._vobject = vobj
            else:
                raise AssertionError("name may not be None")

            # FIXME: _parent is not use internally, and appears to be used elsewhere,
            # even though it's names as a private variable.
            if "parent" in kwargs:
                parent = kwargs["parent"]
                
                if parent is not None:
                    if not isinstance(parent, Component):
                        raise TypeError("Not a Component: %r" % (parent,))
                    
                self._parent = parent
            else:
                self._parent = None
        else:
            self._vobject = newFromBehavior(name)
            self._parent = None

    def __str__ (self): return self._vobject.serialize()
    def __repr__(self): return "<%s: %r>" % (self.__class__.__name__, str(self._vobject))

    def __hash__(self):
        return hash(tuple(sorted(self.properties())))

    def __ne__(self, other): return not self.__eq__(other)
    def __eq__(self, other):
        if not isinstance(other, Component):
            return False

        my_properties = set(self.properties())
        for property in other.properties():
            if property in my_properties:
                my_properties.remove(property)
            else:
                return False
        if my_properties:
            return False

        my_subcomponents = set(self.subcomponents())
        for subcomponent in other.subcomponents():
            if subcomponent in my_subcomponents:
                my_subcomponents.remove(subcomponent)
            else:
                return False
        if my_subcomponents:
            return False

        return True

    # FIXME: Should this not be in __eq__?
    def same(self, other):
        return self._vobject == other._vobject
    
    def name(self):
        """
        @return: the name of the iCalendar type of this component.
        """
        return self._vobject.name

    def setBehavior(self, behavior):
        """
        Set the behavior of the underlying iCal obtecy.
        @param behavior: the behavior type to set.
        """
        self._vobject.setBehavior(behavior)

    def mainType(self):
        """
        Determine the primary type of iCal component in this calendar.
        @return: the name of the primary type.
        @raise: L{ValueError} if there is more than one primary type.
        """
        assert self.name() == "VCALENDAR", "Must be a VCALENDAR: %r" % (self,)
        
        type = None
        for component in self.subcomponents():
            if component.name() == "VTIMEZONE":
                continue
            elif type and (type != component.name()):
                raise ValueError("Component contains more than one type of primary type: %r" % (self,))
            else:
                type = component.name()
        
        return type
    
    def mainComponent(self, allow_multiple=False):
        """
        Return the primary iCal component in this calendar.
        @return: the L{Component} of the primary type.
        @raise: L{ValueError} if there is more than one primary type.
        """
        assert self.name() == "VCALENDAR", "Must be a VCALENDAR: %r" % (self,)
        
        result = None
        for component in self.subcomponents():
            if component.name() == "VTIMEZONE":
                continue
            elif not allow_multiple and (result is not None):
                raise ValueError("Calendar contains more than one primary component: %r" % (self,))
            else:
                result = component
                if allow_multiple:
                    break
        
        return result
    
    def masterComponent(self):
        """
        Return the master iCal component in this calendar.
        @return: the L{Component} for the master component,
            or C{None} if there isn't one.
        """
        assert self.name() == "VCALENDAR", "Must be a VCALENDAR: %r" % (self,)
        
        for component in self.subcomponents():
            if component.name() == "VTIMEZONE":
                continue
            if not component.hasProperty("RECURRENCE-ID"):
                return component
        
        return None
    
    def overriddenComponent(self, recurrence_id):
        """
        Return the overridden iCal component in this calendar matching the supplied RECURRENCE-ID property.

        @param recurrence_id: The RECURRENCE-ID property value to match.
        @type recurrence_id: L{datetime.datetime} or L{datetime.date}
        @return: the L{Component} for the overridden component,
            or C{None} if there isn't one.
        """
        assert self.name() == "VCALENDAR", "Must be a VCALENDAR: %r" % (self,)
        
        for component in self.subcomponents():
            if component.name() == "VTIMEZONE":
                continue
            rid = component.getRecurrenceIDUTC()
            if rid and compareDateTime(rid, recurrence_id) == 0:
                return component
        
        return None
    
    def accessLevel(self, default=ACCESS_PUBLIC):
        """
        Return the access level for this component.
        @return: the access level for the calendar data.
        """
        assert self.name() == "VCALENDAR", "Must be a VCALENDAR: %r" % (self,)
        
        access = self.propertyValue(Component.ACCESS_PROPERTY)
        if access:
            access = access.upper()
        return Component.accessMap.get(access, default)
    
    def duplicate(self):
        """
        Duplicate this object and all its contents.
        @return: the duplicated calendar.
        """
        return Component(None, vobject=vComponent.duplicate(self._vobject))
        
    def subcomponents(self):
        """
        @return: an iterable of L{Component} objects, one for each subcomponent
            of this component.
        """
        return (
            Component(None, vobject=c, parent=self)
            for c in self._vobject.getChildren()
            if isinstance(c, vComponent)
        )

    def addComponent(self, component):
        """
        Adds a subcomponent to this component.
        @param component: the L{Component} to add as a subcomponent of this
            component.
        """
        self._vobject.add(component._vobject)
        component._parent = self

    def removeComponent(self, component):
        """
        Removes a subcomponent from this component.
        @param component: the L{Component} to remove.
        """
        self._vobject.remove(component._vobject)

    def hasProperty(self, name):
        """
        @param name: the name of the property whose existence is being tested.
        @return: True if the named property exists, False otherwise.
        """
        try:
            return len(self._vobject.contents[name.lower()]) > 0
        except KeyError:
            return False

    def getProperty(self, name):
        """
        Get one property from the property list.
        @param name: the name of the property to get.
        @return: the L{Property} found or None.
        @raise: L{ValueError} if there is more than one property of the given name.
        """
        properties = tuple(self.properties(name))
        if len(properties) == 1: return properties[0]
        if len(properties) > 1: raise ValueError("More than one %s property in component %r" % (name, self))
        return None
        
    def properties(self, name=None):
        """
        @param name: if given and not C{None}, restricts the returned properties
            to those with the given C{name}.
        @return: an iterable of L{Property} objects, one for each property of
            this component.
        """
        if name is None:
            properties = self._vobject.getChildren()
        else:
            try:
                properties = self._vobject.contents[name.lower()]
            except KeyError:
                return ()

        return (
            Property(None, None, None, vobject=p)
            for p in properties
            if isinstance(p, vContentLine)
        )

    def propertyValue(self, name):
        properties = tuple(self.properties(name))
        if len(properties) == 1: return properties[0].value()
        if len(properties) > 1: raise ValueError("More than one %s property in component %r" % (name, self))
        return None


    def propertyNativeValue(self, name):
        """
        Return the native property value for the named property in the supplied component.
        NB Assumes a single property exists in the component.
        @param name: the name of the property whose value is required
        @return: the native property value
        """
        properties = tuple(self.properties(name))

        if len(properties) == 1:
            transormed = properties[0].transformAllToNative()
    
            result = properties[0].value()
    
            if transormed:
                properties[0].transformAllFromNative()
                
            return result

        elif len(properties) > 1:
            raise ValueError("More than one %s property in component %r" % (name, self))
        else:
            return None

    def getStartDateUTC(self):
        """
        Return the start date or date-time for the specified component
        converted to UTC.
        @param component: the Component whose start should be returned.
        @return: the datetime.date or datetime.datetime for the start.
        """
        dtstart = self.propertyNativeValue("DTSTART")
        if dtstart is not None:
            return normalizeToUTC(dtstart)
        else:
            return None
 
    def getEndDateUTC(self):
        """
        Return the end date or date-time for the specified component,
        taking into account the presence or absence of DTEND/DURATION properties.
        The returned date-time is converted to UTC.
        @param component: the Component whose end should be returned.
        @return: the datetime.date or datetime.datetime for the end.
        """
        dtend = self.propertyNativeValue("DTEND")
        if dtend is None:
            dtstart = self.propertyNativeValue("DTSTART")
            duration = self.propertyNativeValue("DURATION")
            if duration is not None:
                dtend = dtstart + duration

        if dtend is not None:
            return normalizeToUTC(dtend)
        else:
            return None

    def getDueDateUTC(self):
        """
        Return the due date or date-time for the specified component
        converted to UTC. Use DTSTART/DURATION if no DUE property.
        @param component: the Component whose start should be returned.
        @return: the datetime.date or datetime.datetime for the start.
        """
        due = self.propertyNativeValue("DUE")
        if due is None:
            dtstart = self.propertyNativeValue("DTSTART")
            duration = self.propertyNativeValue("DURATION")
            if dtstart is not None and duration is not None:
                due = dtstart + duration

        if due is not None:
            return normalizeToUTC(due)
        else:
            return None
 
    def getRecurrenceIDUTC(self):
        """
        Return the recurrence-id for the specified component.
        @param component: the Component whose r-id should be returned.
        @return: the datetime.date or datetime.datetime for the r-id.
        """
        rid = self.propertyNativeValue("RECURRENCE-ID")

        if rid is not None:
            return normalizeToUTC(rid)
        else:
            return None
 
    def getRange(self):
        """
        Determine whether a RANGE=THISANDFUTURE parameter is present
        on any RECURRENCE-ID property.
        @return: True if the parameter is present, False otherwise.
        """
        ridprop = self.getProperty("RECURRENCE-ID")
        if ridprop is not None:
            if "RANGE" in ridprop.params():
                return (ridprop.params()["RANGE"][0] == "THISANDFUTURE")

        return False
            
    def getTriggerDetails(self):
        """
        Return the trigger information for the specified alarm component.
        @param component: the Component whose start should be returned.
        @return: ta tuple consisting of:
            trigger : the 'native' trigger value (either datetime.date or datetime.timedelta)
            related : either True (for START) or False (for END)
            repeat : an integer for the REPEAT count
            duration: the repeat duration if present, otherwise None
        """
        assert self.name() == "VALARM", "Component is not a VAlARM: %r" % (self,)
        
        # The trigger value
        trigger = self.propertyNativeValue("TRIGGER")
        if trigger is None:
            raise ValueError("VALARM has no TRIGGER property: %r" % (self,))
        
        # The related parameter
        triggerProperty = self.getProperty("TRIGGER")
        if "RELATED" in triggerProperty.params():
            related = (triggerProperty.params()["RELATED"][0] == "START")
        else:
            related = True
        
        # Repeat property
        repeat = self.propertyNativeValue("REPEAT")
        if repeat is None: repeat = 0
        else: repeat = int(repeat)
        
        # Duration property
        duration = self.propertyNativeValue("DURATION")

        if repeat > 0 and duration is None:
            raise ValueError("VALARM has invalid REPEAT/DURATIOn properties: %r" % (self,))

        return (trigger, related, repeat, duration)
 
    def getRRuleSet(self, addRDate = False):
        self.transformAllToNative()
        return self._vobject.getrruleset(addRDate)

    def addProperty(self, property):
        """
        Adds a property to this component.
        @param property: the L{Property} to add to this component.
        """
        self._vobject.add(property._vobject)

    def removeProperty(self, property):
        """
        Remove a property from this component.
        @param property: the L{Property} to remove from this component.
        """
        self._vobject.remove(property._vobject)

    def timezoneIDs(self):
        """
        Returns the set of TZID parameter values appearing in any property in
        this component.
        @return: a set of strings, one for each unique TZID value.
        """
        result = set()
        for property in self.properties():
            if property.params().get('TZID'):
                result.update(property.params().get('TZID'))
            elif property.params().get('X-VOBJ-ORIGINAL-TZID'):
                result.add(property.params().get('X-VOBJ-ORIGINAL-TZID'))
            else:
                if type(property.value()) == list:
                    for item in property.value():
                        tzinfo = getattr(item, 'tzinfo', None)
                        tzid = TimezoneComponent.pickTzid(tzinfo)
                        if tzid: result.add(tzid)
                else:
                    tzinfo = getattr(property.value(), 'tzinfo', None)
                    tzid = TimezoneComponent.pickTzid(tzinfo)
                    if tzid: result.add(tzid)
        
        return result
    
    def expand(self, start, end):
        """
        Expand the components into a set of new components, one for each
        instance in the specified range. Date-times are converted to UTC. A
        new calendar object is returned.
        @param start: the L{datetime.datetime} for the start of the range.
        @param end: the L{datetime.datetime} for the end of the range.
        @return: the L{Component} for the new calendar with expanded instances.
        """
        
        # Create new calendar object with same properties as the original, but
        # none of the originals sub-components
        calendar = Component("VCALENDAR")
        for property in calendar.properties():
            calendar.removeProperty(property)
        for property in self.properties():
            calendar.addProperty(property)
        
        # Expand the instances and add each one
        instances = self.expandTimeRanges(end)
        first = True
        for key in instances:
            instance = instances[key]
            if timeRangesOverlap(instance.start, instance.end, start, end):
                calendar.addComponent(self.expandComponent(instance, first))
            first = False
        
        return calendar
    
    def expandComponent(self, instance, first):
        """
        Create an expanded component based on the instance provided.
        NB Expansion also requires UTC conversions.
        @param instance: an L{Instance} for the instance being expanded.
        @return: a new L{Component} for the expanded instance.
        """
        
        # Duplicate the component from the instance
        newcomp = instance.component.duplicate()
 
        # Strip out unwanted recurrence properties
        for property in newcomp.properties():
            if property.name() in ["RRULE", "RDATE", "EXRULE", "EXDATE", "RECURRENCE-ID"]:
                newcomp.removeProperty(property)
        
        # Convert all datetime properties to UTC unless they are floating
        for property in newcomp.properties():
            if isinstance(property.value(), datetime.datetime) and property.value().tzinfo is not None:
                property.setValue(property.value().astimezone(utc))
        
        # Now reset DTSTART, DTEND/DURATION
        for property in newcomp.properties("DTSTART"):
            property.setValue(instance.start)
        for property in newcomp.properties("DTEND"):
            property.setValue(instance.end)
        for property in newcomp.properties("DURATION"):
            property.setValue(instance.end - instance.start)
        
        # Add RECURRENCE-ID if not first instance
        if not first:
            newcomp.addProperty(Property("RECURRENCE-ID", instance.rid))
            newcomp.transformAllToNative()

        return newcomp

    def expandTimeRanges(self, limit):
        """
        Expand the set of recurrence instances for the components
        contained within this VCALENDAR component. We will assume
        that this component has already been validated as a CalDAV resource
        (i.e. only one type of component, all with the same UID)
        @param limit: datetime.date value representing the end of the expansion.
        @return: a set of Instances for each recurrence in the set.
        """
        
        componentSet = self.subcomponents()
        return self.expandSetTimeRanges(componentSet, limit)
    
    def expandSetTimeRanges(self, componentSet, limit):
        """
        Expand the set of recurrence instances up to the specified date limit.
        What we do is first expand the master instance into the set of generate
        instances. Then we merge the overridden instances, taking into account
        THISANDFUTURE and THISANDPRIOR.
        @param limit: datetime.date value representing the end of the expansion.
        @param componentSet: the set of components that are to make up the
                recurrence set. These MUST all be components with the same UID
                and type, forming a proper recurring set.
        @return: a set of Instances for each recurrence in the set.
        """
        
        # Set of instances to return
        instances = InstanceList()
        instances.expandTimeRanges(componentSet, limit)
        return instances

<<<<<<< HEAD
=======
    def getComponentInstances(self):
        """
        Get the R-ID value for each component.
        
        @return: a tuple of recurrence-ids
        """
        
        # Extract appropriate sub-component if this is a VCALENDAR
        if self.name() == "VCALENDAR":
            result = ()
            for component in self.subcomponents():
                if component.name() != "VTIMEZONE":
                    result += component.getComponentInstances()
            return result
        else:
            rid = self.getRecurrenceIDUTC()
            return (rid,)

    def isRecurring(self):
        """
        Check whether any recurrence properties are present in any component.
        """

        # Extract appropriate sub-component if this is a VCALENDAR
        if self.name() == "VCALENDAR":
            for component in self.subcomponents():
                if component.name() != "VTIMEZONE" and component.isRecurring():
                    return True
        else:
            for propname in ("RRULE", "RDATE", "EXDATE", "RECUURENCE-ID",):
                if self.hasProperty(propname):
                    return True
        return False
        
    def deriveInstance(self, rid):
        """
        Derive an instance from the master component that has the provided RECURRENCE-ID, but
        with all other properties, components etc from the master.

        @param rid: recurrence-id value
        @type rid: L{datetime.datetime}
        """
        
        # Must have a master component
        master = self.masterComponent()
        if master is None:
            return None

        # TODO: Check that the recurrence-id is a valid instance
        # For now we just check that there is no matching EXDATE
        for exdate in self.properties("EXDATE"):
            if exdate == rid:
                return None
        
        # Create the derived instance
        newcomp = master.duplicate()

        # Strip out unwanted recurrence properties
        for property in tuple(newcomp.properties()):
            if property.name() in ["RRULE", "RDATE", "EXRULE", "EXDATE", "RECURRENCE-ID"]:
                newcomp.removeProperty(property)
        
        # Adjust times
        offset = rid - newcomp.getStartDateUTC()
        dtstart = newcomp.getProperty("DTSTART")
        dtstart.setValue(dtstart.value() + offset)
        if newcomp.hasProperty("DTEND"):
            dtend = newcomp.getProperty("DTEND")
            dtend.setValue(dtend.value() + offset)
        try:
            rid_params = {"X-VOBJ-ORIGINAL-TZID":dtstart.params()["X-VOBJ-ORIGINAL-TZID"]}
        except KeyError:
            rid_params = {}
        newcomp.addProperty(Property("RECURRENCE-ID", dtstart.value(), params=rid_params))
            
        return newcomp
        
>>>>>>> a48e3a15
    def resourceUID(self):
        """
        @return: the UID of the subcomponents in this component.
        """
        assert self.name() == "VCALENDAR", "Not a calendar: %r" % (self,)

        if not hasattr(self, "_resource_uid"):
            for subcomponent in self.subcomponents():
                if subcomponent.name() != "VTIMEZONE":
                    self._resource_uid = subcomponent.propertyValue("UID")
                    break
            else:
                self._resource_uid = None

        return self._resource_uid

    def resourceType(self):
        """
        @return: the name of the iCalendar type of the subcomponents in this
            component.
        """
        assert self.name() == "VCALENDAR", "Not a calendar: %r" % (self,)

        if not hasattr(self, "_resource_type"):
            has_timezone = False

            for subcomponent in self.subcomponents():
                name = subcomponent.name()
                if name == "VTIMEZONE":
                    has_timezone = True
                else:
                    self._resource_type = name
                    break
            else:
                if has_timezone:
                    self._resource_type = "VTIMEZONE"
                else:
                    raise ValueError("No component type found for calendar component: %r" % (self,))

        return self._resource_type

    def validCalendarForCalDAV(self):
        """
        @raise ValueError: if the given calendar data is not valid.
        """
        if self.name() != "VCALENDAR": raise ValueError("Not a calendar")
        if not self.resourceType(): raise ValueError("Unknown resource type")

        version = self.propertyValue("VERSION")
        if version != "2.0": raise ValueError("Not a version 2.0 iCalendar (version=%s)" % (version,))

    def validateForCalDAV(self):
        """
        @raise ValueError: if the given calendar component is not valid for
            use as a X{CalDAV} resource.
        """
        self.validCalendarForCalDAV()

        # Disallowed in CalDAV-Access-08, section 4.1
        if self.hasProperty("METHOD"):
            raise ValueError("METHOD property is not allowed in CalDAV iCalendar data")

        self.validateComponentsForCalDAV(False)

    def validateComponentsForCalDAV(self, method):
        """
        @param method:     True if METHOD property is allowed, False otherwise.
        @raise ValueError: if the given calendar component is not valid for
            use as a X{CalDAV} resource.
        """
        #
        # Must not contain more than one type of iCalendar component, except for
        # the required timezone components, and component UIDs must match
        #
        ctype          = None
        component_id   = None
        component_rids = set()
        timezone_refs  = set()
        timezones      = set()
        got_master     = False
        
        for subcomponent in self.subcomponents():
            # Disallowed in CalDAV-Access-08, section 4.1
            if not method and subcomponent.hasProperty("METHOD"):
                raise ValueError("METHOD property is not allowed in CalDAV iCalendar data")
        
            if subcomponent.name() == "VTIMEZONE":
                timezones.add(subcomponent.propertyValue("TZID"))
            else:
                if ctype is None:
                    ctype = subcomponent.name()
                else:
                    if ctype != subcomponent.name():
                        raise ValueError("Calendar resources may not contain more than one type of calendar " +
                                         "component (%s and %s found)" % (ctype, subcomponent.name()))
        
                if ctype not in allowedComponents:
                    raise ValueError("Component type: %s not allowed" % (ctype,))
                    
                uid = subcomponent.propertyValue("UID")
                if uid is None:
                    raise ValueError("All components must have UIDs")
                    
                if component_id is None:
                    component_id = uid
                else:
                    if component_id != uid:
                        raise ValueError("Calendar resources may not contain components with different UIDs " +
                                         "(%s and %s found)" % (component_id, subcomponent.propertyValue("UID")))
                    elif subcomponent.propertyValue("Recurrence-ID") is None:
                        if got_master:
                            raise ValueError("Calendar resources may not contain components with the same UIDs and no Recurrence-IDs " +
                                             "(%s and %s found)" % (component_id, subcomponent.propertyValue("UID")))
                        else:
                            got_master = True
        
                rid = subcomponent.getRecurrenceIDUTC()
                if rid in component_rids:
                    raise ValueError("Calendar resources may not contain components with the same Recurrence-IDs " +
                                     "(%s)" % (rid,))
                else:
                    component_rids.add(rid)

                timezone_refs.update(subcomponent.timezoneIDs())
        
        #
        # Make sure required timezone components are present
        #
        for timezone_ref in timezone_refs:
            if timezone_ref not in timezones:
                raise ValueError("Timezone ID %s is referenced but not defined" % (timezone_ref,))
        
        #
        # FIXME:
        #   This test is not part of the spec; it appears to be legal (but
        #   goofy?) to have extra timezone components.
        #
        for timezone in timezones:
            if timezone not in timezone_refs:
                #raise ValueError(
                log.msg(
                    "Timezone %s is not referenced by any non-timezone component" % (timezone,)
                )

    def transformAllFromNative(self):
        self._vobject = self._vobject.transformFromNative()
        self._vobject.transformChildrenFromNative(False)
        
    def transformAllToNative(self):
        self._vobject = self._vobject.transformToNative()
        self._vobject.transformChildrenToNative()

    def gettzinfo(self):
        """
        Get the tzinfo for a Timezone component.

        @return: L{datetime.tzinfo} if this is a VTIMEZONE, otherwise None.
        """
        if self.name() == "VTIMEZONE":
            return self._vobject.gettzinfo()
        else:
            return None

    ##
    # iTIP stuff
    ##
    
    def isValidMethod(self):
        """
        Verify that this calendar component has a valid iTIP METHOD property.
        
        @return: True if valid, False if not
        """
        
        try:
            method = self.propertyValue("METHOD")
            if method not in ("PUBLISH", "REQUEST", "REPLY", "ADD", "CANCEL", "REFRESH", "COUNTER", "DECLINECOUNTER"):
                return False
        except ValueError:
            return False
        
        return True

    def isValidITIP(self):
        """
        Verify that this calendar component is valid according to iTIP.
        
        @return: True if valid, False if not
        """
        
        try:
            method = self.propertyValue("METHOD")
            if method not in ("PUBLISH", "REQUEST", "REPLY", "ADD", "CANCEL", "REFRESH", "COUNTER", "DECLINECOUNTER"):
                return False
            
            # First make sure components are all of the same time (excluding VTIMEZONE)
            self.validateComponentsForCalDAV(True)
            
            # Next we could check the iTIP status for each type of method/component pair, however
            # we can also leave that up to the server except for the REQUEST/VFREEBUSY case which
            # the server will handle itself.
            
            if (method == "REQUEST") and (self.mainType() == "VFREEBUSY"):
                # TODO: verify REQUEST/VFREEBUSY as being OK
                
                # Only one VFREEBUSY (actually multiple X-'s are allowed but we will reject)
                if len([c for c in self.subcomponents()]) != 1:
                    return False

        except ValueError:
            return False
        
        return True
    
    def getOrganizer(self):
        """
        Get the organizer value. Works on either a VCALENDAR or on a component.
        
        @return: the string value of the Organizer property, or None
        """
        
        # Extract appropriate sub-component if this is a VCALENDAR
        if self.name() == "VCALENDAR":
            for component in self.subcomponents():
                if component.name() != "VTIMEZONE":
                    return component.getOrganizer()
        else:
            try:
                # Find the primary subcomponent
                return self.propertyValue("ORGANIZER")
            except ValueError:
                pass

        return None

    def getOrganizerProperty(self):
        """
        Get the organizer value. Works on either a VCALENDAR or on a component.
        
        @return: the string value of the Organizer property, or None
        """
        
        # Extract appropriate sub-component if this is a VCALENDAR
        if self.name() == "VCALENDAR":
            for component in self.subcomponents():
                if component.name() != "VTIMEZONE":
                    return component.getOrganizerProperty()
        else:
            try:
                # Find the primary subcomponent
                return self.getProperty("ORGANIZER")
            except ValueError:
                pass

        return None

    def getAttendees(self):
        """
        Get the organizer value. Works on either a VCALENDAR or on a component.
        
        @param match: a C{list} of calendar user address strings to try and match.
        @return: a C{list} of the string values of the Attendee property, or None
        """
        
        # Extract appropriate sub-component if this is a VCALENDAR
        if self.name() == "VCALENDAR":
            for component in self.subcomponents():
                if component.name() != "VTIMEZONE":
                    return component.getAttendees()
        else:
            # Find the property values
            return [p.value() for p in self.properties("ATTENDEE")]

        return None

    def getAttendeeProperty(self, match):
        """
        Get the attendees matching a value. Works on either a VCALENDAR or on a component.
        
        @param match: a C{list} of calendar user address strings to try and match.
        @return: the string value of the Organizer property, or None
        """
        
        # FIXME: we should really have a URL class and have it manage comparisons
        # in a sensible fashion.
        def _normalizeCUAddress(addr):
            if addr.startswith("/") or addr.startswith("http:") or addr.startswith("https:"):
                return addr.rstrip("/")
            else:
                return addr

        # Need to normalize http/https cu addresses
        test = set()
        for item in match:
            test.add(_normalizeCUAddress(item))
        
        # Extract appropriate sub-component if this is a VCALENDAR
        if self.name() == "VCALENDAR":
            for component in self.subcomponents():
                if component.name() != "VTIMEZONE":
                    return component.getAttendeeProperty(match)
        else:
            # Find the primary subcomponent
            for p in self.properties("ATTENDEE"):
                if _normalizeCUAddress(p.value()) in test:
                    return p

        return None

    def getAttendeeProperties(self, match):
        """
        Get all the attendees matching a value in each component. Works on a VCALENDAR component only.
        
        @param match: a C{list} of calendar user address strings to try and match.
        @return: the string value of the Organizer property, or None
        """
        
        assert self.name() == "VCALENDAR", "Not a calendar: %r" % (self,)

        # Extract appropriate sub-component if this is a VCALENDAR
        results = []
        for component in self.subcomponents():
            if component.name() != "VTIMEZONE":
                attendee = component.getAttendeeProperty(match)
                if attendee:
                    results.append(attendee)

        return results

    def getMaskUID(self):
        """
        Get the X-CALENDARSEREVR-MASK-UID value. Works on either a VCALENDAR or on a component.
        
        @return: the string value of the X-CALENDARSEREVR-MASK-UID property, or None
        """
        
        # Extract appropriate sub-component if this is a VCALENDAR
        if self.name() == "VCALENDAR":
            for component in self.subcomponents():
                if component.name() != "VTIMEZONE":
                    return component.getMaskUID()
        else:
            try:
                # Find the primary subcomponent
                return self.propertyValue("X-CALENDARSERVER-MASK-UID")
            except ValueError:
                pass

        return None

<<<<<<< HEAD
=======
    def setParameterToValueForPropertyWithValue(self, paramname, paramvalue, propname, propvalue):
        """
        Add or change the parameter to the specified value on the property having the specified value.
        
        @param paramname: the parameter name
        @type paramname: C{str}
        @param paramvalue: the parameter value to set
        @type paramvalue: C{str}
        @param propname: the property name
        @type propname: C{str}
        @param propvalue: the property value to test
        @type propvalue: C{str} or C{None}
        """
        
        for component in self.subcomponents():
            if component.name() == "VTIMEZONE":
                continue
            for property in component.properties(propname):
                if propvalue is None or property.value() == propvalue:
                    property.params()[paramname] = [paramvalue]
    
    def hasPropertyInAnyComponent(self, properties):
        """
        Test for the existence of one or more properties in any component.
        
        @param properties: property names to test for
        @type properties: C{list} or C{tuple}
        """

        for property in properties:
            if self.hasProperty(property):
                return True

        for component in self.subcomponents():
            if component.hasPropertyInAnyComponent(properties):
                return True

        return False

    def addPropertyToAllComponents(self, property):
        """
        Add a property to all top-level components except VTIMEZONE.

        @param property: the property to add
        @type property: L{Property}
        """
        
        for component in self.subcomponents():
            if component.name() == "VTIMEZONE":
                continue
            component.addProperty(property)

    def replacePropertyInAllComponents(self, property):
        """
        Replace a property in all components.
        @param property: the L{Property} to replace in this component.
        """
        
        for component in self.subcomponents():
            if component.name() == "VTIMEZONE":
                continue
            component.replaceProperty(property)
    
    def transferProperties(self, from_calendar, properties):
        """
        Transfer specified properties from old calendar into all components
        of this calendar, synthesizing any for new overridden instances.
 
        @param from_calendar: the old calendar to copy from
        @type from_calendar: L{Component}
        @param properties: the property names to copy over
        @type properties: C{typle} or C{list}
        """

        assert from_calendar.name() == "VCALENDAR", "Not a calendar: %r" % (self,)
        
        if self.name() == "VCALENDAR":
            for component in self.subcomponents():
                if component.name() == "VTIMEZONE":
                    continue
                component.transferProperties(from_calendar, properties)
        else:
            # Is there a matching component
            rid = self.getRecurrenceIDUTC()
            matched = from_calendar.overriddenComponent(rid)
            
            # If no match found, we are processing a new overridden instance so copy from the original master
            if not matched:
                matched = from_calendar.masterComponent()

            if matched:
                for propname in properties:
                    for prop in matched.properties(propname):
                        self.addProperty(prop)
            
    def attendeesView(self, attendees):
        """
        Filter out any components that all attendees are not present in. Use EXDATEs
        on the master to account for changes.
        """

        assert self.name() == "VCALENDAR", "Not a calendar: %r" % (self,)
            
        # Modify any components that reference the attendee, make note of the ones that don't
        remove_components = []
        master_component = None
        removed_master = False
        for component in self.subcomponents():
            if component.name() == "VTIMEZONE":
                continue
            found_all_attendees = True
            for attendee in attendees:
                if component.getAttendeeProperty((attendee,)) is None:
                    found_all_attendees = False
                    break
            if not found_all_attendees:
                remove_components.append(component)
            if component.getRecurrenceIDUTC() is None:
                master_component = component
                if not found_all_attendees:
                    removed_master = True
                
        # Now remove the unwanted components - but we may need to exdate the master
        exdates = []
        for component in remove_components:
            rid = component.getRecurrenceIDUTC()
            if rid is not None:
                exdates.append(rid)
            self.removeComponent(component)
            
        if not removed_master and master_component is not None:
            for exdate in exdates:
                master_component.addProperty(Property("EXDATE", (exdate,)))
    
    def filterComponents(self, rids):
        
        # If master is in rids do nothing
        if not rids or "" in rids:
            return True
        
        assert self.name() == "VCALENDAR", "Not a calendar: %r" % (self,)
            
        # Remove components not in the list
        components = tuple(self.subcomponents())
        remaining = len(components)
        for component in components:
            if component.name() == "VTIMEZONE":
                remaining -= 1
                continue
            rid = component.getRecurrenceIDUTC()
            if (dateTimeToString(rid) if rid else "") not in rids:
                self.removeComponent(component)
                remaining -= 1
                
        return remaining != 0
        
    def removeAllButOneAttendee(self, attendee):
        """
        Remove all ATTENDEE properties except for the one specified.
        """

        assert self.name() == "VCALENDAR", "Not a calendar: %r" % (self,)

        for component in self.subcomponents():
            if component.name() == "VTIMEZONE":
                continue
            [component.removeProperty(p) for p in tuple(component.properties("ATTENDEE")) if p.value().lower() != attendee.lower()]
            
    def removeAlarms(self):
        """
        Remove all Alarms components
        """

        if self.name() == "VCALENDAR":
            for component in self.subcomponents():
                if component.name() == "VTIMEZONE":
                    continue
                component.removeAlarms()
        else:
            for component in tuple(self.subcomponents()):
                if component.name() == "VALARM":
                    self.removeComponent(component)
                
    def filterProperties(self, remove=None, keep=None, do_subcomponents=True):
        """
        Remove all properties that do not match the provided set.
        """

        if do_subcomponents:
            for component in self.subcomponents():
                component.filterProperties(remove, keep, do_subcomponents=False)
        else:
            if self.name() == "VTIMEZONE":
                return
            
            for p in tuple(self.properties()):
                if (keep and p.name() not in keep) or (remove and p.name() in remove):
                    self.removeProperty(p)
                
    def removeXProperties(self, keep_properties=(), do_subcomponents=True):
        """
        Remove all X- properties except the specified ones
        """

        if do_subcomponents:
            for component in self.subcomponents():
                component.removeXProperties(keep_properties, do_subcomponents=False)
        else:
            if self.name() == "VTIMEZONE":
                return
            for p in tuple(self.properties()):
                if p.name().startswith("X-") and p.name() not in keep_properties:
                    self.removeProperty(p)
            
    def removePropertyParameters(self, property, params):
        """
        Remove all specified property parameters
        """

        assert self.name() == "VCALENDAR", "Not a calendar: %r" % (self,)

        for component in self.subcomponents():
            if component.name() == "VTIMEZONE":
                continue
            props = component.properties(property)
            for prop in props:
                for param in params:
                    try:
                        del prop.params()[param]
                    except KeyError:
                        pass

    def removePropertyParametersByValue(self, property, paramvalues):
        """
        Remove all specified property parameters
        """

        assert self.name() == "VCALENDAR", "Not a calendar: %r" % (self,)

        for component in self.subcomponents():
            if component.name() == "VTIMEZONE":
                continue
            props = component.properties(property)
            for prop in props:
                for param, value in paramvalues:
                    try:
                        prop.params()[param].remove(value)
                        if len(prop.params()[param]) == 0:
                            del prop.params()[param]
                    except KeyError:
                        pass
                    except ValueError:
                        pass

    def normalizeAll(self):
        
        # Normalize all properties
        for prop in tuple(self.properties()):
            result = normalizeProps.get(prop.name())
            if result:
                default_value, default_params = result
            else:
                # Assume default VALUE is TEXT
                default_value = None
                default_params = {"VALUE": "TEXT"}
            
            # Remove any default parameters
            for name, value in prop.params().items():
                if value == [default_params.get(name),]:
                    del prop.params()[name]
            
            # If there are no parameters, remove the property if it has the default value
            if len(prop.params()) == 0:
                if prop.value() == default_value:
                    self.removeProperty(prop)
                    continue

            # Otherwise look for value normalization
            normalize_function = normalizePropsValue.get(prop.name())
            if normalize_function:
                prop.setValue(normalize_function(prop.value()))

        # Do to all sub-components too
        for component in self.subcomponents():
            component.normalizeAll()

    def normalizePropertyValueLists(self, propname):
        """
        Convert properties that have a list of values into single properties, to make it easier
        to do comparisons between two ical objects.
        """
        
        assert self.name() == "VCALENDAR", "Not a calendar: %r" % (self,)

        for component in self.subcomponents():
            if component.name() == "VTIMEZONE":
                continue
            for prop in tuple(component.properties(propname)):
                if type(prop.value()) is list and len(prop.value()) > 1:
                    component.removeProperty(prop)
                    for value in prop.value():
                        component.addProperty(Property(propname, [value,]))

>>>>>>> a48e3a15
##
# Dates and date-times
##

class FixedOffset (datetime.tzinfo):
    """
    Fixed offset in minutes east from UTC.
    """
    def __init__(self, offset, name=None):
        self._offset = datetime.timedelta(minutes=offset)
        self._name   = name

    def utcoffset(self, dt): return self._offset
    def tzname   (self, dt): return self._name
    def dst      (self, dt): return datetime.timedelta(0)

def parse_date(date_string):
    """
    Parse an iCalendar-format DATE string.  (RFC 2445, section 4.3.4)
    @param date_string: an iCalendar-format DATE string.
    @return: a L{datetime.date} object for the given C{date_string}.
    """
    try:
        return stringToDate(date_string)
    except (vParseError, ValueError):
        raise ValueError("Invalid iCalendar DATE: %r" % (date_string,))

def parse_time(time_string):
    """
    Parse iCalendar-format TIME string.  (RFC 2445, section 4.3.12)
    @param time_string: an iCalendar-format TIME string.
    @return: a L{datetime.time} object for the given C{time_string}.
    """
    try:
        # Parse this as a fake date-time string by prepending date
        with_date = "20000101T" + time_string
        return stringToDateTime(with_date).time()
    except (vParseError, ValueError):
        raise ValueError("Invalid iCalendar TIME: %r" % (time_string,))

def parse_datetime(datetime_string):
    """
    Parse iCalendar-format DATE-TIME string.  (RFC 2445, section 4.3.5)
    @param datetime_string: an iCalendar-format DATE-TIME string.
    @return: a L{datetime.datetime} object for the given C{datetime_string}.
    """
    try:
        return stringToDateTime(datetime_string)
    except (vParseError, ValueError):
        raise ValueError("Invalid iCalendar DATE-TIME: %r" % (datetime_string,))

def parse_date_or_datetime(date_string):
    """
    Parse iCalendar-format DATE or DATE-TIME string.  (RFC 2445, sections 4.3.4
    and 4.3.5)
    @param date_string: an iCalendar-format DATE or DATE-TIME string.
    @return: a L{datetime.date} or L{datetime.datetime} object for the given
        C{date_string}.
    """
    try:
        if len(date_string) == 8:
            return parse_date(date_string)
        else:
            return parse_datetime(date_string)
    except ValueError:
        raise ValueError("Invalid iCalendar DATE or DATE-TIME: %r" % (date_string,))

def parse_duration(duration_string):
    """
    Parse iCalendar-format DURATION string.  (RFC 2445, sections 4.3.6)
    @param duration_string: an iCalendar-format DURATION string.
    @return: a L{datetime.timedelta} object for the given C{duration_string}.
    """
    try:
        return stringToDurations(duration_string)[0]
    except (vParseError, ValueError):
        raise ValueError("Invalid iCalendar DURATION: %r" % (duration_string,))

_regex_duration = None

##
# Timezones
##

def tzexpand(tzdata, start, end):
    """
    Expand a timezone to get onset/utc-offset observance tuples withinthe specified
    time range.

    @param tzdata: the iCalendar data containing a VTIMEZONE.
    @type tzdata: C{str}
    @param start: date for the start of the expansion.
    @type start: C{date}
    @param end: date for the end of the expansion.
    @type end: C{date}
    
    @return: a C{list} of tuples of (C{datetime}, C{str})
    """
    
    start = datetime.datetime.fromordinal(start.toordinal())
    end = datetime.datetime.fromordinal(end.toordinal())
    icalobj = Component.fromString(tzdata)
    tzcomp = None
    for comp in icalobj.subcomponents():
        if comp.name() == "VTIMEZONE":
            tzcomp = comp
            break
    else:
        raise ValueError("No VTIMEZONE component in %s" % (tzdata,))

    tzinfo = tzcomp.gettzinfo()
    
    results = []
    
    # Get the start utc-offset - that is our first value
    results.append((dateTimeToString(start), deltaToOffset(tzinfo.utcoffset(start)),))
    last_dt = start
    
    while last_dt < end:
        # Get the transitions for the current year
        standard = getTransition("standard", last_dt.year, tzinfo)
        daylight = getTransition("daylight", last_dt.year, tzinfo)
        
        # Order the transitions
        if standard and daylight:
            if standard < daylight:
                first = standard
                second = daylight
            else:
                first = daylight
                second = standard
        elif standard:
            first = standard
            second = None
        else:
            first = daylight
            second = None
        
        for transition in (first, second):
            # Terminate if the next transition is outside the time range
            if transition and transition > end:
                break
            
            # If the next transition is after the last one, then add its info if
            # the utc-offset actually changed.
            if transition and transition > last_dt:
                utcoffset = deltaToOffset(tzinfo.utcoffset(transition + datetime.timedelta(days=1)))
                if utcoffset != results[-1][1]:
                    results.append((dateTimeToString(transition), utcoffset,))
                last_dt = transition
            
        # Bump last transition up to the start of the next year
        last_dt = datetime.datetime(last_dt.year + 1, 1, 1, 0, 0, 0)
        if last_dt >= end:
            break
    
    return results

##
# Utilities
##

#
# This function is from "Python Cookbook, 2d Ed., by Alex Martelli, Anna
# Martelli Ravenscroft, and Davis Ascher (O'Reilly Media, 2005) 0-596-00797-3."
#
import heapq
def merge(*iterables):
    """
    Merge sorted iterables into one sorted iterable.
    @param iterables: arguments are iterables which yield items in sorted order.
    @return: an iterable of all items generated by every iterable in
    C{iterables} in sorted order.
    """
    heap = []
    for iterable in iterables:
        iterator = iter(iterable)
        for value in iterator:
            heap.append((value, iterator))
            break
    heapq.heapify(heap)
    while heap:
        value, iterator = heap[0]
        yield value
        for value in iterator:
            heapq.heapreplace(heap, (value, iterator))
            break
        else:
            heapq.heappop(heap)<|MERGE_RESOLUTION|>--- conflicted
+++ resolved
@@ -62,72 +62,6 @@
     "VFREEBUSY",
     #"VAVAILABILITY",
 )
-
-# 2445 default values and parameters
-# Structure: propname: (<default value>, <parameter defaults dict>)
-
-normalizeProps = {
-    "CALSCALE":     ("GREGORIAN", {"VALUE": "TEXT"}),
-    "METHOD":       (None, {"VALUE": "TEXT"}),
-    "PRODID":       (None, {"VALUE": "TEXT"}),
-    "VERSION":      (None, {"VALUE": "TEXT"}),
-    "ATTACH":       (None, {"VALUE": "URI"}),
-    "CATEGORIES":   (None, {"VALUE": "TEXT"}),
-    "CLASS":        (None, {"VALUE": "TEXT"}),
-    "COMMENT":      (None, {"VALUE": "TEXT"}),
-    "DESCRIPTION":  (None, {"VALUE": "TEXT"}),
-    "GEO":          (None, {"VALUE": "FLOAT"}),
-    "LOCATION":     (None, {"VALUE": "TEXT"}),
-    "PERCENT-COMPLETE": (None, {"VALUE": "INTEGER"}),
-    "PRIORITY":     ("0", {"VALUE": "INTEGER"}),
-    "RESOURCES":    (None, {"VALUE": "TEXT"}),
-    "STATUS":       (None, {"VALUE": "TEXT"}),
-    "SUMMARY":      (None, {"VALUE": "TEXT"}),
-    "COMPLETED":    (None, {"VALUE": "DATE-TIME"}),
-    "DTEND":        (None, {"VALUE": "DATE-TIME"}),
-    "DUE":          (None, {"VALUE": "DATE-TIME"}),
-    "DTSTART":      (None, {"VALUE": "DATE-TIME"}),
-    "DURATION":     (None, {"VALUE": "DURATION"}),
-    "FREEBUSY":     (None, {"VALUE": "PERIOD"}),
-    "TRANSP":       ("OPAQUE", {"VALUE": "TEXT"}),
-    "TZID":         (None, {"VALUE": "TEXT"}),
-    "TZNAME":       (None, {"VALUE": "TEXT"}),
-    "TZOFFSETFROM": (None, {"VALUE": "UTC-OFFSET"}),
-    "TZOFFSETTO":   (None, {"VALUE": "UTC-OFFSET"}),
-    "TZURL":        (None, {"VALUE": "URI"}),
-    "ATTENDEE":     (None, {
-        "VALUE": "CAL-ADDRESS",
-        "CUTYPE": "INDIVIDUAL",
-        "ROLE": "REQ-PARTICIPANT",
-        "PARTSTAT": "NEEDS-ACTION",
-        "RSVP": "FALSE",
-        
-    }),
-    "CONTACT":      (None, {"VALUE": "TEXT"}),
-    "ORGANIZER":    (None, {"VALUE": "CAL-ADDRESS"}),
-    "RECURRENCE-ID": (None, {"VALUE": "DATE-TIME"}),
-    "RELATED-TO":   (None, {"VALUE": "TEXT"}),
-    "URL":          (None, {"VALUE": "URI"}),
-    "UID":          (None, {"VALUE": "TEXT"}),
-    "EXDATE":       (None, {"VALUE": "DATE-TIME"}),
-    "EXRULE":       (None, {"VALUE": "RECUR"}),
-    "RDATE":        (None, {"VALUE": "DATE-TIME"}),
-    "RRULE":        (None, {"VALUE": "RECUR"}),
-    "ACTION":       (None, {"VALUE": "TEXT"}),
-    "REPEAT":       ("0", {"VALUE": "INTEGER"}),
-    "TRIGGER":      (None, {"VALUE": "DURATION"}),
-    "CREATED":      (None, {"VALUE": "DATE-TIME"}),
-    "DTSTAMP":      (None, {"VALUE": "DATE-TIME"}),
-    "LAST-MODIFIED": (None, {"VALUE": "DATE-TIME"}),
-    "SEQUENCE":     ("0", {"VALUE": "INTEGER"}),
-    "REQUEST-STATUS": (None, {"VALUE": "TEXT"}),
-}
-
-# transformations to apply to property values
-normalizePropsValue = {
-    "ATTENDEE":     normalizeCUAddr,
-    "ORGANIZER":    normalizeCUAddr,
-}
 
 class Property (object):
     """
@@ -837,86 +771,6 @@
         instances.expandTimeRanges(componentSet, limit)
         return instances
 
-<<<<<<< HEAD
-=======
-    def getComponentInstances(self):
-        """
-        Get the R-ID value for each component.
-        
-        @return: a tuple of recurrence-ids
-        """
-        
-        # Extract appropriate sub-component if this is a VCALENDAR
-        if self.name() == "VCALENDAR":
-            result = ()
-            for component in self.subcomponents():
-                if component.name() != "VTIMEZONE":
-                    result += component.getComponentInstances()
-            return result
-        else:
-            rid = self.getRecurrenceIDUTC()
-            return (rid,)
-
-    def isRecurring(self):
-        """
-        Check whether any recurrence properties are present in any component.
-        """
-
-        # Extract appropriate sub-component if this is a VCALENDAR
-        if self.name() == "VCALENDAR":
-            for component in self.subcomponents():
-                if component.name() != "VTIMEZONE" and component.isRecurring():
-                    return True
-        else:
-            for propname in ("RRULE", "RDATE", "EXDATE", "RECUURENCE-ID",):
-                if self.hasProperty(propname):
-                    return True
-        return False
-        
-    def deriveInstance(self, rid):
-        """
-        Derive an instance from the master component that has the provided RECURRENCE-ID, but
-        with all other properties, components etc from the master.
-
-        @param rid: recurrence-id value
-        @type rid: L{datetime.datetime}
-        """
-        
-        # Must have a master component
-        master = self.masterComponent()
-        if master is None:
-            return None
-
-        # TODO: Check that the recurrence-id is a valid instance
-        # For now we just check that there is no matching EXDATE
-        for exdate in self.properties("EXDATE"):
-            if exdate == rid:
-                return None
-        
-        # Create the derived instance
-        newcomp = master.duplicate()
-
-        # Strip out unwanted recurrence properties
-        for property in tuple(newcomp.properties()):
-            if property.name() in ["RRULE", "RDATE", "EXRULE", "EXDATE", "RECURRENCE-ID"]:
-                newcomp.removeProperty(property)
-        
-        # Adjust times
-        offset = rid - newcomp.getStartDateUTC()
-        dtstart = newcomp.getProperty("DTSTART")
-        dtstart.setValue(dtstart.value() + offset)
-        if newcomp.hasProperty("DTEND"):
-            dtend = newcomp.getProperty("DTEND")
-            dtend.setValue(dtend.value() + offset)
-        try:
-            rid_params = {"X-VOBJ-ORIGINAL-TZID":dtstart.params()["X-VOBJ-ORIGINAL-TZID"]}
-        except KeyError:
-            rid_params = {}
-        newcomp.addProperty(Property("RECURRENCE-ID", dtstart.value(), params=rid_params))
-            
-        return newcomp
-        
->>>>>>> a48e3a15
     def resourceUID(self):
         """
         @return: the UID of the subcomponents in this component.
@@ -1267,312 +1121,6 @@
 
         return None
 
-<<<<<<< HEAD
-=======
-    def setParameterToValueForPropertyWithValue(self, paramname, paramvalue, propname, propvalue):
-        """
-        Add or change the parameter to the specified value on the property having the specified value.
-        
-        @param paramname: the parameter name
-        @type paramname: C{str}
-        @param paramvalue: the parameter value to set
-        @type paramvalue: C{str}
-        @param propname: the property name
-        @type propname: C{str}
-        @param propvalue: the property value to test
-        @type propvalue: C{str} or C{None}
-        """
-        
-        for component in self.subcomponents():
-            if component.name() == "VTIMEZONE":
-                continue
-            for property in component.properties(propname):
-                if propvalue is None or property.value() == propvalue:
-                    property.params()[paramname] = [paramvalue]
-    
-    def hasPropertyInAnyComponent(self, properties):
-        """
-        Test for the existence of one or more properties in any component.
-        
-        @param properties: property names to test for
-        @type properties: C{list} or C{tuple}
-        """
-
-        for property in properties:
-            if self.hasProperty(property):
-                return True
-
-        for component in self.subcomponents():
-            if component.hasPropertyInAnyComponent(properties):
-                return True
-
-        return False
-
-    def addPropertyToAllComponents(self, property):
-        """
-        Add a property to all top-level components except VTIMEZONE.
-
-        @param property: the property to add
-        @type property: L{Property}
-        """
-        
-        for component in self.subcomponents():
-            if component.name() == "VTIMEZONE":
-                continue
-            component.addProperty(property)
-
-    def replacePropertyInAllComponents(self, property):
-        """
-        Replace a property in all components.
-        @param property: the L{Property} to replace in this component.
-        """
-        
-        for component in self.subcomponents():
-            if component.name() == "VTIMEZONE":
-                continue
-            component.replaceProperty(property)
-    
-    def transferProperties(self, from_calendar, properties):
-        """
-        Transfer specified properties from old calendar into all components
-        of this calendar, synthesizing any for new overridden instances.
- 
-        @param from_calendar: the old calendar to copy from
-        @type from_calendar: L{Component}
-        @param properties: the property names to copy over
-        @type properties: C{typle} or C{list}
-        """
-
-        assert from_calendar.name() == "VCALENDAR", "Not a calendar: %r" % (self,)
-        
-        if self.name() == "VCALENDAR":
-            for component in self.subcomponents():
-                if component.name() == "VTIMEZONE":
-                    continue
-                component.transferProperties(from_calendar, properties)
-        else:
-            # Is there a matching component
-            rid = self.getRecurrenceIDUTC()
-            matched = from_calendar.overriddenComponent(rid)
-            
-            # If no match found, we are processing a new overridden instance so copy from the original master
-            if not matched:
-                matched = from_calendar.masterComponent()
-
-            if matched:
-                for propname in properties:
-                    for prop in matched.properties(propname):
-                        self.addProperty(prop)
-            
-    def attendeesView(self, attendees):
-        """
-        Filter out any components that all attendees are not present in. Use EXDATEs
-        on the master to account for changes.
-        """
-
-        assert self.name() == "VCALENDAR", "Not a calendar: %r" % (self,)
-            
-        # Modify any components that reference the attendee, make note of the ones that don't
-        remove_components = []
-        master_component = None
-        removed_master = False
-        for component in self.subcomponents():
-            if component.name() == "VTIMEZONE":
-                continue
-            found_all_attendees = True
-            for attendee in attendees:
-                if component.getAttendeeProperty((attendee,)) is None:
-                    found_all_attendees = False
-                    break
-            if not found_all_attendees:
-                remove_components.append(component)
-            if component.getRecurrenceIDUTC() is None:
-                master_component = component
-                if not found_all_attendees:
-                    removed_master = True
-                
-        # Now remove the unwanted components - but we may need to exdate the master
-        exdates = []
-        for component in remove_components:
-            rid = component.getRecurrenceIDUTC()
-            if rid is not None:
-                exdates.append(rid)
-            self.removeComponent(component)
-            
-        if not removed_master and master_component is not None:
-            for exdate in exdates:
-                master_component.addProperty(Property("EXDATE", (exdate,)))
-    
-    def filterComponents(self, rids):
-        
-        # If master is in rids do nothing
-        if not rids or "" in rids:
-            return True
-        
-        assert self.name() == "VCALENDAR", "Not a calendar: %r" % (self,)
-            
-        # Remove components not in the list
-        components = tuple(self.subcomponents())
-        remaining = len(components)
-        for component in components:
-            if component.name() == "VTIMEZONE":
-                remaining -= 1
-                continue
-            rid = component.getRecurrenceIDUTC()
-            if (dateTimeToString(rid) if rid else "") not in rids:
-                self.removeComponent(component)
-                remaining -= 1
-                
-        return remaining != 0
-        
-    def removeAllButOneAttendee(self, attendee):
-        """
-        Remove all ATTENDEE properties except for the one specified.
-        """
-
-        assert self.name() == "VCALENDAR", "Not a calendar: %r" % (self,)
-
-        for component in self.subcomponents():
-            if component.name() == "VTIMEZONE":
-                continue
-            [component.removeProperty(p) for p in tuple(component.properties("ATTENDEE")) if p.value().lower() != attendee.lower()]
-            
-    def removeAlarms(self):
-        """
-        Remove all Alarms components
-        """
-
-        if self.name() == "VCALENDAR":
-            for component in self.subcomponents():
-                if component.name() == "VTIMEZONE":
-                    continue
-                component.removeAlarms()
-        else:
-            for component in tuple(self.subcomponents()):
-                if component.name() == "VALARM":
-                    self.removeComponent(component)
-                
-    def filterProperties(self, remove=None, keep=None, do_subcomponents=True):
-        """
-        Remove all properties that do not match the provided set.
-        """
-
-        if do_subcomponents:
-            for component in self.subcomponents():
-                component.filterProperties(remove, keep, do_subcomponents=False)
-        else:
-            if self.name() == "VTIMEZONE":
-                return
-            
-            for p in tuple(self.properties()):
-                if (keep and p.name() not in keep) or (remove and p.name() in remove):
-                    self.removeProperty(p)
-                
-    def removeXProperties(self, keep_properties=(), do_subcomponents=True):
-        """
-        Remove all X- properties except the specified ones
-        """
-
-        if do_subcomponents:
-            for component in self.subcomponents():
-                component.removeXProperties(keep_properties, do_subcomponents=False)
-        else:
-            if self.name() == "VTIMEZONE":
-                return
-            for p in tuple(self.properties()):
-                if p.name().startswith("X-") and p.name() not in keep_properties:
-                    self.removeProperty(p)
-            
-    def removePropertyParameters(self, property, params):
-        """
-        Remove all specified property parameters
-        """
-
-        assert self.name() == "VCALENDAR", "Not a calendar: %r" % (self,)
-
-        for component in self.subcomponents():
-            if component.name() == "VTIMEZONE":
-                continue
-            props = component.properties(property)
-            for prop in props:
-                for param in params:
-                    try:
-                        del prop.params()[param]
-                    except KeyError:
-                        pass
-
-    def removePropertyParametersByValue(self, property, paramvalues):
-        """
-        Remove all specified property parameters
-        """
-
-        assert self.name() == "VCALENDAR", "Not a calendar: %r" % (self,)
-
-        for component in self.subcomponents():
-            if component.name() == "VTIMEZONE":
-                continue
-            props = component.properties(property)
-            for prop in props:
-                for param, value in paramvalues:
-                    try:
-                        prop.params()[param].remove(value)
-                        if len(prop.params()[param]) == 0:
-                            del prop.params()[param]
-                    except KeyError:
-                        pass
-                    except ValueError:
-                        pass
-
-    def normalizeAll(self):
-        
-        # Normalize all properties
-        for prop in tuple(self.properties()):
-            result = normalizeProps.get(prop.name())
-            if result:
-                default_value, default_params = result
-            else:
-                # Assume default VALUE is TEXT
-                default_value = None
-                default_params = {"VALUE": "TEXT"}
-            
-            # Remove any default parameters
-            for name, value in prop.params().items():
-                if value == [default_params.get(name),]:
-                    del prop.params()[name]
-            
-            # If there are no parameters, remove the property if it has the default value
-            if len(prop.params()) == 0:
-                if prop.value() == default_value:
-                    self.removeProperty(prop)
-                    continue
-
-            # Otherwise look for value normalization
-            normalize_function = normalizePropsValue.get(prop.name())
-            if normalize_function:
-                prop.setValue(normalize_function(prop.value()))
-
-        # Do to all sub-components too
-        for component in self.subcomponents():
-            component.normalizeAll()
-
-    def normalizePropertyValueLists(self, propname):
-        """
-        Convert properties that have a list of values into single properties, to make it easier
-        to do comparisons between two ical objects.
-        """
-        
-        assert self.name() == "VCALENDAR", "Not a calendar: %r" % (self,)
-
-        for component in self.subcomponents():
-            if component.name() == "VTIMEZONE":
-                continue
-            for prop in tuple(component.properties(propname)):
-                if type(prop.value()) is list and len(prop.value()) > 1:
-                    component.removeProperty(prop)
-                    for value in prop.value():
-                        component.addProperty(Property(propname, [value,]))
-
->>>>>>> a48e3a15
 ##
 # Dates and date-times
 ##
