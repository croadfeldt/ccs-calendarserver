--- conflicted
+++ resolved
@@ -49,11 +49,7 @@
     '?') usage; ;;
     'h') usage -; exit 0; ;;
     't')   cdt="${OPTARG}"; serverinfo="${OPTARG}/scripts/server/serverinfo.xml"; ;;
-<<<<<<< HEAD
-    'd')   subdir="--subdir ${OPTARG} "; ;;
-=======
     'd')   subdir="--subdir=${OPTARG}"; ;;
->>>>>>> 1d2d4dbe
     's')   serverinfo="${OPTARG}"; ;;
     'r')   printres="--always-print-request --always-print-response"; ;;
     'v')   verbose="v"; ;;
@@ -72,8 +68,4 @@
 
 source "${wd}/support/shell.sh";
 
-<<<<<<< HEAD
-cd "${cdt}" && "${python}" testcaldav.py --print-details-onfail ${printres} -s "${serverinfo}" "${subdir}""$@";
-=======
 cd "${cdt}" && "${python}" testcaldav.py --print-details-onfail ${printres} -s "${serverinfo}" ${subdir} "$@";
->>>>>>> 1d2d4dbe
