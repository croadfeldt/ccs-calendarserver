--- conflicted
+++ resolved
@@ -923,35 +923,8 @@
             self.log_info("Search falls outside range of index for %s %s" % (name, minDate))
             self.reExpandResource(name, minDate)
 
-<<<<<<< HEAD
-
-    def whatchanged(self, revision):
-        results = [
-            (name.encode("utf-8"), deleted)
-            for name, deleted in
-            self._txn.execSQL(
-                """select RESOURCE_NAME, DELETED from CALENDAR_OBJECT_REVISIONS
-                   where REVISION > %s and CALENDAR_RESOURCE_ID = %s""",
-                [revision, self.calendar._resourceID],
-            )
-        ]
-        results.sort(key=lambda x:x[1])
-
-        changed = []
-        deleted = []
-        for name, wasdeleted in results:
-            if name:
-                if wasdeleted:
-                    if revision:
-                        deleted.append(name)
-                else:
-                    changed.append(name)
-        return changed, deleted,
-
 
     @inlineCallbacks
-=======
->>>>>>> 973932f4
     def indexedSearch(self, filter, useruid='', fbtype=False):
         """
         Finds resources matching the given qualifiers.
