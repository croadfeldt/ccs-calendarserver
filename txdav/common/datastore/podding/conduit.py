--- conflicted
+++ resolved
@@ -19,22 +19,11 @@
 from txdav.common.idirectoryservice import DirectoryRecordNotFoundError
 from txdav.common.datastore.podding.attachments import AttachmentsConduitMixin
 from txdav.common.datastore.podding.base import FailedCrossPodRequestError
-<<<<<<< HEAD
-from txdav.common.datastore.podding.directory import (
-    DirectoryPoddingConduitMixin
-)
-from txdav.common.datastore.podding.store_api import StoreAPIConduitMixin
-from txdav.common.datastore.podding.request import ConduitRequest
-from txdav.common.datastore.podding.sharing_invites import (
-    SharingInvitesConduitMixin
-)
-=======
 from txdav.common.datastore.podding.directory import DirectoryPoddingConduitMixin
 from txdav.common.datastore.podding.request import ConduitRequest
 from txdav.common.datastore.podding.sharing_invites import SharingInvitesConduitMixin
 from txdav.common.datastore.podding.store_api import StoreAPIConduitMixin
 from txdav.common.datastore.podding.util import UtilityConduitMixin
->>>>>>> 973e7f6c
 
 from twisted.internet.defer import inlineCallbacks, returnValue
 from twisted.python.reflect import namedClass
@@ -53,33 +42,29 @@
     """
     This class is the API/RPC bridge between cross-pod requests and the store.
 
-    Each cross-pod request/response is described by a Python C{dict} that is
-    serialized to JSON for the HTTP request/response.
-
-    Each request C{dict} has an "action" key that indicates what call is being
-    made, and the other keys are arguments to that call.
-
-    Each response C{dict} has a "result" key that indicates the call result,
-    and other optional keys for any values returned by the call.
-
-    The conduit provides two methods for each action: one for the sending side
-    and one for the receiving side, called "send_{action}" and "recv_{action}",
-    respectively, where {action} is the action value.
-
-    The "send_{action}" calls each have a set of arguments specific to the call
-    itself.
-    The code takes care of packing that into a C{dict} and sending to the
-    appropriate pod.
-
-    The "recv_{action}" calls take a single C{dict} argument that is the
-    deserialized JSON data from the incoming request. The return value is a
-    C{dict} with the result.
-
-    Some simple forms of send_/recv_ methods can be auto-generated to simplify
-    coding.
-
-    Actual implementations of this will be done via mix-ins for the different
-    sub-systems using the conduit.
+    Each cross-pod request/response is described by a Python C{dict} that is serialized
+    to JSON for the HTTP request/response.
+
+    Each request C{dict} has an "action" key that indicates what call is being made, and
+    the other keys are arguments to that call.
+
+    Each response C{dict} has a "result" key that indicates the call result, and other
+    optional keys for any values returned by the call.
+
+    The conduit provides two methods for each action: one for the sending side and one for
+    the receiving side, called "send_{action}" and "recv_{action}", respectively, where
+    {action} is the action value.
+
+    The "send_{action}" calls each have a set of arguments specific to the call itself. The
+    code takes care of packing that into a C{dict} and sending to the appropriate pod.
+
+    The "recv_{action}" calls take a single C{dict} argument that is the deserialized JSON
+    data from the incoming request. The return value is a C{dict} with the result.
+
+    Some simple forms of send_/recv_ methods can be auto-generated to simplify coding.
+
+    Actual implementations of this will be done via mix-ins for the different sub-systems using
+    the conduit.
     """
 
     conduitRequestClass = ConduitRequest
@@ -98,12 +83,9 @@
         Verify that the specified uids are valid for the request and return the
         matching directory records.
 
-        @param source_uid: UID for the user on whose behalf the request is
-            being made
+        @param source_uid: UID for the user on whose behalf the request is being made
         @type source_uid: C{str}
-
-        @param destination_uid: UID for the user to whom the request is being
-            sent
+        @param destination_uid: UID for the user to whom the request is being sent
         @type destination_uid: C{str}
 
         @return: L{Deferred} resulting in C{tuple} of L{IStoreDirectoryRecord}
@@ -111,59 +93,35 @@
 
         source = yield self.store.directoryService().recordWithUID(source_uid)
         if source is None:
-            raise DirectoryRecordNotFoundError(
-                "Cross-pod source: {}".format(source_uid)
-            )
+            raise DirectoryRecordNotFoundError("Cross-pod source: {}".format(source_uid))
         if not source.thisServer():
-            raise FailedCrossPodRequestError(
-                "Cross-pod source not on this server: {}".format(source_uid)
-            )
-
-        destination = yield self.store.directoryService().recordWithUID(
-            destination_uid
-        )
+            raise FailedCrossPodRequestError("Cross-pod source not on this server: {}".format(source_uid))
+
+        destination = yield self.store.directoryService().recordWithUID(destination_uid)
         if destination is None:
-            raise DirectoryRecordNotFoundError(
-                "Cross-pod destination: {}".format(destination_uid)
-            )
+            raise DirectoryRecordNotFoundError("Cross-pod destination: {}".format(destination_uid))
         if destination.thisServer():
-            raise FailedCrossPodRequestError(
-                "Cross-pod destination on this server: {}".format(
-                    destination_uid
-                )
-            )
+            raise FailedCrossPodRequestError("Cross-pod destination on this server: {}".format(destination_uid))
 
         returnValue((source, destination,))
 
 
     def sendRequest(self, txn, recipient, data, stream=None, streamType=None):
-        return self.sendRequestToServer(
-            txn, recipient.server(), data, stream, streamType
-        )
-
-
-    @inlineCallbacks
-<<<<<<< HEAD
-    def sendRequestToServer(
-        self, txn, server, data, stream=None, streamType=None
-    ):
-=======
+        return self.sendRequestToServer(txn, recipient.server(), data, stream, streamType)
+
+
+    @inlineCallbacks
     def sendRequestToServer(self, txn, server, data, stream=None, streamType=None, writeStream=None):
->>>>>>> 973e7f6c
 
         request = self.conduitRequestClass(server, data, stream, streamType, writeStream)
         try:
             response = (yield request.doRequest(txn))
         except Exception as e:
-            raise FailedCrossPodRequestError(
-                "Failed cross-pod request: {}".format(e)
-            )
+            raise FailedCrossPodRequestError("Failed cross-pod request: {}".format(e))
         if response["result"] == "exception":
             raise namedClass(response["class"])(response["details"])
         elif response["result"] != "ok":
-            raise FailedCrossPodRequestError(
-                "Cross-pod request failed: {}".format(response)
-            )
+            raise FailedCrossPodRequestError("Cross-pod request failed: {}".format(response))
         else:
             returnValue(response.get("value"))
 
@@ -198,15 +156,8 @@
         try:
             action = data["action"]
         except (KeyError, TypeError) as e:
-            log.error(
-                "JSON data must have an object as its root with an 'action' "
-                "attribute: {ex}\n{json}",
-                ex=e, json=data
-            )
-            raise FailedCrossPodRequestError(
-                "JSON data must have an object as its root with an 'action' "
-                "attribute: {}\n{}".format(e, data,)
-            )
+            log.error("JSON data must have an object as its root with an 'action' attribute: {ex}\n{json}", ex=e, json=data)
+            raise FailedCrossPodRequestError("JSON data must have an object as its root with an 'action' attribute: {}\n{}".format(e, data,))
 
         if action == "ping":
             result = {"result": "ok"}
@@ -215,9 +166,7 @@
         method = "recv_{}".format(action.replace("-", "_"))
         if not hasattr(self, method):
             log.error("Unsupported action: {action}", action=action)
-            raise FailedCrossPodRequestError(
-                "Unsupported action: {}".format(action)
-            )
+            raise FailedCrossPodRequestError("Unsupported action: {}".format(action))
 
         # Need a transaction to work with
         txn = self.store.newTransaction(repr("Conduit request"))
@@ -235,9 +184,7 @@
             log.error("Failed action: {action}, {ex}", action=action, ex=e)
             result = {
                 "result": "exception",
-                "class": ".".join((
-                    e.__class__.__module__, e.__class__.__name__,
-                )),
+                "class": ".".join((e.__class__.__module__, e.__class__.__name__,)),
                 "details": str(e),
             }
 
