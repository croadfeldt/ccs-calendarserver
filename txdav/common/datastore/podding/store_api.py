##
# Copyright (c) 2013-2015 Apple Inc. All rights reserved.
#
# Licensed under the Apache License, Version 2.0 (the "License");
# you may not use this file except in compliance with the License.
# You may obtain a copy of the License at
#
# http://www.apache.org/licenses/LICENSE-2.0
#
# Unless required by applicable law or agreed to in writing, software
# distributed under the License is distributed on an "AS IS" BASIS,
# WITHOUT WARRANTIES OR CONDITIONS OF ANY KIND, either express or implied.
# See the License for the specific language governing permissions and
# limitations under the License.
##

from twisted.internet.defer import inlineCallbacks, returnValue

from txdav.caldav.datastore.scheduling.freebusy import generateFreeBusyInfo
from txdav.common.datastore.podding.util import UtilityConduitMixin
from txdav.common.datastore.sql_tables import _HOME_STATUS_DISABLED

from twistedcaldav.caldavxml import TimeRange


class StoreAPIConduitMixin(object):
    """
    Defines common cross-pod API for generic access to remote resources.
    """

<<<<<<< HEAD
    #
    # Utility methods to map from store objects to/from JSON
    #

    @inlineCallbacks
    def _getRequestForStoreObject(self, action, storeObject, classMethod):
        """
        Create the JSON data needed to identify the remote resource by type and
        ids, along with any parent resources.

        @param action: the conduit action name
        @type action: L{str}

        @param storeObject: the store object that is being operated on
        @type storeObject: L{object}

        @param classMethod: indicates whether the method being called is a
            classmethod
        @type classMethod: L{bool}

        @return: the transaction in use, the JSON dict to send in the request,
            the server where the request should be sent
        @rtype: L{tuple} of (L{CommonStoreTransaction}, L{dict}, L{str})
        """

        from txdav.common.datastore.sql import (
            CommonObjectResource, CommonHomeChild, CommonHome
        )

        result = {
            "action": action,
        }

        # Extract the relevant store objects
        txn = storeObject._txn
        owner_home = None
        viewer_home = None
        home_child = None
        object_resource = None

        if isinstance(storeObject, CommonObjectResource):
            owner_home = storeObject.ownerHome()
            viewer_home = storeObject.viewerHome()
            home_child = storeObject.parentCollection()
            object_resource = storeObject
        elif isinstance(storeObject, CommonHomeChild):
            owner_home = storeObject.ownerHome()
            viewer_home = storeObject.viewerHome()
            home_child = storeObject
            result["classMethod"] = classMethod
        elif isinstance(storeObject, CommonHome):
            owner_home = storeObject
            viewer_home = storeObject
            txn = storeObject._txn
            result["classMethod"] = classMethod

        # Add store object identities to JSON request
        result["homeType"] = viewer_home._homeType
        result["homeUID"] = viewer_home.uid()
        if home_child:
            if home_child.owned():
                result["homeChildID"] = home_child.id()
            else:
                result["homeChildSharedID"] = home_child.name()
        if object_resource:
            result["objectResourceID"] = object_resource.id()

        # Note that the owner_home is always the ownerHome() because in the
        # sharing case a viewer is accessing the owner's data on another pod.
        directory = self.store.directoryService()
        recipient = yield directory.recordWithUID(owner_home.uid())

        returnValue((txn, result, recipient.server(),))


    @inlineCallbacks
    def _getStoreObjectForRequest(self, txn, request):
        """
        Resolve the supplied JSON data to get a store object to operate on.
        """

        returnObject = txn
        classObject = None

        if "homeUID" in request:
            home = yield txn.homeWithUID(
                request["homeType"], request["homeUID"]
            )
            if home is None:
                raise FailedCrossPodRequestError("Invalid owner UID specified")
            home._internalRequest = False
            returnObject = home
            if request.get("classMethod", False):
                classObject = home._childClass

        if "homeChildID" in request:
            homeChild = yield home.childWithID(request["homeChildID"])
            if homeChild is None:
                raise FailedCrossPodRequestError(
                    "Invalid home child specified"
                )
            returnObject = homeChild
            if request.get("classMethod", False):
                classObject = homeChild._objectResourceClass
        elif "homeChildSharedID" in request:
            homeChild = yield home.childWithName(request["homeChildSharedID"])
            if homeChild is None:
                raise FailedCrossPodRequestError(
                    "Invalid home child specified"
                )
            returnObject = homeChild
            if request.get("classMethod", False):
                classObject = homeChild._objectResourceClass

        if "objectResourceID" in request:
            objectResource = yield homeChild.objectResourceWithID(
                request["objectResourceID"]
            )
            if objectResource is None:
                raise FailedCrossPodRequestError(
                    "Invalid object resource specified"
                )
            returnObject = objectResource

        returnValue((returnObject, classObject,))


    @inlineCallbacks
    def send_home_resource_id(self, txn, recipient):
=======
    @inlineCallbacks
    def send_home_resource_id(self, txn, recipient, migrating=False):
>>>>>>> 973e7f6c
        """
        Lookup the remote resourceID matching the specified directory uid.

        @param ownerUID: directory record for user whose home is needed
        @type ownerUID: L{DirectroryRecord}
        @param migrating: if L{True} then also return a disbaled home
        @type migrating: L{bool}
        """

        request = {
            "action": "home-resource_id",
            "ownerUID": recipient.uid,
            "migrating": migrating,
        }

        response = yield self.sendRequest(txn, recipient, request)
        returnValue(response)


    @inlineCallbacks
    def recv_home_resource_id(self, txn, request):
        """
        Process an addAttachment cross-pod request.
        Request arguments as per L{send_add_attachment}.

        @param request: request arguments
        @type request: C{dict}
        """

        home = yield txn.calendarHomeWithUID(request["ownerUID"])
        if home is None and request["migrating"]:
            home = yield txn.calendarHomeWithUID(request["ownerUID"], status=_HOME_STATUS_DISABLED)
        returnValue(home.id() if home is not None else None)


    @inlineCallbacks
    def send_freebusy(
        self,
        calresource,
        timerange,
        matchtotal,
        excludeuid,
        organizer,
        organizerPrincipal,
        same_calendar_user,
        servertoserver,
        event_details,
    ):
        """
        Request free busy information for a shared calendar collection hosted
        on a different pod.
        See L{txdav.caldav.datastore.scheduling.freebusy} for the base free
        busy lookup behavior.
        """
        txn, request, server = yield self._getRequestForStoreObject(
            "freebusy", calresource, False
        )

        request["timerange"] = [
            timerange.start.getText(), timerange.end.getText()
        ]
        request["matchtotal"] = matchtotal
        request["excludeuid"] = excludeuid
        request["organizer"] = organizer
        request["organizerPrincipal"] = organizerPrincipal
        request["same_calendar_user"] = same_calendar_user
        request["servertoserver"] = servertoserver
        request["event_details"] = event_details

        response = yield self.sendRequestToServer(txn, server, request)
        returnValue((response["fbresults"], response["matchtotal"],))


    @inlineCallbacks
    def recv_freebusy(self, txn, request):
        """
        Process a freebusy cross-pod request.
        Message arguments as per L{send_freebusy}.

        @param request: request arguments
        @type request: C{dict}
        """

        # Operate on the L{CommonHomeChild}
        calresource, _ignore = yield self._getStoreObjectForRequest(
            txn, request
        )

        fbinfo = [[], [], []]
        matchtotal = yield generateFreeBusyInfo(
            calresource,
            fbinfo,
            TimeRange(
                start=request["timerange"][0],
                end=request["timerange"][1],
            ),
            request["matchtotal"],
            request["excludeuid"],
            request["organizer"],
            request["organizerPrincipal"],
            request["same_calendar_user"],
            request["servertoserver"],
            request["event_details"],
            logItems=None
        )

        # Convert L{DateTime} objects to text for JSON response
        for i in range(3):
            for j in range(len(fbinfo[i])):
                fbinfo[i][j] = fbinfo[i][j].getText()

        returnValue({
            "fbresults": fbinfo,
            "matchtotal": matchtotal,
        })


<<<<<<< HEAD
    #
    # We can simplify code generation for simple calls by dynamically
    # generating the appropriate class methods.
    #

    @inlineCallbacks
    def _simple_object_send(
        self, actionName, storeObject,
        classMethod=False, transform=None, args=None, kwargs=None
    ):
        """
        A simple send operation that returns a value.

        @param actionName: name of the action.
        @type actionName: C{str}

        @param shareeView: sharee resource being operated on.
        @type shareeView: L{CommonHomeChildExternal}

        @param objectResource: the resource being operated on, or C{None} for
            classmethod.
        @type objectResource: L{CommonObjectResourceExternal}

        @param transform: a function used to convert the JSON response into
            return values.
        @type transform: C{callable}

        @param args: list of optional arguments.
        @type args: C{list}

        @param kwargs: optional keyword arguments.
        @type kwargs: C{dict}
        """

        txn, request, server = yield self._getRequestForStoreObject(
            actionName, storeObject, classMethod
        )
        if args is not None:
            request["arguments"] = args
        if kwargs is not None:
            request["keywords"] = kwargs
        response = yield self.sendRequestToServer(txn, server, request)
        returnValue(transform(response) if transform is not None else response)


    @inlineCallbacks
    def _simple_object_recv(
        self, txn, actionName, request, method, transform=None
    ):
        """
        A simple recv operation that returns a value.
        We also look for an optional set of arguments/keywords and include
        those only if present.

        @param actionName: name of the action.
        @type actionName: C{str}

        @param request: request arguments
        @type request: C{dict}

        @param method: name of the method to execute on the shared resource to
            get the result.
        @type method: C{str}

        @param transform: method to call on returned JSON value to convert it
            to something useful.
        @type transform: C{callable}
        """

        storeObject, classObject = yield self._getStoreObjectForRequest(
            txn, request
        )

        if classObject is not None:
            m = getattr(classObject, method)
            value = yield m(
                storeObject,
                *request.get("arguments", ()),
                **request.get("keywords", {})
            )
        else:
            m = getattr(storeObject, method)
            value = yield m(
                *request.get("arguments", ()),
                **request.get("keywords", {})
            )

        returnValue(transform(value) if transform is not None else value)


    #
    # Factory methods for binding actions to the conduit class
    #
    @classmethod
    def _make_simple_action(
        cls, action, method, classMethod=False,
        transform_recv_result=None, transform_send_result=None
    ):
        setattr(
            cls,
            "send_{}".format(action),
            lambda self, storeObject, *args, **kwargs:
                self._simple_object_send(
                    action, storeObject, classMethod=classMethod,
                    transform=transform_send_result, args=args, kwargs=kwargs
            )
        )
        setattr(
            cls,
            "recv_{}".format(action),
            lambda self, txn, message:
                self._simple_object_recv(
                    txn, action, message, method,
                    transform=transform_recv_result
                )
        )
=======
    @staticmethod
    def _to_serialize_pair_list(value):
        """
        Convert the value to the external (JSON-based) representation.
        """
        return [[a.serialize(), b.serialize(), ] for a, b in value]
>>>>>>> 973e7f6c


    @staticmethod
    def _to_serialize_dict_value(value):
        """
        Convert the value to the external (JSON-based) representation.
        """
        return dict([(k, v.serialize(),) for k, v in value.items()])


    @staticmethod
    def _to_serialize_dict_list_serialized_value(value):
        """
        Convert the value to the external (JSON-based) representation.
        """
        return dict([(k, UtilityConduitMixin._to_serialize_list(v),) for k, v in value.items()])

# These are the actions on store objects we need to expose via the conduit api

# Calls on L{CommonHome} objects
UtilityConduitMixin._make_simple_action(StoreAPIConduitMixin, "home_metadata", "serialize")
UtilityConduitMixin._make_simple_action(StoreAPIConduitMixin, "home_set_status", "setStatus")
UtilityConduitMixin._make_simple_action(StoreAPIConduitMixin, "home_get_all_group_attendees", "getAllGroupAttendees", transform_recv_result=StoreAPIConduitMixin._to_serialize_pair_list)
UtilityConduitMixin._make_simple_action(StoreAPIConduitMixin, "home_shared_to_records", "sharedToBindRecords", transform_recv_result=StoreAPIConduitMixin._to_serialize_dict_list_serialized_value)

# Calls on L{CommonHomeChild} objects
<<<<<<< HEAD
StoreAPIConduitMixin._make_simple_action(
    "homechild_listobjects", "listObjects",
    classMethod=True
)
StoreAPIConduitMixin._make_simple_action(
    "homechild_loadallobjects", "loadAllObjects",
    classMethod=True,
    transform_recv_result=StoreAPIConduitMixin._to_externalize_list
)
StoreAPIConduitMixin._make_simple_action(
    "homechild_objectwith", "objectWith",
    classMethod=True,
    transform_recv_result=StoreAPIConduitMixin._to_externalize
)
StoreAPIConduitMixin._make_simple_action(
    "homechild_movehere", "moveObjectResourceHere"
)
StoreAPIConduitMixin._make_simple_action(
    "homechild_moveaway", "moveObjectResourceAway"
)
StoreAPIConduitMixin._make_simple_action(
    "homechild_synctoken", "syncToken"
)
StoreAPIConduitMixin._make_simple_action(
    "homechild_resourcenamessincerevision", "resourceNamesSinceRevision",
    transform_send_result=StoreAPIConduitMixin._to_tuple
)
StoreAPIConduitMixin._make_simple_action(
    "homechild_search", "search"
)

# Calls on L{CommonObjectResource} objects
StoreAPIConduitMixin._make_simple_action(
    "objectresource_loadallobjects", "loadAllObjects",
    classMethod=True,
    transform_recv_result=StoreAPIConduitMixin._to_externalize_list
)
StoreAPIConduitMixin._make_simple_action(
    "objectresource_loadallobjectswithnames", "loadAllObjectsWithNames",
    classMethod=True,
    transform_recv_result=StoreAPIConduitMixin._to_externalize_list
)
StoreAPIConduitMixin._make_simple_action(
    "objectresource_listobjects", "listObjects",
    classMethod=True
)
StoreAPIConduitMixin._make_simple_action(
    "objectresource_countobjects", "countObjects",
    classMethod=True
)
StoreAPIConduitMixin._make_simple_action(
    "objectresource_objectwith", "objectWith",
    classMethod=True,
    transform_recv_result=StoreAPIConduitMixin._to_externalize
)
StoreAPIConduitMixin._make_simple_action(
    "objectresource_resourcenameforuid", "resourceNameForUID",
    classMethod=True
)
StoreAPIConduitMixin._make_simple_action(
    "objectresource_resourceuidforname", "resourceUIDForName",
    classMethod=True
)
StoreAPIConduitMixin._make_simple_action(
    "objectresource_create", "create",
    classMethod=True,
    transform_recv_result=StoreAPIConduitMixin._to_externalize
)
StoreAPIConduitMixin._make_simple_action(
    "objectresource_setcomponent", "setComponent"
)
StoreAPIConduitMixin._make_simple_action(
    "objectresource_component", "component",
    transform_recv_result=StoreAPIConduitMixin._to_string
)
StoreAPIConduitMixin._make_simple_action(
    "objectresource_remove", "remove"
)
=======
UtilityConduitMixin._make_simple_action(StoreAPIConduitMixin, "homechild_listobjects", "listObjects", classMethod=True)
UtilityConduitMixin._make_simple_action(StoreAPIConduitMixin, "homechild_loadallobjects", "loadAllObjects", classMethod=True, transform_recv_result=UtilityConduitMixin._to_serialize_list)
UtilityConduitMixin._make_simple_action(StoreAPIConduitMixin, "homechild_objectwith", "objectWith", classMethod=True, transform_recv_result=UtilityConduitMixin._to_serialize)
UtilityConduitMixin._make_simple_action(StoreAPIConduitMixin, "homechild_movehere", "moveObjectResourceHere")
UtilityConduitMixin._make_simple_action(StoreAPIConduitMixin, "homechild_moveaway", "moveObjectResourceAway")
UtilityConduitMixin._make_simple_action(StoreAPIConduitMixin, "homechild_synctokenrevision", "syncTokenRevision")
UtilityConduitMixin._make_simple_action(StoreAPIConduitMixin, "homechild_resourcenamessincerevision", "resourceNamesSinceRevision", transform_send_result=UtilityConduitMixin._to_tuple)
UtilityConduitMixin._make_simple_action(StoreAPIConduitMixin, "homechild_search", "search")
UtilityConduitMixin._make_simple_action(StoreAPIConduitMixin, "homechild_sharing_records", "sharingBindRecords", transform_recv_result=StoreAPIConduitMixin._to_serialize_dict_value)
UtilityConduitMixin._make_simple_action(StoreAPIConduitMixin, "homechild_migrate_sharing_records", "migrateBindRecords")
UtilityConduitMixin._make_simple_action(StoreAPIConduitMixin, "homechild_group_sharees", "groupSharees", transform_recv_result=StoreAPIConduitMixin._to_serialize_dict_list_serialized_value)

# Calls on L{CommonObjectResource} objects
UtilityConduitMixin._make_simple_action(StoreAPIConduitMixin, "objectresource_loadallobjects", "loadAllObjects", classMethod=True, transform_recv_result=UtilityConduitMixin._to_serialize_list)
UtilityConduitMixin._make_simple_action(StoreAPIConduitMixin, "objectresource_loadallobjectswithnames", "loadAllObjectsWithNames", classMethod=True, transform_recv_result=UtilityConduitMixin._to_serialize_list)
UtilityConduitMixin._make_simple_action(StoreAPIConduitMixin, "objectresource_listobjects", "listObjects", classMethod=True)
UtilityConduitMixin._make_simple_action(StoreAPIConduitMixin, "objectresource_countobjects", "countObjects", classMethod=True)
UtilityConduitMixin._make_simple_action(StoreAPIConduitMixin, "objectresource_objectwith", "objectWith", classMethod=True, transform_recv_result=UtilityConduitMixin._to_serialize)
UtilityConduitMixin._make_simple_action(StoreAPIConduitMixin, "objectresource_resourcenameforuid", "resourceNameForUID", classMethod=True)
UtilityConduitMixin._make_simple_action(StoreAPIConduitMixin, "objectresource_resourceuidforname", "resourceUIDForName", classMethod=True)
UtilityConduitMixin._make_simple_action(StoreAPIConduitMixin, "objectresource_create", "create", classMethod=True, transform_recv_result=UtilityConduitMixin._to_serialize)
UtilityConduitMixin._make_simple_action(StoreAPIConduitMixin, "objectresource_setcomponent", "setComponent")
UtilityConduitMixin._make_simple_action(StoreAPIConduitMixin, "objectresource_component", "component", transform_recv_result=UtilityConduitMixin._to_string)
UtilityConduitMixin._make_simple_action(StoreAPIConduitMixin, "objectresource_remove", "remove")

# Calls on L{NotificationCollection} objects
UtilityConduitMixin._make_simple_action(StoreAPIConduitMixin, "notification_set_status", "setStatus")
UtilityConduitMixin._make_simple_action(StoreAPIConduitMixin, "notification_all_records", "notificationObjectRecords", transform_recv_result=UtilityConduitMixin._to_serialize_list)
>>>>>>> 973e7f6c
<|MERGE_RESOLUTION|>--- conflicted
+++ resolved
@@ -28,140 +28,8 @@
     Defines common cross-pod API for generic access to remote resources.
     """
 
-<<<<<<< HEAD
-    #
-    # Utility methods to map from store objects to/from JSON
-    #
-
-    @inlineCallbacks
-    def _getRequestForStoreObject(self, action, storeObject, classMethod):
-        """
-        Create the JSON data needed to identify the remote resource by type and
-        ids, along with any parent resources.
-
-        @param action: the conduit action name
-        @type action: L{str}
-
-        @param storeObject: the store object that is being operated on
-        @type storeObject: L{object}
-
-        @param classMethod: indicates whether the method being called is a
-            classmethod
-        @type classMethod: L{bool}
-
-        @return: the transaction in use, the JSON dict to send in the request,
-            the server where the request should be sent
-        @rtype: L{tuple} of (L{CommonStoreTransaction}, L{dict}, L{str})
-        """
-
-        from txdav.common.datastore.sql import (
-            CommonObjectResource, CommonHomeChild, CommonHome
-        )
-
-        result = {
-            "action": action,
-        }
-
-        # Extract the relevant store objects
-        txn = storeObject._txn
-        owner_home = None
-        viewer_home = None
-        home_child = None
-        object_resource = None
-
-        if isinstance(storeObject, CommonObjectResource):
-            owner_home = storeObject.ownerHome()
-            viewer_home = storeObject.viewerHome()
-            home_child = storeObject.parentCollection()
-            object_resource = storeObject
-        elif isinstance(storeObject, CommonHomeChild):
-            owner_home = storeObject.ownerHome()
-            viewer_home = storeObject.viewerHome()
-            home_child = storeObject
-            result["classMethod"] = classMethod
-        elif isinstance(storeObject, CommonHome):
-            owner_home = storeObject
-            viewer_home = storeObject
-            txn = storeObject._txn
-            result["classMethod"] = classMethod
-
-        # Add store object identities to JSON request
-        result["homeType"] = viewer_home._homeType
-        result["homeUID"] = viewer_home.uid()
-        if home_child:
-            if home_child.owned():
-                result["homeChildID"] = home_child.id()
-            else:
-                result["homeChildSharedID"] = home_child.name()
-        if object_resource:
-            result["objectResourceID"] = object_resource.id()
-
-        # Note that the owner_home is always the ownerHome() because in the
-        # sharing case a viewer is accessing the owner's data on another pod.
-        directory = self.store.directoryService()
-        recipient = yield directory.recordWithUID(owner_home.uid())
-
-        returnValue((txn, result, recipient.server(),))
-
-
-    @inlineCallbacks
-    def _getStoreObjectForRequest(self, txn, request):
-        """
-        Resolve the supplied JSON data to get a store object to operate on.
-        """
-
-        returnObject = txn
-        classObject = None
-
-        if "homeUID" in request:
-            home = yield txn.homeWithUID(
-                request["homeType"], request["homeUID"]
-            )
-            if home is None:
-                raise FailedCrossPodRequestError("Invalid owner UID specified")
-            home._internalRequest = False
-            returnObject = home
-            if request.get("classMethod", False):
-                classObject = home._childClass
-
-        if "homeChildID" in request:
-            homeChild = yield home.childWithID(request["homeChildID"])
-            if homeChild is None:
-                raise FailedCrossPodRequestError(
-                    "Invalid home child specified"
-                )
-            returnObject = homeChild
-            if request.get("classMethod", False):
-                classObject = homeChild._objectResourceClass
-        elif "homeChildSharedID" in request:
-            homeChild = yield home.childWithName(request["homeChildSharedID"])
-            if homeChild is None:
-                raise FailedCrossPodRequestError(
-                    "Invalid home child specified"
-                )
-            returnObject = homeChild
-            if request.get("classMethod", False):
-                classObject = homeChild._objectResourceClass
-
-        if "objectResourceID" in request:
-            objectResource = yield homeChild.objectResourceWithID(
-                request["objectResourceID"]
-            )
-            if objectResource is None:
-                raise FailedCrossPodRequestError(
-                    "Invalid object resource specified"
-                )
-            returnObject = objectResource
-
-        returnValue((returnObject, classObject,))
-
-
-    @inlineCallbacks
-    def send_home_resource_id(self, txn, recipient):
-=======
     @inlineCallbacks
     def send_home_resource_id(self, txn, recipient, migrating=False):
->>>>>>> 973e7f6c
         """
         Lookup the remote resourceID matching the specified directory uid.
 
@@ -184,8 +52,7 @@
     @inlineCallbacks
     def recv_home_resource_id(self, txn, request):
         """
-        Process an addAttachment cross-pod request.
-        Request arguments as per L{send_add_attachment}.
+        Process an addAttachment cross-pod request. Request arguments as per L{send_add_attachment}.
 
         @param request: request arguments
         @type request: C{dict}
@@ -211,18 +78,12 @@
         event_details,
     ):
         """
-        Request free busy information for a shared calendar collection hosted
-        on a different pod.
-        See L{txdav.caldav.datastore.scheduling.freebusy} for the base free
-        busy lookup behavior.
+        Request free busy information for a shared calendar collection hosted on a different pod. See
+        L{txdav.caldav.datastore.scheduling.freebusy} for the base free busy lookup behavior.
         """
-        txn, request, server = yield self._getRequestForStoreObject(
-            "freebusy", calresource, False
-        )
+        txn, request, server = yield self._getRequestForStoreObject("freebusy", calresource, False)
 
-        request["timerange"] = [
-            timerange.start.getText(), timerange.end.getText()
-        ]
+        request["timerange"] = [timerange.start.getText(), timerange.end.getText()]
         request["matchtotal"] = matchtotal
         request["excludeuid"] = excludeuid
         request["organizer"] = organizer
@@ -238,26 +99,20 @@
     @inlineCallbacks
     def recv_freebusy(self, txn, request):
         """
-        Process a freebusy cross-pod request.
-        Message arguments as per L{send_freebusy}.
+        Process a freebusy cross-pod request. Message arguments as per L{send_freebusy}.
 
         @param request: request arguments
         @type request: C{dict}
         """
 
         # Operate on the L{CommonHomeChild}
-        calresource, _ignore = yield self._getStoreObjectForRequest(
-            txn, request
-        )
+        calresource, _ignore = yield self._getStoreObjectForRequest(txn, request)
 
         fbinfo = [[], [], []]
         matchtotal = yield generateFreeBusyInfo(
             calresource,
             fbinfo,
-            TimeRange(
-                start=request["timerange"][0],
-                end=request["timerange"][1],
-            ),
+            TimeRange(start=request["timerange"][0], end=request["timerange"][1]),
             request["matchtotal"],
             request["excludeuid"],
             request["organizer"],
@@ -279,131 +134,12 @@
         })
 
 
-<<<<<<< HEAD
-    #
-    # We can simplify code generation for simple calls by dynamically
-    # generating the appropriate class methods.
-    #
-
-    @inlineCallbacks
-    def _simple_object_send(
-        self, actionName, storeObject,
-        classMethod=False, transform=None, args=None, kwargs=None
-    ):
-        """
-        A simple send operation that returns a value.
-
-        @param actionName: name of the action.
-        @type actionName: C{str}
-
-        @param shareeView: sharee resource being operated on.
-        @type shareeView: L{CommonHomeChildExternal}
-
-        @param objectResource: the resource being operated on, or C{None} for
-            classmethod.
-        @type objectResource: L{CommonObjectResourceExternal}
-
-        @param transform: a function used to convert the JSON response into
-            return values.
-        @type transform: C{callable}
-
-        @param args: list of optional arguments.
-        @type args: C{list}
-
-        @param kwargs: optional keyword arguments.
-        @type kwargs: C{dict}
-        """
-
-        txn, request, server = yield self._getRequestForStoreObject(
-            actionName, storeObject, classMethod
-        )
-        if args is not None:
-            request["arguments"] = args
-        if kwargs is not None:
-            request["keywords"] = kwargs
-        response = yield self.sendRequestToServer(txn, server, request)
-        returnValue(transform(response) if transform is not None else response)
-
-
-    @inlineCallbacks
-    def _simple_object_recv(
-        self, txn, actionName, request, method, transform=None
-    ):
-        """
-        A simple recv operation that returns a value.
-        We also look for an optional set of arguments/keywords and include
-        those only if present.
-
-        @param actionName: name of the action.
-        @type actionName: C{str}
-
-        @param request: request arguments
-        @type request: C{dict}
-
-        @param method: name of the method to execute on the shared resource to
-            get the result.
-        @type method: C{str}
-
-        @param transform: method to call on returned JSON value to convert it
-            to something useful.
-        @type transform: C{callable}
-        """
-
-        storeObject, classObject = yield self._getStoreObjectForRequest(
-            txn, request
-        )
-
-        if classObject is not None:
-            m = getattr(classObject, method)
-            value = yield m(
-                storeObject,
-                *request.get("arguments", ()),
-                **request.get("keywords", {})
-            )
-        else:
-            m = getattr(storeObject, method)
-            value = yield m(
-                *request.get("arguments", ()),
-                **request.get("keywords", {})
-            )
-
-        returnValue(transform(value) if transform is not None else value)
-
-
-    #
-    # Factory methods for binding actions to the conduit class
-    #
-    @classmethod
-    def _make_simple_action(
-        cls, action, method, classMethod=False,
-        transform_recv_result=None, transform_send_result=None
-    ):
-        setattr(
-            cls,
-            "send_{}".format(action),
-            lambda self, storeObject, *args, **kwargs:
-                self._simple_object_send(
-                    action, storeObject, classMethod=classMethod,
-                    transform=transform_send_result, args=args, kwargs=kwargs
-            )
-        )
-        setattr(
-            cls,
-            "recv_{}".format(action),
-            lambda self, txn, message:
-                self._simple_object_recv(
-                    txn, action, message, method,
-                    transform=transform_recv_result
-                )
-        )
-=======
     @staticmethod
     def _to_serialize_pair_list(value):
         """
         Convert the value to the external (JSON-based) representation.
         """
         return [[a.serialize(), b.serialize(), ] for a, b in value]
->>>>>>> 973e7f6c
 
 
     @staticmethod
@@ -430,86 +166,6 @@
 UtilityConduitMixin._make_simple_action(StoreAPIConduitMixin, "home_shared_to_records", "sharedToBindRecords", transform_recv_result=StoreAPIConduitMixin._to_serialize_dict_list_serialized_value)
 
 # Calls on L{CommonHomeChild} objects
-<<<<<<< HEAD
-StoreAPIConduitMixin._make_simple_action(
-    "homechild_listobjects", "listObjects",
-    classMethod=True
-)
-StoreAPIConduitMixin._make_simple_action(
-    "homechild_loadallobjects", "loadAllObjects",
-    classMethod=True,
-    transform_recv_result=StoreAPIConduitMixin._to_externalize_list
-)
-StoreAPIConduitMixin._make_simple_action(
-    "homechild_objectwith", "objectWith",
-    classMethod=True,
-    transform_recv_result=StoreAPIConduitMixin._to_externalize
-)
-StoreAPIConduitMixin._make_simple_action(
-    "homechild_movehere", "moveObjectResourceHere"
-)
-StoreAPIConduitMixin._make_simple_action(
-    "homechild_moveaway", "moveObjectResourceAway"
-)
-StoreAPIConduitMixin._make_simple_action(
-    "homechild_synctoken", "syncToken"
-)
-StoreAPIConduitMixin._make_simple_action(
-    "homechild_resourcenamessincerevision", "resourceNamesSinceRevision",
-    transform_send_result=StoreAPIConduitMixin._to_tuple
-)
-StoreAPIConduitMixin._make_simple_action(
-    "homechild_search", "search"
-)
-
-# Calls on L{CommonObjectResource} objects
-StoreAPIConduitMixin._make_simple_action(
-    "objectresource_loadallobjects", "loadAllObjects",
-    classMethod=True,
-    transform_recv_result=StoreAPIConduitMixin._to_externalize_list
-)
-StoreAPIConduitMixin._make_simple_action(
-    "objectresource_loadallobjectswithnames", "loadAllObjectsWithNames",
-    classMethod=True,
-    transform_recv_result=StoreAPIConduitMixin._to_externalize_list
-)
-StoreAPIConduitMixin._make_simple_action(
-    "objectresource_listobjects", "listObjects",
-    classMethod=True
-)
-StoreAPIConduitMixin._make_simple_action(
-    "objectresource_countobjects", "countObjects",
-    classMethod=True
-)
-StoreAPIConduitMixin._make_simple_action(
-    "objectresource_objectwith", "objectWith",
-    classMethod=True,
-    transform_recv_result=StoreAPIConduitMixin._to_externalize
-)
-StoreAPIConduitMixin._make_simple_action(
-    "objectresource_resourcenameforuid", "resourceNameForUID",
-    classMethod=True
-)
-StoreAPIConduitMixin._make_simple_action(
-    "objectresource_resourceuidforname", "resourceUIDForName",
-    classMethod=True
-)
-StoreAPIConduitMixin._make_simple_action(
-    "objectresource_create", "create",
-    classMethod=True,
-    transform_recv_result=StoreAPIConduitMixin._to_externalize
-)
-StoreAPIConduitMixin._make_simple_action(
-    "objectresource_setcomponent", "setComponent"
-)
-StoreAPIConduitMixin._make_simple_action(
-    "objectresource_component", "component",
-    transform_recv_result=StoreAPIConduitMixin._to_string
-)
-StoreAPIConduitMixin._make_simple_action(
-    "objectresource_remove", "remove"
-)
-=======
 UtilityConduitMixin._make_simple_action(StoreAPIConduitMixin, "homechild_listobjects", "listObjects", classMethod=True)
 UtilityConduitMixin._make_simple_action(StoreAPIConduitMixin, "homechild_loadallobjects", "loadAllObjects", classMethod=True, transform_recv_result=UtilityConduitMixin._to_serialize_list)
 UtilityConduitMixin._make_simple_action(StoreAPIConduitMixin, "homechild_objectwith", "objectWith", classMethod=True, transform_recv_result=UtilityConduitMixin._to_serialize)
@@ -537,5 +193,4 @@
 
 # Calls on L{NotificationCollection} objects
 UtilityConduitMixin._make_simple_action(StoreAPIConduitMixin, "notification_set_status", "setStatus")
-UtilityConduitMixin._make_simple_action(StoreAPIConduitMixin, "notification_all_records", "notificationObjectRecords", transform_recv_result=UtilityConduitMixin._to_serialize_list)
->>>>>>> 973e7f6c
+UtilityConduitMixin._make_simple_action(StoreAPIConduitMixin, "notification_all_records", "notificationObjectRecords", transform_recv_result=UtilityConduitMixin._to_serialize_list)