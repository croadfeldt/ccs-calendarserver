--- conflicted
+++ resolved
@@ -27,14 +27,8 @@
 
     @inlineCallbacks
     def send_shareinvite(
-<<<<<<< HEAD
-        self, txn, homeType, ownerUID, ownerID, ownerName,
-        shareeUID, shareUID, bindMode,
-        summary, copy_properties, supported_components
-=======
         self, txn, homeType, ownerUID, ownerName, shareeUID, shareUID,
         bindMode, bindUID, summary, copy_properties, supported_components
->>>>>>> 973e7f6c
     ):
         """
         Send a sharing invite cross-pod message.
@@ -45,12 +39,6 @@
         @param ownerUID: UID of the sharer.
         @type ownerUID: C{str}
 
-<<<<<<< HEAD
-        @param ownerID: resource ID of the sharer calendar
-        @type ownerID: C{int}
-
-=======
->>>>>>> 973e7f6c
         @param ownerName: owner's name of the sharer calendar
         @type ownerName: C{str}
 
@@ -62,12 +50,8 @@
 
         @param bindMode: bind mode for the share
         @type bindMode: C{str}
-<<<<<<< HEAD
-
-=======
         @param bindUID: bind UID of the sharer calendar
         @type bindUID: C{str}
->>>>>>> 973e7f6c
         @param summary: sharing message
         @type summary: C{str}
 
@@ -132,12 +116,8 @@
 
     @inlineCallbacks
     def send_shareuninvite(
-<<<<<<< HEAD
-        self, txn, homeType, ownerUID, ownerID, shareeUID, shareUID
-=======
         self, txn, homeType, ownerUID,
         bindUID, shareeUID, shareUID
->>>>>>> 973e7f6c
     ):
         """
         Send a sharing uninvite cross-pod message.
@@ -147,14 +127,8 @@
 
         @param ownerUID: UID of the sharer.
         @type ownerUID: C{str}
-<<<<<<< HEAD
-
-        @param ownerID: resource ID of the sharer calendar
-        @type ownerID: C{int}
-=======
         @param bindUID: bind UID of the sharer calendar
         @type bindUID: C{str}
->>>>>>> 973e7f6c
 
         @param shareeUID: UID of the sharee
         @type shareeUID: C{str}
