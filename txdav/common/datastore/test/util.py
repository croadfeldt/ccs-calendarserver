--- conflicted
+++ resolved
@@ -302,11 +302,7 @@
         # later table.  Therefore it's OK to drop them in the (reverse) order
         # that they happen to be in.
         tables = [
-<<<<<<< HEAD
-            t.name for t in schema.model.tables
-=======
             t.name for t in schema.model.tables #@UndefinedVariable
->>>>>>> 973e7f6c
             # All tables with rows _in_ the schema are populated
             # exclusively _by_ the schema and shouldn't be manipulated
             # while the server is running, so we leave those populated.
@@ -933,21 +929,13 @@
         return self.store
 
 
-<<<<<<< HEAD
-    def homeUnderTest(self, txn=None, name="home1", create=False):
-=======
     def homeUnderTest(self, txn=None, name="home1", status=None, create=False):
->>>>>>> 973e7f6c
         """
         Get the calendar home detailed by C{requirements['home1']}.
         """
         if txn is None:
             txn = self.transactionUnderTest()
-<<<<<<< HEAD
-        return txn.calendarHomeWithUID(name, create=create)
-=======
         return txn.calendarHomeWithUID(name, status=status, create=create)
->>>>>>> 973e7f6c
 
 
     @inlineCallbacks
@@ -955,33 +943,21 @@
         """
         Get the calendar detailed by C{requirements['home1']['calendar_1']}.
         """
-<<<<<<< HEAD
-        home = yield self.homeUnderTest(txn, home)
-=======
         home = yield self.homeUnderTest(txn, home, status=status)
->>>>>>> 973e7f6c
         calendar = yield home.calendarWithName(name)
         returnValue(calendar)
 
 
     @inlineCallbacks
     def calendarObjectUnderTest(
-<<<<<<< HEAD
-        self, txn=None, name="1.ics", calendar_name="calendar_1", home="home1"
-=======
         self, txn=None, name="1.ics", calendar_name="calendar_1", home="home1", status=None
->>>>>>> 973e7f6c
     ):
         """
         Get the calendar detailed by
         C{requirements[home][calendar_name][name]}.
         """
         calendar = yield self.calendarUnderTest(
-<<<<<<< HEAD
-            txn, name=calendar_name, home=home
-=======
             txn, name=calendar_name, home=home, status=status
->>>>>>> 973e7f6c
         )
         object = yield calendar.calendarObjectWithName(name)
         returnValue(object)
@@ -1021,15 +997,12 @@
         )
         object = yield addressBook.addressbookObjectWithName(name)
         returnValue(object)
-<<<<<<< HEAD
-=======
 
 
     def notificationCollectionUnderTest(self, txn=None, name="home1", status=None, create=False):
         if txn is None:
             txn = self.transactionUnderTest()
         return txn.notificationsWithUID(name, status=status, create=create)
->>>>>>> 973e7f6c
 
 
     def userRecordWithShortName(self, shortname):
@@ -1055,13 +1028,6 @@
         return self.directory.removeRecords([uid])
 
 
-<<<<<<< HEAD
-    def changeRecord(self, record, fieldname, value):
-        fields = record.fields.copy()
-        fields[fieldname] = value
-        updatedRecord = DirectoryRecord(self.directory, fields)
-        return self.directory.updateRecords((updatedRecord,))
-=======
     def changeRecord(self, record, fieldname, value, directory=None):
         if directory is None:
             directory = self.directory
@@ -1069,7 +1035,6 @@
         fields[fieldname] = value
         updatedRecord = DirectoryRecord(directory, fields)
         return directory.updateRecords((updatedRecord,))
->>>>>>> 973e7f6c
 
 
 
