--- conflicted
+++ resolved
@@ -112,12 +112,14 @@
     def recordWithUID(self, uid):
         return self.records.get(uid)
 
+
     def recordWithGUID(self, guid):
         for record in self.records.itervalues():
             if record.guid == guid:
                 return record
         return None
 
+
     def addRecord(self, record):
         self.records[record.uid] = record
 
@@ -127,21 +129,15 @@
 
     implements(IStoreDirectoryRecord)
 
-<<<<<<< HEAD
-    def __init__(self, uid, shortNames, fullName, extras={}):
-=======
-    def __init__(self, uid, shortNames, fullName, thisServer=True, server=None):
->>>>>>> 15c9fc1c
+    def __init__(self, uid, shortNames, fullName, thisServer=True, server=None, extras={}):
         self.uid = uid
         self.guid = uid
         self.shortNames = shortNames
         self.fullName = fullName
         self.displayName = self.fullName if self.fullName else self.shortNames[0]
-<<<<<<< HEAD
-        self.extras = extras
-=======
         self._thisServer = thisServer
         self._server = server
+        self.extras = extras
 
 
     def thisServer(self):
@@ -179,7 +175,6 @@
         (uid,),
         uid.capitalize(),
     )
->>>>>>> 15c9fc1c
 
 
 
