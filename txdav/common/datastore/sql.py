# -*- test-case-name: txdav.caldav.datastore.test.test_sql,txdav.carddav.datastore.test.test_sql -*-
##
# Copyright (c) 2010-2013 Apple Inc. All rights reserved.
#
# Licensed under the Apache License, Version 2.0 (the "License");
# you may not use this file except in compliance with the License.
# You may obtain a copy of the License at
#
# http://www.apache.org/licenses/LICENSE-2.0
#
# Unless required by applicable law or agreed to in writing, software
# distributed under the License is distributed on an "AS IS" BASIS,
# WITHOUT WARRANTIES OR CONDITIONS OF ANY KIND, either express or implied.
# See the License for the specific language governing permissions and
# limitations under the License.
##

"""
SQL data store.
"""

__all__ = [
    "CommonDataStore",
    "CommonStoreTransaction",
    "CommonHome",
]

from cStringIO import StringIO

from pycalendar.datetime import PyCalendarDateTime

from twext.enterprise.dal.syntax import (
    Delete, utcNowSQL, Union, Insert, Len, Max, Parameter, SavepointAction,
    Select, Update, ColumnSyntax, TableSyntax, Upper, Count, ALL_COLUMNS, Sum,
    DatabaseLock, DatabaseUnlock)
from twext.enterprise.ienterprise import AlreadyFinishedError
from twext.enterprise.queue import LocalQueuer
from twext.enterprise.util import parseSQLTimestamp
from twext.internet.decorate import memoizedKey, Memoizable
from twext.python.clsprop import classproperty
from twext.python.log import Logger
from twext.web2.http_headers import MimeType

from twisted.application.service import Service
from twisted.internet import reactor
from twisted.internet.defer import inlineCallbacks, returnValue, succeed
from twisted.python import hashlib
from twisted.python.failure import Failure
from twisted.python.modules import getModule
from twisted.python.util import FancyEqMixin

from twistedcaldav.config import config
from twistedcaldav.customxml import NotificationType
from twistedcaldav.dateops import datetimeMktime, pyCalendarTodatetime

from txdav.base.datastore.util import QueryCacher
from txdav.base.datastore.util import normalizeUUIDOrNot
from txdav.base.propertystore.none import PropertyStore as NonePropertyStore
from txdav.base.propertystore.sql import PropertyStore
from txdav.caldav.icalendarstore import ICalendarTransaction, ICalendarStore
from txdav.carddav.iaddressbookstore import IAddressBookTransaction
from txdav.common.datastore.common import HomeChildBase
from txdav.common.datastore.sql_tables import _BIND_MODE_OWN, \
    _BIND_STATUS_ACCEPTED, _BIND_STATUS_DECLINED
from txdav.common.datastore.sql_tables import schema, splitSQLString
from txdav.common.icommondatastore import ConcurrentModification
from txdav.common.icommondatastore import HomeChildNameNotAllowedError, \
    HomeChildNameAlreadyExistsError, NoSuchHomeChildError, \
    ObjectResourceNameNotAllowedError, ObjectResourceNameAlreadyExistsError, \
    NoSuchObjectResourceError, AllRetriesFailed, InvalidSubscriptionValues, \
    InvalidIMIPTokenValues, TooManyObjectResourcesError, \
    SyncTokenValidException
from txdav.common.idirectoryservice import IStoreDirectoryService
from txdav.common.inotifications import INotificationCollection, \
    INotificationObject
from txdav.xml.parser import WebDAVDocument

from uuid import uuid4, UUID

from zope.interface import implements, directlyProvides

import sys
import time

current_sql_schema = getModule(__name__).filePath.sibling("sql_schema").child("current.sql").getContent()

log = Logger()

ECALENDARTYPE = 0
EADDRESSBOOKTYPE = 1
ENOTIFICATIONTYPE = 2

# Labels used to identify the class of resource being modified, so that
# notification systems can target the correct application
NotifierPrefixes = {
    ECALENDARTYPE : "CalDAV",
    EADDRESSBOOKTYPE : "CardDAV",
}

class CommonDataStore(Service, object):
    """
    Shared logic for SQL-based data stores, between calendar and addressbook
    storage.

    @ivar sqlTxnFactory: A 0-arg factory callable that produces an
        L{IAsyncTransaction}.

    @ivar _notifierFactories: a C{dict} of L{IStoreNotifierFactory} objects
        from which the store can create notifiers for store objects. The keys
        are "tokens" that determine the type of notifier.

    @ivar attachmentsPath: a L{FilePath} indicating a directory where
        attachments may be stored.

    @ivar enableCalendars: a boolean, C{True} if this data store should provide
        L{ICalendarStore}, C{False} if not.

    @ivar enableAddressBooks: a boolean, C{True} if this data store should
        provide L{IAddressbookStore}, C{False} if not.

    @ivar label: A string, used for tagging debug messages in the case where
        there is more than one store.  (Useful mostly for unit tests.)

    @ivar quota: the amount of space granted to each calendar home (in bytes)
        for storing attachments, or C{None} if quota should not be enforced.
    @type quota: C{int} or C{NoneType}

    @ivar queuer: An object with an C{enqueueWork} method, from
        L{twext.enterprise.queue}.  Initially, this is a L{LocalQueuer}, so it
        is always usable, but in a properly configured environment it will be
        upgraded to a more capable object that can distribute work throughout a
        cluster.
    """

    implements(ICalendarStore)

    def __init__(self,
        sqlTxnFactory,
        notifierFactories,
        directoryService,
        attachmentsPath,
        attachmentsURIPattern,
        enableCalendars=True,
        enableAddressBooks=True,
        enableManagedAttachments=True,
        label="unlabeled",
        quota=(2 ** 20),
        logLabels=False,
        logStats=False,
        logStatsLogFile=None,
        logSQL=False,
        logTransactionWaits=0,
        timeoutTransactions=0,
        cacheQueries=True,
        cachePool="Default",
        cacheExpireSeconds=3600
    ):
        assert enableCalendars or enableAddressBooks

        self.sqlTxnFactory = sqlTxnFactory
        self._notifierFactories = notifierFactories if notifierFactories is not None else {}
        self._directoryService = IStoreDirectoryService(directoryService) if directoryService is not None else None
        self.attachmentsPath = attachmentsPath
        self.attachmentsURIPattern = attachmentsURIPattern
        self.enableCalendars = enableCalendars
        self.enableAddressBooks = enableAddressBooks
        self.enableManagedAttachments = enableManagedAttachments
        self.label = label
        self.quota = quota
        self.logLabels = logLabels
        self.logStats = logStats
        self.logStatsLogFile = logStatsLogFile
        self.logSQL = logSQL
        self.logTransactionWaits = logTransactionWaits
        self.timeoutTransactions = timeoutTransactions
        self.queuer = LocalQueuer(self.newTransaction)
        self._migrating = False
        self._enableNotifications = True
        self._newTransactionCallbacks = set()

        if cacheQueries:
            self.queryCacher = QueryCacher(cachePool=cachePool,
                cacheExpireSeconds=cacheExpireSeconds)
        else:
            self.queryCacher = None

        # Always import these here to trigger proper "registration" of the calendar and address book
        # home classes
        __import__("txdav.caldav.datastore.sql")
        __import__("txdav.carddav.datastore.sql")


    def directoryService(self):
        return self._directoryService


    def callWithNewTransactions(self, callback):
        """
        Registers a method to be called whenever a new transaction is
        created.

        @param callback: callable taking a single argument, a transaction
        """
        self._newTransactionCallbacks.add(callback)


    @inlineCallbacks
    def _withEachHomeDo(self, homeTable, homeFromTxn, action, batchSize): #@UnusedVariable
        """
        Implementation of L{ICalendarStore.withEachCalendarHomeDo} and
        L{IAddressbookStore.withEachAddressbookHomeDo}.
        """
        txn = yield self.newTransaction()
        try:
            allUIDs = yield (Select([homeTable.OWNER_UID], From=homeTable)
                             .on(txn))
            for [uid] in allUIDs:
                yield action(txn, (yield homeFromTxn(txn, uid)))
        except:
            a, b, c = sys.exc_info()
            yield txn.abort()
            raise a, b, c
        else:
            yield txn.commit()


    def withEachCalendarHomeDo(self, action, batchSize=None):
        """
        Implementation of L{ICalendarStore.withEachCalendarHomeDo}.
        """
        return self._withEachHomeDo(
            schema.CALENDAR_HOME,
            lambda txn, uid: txn.calendarHomeWithUID(uid),
            action, batchSize
        )


    def withEachAddressbookHomeDo(self, action, batchSize=None):
        """
        Implementation of L{IAddressbookStore.withEachAddressbookHomeDo}.
        """
        return self._withEachHomeDo(
            schema.ADDRESSBOOK_HOME,
            lambda txn, uid: txn.addressbookHomeWithUID(uid),
            action, batchSize
        )


    def newTransaction(self, label="unlabeled", disableCache=False):
        """
        @see: L{IDataStore.newTransaction}
        """
        txn = CommonStoreTransaction(
            self,
            self.sqlTxnFactory(),
            self.enableCalendars,
            self.enableAddressBooks,
            self._notifierFactories if self._enableNotifications else {},
            label,
            self._migrating,
            disableCache
        )
        if self.logTransactionWaits or self.timeoutTransactions:
            CommonStoreTransactionMonitor(txn, self.logTransactionWaits,
                                          self.timeoutTransactions)
        for callback in self._newTransactionCallbacks:
            callback(txn)
        return txn


    def setMigrating(self, state):
        """
        Set the "migrating" state
        """
        self._migrating = state
        self._enableNotifications = not state


    def setUpgrading(self, state):
        """
        Set the "upgrading" state
        """
        self._enableNotifications = not state


    @inlineCallbacks
    def dropboxAllowed(self, txn):
        """
        Determine whether dropbox attachments are allowed. Once we have migrated to managed attachments,
        we should never allow dropbox-style attachments to be created.
        """
        if not hasattr(self, "_dropbox_ok"):
            already_migrated = (yield txn.calendarserverValue("MANAGED-ATTACHMENTS", raiseIfMissing=False))
            self._dropbox_ok = already_migrated is None
        returnValue(self._dropbox_ok)


    def queryCachingEnabled(self):
        """
        Indicate whether SQL statement query caching is enabled. Also controls whether propstore caching is done.

        @return: C{True} if enabled, else C{False}
        @rtype: C{bool}
        """
        return self.queryCacher is not None



class TransactionStatsCollector(object):
    """
    Used to log each SQL query and statistics about that query during the course of a single transaction.
    Results can be printed out where ever needed at the end of the transaction.
    """

    def __init__(self, label, logFileName=None):
        self.label = label
        self.logFileName = logFileName
        self.statements = []
        self.startTime = time.time()


    def startStatement(self, sql, args):
        """
        Called prior to an SQL query being run.

        @param sql: the SQL statement to execute
        @type sql: C{str}
        @param args: the arguments (binds) to the SQL statement
        @type args: C{list}

        @return: C{tuple} containing the index in the statement list for this statement, and the start time
        """
        args = ["%s" % (arg,) for arg in args]
        args = [((arg[:10] + "...") if len(arg) > 40 else arg) for arg in args]
        self.statements.append(["%s %s" % (sql, args,), 0, 0, 0])
        return len(self.statements) - 1, time.time()


    def endStatement(self, context, rows):
        """
        Called after an SQL query has executed.

        @param context: the tuple returned from startStatement
        @type context: C{tuple}
        @param rows: number of rows returned from the query
        @type rows: C{int}
        """
        index, tstamp = context
        t = time.time()
        self.statements[index][1] = len(rows) if rows else 0
        self.statements[index][2] = t - tstamp
        self.statements[index][3] = t


    def printReport(self):
        """
        Print a report of all the SQL statements executed to date.
        """

        total_statements = len(self.statements)
        total_rows = sum([statement[1] for statement in self.statements])
        total_time = sum([statement[2] for statement in self.statements]) * 1000.0

        toFile = StringIO()
        toFile.write("*** SQL Stats ***\n")
        toFile.write("\n")
        toFile.write("Label: %s\n" % (self.label,))
        toFile.write("Unique statements: %d\n" % (len(set([statement[0] for statement in self.statements]),),))
        toFile.write("Total statements: %d\n" % (total_statements,))
        toFile.write("Total rows: %d\n" % (total_rows,))
        toFile.write("Total time (ms): %.3f\n" % (total_time,))
        t_last_end = self.startTime
        for sql, rows, t_taken, t_end in self.statements:
            toFile.write("\n")
            toFile.write("SQL: %s\n" % (sql,))
            toFile.write("Rows: %s\n" % (rows,))
            toFile.write("Time (ms): %.3f\n" % (t_taken * 1000.0,))
            toFile.write("Idle (ms): %.3f\n" % ((t_end - t_taken - t_last_end) * 1000.0,))
            toFile.write("Elapsed (ms): %.3f\n" % ((t_end - self.startTime) * 1000.0,))
            t_last_end = t_end
        toFile.write("Commit (ms): %.3f\n" % ((time.time() - t_last_end) * 1000.0,))
        toFile.write("***\n\n")

        if self.logFileName:
            open(self.logFileName, "a").write(toFile.getvalue())
        else:
            log.error(toFile.getvalue())

        return (total_statements, total_rows, total_time,)



class CommonStoreTransactionMonitor(object):
    """
    Object that monitors the state of a transaction over time and logs or times out
    the transaction.
    """

    callLater = reactor.callLater

    def __init__(self, txn, logTimerSeconds, timeoutSeconds):
        self.txn = txn
        self.delayedLog = None
        self.delayedTimeout = None
        self.logTimerSeconds = logTimerSeconds
        self.timeoutSeconds = timeoutSeconds

        self.txn.postCommit(self._cleanTxn)
        self.txn.postAbort(self._cleanTxn)

        self._installLogTimer()
        self._installTimeout()


    def _cleanTxn(self):
        self.txn = None
        if self.delayedLog:
            self.delayedLog.cancel()
            self.delayedLog = None
        if self.delayedTimeout:
            self.delayedTimeout.cancel()
            self.delayedTimeout = None


    def _installLogTimer(self):
        def _logTransactionWait():
            if self.txn is not None:
                log.error("Transaction wait: %r, Statements: %d, IUDs: %d, Statement: %s" % (self.txn, self.txn.statementCount, self.txn.iudCount, self.txn.currentStatement if self.txn.currentStatement else "None",))
                self.delayedLog = self.callLater(self.logTimerSeconds, _logTransactionWait)

        if self.logTimerSeconds:
            self.delayedLog = self.callLater(self.logTimerSeconds, _logTransactionWait)


    def _installTimeout(self):
        def _forceAbort():
            if self.txn is not None:
                log.error("Transaction abort too long: %r, Statements: %d, IUDs: %d, Statement: %s" % (self.txn, self.txn.statementCount, self.txn.iudCount, self.txn.currentStatement if self.txn.currentStatement else "None",))
                self.delayedTimeout = None
                if self.delayedLog:
                    self.delayedLog.cancel()
                    self.delayedLog = None
                self.txn.abort()

        if self.timeoutSeconds:
            self.delayedTimeout = self.callLater(self.timeoutSeconds, _forceAbort)



class CommonStoreTransaction(object):
    """
    Transaction implementation for SQL database.
    """
    _homeClass = {}

    id = 0

    def __init__(self, store, sqlTxn,
                 enableCalendars, enableAddressBooks,
                 notifierFactories, label, migrating=False, disableCache=False):
        self._store = store
        self._calendarHomes = {}
        self._addressbookHomes = {}
        self._notificationHomes = {}
        self._notifierFactories = notifierFactories
        self._notifiedAlready = set()
        self._bumpedRevisionAlready = set()
        self._label = label
        self._migrating = migrating
        self._primaryHomeType = None
        self._disableCache = disableCache
        if disableCache:
            self._queryCacher = None
        else:
            self._queryCacher = store.queryCacher

        CommonStoreTransaction.id += 1
        self._txid = CommonStoreTransaction.id

        extraInterfaces = []
        if enableCalendars:
            extraInterfaces.append(ICalendarTransaction)
            self._primaryHomeType = ECALENDARTYPE
        if enableAddressBooks:
            extraInterfaces.append(IAddressBookTransaction)
            if self._primaryHomeType is None:
                self._primaryHomeType = EADDRESSBOOKTYPE
        directlyProvides(self, *extraInterfaces)

        self._sqlTxn = sqlTxn
        self.paramstyle = sqlTxn.paramstyle
        self.dialect = sqlTxn.dialect

        self._stats = (
            TransactionStatsCollector(self._label, self._store.logStatsLogFile)
            if self._store.logStats else None
        )
        self.statementCount = 0
        self.iudCount = 0
        self.currentStatement = None

        self.logItems = {}


    def enqueue(self, workItem, **kw):
        """
        Enqueue a L{twext.enterprise.queue.WorkItem} for later execution.

        For example::

            yield (txn.enqueue(MyWorkItem, workDescription="some work to do")
                   .whenProposed())

        @return: a work proposal describing various events in the work's
            life-cycle.
        @rtype: L{twext.enterprise.queue.WorkProposal}
        """
        return self._store.queuer.enqueueWork(self, workItem, **kw)


    def store(self):
        return self._store


    def directoryService(self):
        return self._store.directoryService()


    def __repr__(self):
        return 'PG-TXN<%s>' % (self._label,)


    @classproperty
    def _calendarserver(cls): #@NoSelf
        cs = schema.CALENDARSERVER
        return Select(
            [cs.VALUE, ],
            From=cs,
            Where=cs.NAME == Parameter('name'),
        )


    @inlineCallbacks
    def calendarserverValue(self, key, raiseIfMissing=True):
        result = yield self._calendarserver.on(self, name=key)
        if result and len(result) == 1:
            returnValue(result[0][0])
        if raiseIfMissing:
            raise RuntimeError("Database key %s cannot be determined." % (key,))
        else:
            returnValue(None)


    @inlineCallbacks
    def setCalendarserverValue(self, key, value):
        cs = schema.CALENDARSERVER
        yield Insert(
            {cs.NAME: key, cs.VALUE: value},
        ).on(self)


    @inlineCallbacks
    def updateCalendarserverValue(self, key, value):
        cs = schema.CALENDARSERVER
        yield Update(
            {cs.VALUE: value},
            Where=cs.NAME == key,
        ).on(self)


    def _determineMemo(self, storeType, uid, create=False): #@UnusedVariable
        """
        Determine the memo dictionary to use for homeWithUID.
        """
        if storeType == ECALENDARTYPE:
            return self._calendarHomes
        else:
            return self._addressbookHomes


    @inlineCallbacks
    def homes(self, storeType):
        """
        Load all calendar or addressbook homes.
        """

        # Get all UIDs and load them - this will memoize all existing ones
        uids = (yield self._homeClass[storeType].listHomes(self))
        for uid in uids:
            yield self.homeWithUID(storeType, uid, create=False)

        # Return the memoized list directly
        returnValue([kv[1] for kv in sorted(self._determineMemo(storeType, None).items(), key=lambda x: x[0])])


    @memoizedKey("uid", _determineMemo)
    def homeWithUID(self, storeType, uid, create=False):
        if storeType not in (ECALENDARTYPE, EADDRESSBOOKTYPE):
            raise RuntimeError("Unknown home type.")

        return self._homeClass[storeType].homeWithUID(self, uid, create)


    def calendarHomeWithUID(self, uid, create=False):
        return self.homeWithUID(ECALENDARTYPE, uid, create=create)


    def addressbookHomeWithUID(self, uid, create=False):
        return self.homeWithUID(EADDRESSBOOKTYPE, uid, create=create)


    @inlineCallbacks
    def homeWithResourceID(self, storeType, rid, create=False):
        """
        Load a calendar or addressbook home by its integer resource ID.
        """
        uid = (yield self._homeClass[storeType]
               .homeUIDWithResourceID(self, rid))
        if uid:
            result = (yield self.homeWithUID(storeType, uid, create))
        else:
            result = None
        returnValue(result)


    def calendarHomeWithResourceID(self, rid):
        return self.homeWithResourceID(ECALENDARTYPE, rid)


    def addressbookHomeWithResourceID(self, rid):
        return self.homeWithResourceID(EADDRESSBOOKTYPE, rid)


    @memoizedKey("uid", "_notificationHomes")
    def notificationsWithUID(self, uid, create=True):
        """
        Implement notificationsWithUID.
        """
        return NotificationCollection.notificationsWithUID(self, uid, create)


    @classproperty
    def _insertAPNSubscriptionQuery(cls): #@NoSelf
        apn = schema.APN_SUBSCRIPTIONS
        return Insert({apn.TOKEN: Parameter("token"),
                       apn.RESOURCE_KEY: Parameter("resourceKey"),
                       apn.MODIFIED: Parameter("modified"),
                       apn.SUBSCRIBER_GUID: Parameter("subscriber"),
                       apn.USER_AGENT : Parameter("userAgent"),
                       apn.IP_ADDR : Parameter("ipAddr")})


    @classproperty
    def _updateAPNSubscriptionQuery(cls): #@NoSelf
        apn = schema.APN_SUBSCRIPTIONS
        return Update({apn.MODIFIED: Parameter("modified"),
                       apn.SUBSCRIBER_GUID: Parameter("subscriber"),
                       apn.USER_AGENT: Parameter("userAgent"),
                       apn.IP_ADDR : Parameter("ipAddr")},
                      Where=(apn.TOKEN == Parameter("token")).And(
                             apn.RESOURCE_KEY == Parameter("resourceKey")))


    @classproperty
    def _selectAPNSubscriptionQuery(cls): #@NoSelf
        apn = schema.APN_SUBSCRIPTIONS
        return Select([apn.MODIFIED, apn.SUBSCRIBER_GUID], From=apn,
                Where=(
                    apn.TOKEN == Parameter("token")).And(
                    apn.RESOURCE_KEY == Parameter("resourceKey")
                )
            )


    @inlineCallbacks
    def addAPNSubscription(self, token, key, timestamp, subscriber,
        userAgent, ipAddr):
        if not (token and key and timestamp and subscriber):
            raise InvalidSubscriptionValues()

        # Cap these values at 255 characters
        userAgent = userAgent[:255]
        ipAddr = ipAddr[:255]

        row = yield self._selectAPNSubscriptionQuery.on(self,
            token=token, resourceKey=key)
        if not row:  # Subscription does not yet exist
            try:
                yield self._insertAPNSubscriptionQuery.on(self,
                    token=token, resourceKey=key, modified=timestamp,
                    subscriber=subscriber, userAgent=userAgent,
                    ipAddr=ipAddr)
            except Exception:
                # Subscription may have been added by someone else, which is fine
                pass

        else:  # Subscription exists, so update with new timestamp and subscriber
            try:
                yield self._updateAPNSubscriptionQuery.on(self,
                    token=token, resourceKey=key, modified=timestamp,
                    subscriber=subscriber, userAgent=userAgent,
                    ipAddr=ipAddr)
            except Exception:
                # Subscription may have been added by someone else, which is fine
                pass


    @classproperty
    def _removeAPNSubscriptionQuery(cls): #@NoSelf
        apn = schema.APN_SUBSCRIPTIONS
        return Delete(From=apn,
                      Where=(apn.TOKEN == Parameter("token")).And(
                          apn.RESOURCE_KEY == Parameter("resourceKey")))


    def removeAPNSubscription(self, token, key):
        return self._removeAPNSubscriptionQuery.on(self,
            token=token, resourceKey=key)


    @classproperty
    def _purgeOldAPNSubscriptionQuery(cls): #@NoSelf
        apn = schema.APN_SUBSCRIPTIONS
        return Delete(From=apn,
                      Where=(apn.MODIFIED < Parameter("olderThan")))


    def purgeOldAPNSubscriptions(self, olderThan):
        return self._purgeOldAPNSubscriptionQuery.on(self,
            olderThan=olderThan)


    @classproperty
    def _apnSubscriptionsByTokenQuery(cls): #@NoSelf
        apn = schema.APN_SUBSCRIPTIONS
        return Select([apn.RESOURCE_KEY, apn.MODIFIED, apn.SUBSCRIBER_GUID],
                      From=apn, Where=apn.TOKEN == Parameter("token"))


    def apnSubscriptionsByToken(self, token):
        return self._apnSubscriptionsByTokenQuery.on(self, token=token)


    @classproperty
    def _apnSubscriptionsByKeyQuery(cls): #@NoSelf
        apn = schema.APN_SUBSCRIPTIONS
        return Select([apn.TOKEN, apn.SUBSCRIBER_GUID],
                      From=apn, Where=apn.RESOURCE_KEY == Parameter("resourceKey"))


    def apnSubscriptionsByKey(self, key):
        return self._apnSubscriptionsByKeyQuery.on(self, resourceKey=key)


    @classproperty
    def _apnSubscriptionsBySubscriberQuery(cls): #@NoSelf
        apn = schema.APN_SUBSCRIPTIONS
        return Select([apn.TOKEN, apn.RESOURCE_KEY, apn.MODIFIED, apn.USER_AGENT, apn.IP_ADDR],
                      From=apn, Where=apn.SUBSCRIBER_GUID == Parameter("subscriberGUID"))


    def apnSubscriptionsBySubscriber(self, guid):
        return self._apnSubscriptionsBySubscriberQuery.on(self, subscriberGUID=guid)


    # Create IMIP token

    @classproperty
    def _insertIMIPTokenQuery(cls): #@NoSelf
        imip = schema.IMIP_TOKENS
        return Insert({imip.TOKEN: Parameter("token"),
                       imip.ORGANIZER: Parameter("organizer"),
                       imip.ATTENDEE: Parameter("attendee"),
                       imip.ICALUID: Parameter("icaluid"),
                      })


    @inlineCallbacks
    def imipCreateToken(self, organizer, attendee, icaluid, token=None):
        if not (organizer and attendee and icaluid):
            raise InvalidIMIPTokenValues()

        if token is None:
            token = str(uuid4())

        try:
            yield self._insertIMIPTokenQuery.on(self,
                token=token, organizer=organizer, attendee=attendee,
                icaluid=icaluid)
        except Exception:
            # TODO: is it okay if someone else created the same row just now?
            pass
        returnValue(token)

    # Lookup IMIP organizer+attendee+icaluid for token


    @classproperty
    def _selectIMIPTokenByTokenQuery(cls): #@NoSelf
        imip = schema.IMIP_TOKENS
        return Select([imip.ORGANIZER, imip.ATTENDEE, imip.ICALUID], From=imip,
                      Where=(imip.TOKEN == Parameter("token")))


    def imipLookupByToken(self, token):
        return self._selectIMIPTokenByTokenQuery.on(self, token=token)

    # Lookup IMIP token for organizer+attendee+icaluid


    @classproperty
    def _selectIMIPTokenQuery(cls): #@NoSelf
        imip = schema.IMIP_TOKENS
        return Select([imip.TOKEN], From=imip,
                      Where=(imip.ORGANIZER == Parameter("organizer")).And(
                             imip.ATTENDEE == Parameter("attendee")).And(
                             imip.ICALUID == Parameter("icaluid")))


    @classproperty
    def _updateIMIPTokenQuery(cls): #@NoSelf
        imip = schema.IMIP_TOKENS
        return Update({imip.ACCESSED: utcNowSQL, },
                      Where=(imip.ORGANIZER == Parameter("organizer")).And(
                             imip.ATTENDEE == Parameter("attendee")).And(
                             imip.ICALUID == Parameter("icaluid")))


    @inlineCallbacks
    def imipGetToken(self, organizer, attendee, icaluid):
        row = (yield self._selectIMIPTokenQuery.on(self, organizer=organizer,
            attendee=attendee, icaluid=icaluid))
        if row:
            token = row[0][0]
            # update the timestamp
            yield self._updateIMIPTokenQuery.on(self, organizer=organizer,
                attendee=attendee, icaluid=icaluid)
        else:
            token = None
        returnValue(token)


    # Remove IMIP token
    @classproperty
    def _removeIMIPTokenQuery(cls): #@NoSelf
        imip = schema.IMIP_TOKENS
        return Delete(From=imip,
                      Where=(imip.TOKEN == Parameter("token")))


    def imipRemoveToken(self, token):
        return self._removeIMIPTokenQuery.on(self, token=token)


    # Purge old IMIP tokens
    @classproperty
    def _purgeOldIMIPTokensQuery(cls): #@NoSelf
        imip = schema.IMIP_TOKENS
        return Delete(From=imip,
                      Where=(imip.ACCESSED < Parameter("olderThan")))


    def purgeOldIMIPTokens(self, olderThan):
        """
        @type olderThan: datetime
        """
        return self._purgeOldIMIPTokensQuery.on(self,
            olderThan=olderThan)

    # End of IMIP


    def preCommit(self, operation):
        """
        Run things before C{commit}.  (Note: only provided by SQL
        implementation, used only for cleaning up database state.)
        """
        return self._sqlTxn.preCommit(operation)


    def postCommit(self, operation):
        """
        Run things after C{commit}.
        """
        return self._sqlTxn.postCommit(operation)


    def postAbort(self, operation):
        """
        Run things after C{abort}.
        """
        return self._sqlTxn.postAbort(operation)


    def isNotifiedAlready(self, obj):
        return obj.id() in self._notifiedAlready


    def notificationAddedForObject(self, obj):
        self._notifiedAlready.add(obj.id())


    def isRevisionBumpedAlready(self, obj):
        """
        Indicates whether or not bumpRevisionForObject has already been
        called for the given object, in order to facilitate changing the
        revision only once per object.
        """
        return obj.id() in self._bumpedRevisionAlready


    def bumpRevisionForObject(self, obj):
        """
        Records the fact that a revision token for the object has been bumped.
        """
        self._bumpedRevisionAlready.add(obj.id())

    _savepointCounter = 0

    def _savepoint(self):
        """
        Generate a new SavepointAction whose name is unique in this transaction.
        """
        self._savepointCounter += 1
        return SavepointAction('sp%d' % (self._savepointCounter,))


    @inlineCallbacks
    def subtransaction(self, thunk, retries=1, failureOK=False):
        """
        Create a limited transaction object, which provides only SQL execution,
        and run a function in a sub-transaction (savepoint) context, with that
        object to execute SQL on.

        @param thunk: a 1-argument callable which returns a Deferred when it is
            done.  If this Deferred fails, the sub-transaction will be rolled
            back.
        @type thunk: L{callable}

        @param retries: the number of times to re-try C{thunk} before deciding
            that it's legitimately failed.
        @type retries: L{int}

        @param failureOK: it is OK if this subtransaction fails so do not log.
        @type failureOK: L{bool}

        @return: a L{Deferred} which fires or fails according to the logic in
            C{thunk}.  If it succeeds, it will return the value that C{thunk}
            returned.  If C{thunk} fails or raises an exception more than
            C{retries} times, then the L{Deferred} resulting from
            C{subtransaction} will fail with L{AllRetriesFailed}.
        """
        # Right now this code is covered mostly by the automated property store
        # tests.  It should have more direct test coverage.

        # TODO: we should really have a list of acceptable exceptions for
        # failure and not blanket catch, but that involves more knowledge of the
        # database driver in use than we currently possess at this layer.
        block = self._sqlTxn.commandBlock()
        sp = self._savepoint()
        failuresToMaybeLog = []
        def end():
            block.end()
            for f in failuresToMaybeLog:
                # TODO: direct tests, to make sure error logging
                # happens correctly in all cases.
                log.error(f)
            raise AllRetriesFailed()
        triesLeft = retries
        try:
            while True:
                yield sp.acquire(block)
                try:
                    result = yield thunk(block)
                except:
                    f = Failure()
                    if not failureOK:
                        failuresToMaybeLog.append(f)
                    yield sp.rollback(block)
                    if triesLeft:
                        triesLeft -= 1
                        # Important to get the new block before the old one has
                        # been completed; since we almost certainly have some
                        # writes to do, the caller of commit() will expect that
                        # they actually get done, even if they didn't actually
                        # block or yield to wait for them!  (c.f. property
                        # store writes.)
                        newBlock = self._sqlTxn.commandBlock()
                        block.end()
                        block = newBlock
                        sp = self._savepoint()
                    else:
                        end()
                else:
                    yield sp.release(block)
                    block.end()
                    returnValue(result)
        except AlreadyFinishedError:
            # Interfering agents may disrupt our plans by calling abort()
            # halfway through trying to do this subtransaction.  In that case -
            # and only that case - acquire() or release() or commandBlock() may
            # raise an AlreadyFinishedError (either synchronously, or in the
            # case of the first two, possibly asynchronously as well).  We can
            # safely ignore this error, because it can't have any effect on what
            # gets written; our caller will just get told that it failed in a
            # way they have to be prepared for anyway.
            end()


    @inlineCallbacks
    def execSQL(self, *a, **kw):
        """
        Execute some SQL (delegate to L{IAsyncTransaction}).
        """
        if self._stats:
            statsContext = self._stats.startStatement(a[0], a[1] if len(a) > 1 else ())
        self.currentStatement = a[0]
        if self._store.logTransactionWaits and a[0].split(" ", 1)[0].lower() in ("insert", "update", "delete",):
            self.iudCount += 1
        self.statementCount += 1
        if self._store.logLabels:
            a = ("-- Label: %s\n" % (self._label.replace("%", "%%"),) + a[0],) + a[1:]
        if self._store.logSQL:
            log.error("SQL: %r %r" % (a, kw,))
        results = None
        try:
            results = (yield self._sqlTxn.execSQL(*a, **kw))
        finally:
            self.currentStatement = None
            if self._stats:
                self._stats.endStatement(statsContext, results)
        returnValue(results)


    @inlineCallbacks
    def execSQLBlock(self, sql):
        """
        Execute SQL statements parsed by splitSQLString.
        FIXME: temporary measure for handling large schema upgrades. This should NOT be used
        for regular SQL operations - only upgrades.
        """
        for stmt in splitSQLString(sql):
            yield self.execSQL(stmt)


    def commit(self):
        """
        Commit the transaction and execute any post-commit hooks.
        """

        # Do stats logging as a postCommit because there might be some pending preCommit SQL we want to log
        if self._stats:
<<<<<<< HEAD
            self.postCommit(self._stats.printReport)
=======
            self.postCommit(self.statsReport)
>>>>>>> 2d39f43b
        return self._sqlTxn.commit()


    def abort(self):
        """
        Abort the transaction.
        """
        return self._sqlTxn.abort()


    def statsReport(self):
        """
        Print the stats report and record log items
        """
        sql_statements, sql_rows, sql_time = self._stats.printReport()
        self.logItems["sql-s"] = str(sql_statements)
        self.logItems["sql-r"] = str(sql_rows)
        self.logItems["sql-t"] = "%.1f" % (sql_time,)


    def _oldEventsBase(self, limit):
        ch = schema.CALENDAR_HOME
        co = schema.CALENDAR_OBJECT
        cb = schema.CALENDAR_BIND
        tr = schema.TIME_RANGE
        kwds = {}
        if limit:
            kwds["Limit"] = limit
        return Select(
            [
                ch.OWNER_UID,
                cb.CALENDAR_RESOURCE_NAME,
                co.RESOURCE_NAME,
                Max(tr.END_DATE)
            ],
            From=ch.join(co).join(cb).join(tr),
            Where=(
                ch.RESOURCE_ID == cb.CALENDAR_HOME_RESOURCE_ID).And(
                tr.CALENDAR_OBJECT_RESOURCE_ID == co.RESOURCE_ID).And(
                cb.CALENDAR_RESOURCE_ID == tr.CALENDAR_RESOURCE_ID).And(
                cb.BIND_MODE == _BIND_MODE_OWN
            ),
            GroupBy=(
                ch.OWNER_UID,
                cb.CALENDAR_RESOURCE_NAME,
                co.RESOURCE_NAME
            ),
            Having=Max(tr.END_DATE) < Parameter("CutOff"),
            OrderBy=Max(tr.END_DATE),
            **kwds
        )


    def eventsOlderThan(self, cutoff, batchSize=None):
        """
        Return up to the oldest batchSize events which exist completely earlier
        than "cutoff" (PyCalendarDateTime)

        Returns a deferred to a list of (uid, calendarName, eventName, maxDate)
        tuples.
        """

        # Make sure cut off is after any lower limit truncation in the DB
        if config.FreeBusyIndexLowerLimitDays:
            truncateLowerLimit = PyCalendarDateTime.getToday()
            truncateLowerLimit.offsetDay(-config.FreeBusyIndexLowerLimitDays)
            if cutoff < truncateLowerLimit:
                raise ValueError("Cannot query events older than %s" % (truncateLowerLimit.getText(),))

        kwds = {"CutOff": pyCalendarTodatetime(cutoff)}
        return self._oldEventsBase(batchSize).on(self, **kwds)


    @inlineCallbacks
    def removeOldEvents(self, cutoff, batchSize=None):
        """
        Remove up to batchSize events older than "cutoff" and return how
        many were removed.
        """

        # Make sure cut off is after any lower limit truncation in the DB
        if config.FreeBusyIndexLowerLimitDays:
            truncateLowerLimit = PyCalendarDateTime.getToday()
            truncateLowerLimit.offsetDay(-config.FreeBusyIndexLowerLimitDays)
            if cutoff < truncateLowerLimit:
                raise ValueError("Cannot query events older than %s" % (truncateLowerLimit.getText(),))

        results = (yield self.eventsOlderThan(cutoff, batchSize=batchSize))
        count = 0
        for uid, calendarName, eventName, _ignore_maxDate in results:
            home = (yield self.calendarHomeWithUID(uid))
            calendar = (yield home.childWithName(calendarName))
            resource = (yield calendar.objectResourceWithName(eventName))
            yield resource.remove(implicitly=False)
            count += 1
        returnValue(count)


    def orphanedAttachments(self, uuid=None, batchSize=None):
        """
        Find attachments no longer referenced by any events.

        Returns a deferred to a list of (calendar_home_owner_uid, quota used, total orphan size, total orphan count) tuples.
        """
        kwds = {}
        if uuid:
            kwds["uuid"] = uuid

        options = {}
        if batchSize:
            options["Limit"] = batchSize

        ch = schema.CALENDAR_HOME
        chm = schema.CALENDAR_HOME_METADATA
        co = schema.CALENDAR_OBJECT
        at = schema.ATTACHMENT

        where = (co.DROPBOX_ID == None).And(at.DROPBOX_ID != ".")
        if uuid:
            where = where.And(ch.OWNER_UID == Parameter('uuid'))

        return Select(
            [ch.OWNER_UID, chm.QUOTA_USED_BYTES, Sum(at.SIZE), Count(at.DROPBOX_ID)],
            From=at.join(
                co, at.DROPBOX_ID == co.DROPBOX_ID, "left outer").join(
                ch, at.CALENDAR_HOME_RESOURCE_ID == ch.RESOURCE_ID).join(
                chm, ch.RESOURCE_ID == chm.RESOURCE_ID
            ),
            Where=where,
            GroupBy=(ch.OWNER_UID, chm.QUOTA_USED_BYTES),
            **options
        ).on(self, **kwds)


    @inlineCallbacks
    def removeOrphanedAttachments(self, uuid=None, batchSize=None):
        """
        Remove attachments that no longer have any references to them
        """

        # TODO: see if there is a better way to import Attachment
        from txdav.caldav.datastore.sql import DropBoxAttachment

        kwds = {}
        if uuid:
            kwds["uuid"] = uuid

        options = {}
        if batchSize:
            options["Limit"] = batchSize

        ch = schema.CALENDAR_HOME
        co = schema.CALENDAR_OBJECT
        at = schema.ATTACHMENT

        sfrom = at.join(co, at.DROPBOX_ID == co.DROPBOX_ID, "left outer")
        where = (co.DROPBOX_ID == None).And(at.DROPBOX_ID != ".")
        if uuid:
            sfrom = sfrom.join(ch, at.CALENDAR_HOME_RESOURCE_ID == ch.RESOURCE_ID)
            where = where.And(ch.OWNER_UID == Parameter('uuid'))

        results = (yield Select(
            [at.DROPBOX_ID, at.PATH],
            From=sfrom,
            Where=where,
            **options
        ).on(self, **kwds))

        count = 0
        for dropboxID, path in results:
            attachment = (yield DropBoxAttachment.load(self, dropboxID, path))
            yield attachment.remove()
            count += 1
        returnValue(count)


    def oldDropboxAttachments(self, cutoff, uuid):
        """
        Find managed attachments attached to only events whose last instance is older than the specified cut-off.

        Returns a deferred to a list of (calendar_home_owner_uid, quota used, total old size, total old count) tuples.
        """
        kwds = {"CutOff": pyCalendarTodatetime(cutoff)}
        if uuid:
            kwds["uuid"] = uuid

        ch = schema.CALENDAR_HOME
        chm = schema.CALENDAR_HOME_METADATA
        co = schema.CALENDAR_OBJECT
        tr = schema.TIME_RANGE
        at = schema.ATTACHMENT

        where = at.DROPBOX_ID.In(Select(
            [at.DROPBOX_ID],
            From=at.join(co, at.DROPBOX_ID == co.DROPBOX_ID, "inner").join(
                tr, co.RESOURCE_ID == tr.CALENDAR_OBJECT_RESOURCE_ID
            ),
            GroupBy=(at.DROPBOX_ID,),
            Having=Max(tr.END_DATE) < Parameter("CutOff"),
        ))

        if uuid:
            where = where.And(ch.OWNER_UID == Parameter('uuid'))

        return Select(
            [ch.OWNER_UID, chm.QUOTA_USED_BYTES, Sum(at.SIZE), Count(at.DROPBOX_ID)],
            From=at.join(
                ch, at.CALENDAR_HOME_RESOURCE_ID == ch.RESOURCE_ID).join(
                chm, ch.RESOURCE_ID == chm.RESOURCE_ID
            ),
            Where=where,
            GroupBy=(ch.OWNER_UID, chm.QUOTA_USED_BYTES),
        ).on(self, **kwds)


    @inlineCallbacks
    def removeOldDropboxAttachments(self, cutoff, uuid, batchSize=None):
        """
        Remove dropbox attachments attached to events in the past.
        """

        # TODO: see if there is a better way to import Attachment
        from txdav.caldav.datastore.sql import DropBoxAttachment

        kwds = {"CutOff": pyCalendarTodatetime(cutoff)}
        if uuid:
            kwds["uuid"] = uuid

        options = {}
        if batchSize:
            options["Limit"] = batchSize

        ch = schema.CALENDAR_HOME
        co = schema.CALENDAR_OBJECT
        tr = schema.TIME_RANGE
        at = schema.ATTACHMENT

        sfrom = at.join(
            co, at.DROPBOX_ID == co.DROPBOX_ID, "inner").join(
            tr, co.RESOURCE_ID == tr.CALENDAR_OBJECT_RESOURCE_ID
        )
        where = None
        if uuid:
            sfrom = sfrom.join(ch, at.CALENDAR_HOME_RESOURCE_ID == ch.RESOURCE_ID)
            where = (ch.OWNER_UID == Parameter('uuid'))

        results = (yield Select(
            [at.DROPBOX_ID, at.PATH, ],
            From=sfrom,
            Where=where,
            GroupBy=(at.DROPBOX_ID, at.PATH,),
            Having=Max(tr.END_DATE) < Parameter("CutOff"),
            **options
        ).on(self, **kwds))

        count = 0
        for dropboxID, path in results:
            attachment = (yield DropBoxAttachment.load(self, dropboxID, path))
            yield attachment.remove()
            count += 1
        returnValue(count)


    def oldManagedAttachments(self, cutoff, uuid):
        """
        Find managed attachments attached to only events whose last instance is older than the specified cut-off.

        Returns a deferred to a list of (calendar_home_owner_uid, quota used, total old size, total old count) tuples.
        """
        kwds = {"CutOff": pyCalendarTodatetime(cutoff)}
        if uuid:
            kwds["uuid"] = uuid

        ch = schema.CALENDAR_HOME
        chm = schema.CALENDAR_HOME_METADATA
        tr = schema.TIME_RANGE
        at = schema.ATTACHMENT
        atco = schema.ATTACHMENT_CALENDAR_OBJECT

        where = at.ATTACHMENT_ID.In(Select(
            [at.ATTACHMENT_ID],
            From=at.join(
                atco, at.ATTACHMENT_ID == atco.ATTACHMENT_ID, "inner").join(
                tr, atco.CALENDAR_OBJECT_RESOURCE_ID == tr.CALENDAR_OBJECT_RESOURCE_ID
            ),
            GroupBy=(at.ATTACHMENT_ID,),
            Having=Max(tr.END_DATE) < Parameter("CutOff"),
        ))

        if uuid:
            where = where.And(ch.OWNER_UID == Parameter('uuid'))

        return Select(
            [ch.OWNER_UID, chm.QUOTA_USED_BYTES, Sum(at.SIZE), Count(at.ATTACHMENT_ID)],
            From=at.join(
                ch, at.CALENDAR_HOME_RESOURCE_ID == ch.RESOURCE_ID).join(
                chm, ch.RESOURCE_ID == chm.RESOURCE_ID
            ),
            Where=where,
            GroupBy=(ch.OWNER_UID, chm.QUOTA_USED_BYTES),
        ).on(self, **kwds)


    @inlineCallbacks
    def removeOldManagedAttachments(self, cutoff, uuid, batchSize=None):
        """
        Remove attachments attached to events in the past.
        """

        # TODO: see if there is a better way to import Attachment
        from txdav.caldav.datastore.sql import ManagedAttachment

        kwds = {"CutOff": pyCalendarTodatetime(cutoff)}
        if uuid:
            kwds["uuid"] = uuid

        options = {}
        if batchSize:
            options["Limit"] = batchSize

        ch = schema.CALENDAR_HOME
        tr = schema.TIME_RANGE
        at = schema.ATTACHMENT
        atco = schema.ATTACHMENT_CALENDAR_OBJECT

        sfrom = atco.join(
            at, atco.ATTACHMENT_ID == at.ATTACHMENT_ID, "inner").join(
            tr, atco.CALENDAR_OBJECT_RESOURCE_ID == tr.CALENDAR_OBJECT_RESOURCE_ID
        )
        where = None
        if uuid:
            sfrom = sfrom.join(ch, at.CALENDAR_HOME_RESOURCE_ID == ch.RESOURCE_ID)
            where = (ch.OWNER_UID == Parameter('uuid'))

        results = (yield Select(
            [atco.ATTACHMENT_ID, atco.MANAGED_ID, ],
            From=sfrom,
            Where=where,
            GroupBy=(atco.ATTACHMENT_ID, atco.MANAGED_ID,),
            Having=Max(tr.END_DATE) < Parameter("CutOff"),
            **options
        ).on(self, **kwds))

        count = 0
        for _ignore, managedID in results:
            attachment = (yield ManagedAttachment.load(self, None, managedID))
            yield attachment.remove()
            count += 1
        returnValue(count)


    def acquireUpgradeLock(self):
        return DatabaseLock().on(self)


    def releaseUpgradeLock(self):
        return DatabaseUnlock().on(self)



class _EmptyCacher(object):

    def set(self, key, value): #@UnusedVariable
        return succeed(True)


    def get(self, key, withIdentifier=False): #@UnusedVariable
        return succeed(None)


    def delete(self, key): #@UnusedVariable
        return succeed(True)



class CommonHome(object):
    log = Logger()

    # All these need to be initialized by derived classes for each store type
    _homeTable = None
    _homeMetaDataTable = None
    _childClass = None
    _childTable = None
    _notifierPrefix = None

    _dataVersionKey = None
    _dataVersionValue = None

    _cacher = None  # Initialize in derived classes

    def __init__(self, transaction, ownerUID):
        self._txn = transaction
        self._ownerUID = ownerUID
        self._resourceID = None
        self._dataVersion = None
        self._childrenLoaded = False
        self._children = {}
        self._notifiers = None
        self._quotaUsedBytes = None
        self._created = None
        self._modified = None
        self._syncTokenRevision = None
        if transaction._disableCache:
            self._cacher = _EmptyCacher()


    @classmethod
    def _register(cls, homeType):
        """
        Register a L{CommonHome} subclass as its respective home type constant
        with L{CommonStoreTransaction}.
        """
        cls._homeType = homeType
        CommonStoreTransaction._homeClass[cls._homeType] = cls


    def quotaAllowedBytes(self):
        return self._txn.store().quota


    @classproperty
    def _resourceIDFromOwnerQuery(cls): #@NoSelf
        home = cls._homeSchema
        return Select([home.RESOURCE_ID],
                      From=home, Where=home.OWNER_UID == Parameter("ownerUID"))


    @classproperty
    def _ownerFromResourceID(cls): #@NoSelf
        home = cls._homeSchema
        return Select([home.OWNER_UID],
                      From=home,
                      Where=home.RESOURCE_ID == Parameter("resourceID"))


    @classproperty
    def _metaDataQuery(cls): #@NoSelf
        metadata = cls._homeMetaDataSchema
        return Select(cls.metadataColumns(),
                      From=metadata,
                      Where=metadata.RESOURCE_ID == Parameter("resourceID"))


    @classmethod
    def metadataColumns(cls):
        """
        Return a list of column name for retrieval of metadata. This allows
        different child classes to have their own type specific data, but still make use of the
        common base logic.
        """

        # Common behavior is to have created and modified

        return (
            cls._homeMetaDataSchema.CREATED,
            cls._homeMetaDataSchema.MODIFIED,
        )


    @classmethod
    def metadataAttributes(cls):
        """
        Return a list of attribute names for retrieval of metadata. This allows
        different child classes to have their own type specific data, but still make use of the
        common base logic.
        """

        # Common behavior is to have created and modified

        return (
            "_created",
            "_modified",
        )


    @inlineCallbacks
    def initFromStore(self, no_cache=False):
        """
        Initialize this object from the store. We read in and cache all the
        extra meta-data from the DB to avoid having to do DB queries for those
        individually later.
        """
        result = yield self._cacher.get(self._ownerUID)
        if result is None:
            result = yield self._resourceIDFromOwnerQuery.on(
                self._txn, ownerUID=self._ownerUID)
            if result and not no_cache:
                yield self._cacher.set(self._ownerUID, result)

        if result:
            self._resourceID = result[0][0]

            queryCacher = self._txn._queryCacher
            if queryCacher:
                # Get cached copy
                cacheKey = queryCacher.keyForHomeMetaData(self._resourceID)
                data = yield queryCacher.get(cacheKey)
            else:
                data = None
            if data is None:
                # Don't have a cached copy
                data = (yield self._metaDataQuery.on(
                    self._txn, resourceID=self._resourceID))[0]
                if queryCacher:
                    # Cache the data
                    yield queryCacher.setAfterCommit(self._txn, cacheKey, data)

            for attr, value in zip(self.metadataAttributes(), data):
                setattr(self, attr, value)

            yield self._loadPropertyStore()
            returnValue(self)
        else:
            returnValue(None)


    @classmethod
    @inlineCallbacks
    def listHomes(cls, txn):
        """
        Retrieve the owner UIDs of all existing homes.

        @return: an iterable of C{str}s.
        """
        rows = yield Select(
            [cls._homeSchema.OWNER_UID],
            From=cls._homeSchema,
        ).on(txn)
        rids = [row[0] for row in rows]
        returnValue(rids)


    @classmethod
    @inlineCallbacks
    def homeWithUID(cls, txn, uid, create=False):
        homeObject = cls(txn, uid)
        for factory_type, factory in txn._notifierFactories.items():
            homeObject.addNotifier(factory_type, factory.newNotifier(homeObject))
        homeObject = (yield homeObject.initFromStore())
        if homeObject is not None:
            returnValue(homeObject)
        else:
            if not create:
                returnValue(None)

            # Use savepoint so we can do a partial rollback if there is a race condition
            # where this row has already been inserted
            savepoint = SavepointAction("homeWithUID")
            yield savepoint.acquire(txn)

            if cls._dataVersionValue is None:
                cls._dataVersionValue = yield txn.calendarserverValue(cls._dataVersionKey)
            try:
                resourceid = (yield Insert(
                    {
                        cls._homeSchema.OWNER_UID: uid,
                        cls._homeSchema.DATAVERSION: cls._dataVersionValue,
                    },
                    Return=cls._homeSchema.RESOURCE_ID).on(txn))[0][0]
                yield Insert(
                    {cls._homeMetaDataSchema.RESOURCE_ID: resourceid}).on(txn)
            except Exception:  # FIXME: Really want to trap the pg.DatabaseError but in a non-DB specific manner
                yield savepoint.rollback(txn)

                # Retry the query - row may exist now, if not re-raise
                homeObject = cls(txn, uid)
                for factory_type, factory in txn._notifierFactories.items():
                    homeObject.addNotifier(factory_type, factory.newNotifier(homeObject))
                homeObject = (yield homeObject.initFromStore())
                if homeObject:
                    returnValue(homeObject)
                else:
                    raise
            else:
                yield savepoint.release(txn)

                # Note that we must not cache the owner_uid->resource_id
                # mapping in _cacher when creating as we don't want that to appear
                # until AFTER the commit
                home = cls(txn, uid)
                for factory_type, factory in txn._notifierFactories.items():
                    home.addNotifier(factory_type, factory.newNotifier(home))
                home = (yield home.initFromStore(no_cache=True))
                yield home.createdHome()
                returnValue(home)


    @classmethod
    @inlineCallbacks
    def homeUIDWithResourceID(cls, txn, rid):
        rows = (yield cls._ownerFromResourceID.on(txn, resourceID=rid))
        if rows:
            returnValue(rows[0][0])
        else:
            returnValue(None)


    def __repr__(self):
        return "<%s: %s>" % (self.__class__.__name__, self._resourceID)


    def id(self):
        """
        Retrieve the store identifier for this home.

        @return: store identifier.
        @rtype: C{int}
        """
        return self._resourceID


    def uid(self):
        """
        Retrieve the unique identifier for this home.

        @return: a string.
        """
        return self._ownerUID


    def transaction(self):
        return self._txn


    def directoryService(self):
        return self._txn.store().directoryService()


    def directoryRecord(self):
        return self.directoryService().recordWithUID(self.uid())


    @inlineCallbacks
    def invalidateQueryCache(self):
        queryCacher = self._txn._queryCacher
        if queryCacher is not None:
            cacheKey = queryCacher.keyForHomeMetaData(self._resourceID)
            yield queryCacher.invalidateAfterCommit(self._txn, cacheKey)


    @classproperty
    def _dataVersionQuery(cls): #@NoSelf
        ch = cls._homeSchema
        return Select(
            [ch.DATAVERSION], From=ch,
            Where=ch.RESOURCE_ID == Parameter("resourceID")
        )


    @inlineCallbacks
    def dataVersion(self):
        if self._dataVersion is None:
            self._dataVersion = (yield self._dataVersionQuery.on(
                self._txn, resourceID=self._resourceID))[0][0]
        returnValue(self._dataVersion)


    def name(self):
        """
        Implement L{IDataStoreObject.name} to return the uid.
        """
        return self.uid()


    @inlineCallbacks
    def children(self):
        """
        Retrieve children contained in this home.
        """
        x = []
        names = yield self.listChildren()
        for name in names:
            x.append((yield self.childWithName(name)))
        returnValue(x)


    @inlineCallbacks
    def loadChildren(self):
        """
        Load and cache all children - Depth:1 optimization
        """
        results = (yield self._childClass.loadAllObjects(self))
        for result in results:
            self._children[result.name()] = result
            self._children[result._resourceID] = result
        self._childrenLoaded = True
        returnValue(results)


    def listChildren(self):
        """
        Retrieve the names of the children in this home.

        @return: an iterable of C{str}s.
        """

        if self._childrenLoaded:
            return succeed([k for k in self._children.keys() if isinstance(k, str)])
        else:
            return self._childClass.listObjects(self)


    @memoizedKey("name", "_children")
    def childWithName(self, name):
        """
        Retrieve the child with the given C{name} contained in this
        home.

        @param name: a string.
        @return: an L{ICalendar} or C{None} if no such child exists.
        """
        return self._childClass.objectWithName(self, name)


    def objectWithShareUID(self, shareUID):
        """
        Retrieve the child with the given bind identifier contained in this
        home.

        @param name: a string.
        @return: an L{ICalendar} or C{None} if no such child exists.
        """
        return self.childWithName(shareUID)


    def invitedObjectWithShareUID(self, shareUID):
        """
        Retrieve the child invitation with the given bind identifier contained in this
        home.

        @param name: a string.
        @return: an L{ICalendar} or C{None} if no such child exists.
        """
        return self._childClass.objectWithName(self, shareUID, accepted=False)


    @memoizedKey("resourceID", "_children")
    def childWithID(self, resourceID):
        """
        Retrieve the child with the given C{resourceID} contained in this
        home.

        @param name: a string.
        @return: an L{ICalendar} or C{None} if no such child exists.
        """
        return self._childClass.objectWithID(self, resourceID)


    @inlineCallbacks
    def createChildWithName(self, name):
        if name.startswith("."):
            raise HomeChildNameNotAllowedError(name)

        yield self._childClass.create(self, name)
        child = (yield self.childWithName(name))
        returnValue(child)


    @inlineCallbacks
    def removeChildWithName(self, name):
        child = yield self.childWithName(name)
        if child is None:
            raise NoSuchHomeChildError()
        resourceID = child._resourceID

        yield child.remove()
        self._children.pop(name, None)
        self._children.pop(resourceID, None)


    @classproperty
    def _syncTokenQuery(cls): #@NoSelf
        """
        DAL Select statement to find the sync token.

        This is the max(REVISION) from the union of:

        1) REVISION's for all object resources in all home child collections in the targeted home
        2) REVISION's for all child collections in the targeted home

        Note the later is needed to track changes directly to the home child themselves (e.g.
        property changes, deletion etc).
        """
        rev = cls._revisionsSchema
        bind = cls._bindSchema
        return Select(
            [Max(rev.REVISION)],
            From=Select(
                [rev.REVISION],
                From=rev,
                Where=(
                    rev.RESOURCE_ID.In(
                        Select(
                            [bind.RESOURCE_ID],
                            From=bind,
                            Where=bind.HOME_RESOURCE_ID == Parameter("resourceID"),
                        )
                    )
                ),
                SetExpression=Union(
                    Select(
                        [rev.REVISION],
                        From=rev,
                        Where=(rev.HOME_RESOURCE_ID == Parameter("resourceID")).And(rev.RESOURCE_ID == None),
                    ),
                    optype=Union.OPTYPE_ALL,
                )
            ),
        )


    def revisionFromToken(self, token):
        if token is None:
            return 0
        elif isinstance(token, str):
            _ignore_uuid, revision = token.split("_", 1)
            return int(revision)
        else:
            return token


    @inlineCallbacks
    def syncToken(self):
        """
        Return the current sync token for the home. This is an aggregate of sync tokens for child
        collections. We will cache this value to avoid doing the query more than necessary. Care must be
        taken to invalid the cached value properly.
        """
        if self._syncTokenRevision is None:
            self._syncTokenRevision = (yield self._syncTokenQuery.on(
                self._txn, resourceID=self._resourceID))[0][0]
        returnValue("%s_%s" % (self._resourceID, self._syncTokenRevision))


    @classproperty
    def _changesQuery(cls): #@NoSelf
        bind = cls._bindSchema
        rev = cls._revisionsSchema
        return Select(
            [
                bind.RESOURCE_NAME,
                rev.COLLECTION_NAME,
                rev.RESOURCE_NAME,
                rev.DELETED,
            ],
            From=rev.join(
                bind,
                (bind.HOME_RESOURCE_ID == Parameter("resourceID")).And
                (rev.RESOURCE_ID == bind.RESOURCE_ID),
                'left outer'
            ),
            Where=(rev.REVISION > Parameter("revision")).And
                  (rev.HOME_RESOURCE_ID == Parameter("resourceID"))
        )


    @inlineCallbacks
    def doChangesQuery(self, revision):
        """
            Do the changes query.
            Subclasses may override.
        """
        result = yield self._changesQuery.on(self._txn,
                                         resourceID=self._resourceID,
                                         revision=revision)
        returnValue(result)


    def resourceNamesSinceToken(self, token, depth):
        """
        Return the changed and deleted resources since a particular sync-token. This simply extracts
        the revision from from the token then calls L{resourceNamesSinceRevision}.

        @param revision: the revision to determine changes since
        @type revision: C{int}
        """

        return self.resourceNamesSinceRevision(self.revisionFromToken(token), depth)


    @inlineCallbacks
    def resourceNamesSinceRevision(self, revision, depth):
        """
        Determine the list of child resources that have changed since the specified sync revision.
        We do the same SQL query for both depth "1" and "infinity", but filter the results for
        "1" to only account for a collection change.

        We need to handle shared collection a little differently from owned ones. When a shared collection
        is bound into a home we record a revision for it using the sharee home id and sharee collection name.
        That revision is the "starting point" for changes: so if sync occurs with a revision earlier than
        that, we return the list of all resources in the shared collection since they are all "new" as far
        as the client is concerned since the shared collection has just appeared. For a later revision, we
        just report the changes since that one. When a shared collection is removed from a home, we again
        record a revision for the sharee home and sharee collection name with the "deleted" flag set. That way
        the shared collection can be reported as removed.

        @param revision: the sync revision to compare to
        @type revision: C{str}
        @param depth: depth for determine what changed
        @type depth: C{str}
        """

        results = [
            (
                path if path else (collection if collection else ""),
                name if name else "",
                wasdeleted
            )
            for path, collection, name, wasdeleted in
            (yield self.doChangesQuery(revision))
        ]

        changed = set()
        deleted = set()
        deleted_collections = set()
        for path, name, wasdeleted in results:
            if wasdeleted:
                if revision:
                    if name:
                        # Resource deleted - for depth "1" report collection as changed,
                        # otherwise report resource as deleted
                        if depth == "1":
                            changed.add("%s/" % (path,))
                        else:
                            deleted.add("%s/%s" % (path, name,))
                    else:
                        # Collection was deleted
                        deleted.add("%s/" % (path,))
                        deleted_collections.add(path)

            if path not in deleted_collections:
                # Always report collection as changed
                changed.add("%s/" % (path,))
                if name:
                    # Resource changed - for depth "infinity" report resource as changed
                    if depth != "1":
                        changed.add("%s/%s" % (path, name,))

        # Now deal with shared collections
        # TODO: think about whether this can be done in one query rather than looping over each share
        for share in (yield self.children()):
            if not share.owned():
                sharedChanged, sharedDeleted = yield share.sharedChildResourceNamesSinceRevision(revision, depth)
                changed |= sharedChanged
                deleted |= sharedDeleted

        changed = sorted(changed)
        deleted = sorted(deleted)
        returnValue((changed, deleted))


    @inlineCallbacks
    def _loadPropertyStore(self):
        props = yield PropertyStore.load(
            self.uid(),
            self.uid(),
            self._txn,
            self._resourceID,
            notifyCallback=self.notifyChanged
        )
        self._propertyStore = props


    def properties(self):
        return self._propertyStore


    # IDataStoreObject
    def contentType(self):
        """
        The content type of objects
        """
        return None


    def md5(self):
        return None


    def size(self):
        return 0


    def created(self):
        return datetimeMktime(parseSQLTimestamp(self._created)) if self._created else None


    def modified(self):
        return datetimeMktime(parseSQLTimestamp(self._modified)) if self._modified else None


    @classmethod
    def _objectResourceQuery(cls, checkBindMode):
        obj = cls._objectSchema
        bind = cls._bindSchema
        where = ((obj.UID == Parameter("uid"))
                 .And(bind.HOME_RESOURCE_ID == Parameter("resourceID")))
        if checkBindMode:
            where = where.And(bind.BIND_MODE == Parameter("bindMode"))
        return Select(
            [obj.PARENT_RESOURCE_ID, obj.RESOURCE_ID],
            From=obj.join(bind, obj.PARENT_RESOURCE_ID == bind.RESOURCE_ID),
            Where=where
        )


    @classproperty
    def _resourceByUIDQuery(cls): #@NoSelf
        return cls._objectResourceQuery(checkBindMode=False)


    @classproperty
    def _resourceByUIDBindQuery(cls): #@NoSelf
        return cls._objectResourceQuery(checkBindMode=True)


    @inlineCallbacks
    def objectResourcesWithUID(self, uid, ignore_children=[], allowShared=True):
        """
        Return all child object resources with the specified UID, ignoring any
        in the named child collections.
        """
        results = []
        if allowShared:
            rows = (yield self._resourceByUIDQuery.on(
                self._txn, uid=uid, resourceID=self._resourceID
            ))
        else:
            rows = (yield self._resourceByUIDBindQuery.on(
                self._txn, uid=uid, resourceID=self._resourceID,
                bindMode=_BIND_MODE_OWN
            ))
        if rows:
            for childID, objectID in rows:
                child = (yield self.childWithID(childID))
                if child and child.name() not in ignore_children:
                    objectResource = (
                        yield child.objectResourceWithID(objectID)
                    )
                    results.append(objectResource)

        returnValue(results)


    @classmethod
    def _objectResourceIDQuery(cls):
        obj = cls._objectSchema
        return Select(
            [obj.PARENT_RESOURCE_ID],
            From=obj,
            Where=(obj.RESOURCE_ID == Parameter("resourceID")),
        )


    @inlineCallbacks
    def objectResourceWithID(self, rid):
        """
        Return all child object resources with the specified resource-ID.
        """
        rows = (yield self._objectResourceIDQuery().on(
            self._txn, resourceID=rid
        ))
        if rows and len(rows) == 1:
            child = (yield self.childWithID(rows[0][0]))
            objectResource = (
                yield child.objectResourceWithID(rid)
            )
            returnValue(objectResource)

        returnValue(None)


    @classproperty
    def _quotaQuery(cls): #@NoSelf
        meta = cls._homeMetaDataSchema
        return Select(
            [meta.QUOTA_USED_BYTES], From=meta,
            Where=meta.RESOURCE_ID == Parameter("resourceID")
        )


    @inlineCallbacks
    def quotaUsedBytes(self):
        if self._quotaUsedBytes is None:
            self._quotaUsedBytes = (yield self._quotaQuery.on(
                self._txn, resourceID=self._resourceID))[0][0]
        returnValue(self._quotaUsedBytes)


    @classproperty
    def _preLockResourceIDQuery(cls): #@NoSelf
        meta = cls._homeMetaDataSchema
        return Select(From=meta,
                      Where=meta.RESOURCE_ID == Parameter("resourceID"),
                      ForUpdate=True)


    @classproperty
    def _increaseQuotaQuery(cls): #@NoSelf
        meta = cls._homeMetaDataSchema
        return Update({meta.QUOTA_USED_BYTES: meta.QUOTA_USED_BYTES +
                       Parameter("delta")},
                      Where=meta.RESOURCE_ID == Parameter("resourceID"),
                      Return=meta.QUOTA_USED_BYTES)


    @classproperty
    def _resetQuotaQuery(cls): #@NoSelf
        meta = cls._homeMetaDataSchema
        return Update({meta.QUOTA_USED_BYTES: 0},
                      Where=meta.RESOURCE_ID == Parameter("resourceID"))


    @inlineCallbacks
    def adjustQuotaUsedBytes(self, delta):
        """
        Adjust quota used. We need to get a lock on the row first so that the
        adjustment is done atomically. It is import to do the 'select ... for
        update' because a race also exists in the 'update ... x = x + 1' case as
        seen via unit tests.
        """
        yield self._preLockResourceIDQuery.on(self._txn,
                                              resourceID=self._resourceID)

        self._quotaUsedBytes = (yield self._increaseQuotaQuery.on(
            self._txn, delta=delta, resourceID=self._resourceID))[0][0]

        # Double check integrity
        if self._quotaUsedBytes < 0:
            log.error(
                "Fixing quota adjusted below zero to %s by change amount %s" %
                (self._quotaUsedBytes, delta,))
            yield self._resetQuotaQuery.on(self._txn,
                                           resourceID=self._resourceID)
            self._quotaUsedBytes = 0


    def addNotifier(self, factory_name, notifier):
        if self._notifiers is None:
            self._notifiers = {}
        self._notifiers[factory_name] = notifier


    def getNotifier(self, factory_name):
        return self._notifiers.get(factory_name)


    def notifierID(self):
        return (self._notifierPrefix, self.uid(),)


    @inlineCallbacks
    def notifyChanged(self):
        """
        Send notifications, change sync token and bump last modified because
        the resource has changed.  We ensure we only do this once per object
        per transaction.
        """

        if self._txn.isNotifiedAlready(self):
            returnValue(None)
        self._txn.notificationAddedForObject(self)

        # Update modified if object still exists
        if self._resourceID:
            yield self.bumpModified()

        # Send notifications
        if self._notifiers:
            # cache notifiers run in post commit
            notifier = self._notifiers.get("cache", None)
            if notifier:
                self._txn.postCommit(notifier.notify)
            # push notifiers add their work items immediately
            notifier = self._notifiers.get("push", None)
            if notifier:
                yield notifier.notify(self._txn)


    @classproperty
    def _lockLastModifiedQuery(cls): #@NoSelf
        meta = cls._homeMetaDataSchema
        return Select(
            From=meta,
            Where=meta.RESOURCE_ID == Parameter("resourceID"),
            ForUpdate=True,
            NoWait=True
        )


    @classproperty
    def _changeLastModifiedQuery(cls): #@NoSelf
        meta = cls._homeMetaDataSchema
        return Update({meta.MODIFIED: utcNowSQL},
                      Where=meta.RESOURCE_ID == Parameter("resourceID"),
                      Return=meta.MODIFIED)


    @inlineCallbacks
    def bumpModified(self):
        """
        Bump the MODIFIED value. A possible deadlock could happen here if two or more
        simultaneous changes are happening. In that case it is OK for the MODIFIED change
        to fail so long as at least one works. We will use SAVEPOINT logic to handle
        ignoring the deadlock error. We use SELECT FOR UPDATE NOWAIT to ensure we do not
        delay the transaction whilst waiting for deadlock detection to kick in.
        """

        # NB if modified is bumped we know that sync token will have changed too, so invalidate the cached value
        self._syncTokenRevision = None

        @inlineCallbacks
        def _bumpModified(subtxn):
            yield self._lockLastModifiedQuery.on(subtxn, resourceID=self._resourceID)
            result = (yield self._changeLastModifiedQuery.on(subtxn, resourceID=self._resourceID))
            returnValue(result)

        try:
            self._modified = (yield self._txn.subtransaction(_bumpModified, retries=0, failureOK=True))[0][0]
            yield self.invalidateQueryCache()

        except AllRetriesFailed:
            log.debug("CommonHome.bumpModified failed")


    @inlineCallbacks
    def removeUnacceptedShares(self):
        """
        Unbinds any collections that have been shared to this home but not yet
        accepted.  Associated invite entries are also removed.
        """
        bind = self._bindSchema
        kwds = {"homeResourceID" : self._resourceID}
        yield Delete(
            From=bind,
            Where=(bind.HOME_RESOURCE_ID == Parameter("homeResourceID")).And(bind.BIND_STATUS != _BIND_STATUS_ACCEPTED)
        ).on(self._txn, **kwds)


    @inlineCallbacks
    def ownerHomeAndChildNameForChildID(self, resourceID):
        """
        Get the owner home for a shared child ID and the owner's name for that bound child.
        Subclasses may override.
        """
        ownerHomeID, ownerName = (yield self._childClass._ownerHomeWithResourceID.on(self._txn, resourceID=resourceID))[0]
        ownerHome = yield self._txn.homeWithResourceID(self._homeType, ownerHomeID)
        returnValue((ownerHome, ownerName))



class _SharedSyncLogic(object):
    """
    Logic for maintaining sync-token shared between notification collections and
    shared collections.
    """

    @classproperty
    def _childSyncTokenQuery(cls): #@NoSelf
        """
        DAL query for retrieving the sync token of a L{CommonHomeChild} based on
        its resource ID.
        """
        rev = cls._revisionsSchema
        return Select([Max(rev.REVISION)], From=rev,
                      Where=rev.RESOURCE_ID == Parameter("resourceID"))


    def revisionFromToken(self, token):
        if token is None:
            return 0
        elif isinstance(token, str):
            _ignore_uuid, revision = token.split("_", 1)
            return int(revision)
        else:
            return token


    @inlineCallbacks
    def syncToken(self):
        if self._syncTokenRevision is None:
            self._syncTokenRevision = (yield self._childSyncTokenQuery.on(
                self._txn, resourceID=self._resourceID))[0][0]
        returnValue(("%s_%s" % (self._resourceID, self._syncTokenRevision,)))


    def objectResourcesSinceToken(self, token):
        raise NotImplementedError()


    @classmethod
    def _objectNamesSinceRevisionQuery(cls, deleted=True): #@NoSelf
        """
        DAL query for (resource, deleted-flag)
        """
        rev = cls._revisionsSchema
        where = (rev.REVISION > Parameter("revision")).And(rev.RESOURCE_ID == Parameter("resourceID"))
        if not deleted:
            where = where.And(rev.DELETED == False)
        return Select(
            [rev.RESOURCE_NAME, rev.DELETED],
            From=rev,
            Where=where,
        )


    def resourceNamesSinceToken(self, token):
        """
        Return the changed and deleted resources since a particular sync-token. This simply extracts
        the revision from from the token then calls L{resourceNamesSinceRevision}.

        @param revision: the revision to determine changes since
        @type revision: C{int}
        """

        return self.resourceNamesSinceRevision(self.revisionFromToken(token))


    @inlineCallbacks
    def resourceNamesSinceRevision(self, revision):
        """
        Return the changed and deleted resources since a particular revision.

        @param revision: the revision to determine changes since
        @type revision: C{int}
        """

        results = [
            (name if name else "", deleted) for name, deleted in
                (yield self._objectNamesSinceRevisionQuery(deleted=(revision != 0)).on(
                    self._txn, revision=revision, resourceID=self._resourceID)
                )
        ]
        results.sort(key=lambda x: x[1])

        changed = []
        deleted = []
        for name, wasdeleted in results:
            if name:
                if wasdeleted:
                    if revision:
                        deleted.append(name)
                else:
                    changed.append(name)

        returnValue((changed, deleted))


    @classproperty
    def _removeDeletedRevision(cls): #@NoSelf
        rev = cls._revisionsSchema
        return Delete(From=rev,
                      Where=(rev.HOME_RESOURCE_ID == Parameter("homeID")).And(
                          rev.COLLECTION_NAME == Parameter("collectionName")))


    @classproperty
    def _addNewRevision(cls): #@NoSelf
        rev = cls._revisionsSchema
        return Insert({rev.HOME_RESOURCE_ID: Parameter("homeID"),
                       rev.RESOURCE_ID: Parameter("resourceID"),
                       rev.COLLECTION_NAME: Parameter("collectionName"),
                       rev.RESOURCE_NAME: None,
                       # Always starts false; may be updated to be a tombstone
                       # later.
                       rev.DELETED: False},
                     Return=[rev.REVISION])


    @inlineCallbacks
    def _initSyncToken(self):
        yield self._removeDeletedRevision.on(
            self._txn, homeID=self._home._resourceID, collectionName=self._name
        )
        self._syncTokenRevision = (yield (
            self._addNewRevision.on(self._txn, homeID=self._home._resourceID,
                                    resourceID=self._resourceID,
                                    collectionName=self._name)))[0][0]
        self._txn.bumpRevisionForObject(self)


    @classproperty
    def _renameSyncTokenQuery(cls): #@NoSelf
        """
        DAL query to change sync token for a rename (increment and adjust
        resource name).
        """
        rev = cls._revisionsSchema
        return Update(
            {
                rev.REVISION: schema.REVISION_SEQ,
                rev.COLLECTION_NAME: Parameter("name")
            },
            Where=(rev.RESOURCE_ID == Parameter("resourceID")).And
                  (rev.RESOURCE_NAME == None),
            Return=rev.REVISION
        )


    @inlineCallbacks
    def _renameSyncToken(self):
        self._syncTokenRevision = (yield self._renameSyncTokenQuery.on(
            self._txn, name=self._name, resourceID=self._resourceID))[0][0]
        self._txn.bumpRevisionForObject(self)


    @classproperty
    def _bumpSyncTokenQuery(cls): #@NoSelf
        """
        DAL query to change collection sync token. Note this can impact multiple rows if the
        collection is shared.
        """
        rev = cls._revisionsSchema
        return Update(
            {rev.REVISION: schema.REVISION_SEQ, },
            Where=(rev.RESOURCE_ID == Parameter("resourceID")).And
                  (rev.RESOURCE_NAME == None)
        )


    @inlineCallbacks
    def _bumpSyncToken(self):

        if not self._txn.isRevisionBumpedAlready(self):
            self._txn.bumpRevisionForObject(self)
            yield self._bumpSyncTokenQuery.on(
                self._txn,
                resourceID=self._resourceID,
            )
            self._syncTokenRevision = None


    @classproperty
    def _deleteSyncTokenQuery(cls): #@NoSelf
        """
        DAL query to update a sync revision to be a tombstone instead.
        """
        rev = cls._revisionsSchema
        return Delete(
            From=rev,
            Where=(rev.HOME_RESOURCE_ID == Parameter("homeID")).And
                  (rev.RESOURCE_ID == Parameter("resourceID")).And
                  (rev.COLLECTION_NAME == None)
        )


    @classproperty
    def _sharedRemovalQuery(cls): #@NoSelf
        """
        DAL query to update the sync token for a shared collection.
        """
        rev = cls._revisionsSchema
        return Update({rev.RESOURCE_ID: None,
                       rev.REVISION: schema.REVISION_SEQ,
                       rev.DELETED: True},
                      Where=(rev.HOME_RESOURCE_ID == Parameter("homeID")).And(
                          rev.RESOURCE_ID == Parameter("resourceID")).And(
                              rev.RESOURCE_NAME == None)
                     )


    @classproperty
    def _unsharedRemovalQuery(cls): #@NoSelf
        """
        DAL query to update the sync token for an owned collection.
        """
        rev = cls._revisionsSchema
        return Update({rev.RESOURCE_ID: None,
                       rev.REVISION: schema.REVISION_SEQ,
                       rev.DELETED: True},
                      Where=(rev.RESOURCE_ID == Parameter("resourceID")).And(
                          rev.RESOURCE_NAME == None),
                     )


    @inlineCallbacks
    def _deletedSyncToken(self, sharedRemoval=False):
        # Remove all child entries
        yield self._deleteSyncTokenQuery.on(self._txn,
                                            homeID=self._home._resourceID,
                                            resourceID=self._resourceID)

        # If this is a share being removed then we only mark this one specific
        # home/resource-id as being deleted.  On the other hand, if it is a
        # non-shared collection, then we need to mark all collections
        # with the resource-id as being deleted to account for direct shares.
        if sharedRemoval:
            yield self._sharedRemovalQuery.on(self._txn,
                                              homeID=self._home._resourceID,
                                              resourceID=self._resourceID)
        else:
            yield self._unsharedRemovalQuery.on(self._txn,
                                                resourceID=self._resourceID)
        self._syncTokenRevision = None


    def _insertRevision(self, name):
        return self._changeRevision("insert", name)


    def _updateRevision(self, name):
        return self._changeRevision("update", name)


    def _deleteRevision(self, name):
        return self._changeRevision("delete", name)


    @classproperty
    def _deleteBumpTokenQuery(cls): #@NoSelf
        rev = cls._revisionsSchema
        return Update({rev.REVISION: schema.REVISION_SEQ,
                       rev.DELETED: True},
                      Where=(rev.RESOURCE_ID == Parameter("resourceID")).And(
                           rev.RESOURCE_NAME == Parameter("name")),
                      Return=rev.REVISION)


    @classproperty
    def _updateBumpTokenQuery(cls): #@NoSelf
        rev = cls._revisionsSchema
        return Update({rev.REVISION: schema.REVISION_SEQ},
                      Where=(rev.RESOURCE_ID == Parameter("resourceID")).And(
                           rev.RESOURCE_NAME == Parameter("name")),
                      Return=rev.REVISION)


    @classproperty
    def _insertFindPreviouslyNamedQuery(cls): #@NoSelf
        rev = cls._revisionsSchema
        return Select([rev.RESOURCE_ID], From=rev,
                      Where=(rev.RESOURCE_ID == Parameter("resourceID")).And(
                           rev.RESOURCE_NAME == Parameter("name")))


    @classproperty
    def _updatePreviouslyNamedQuery(cls): #@NoSelf
        rev = cls._revisionsSchema
        return Update({rev.REVISION: schema.REVISION_SEQ,
                       rev.DELETED: False},
                      Where=(rev.RESOURCE_ID == Parameter("resourceID")).And(
                           rev.RESOURCE_NAME == Parameter("name")),
                      Return=rev.REVISION)


    @classproperty
    def _completelyNewRevisionQuery(cls): #@NoSelf
        rev = cls._revisionsSchema
        return Insert({rev.HOME_RESOURCE_ID: Parameter("homeID"),
                       rev.RESOURCE_ID: Parameter("resourceID"),
                       rev.RESOURCE_NAME: Parameter("name"),
                       rev.REVISION: schema.REVISION_SEQ,
                       rev.DELETED: False},
                      Return=rev.REVISION)


    @inlineCallbacks
    def _changeRevision(self, action, name):

        # Need to handle the case where for some reason the revision entry is
        # actually missing. For a "delete" we don't care, for an "update" we
        # will turn it into an "insert".
        if action == "delete":
            rows = (
                yield self._deleteBumpTokenQuery.on(
                    self._txn, resourceID=self._resourceID, name=name))
            if rows:
                self._syncTokenRevision = rows[0][0]
        elif action == "update":
            rows = (
                yield self._updateBumpTokenQuery.on(
                    self._txn, resourceID=self._resourceID, name=name))
            if rows:
                self._syncTokenRevision = rows[0][0]
            else:
                action = "insert"

        if action == "insert":
            # Note that an "insert" may happen for a resource that previously
            # existed and then was deleted. In that case an entry in the
            # REVISIONS table still exists so we have to detect that and do db
            # INSERT or UPDATE as appropriate

            found = bool((
                yield self._insertFindPreviouslyNamedQuery.on(
                    self._txn, resourceID=self._resourceID, name=name)))
            if found:
                self._syncTokenRevision = (
                    yield self._updatePreviouslyNamedQuery.on(
                        self._txn, resourceID=self._resourceID, name=name)
                )[0][0]
            else:
                self._syncTokenRevision = (
                    yield self._completelyNewRevisionQuery.on(
                        self._txn, homeID=self.ownerHome()._resourceID,
                        resourceID=self._resourceID, name=name)
                )[0][0]
        self._maybeNotify()
        returnValue(self._syncTokenRevision)


    def _maybeNotify(self):
        """
        Maybe notify changed.  (Overridden in NotificationCollection.)
        """



class SharingInvitation(object):
    """
    SharingInvitation covers all the information needed to expose sharing invites to upper layers. Its primarily used to
    minimize the need to load full properties/data when only this subset of information is needed.
    """
    def __init__(self, uid, owner_uid, owner_rid, sharee_uid, sharee_rid, resource_id, resource_name, mode, status, summary):
        self._uid = uid
        self._owner_uid = owner_uid
        self._owner_rid = owner_rid
        self._sharee_uid = sharee_uid
        self._sharee_rid = sharee_rid
        self._resource_id = resource_id
        self._resource_name = resource_name
        self._mode = mode
        self._status = status
        self._summary = summary


    @classmethod
    def fromCommonHomeChild(cls, homeChild):
        return cls(
            homeChild.shareUID(),
            homeChild.ownerHome().uid(),
            homeChild.ownerHome()._resourceID,
            homeChild.viewerHome().uid(),
            homeChild.viewerHome()._resourceID,
            homeChild._resourceID,
            homeChild.shareeName(),
            homeChild.shareMode(),
            homeChild.shareStatus(),
            homeChild.shareMessage(),
        )


    def uid(self):
        """
        This maps to the resource name in the bind table, the "bind name". This is used as the "uid"
        for invites, and is not necessarily the name of the resource as it appears in the collection.
        """
        return self._uid


    def ownerUID(self):
        """
        The ownerUID of the sharer.
        """
        return self._owner_uid


    def ownerHomeID(self):
        """
        The resourceID of the sharer's L{CommonHome}.
        """
        return self._owner_rid


    def shareeUID(self):
        """
        The ownerUID of the sharee.
        """
        return self._sharee_uid


    def shareeHomeID(self):
        """
        The resourceID of the sharee's L{CommonHome}.
        """
        return self._sharee_rid


    def resourceID(self):
        """
        The resourceID of the shared object.
        """
        return self._resource_id


    def resourceName(self):
        """
        This maps to the name of the shared resource in the collection it is bound into. It is not necessarily the
        same as the "bind name" which is used as the "uid" for invites.
        """
        return self._resource_name


    def mode(self):
        """
        The sharing mode: one of the _BIND_MODE_XXX values.
        """
        return self._mode


    def setMode(self, mode):
        self._mode = mode


    def status(self):
        """
        The sharing status: one of the _BIND_STATUS_XXX values.
        """
        return self._status


    def setStatus(self, status):
        self._status = status


    def summary(self):
        """
        Message associated with the invitation.
        """
        return self._summary


    def setSummary(self, summary):
        self._summary = summary



class SharingMixIn(object):
    """
    Common class for CommonHomeChild and AddressBookObject
    """

    @classproperty
    def _bindInsertQuery(cls, **kw): #@NoSelf #@UnusedVariable
        """
        DAL statement to create a bind entry that connects a collection to its
        home.
        """
        bind = cls._bindSchema
        return Insert({
            bind.HOME_RESOURCE_ID: Parameter("homeID"),
            bind.RESOURCE_ID: Parameter("resourceID"),
            bind.RESOURCE_NAME: Parameter("name"),
            bind.BIND_MODE: Parameter("mode"),
            bind.BIND_STATUS: Parameter("bindStatus"),
            bind.MESSAGE: Parameter("message"),
        })


    @classmethod
    def _updateBindColumnsQuery(cls, columnMap): #@NoSelf
        bind = cls._bindSchema
        return Update(columnMap,
                      Where=(bind.RESOURCE_ID == Parameter("resourceID"))
                      .And(bind.HOME_RESOURCE_ID == Parameter("homeID")),
                      Return=bind.RESOURCE_NAME)


    @classproperty
    def _updateBindQuery(cls): #@NoSelf
        bind = cls._bindSchema
        return cls._updateBindColumnsQuery(
                    {bind.BIND_MODE: Parameter("mode"),
                     bind.BIND_STATUS: Parameter("status"),
                     bind.MESSAGE: Parameter("message")})


    @classproperty
    def _deleteBindForResourceIDAndHomeID(cls): #@NoSelf
        bind = cls._bindSchema
        return Delete(
            From=bind,
            Where=(bind.RESOURCE_ID == Parameter("resourceID"))
                  .And(bind.HOME_RESOURCE_ID == Parameter("homeID")),
            Return=bind.RESOURCE_NAME,
        )


    @classmethod
    def _bindFor(cls, condition): #@NoSelf
        bind = cls._bindSchema
        columns = cls.bindColumns() + cls.additionalBindColumns()
        return Select(
            columns,
            From=bind,
            Where=condition
        )


    @classmethod
    def _bindInviteFor(cls, condition): #@NoSelf
        home = cls._homeSchema
        bind = cls._bindSchema
        return Select(
            [
                home.OWNER_UID,
                bind.HOME_RESOURCE_ID,
                bind.RESOURCE_ID,
                bind.RESOURCE_NAME,
                bind.BIND_MODE,
                bind.BIND_STATUS,
                bind.MESSAGE,
            ],
            From=bind.join(home, on=(bind.HOME_RESOURCE_ID == home.RESOURCE_ID)),
            Where=condition
        )


    @classproperty
    def _sharedInvitationBindForResourceID(cls): #@NoSelf
        bind = cls._bindSchema
        return cls._bindInviteFor(
            (bind.RESOURCE_ID == Parameter("resourceID")).And
            (bind.BIND_MODE != _BIND_MODE_OWN)
        )


    @classproperty
    def _acceptedBindForHomeID(cls): #@NoSelf
        bind = cls._bindSchema
        return cls._bindFor((bind.HOME_RESOURCE_ID == Parameter("homeID"))
                            .And(bind.BIND_STATUS == _BIND_STATUS_ACCEPTED))


    @classproperty
    def _bindForResourceIDAndHomeID(cls): #@NoSelf
        """
        DAL query that looks up home bind rows by home child
        resource ID and home resource ID.
        """
        bind = cls._bindSchema
        return cls._bindFor((bind.RESOURCE_ID == Parameter("resourceID"))
                               .And(bind.HOME_RESOURCE_ID == Parameter("homeID"))
                               )


    @classproperty
    def _bindForNameAndHomeID(cls): #@NoSelf
        """
        DAL query that looks up any bind rows by home child
        resource ID and home resource ID.
        """
        bind = cls._bindSchema
        return cls._bindFor((bind.RESOURCE_NAME == Parameter("name"))
                               .And(bind.HOME_RESOURCE_ID == Parameter("homeID"))
                               )


    @inlineCallbacks
    def shareWith(self, shareeHome, mode, status=None, message=None):
        """
        Share this (owned) L{CommonHomeChild} with another home.

        @param shareeHome: The home of the sharee.
        @type shareeHome: L{CommonHome}

        @param mode: The sharing mode; L{_BIND_MODE_READ} or
            L{_BIND_MODE_WRITE} or L{_BIND_MODE_DIRECT}
        @type mode: L{str}

        @param status: The sharing status; L{_BIND_STATUS_INVITED} or
            L{_BIND_STATUS_ACCEPTED}
        @type mode: L{str}

        @param message: The proposed message to go along with the share, which
            will be used as the default display name.
        @type mode: L{str}

        @return: the name of the shared calendar in the new calendar home.
        @rtype: L{str}
        """

        if status is None:
            status = _BIND_STATUS_ACCEPTED

        @inlineCallbacks
        def doInsert(subt):
            newName = str(uuid4())
            yield self._bindInsertQuery.on(
                subt, homeID=shareeHome._resourceID,
                resourceID=self._resourceID, name=newName,
                mode=mode, bindStatus=status, message=message
            )
            returnValue(newName)
        try:
            bindName = yield self._txn.subtransaction(doInsert)
        except AllRetriesFailed:
            # FIXME: catch more specific exception
            child = yield shareeHome.childWithID(self._resourceID)
            if not child:
                child = yield shareeHome.objectWithID(shareeHome, self._resourceID, accepted=False)
            bindName = yield self.updateShare(
                child, mode=mode, status=status,
                message=message
            )
        else:
            if status == _BIND_STATUS_ACCEPTED:
                shareeView = yield shareeHome.objectWithShareUID(bindName)
                yield shareeView._initSyncToken()
                yield shareeView._initBindRevision()

        # Must send notification to ensure cache invalidation occurs
        yield self.notifyPropertyChanged()
        yield shareeHome.notifyChanged()

        returnValue(bindName)


    @inlineCallbacks
    def updateShareFromSharingInvitation(self, invitation, mode=None, status=None, message=None):
        """
        Like L{updateShare} except that the original invitation is provided. That is used
        to find the actual sharee L{CommonHomeChild} which is then passed to L{updateShare}.
        """

        # Look up the shared child - might be accepted or not. If accepted use the resource name
        # to look it up, else use the invitation uid (bind name)
        shareeHome = yield self._txn.homeWithUID(self._home._homeType, invitation.shareeUID())
        shareeView = yield shareeHome.objectWithShareUID(invitation.uid())
        if shareeView is None:
            shareeView = yield shareeHome.invitedObjectWithShareUID(invitation.uid())
            assert shareeView

        result = yield self.updateShare(shareeView, mode, status, message)
        returnValue(result)


    @inlineCallbacks
    def updateShare(self, shareeView, mode=None, status=None, message=None):
        """
        Update share mode, status, and message for a home child shared with
        this (owned) L{CommonHomeChild}.

        @param shareeView: The sharee home child that shares this.
        @type shareeView: L{CommonHomeChild}

        @param mode: The sharing mode; L{_BIND_MODE_READ} or
            L{_BIND_MODE_WRITE} or None to not update
        @type mode: L{str}

        @param status: The sharing status; L{_BIND_STATUS_INVITED} or
            L{_BIND_STATUS_ACCEPTED} or L{_BIND_STATUS_DECLINED} or
            L{_BIND_STATUS_INVALID}  or None to not update
        @type status: L{str}

        @param message: The proposed message to go along with the share, which
            will be used as the default display name, or None to not update
        @type message: L{str}

        @return: the name of the shared item in the sharee's home.
        @rtype: a L{Deferred} which fires with a L{str}
        """
        # TODO: raise a nice exception if shareeView is not, in fact, a shared
        # version of this same L{CommonHomeChild}

        #remove None parameters, and substitute None for empty string
        bind = self._bindSchema
        columnMap = {}
        if mode != None and mode != shareeView._bindMode:
            columnMap[bind.BIND_MODE] = mode
        if status != None and status != shareeView._bindStatus:
            columnMap[bind.BIND_STATUS] = status
        if message != None and message != shareeView._bindMessage:
            columnMap[bind.MESSAGE] = message

        if columnMap:

            sharedname = yield self._updateBindColumnsQuery(columnMap).on(
                            self._txn,
                            resourceID=self._resourceID, homeID=shareeView._home._resourceID
                        )

            #update affected attributes
            if bind.BIND_MODE in columnMap:
                shareeView._bindMode = columnMap[bind.BIND_MODE]

            if bind.BIND_STATUS in columnMap:
                shareeView._bindStatus = columnMap[bind.BIND_STATUS]
                if shareeView._bindStatus == _BIND_STATUS_ACCEPTED:
                    yield shareeView._initSyncToken()
                    yield shareeView._initBindRevision()
                    shareeView._home._children[shareeView._name] = shareeView
                    shareeView._home._children[shareeView._resourceID] = shareeView
                elif shareeView._bindStatus == _BIND_STATUS_DECLINED:
                    yield shareeView._deletedSyncToken(sharedRemoval=True)
                    shareeView._home._children.pop(shareeView._name, None)
                    shareeView._home._children.pop(shareeView._resourceID, None)

            if bind.MESSAGE in columnMap:
                shareeView._bindMessage = columnMap[bind.MESSAGE]

            queryCacher = self._txn._queryCacher
            if queryCacher:
                cacheKey = queryCacher.keyForObjectWithName(shareeView._home._resourceID, shareeView._name)
                yield queryCacher.invalidateAfterCommit(self._txn, cacheKey)
                cacheKey = queryCacher.keyForObjectWithResourceID(shareeView._home._resourceID, shareeView._resourceID)
                yield queryCacher.invalidateAfterCommit(self._txn, cacheKey)

            shareeView._name = sharedname[0][0]

            # Must send notification to ensure cache invalidation occurs
            yield self.notifyPropertyChanged()
            yield shareeView.viewerHome().notifyChanged()

        returnValue(shareeView._name)


    @inlineCallbacks
    def unshareWithUID(self, shareeUID):
        """
        Like L{unshareWith} except this is passed a sharee UID which is then used to lookup the
        L{CommonHome} for the sharee to pass to L{unshareWith}.
        """

        shareeHome = yield self._txn.homeWithUID(self._home._homeType, shareeUID)
        result = yield self.unshareWith(shareeHome)
        returnValue(result)


    @inlineCallbacks
    def unshareWith(self, shareeHome):
        """
        Remove the shared version of this (owned) L{CommonHomeChild} from the
        referenced L{CommonHome}.

        @see: L{CommonHomeChild.shareWith}

        @param shareeHome: The home with which this L{CommonHomeChild} was
            previously shared.

        @return: a L{Deferred} which will fire with the previous shareUID
        """
        #remove sync tokens
        shareeChildren = yield shareeHome.children()
        for shareeChild in shareeChildren:
            if not shareeChild.owned() and shareeChild._resourceID == self._resourceID:
                yield shareeChild._deletedSyncToken(sharedRemoval=True)
                shareeHome._children.pop(shareeChild._name, None)
                shareeHome._children.pop(shareeChild._resourceID, None)

                # Must send notification to ensure cache invalidation occurs
                yield self.notifyPropertyChanged()
                yield shareeHome.notifyChanged()
                break

        # delete binds including invites
        deletedBindNameRows = yield self._deleteBindForResourceIDAndHomeID.on(self._txn, resourceID=self._resourceID,
             homeID=shareeHome._resourceID)

        if deletedBindNameRows:
            deletedBindName = deletedBindNameRows[0][0]
            queryCacher = self._txn._queryCacher
            if queryCacher:
                cacheKey = queryCacher.keyForObjectWithName(shareeHome._resourceID, shareeChild._name)
                yield queryCacher.invalidateAfterCommit(self._txn, cacheKey)
                cacheKey = queryCacher.keyForObjectWithResourceID(shareeHome._resourceID, shareeChild._resourceID)
                yield queryCacher.invalidateAfterCommit(self._txn, cacheKey)
        else:
            deletedBindName = None

        returnValue(deletedBindName)


    @inlineCallbacks
    def unshare(self):
        """
        Unshares a collection, regardless of which "direction" it was shared.
        """
        if self.owned():
            # This collection may be shared to others
            invites = yield self.sharingInvites()
            for invite in invites:
                shareeHome = (yield self._txn.homeWithResourceID(self._home._homeType, invite.shareeHomeID()))
                (yield self.unshareWith(shareeHome))
        else:
            # This collection is shared to me
            ownerHomeChild = yield self.ownerHome().childWithID(self._resourceID)
            yield ownerHomeChild.unshareWith(self._home)


    @inlineCallbacks
    def sharingInvites(self):
        """
        Retrieve the list of all L{SharingInvitation}'s for this L{CommonHomeChild}, irrespective of mode.

        @return: L{SharingInvitation} objects
        @rtype: a L{Deferred} which fires with a L{list} of L{SharingInvitation}s.
        """
        if not self.owned():
            returnValue([])

        # get all accepted binds
        acceptedRows = yield self._sharedInvitationBindForResourceID.on(
            self._txn, resourceID=self._resourceID, homeID=self._home._resourceID
        )

        result = []
        for homeUID, homeRID, resourceID, resourceName, bindMode, bindStatus, bindMessage in acceptedRows: #@UnusedVariable
            invite = SharingInvitation(
                resourceName,
                self._home.name(),
                self._home._resourceID,
                homeUID,
                homeRID,
                resourceID,
                resourceName if self.bindNameIsResourceName() else self.shareeName(),
                bindMode,
                bindStatus,
                bindMessage,
            )
            result.append(invite)
        returnValue(result)


    @inlineCallbacks
    def _initBindRevision(self):
        yield self.syncToken() # init self._syncTokenRevision if None
        self._bindRevision = self._syncTokenRevision

        bind = self._bindSchema
        yield self._updateBindColumnsQuery(
            {bind.BIND_REVISION : Parameter("revision"), }).on(
            self._txn,
            revision=self._bindRevision,
            resourceID=self._resourceID,
            homeID=self.viewerHome()._resourceID,
        )
        yield self.invalidateQueryCache()


    def shareMode(self):
        """
        @see: L{ICalendar.shareMode}
        """
        return self._bindMode


    def owned(self):
        """
        @see: L{ICalendar.owned}
        """
        return self._bindMode == _BIND_MODE_OWN


    def isShared(self):
        """
        For an owned collection indicate whether it is shared.

        @return: C{True} if shared, C{False} otherwise
        @rtype: C{bool}
        """
        return self.owned() and self._bindMessage == "shared"


    @inlineCallbacks
    def setShared(self, shared):
        """
        Set an owned collection to shared or unshared state. Technically this is not useful as "shared"
        really means it has invitees, but the current sharing spec supports a notion of a shared collection
        that has not yet had invitees added. For the time being we will support that option by using a new
        MESSAGE value to indicate an owned collection that is "shared".

        @param shared: whether or not the owned collection is "shared"
        @type shared: C{bool}
        """
        assert self.owned()

        self._bindMessage = "shared" if shared else None

        bind = self._bindSchema
        yield Update(
            {bind.MESSAGE: self._bindMessage},
            Where=(bind.RESOURCE_ID == Parameter("resourceID"))
                  .And(bind.HOME_RESOURCE_ID == Parameter("homeID")),
        ).on(self._txn, resourceID=self._resourceID, homeID=self.viewerHome()._resourceID)

        yield self.invalidateQueryCache()
        yield self.notifyPropertyChanged()


    def shareeName(self):
        """
        The sharee's name for a shared L{CommonHomeChild} is the name of the resource by default.
        """
        return self.name()


    def bindNameIsResourceName(self):
        """
        By default, the shared resource name of an accepted share is the same as the name in the bind table.
        """
        return True


    def shareStatus(self):
        """
        @see: L{ICalendar.shareStatus}
        """
        return self._bindStatus


    def shareMessage(self):
        """
        @see: L{ICalendar.shareMessage}
        """
        return self._bindMessage


    def shareUID(self):
        """
        @see: L{ICalendar.shareUID}
        """
        return self.name()


    @classmethod
    def metadataColumns(cls):
        """
        Return a list of column name for retrieval of metadata. This allows
        different child classes to have their own type specific data, but still make use of the
        common base logic.
        """

        # Common behavior is to have created and modified

        return (
            cls._homeChildMetaDataSchema.CREATED,
            cls._homeChildMetaDataSchema.MODIFIED,
        )


    @classmethod
    def metadataAttributes(cls):
        """
        Return a list of attribute names for retrieval of metadata. This allows
        different child classes to have their own type specific data, but still make use of the
        common base logic.
        """

        # Common behavior is to have created and modified

        return (
            "_created",
            "_modified",
        )


    @classmethod
    def bindColumns(cls):
        """
        Return a list of column names for retrieval during creation. This allows
        different child classes to have their own type specific data, but still make use of the
        common base logic.
        """

        return (
            cls._bindSchema.BIND_MODE,
            cls._bindSchema.HOME_RESOURCE_ID,
            cls._bindSchema.RESOURCE_ID,
            cls._bindSchema.RESOURCE_NAME,
            cls._bindSchema.BIND_STATUS,
            cls._bindSchema.BIND_REVISION,
            cls._bindSchema.MESSAGE
        )

    bindColumnCount = 7

    @classmethod
    def additionalBindColumns(cls):
        """
        Return a list of column names for retrieval during creation. This allows
        different child classes to have their own type specific data, but still make use of the
        common base logic.
        """

        return ()


    @classmethod
    def additionalBindAttributes(cls):
        """
        Return a list of attribute names for retrieval of during creation. This allows
        different child classes to have their own type specific data, but still make use of the
        common base logic.
        """

        return ()


    @classproperty
    def _childrenAndMetadataForHomeID(cls): #@NoSelf
        bind = cls._bindSchema
        child = cls._homeChildSchema
        childMetaData = cls._homeChildMetaDataSchema

        columns = cls.bindColumns() + cls.additionalBindColumns() + cls.metadataColumns()
        return Select(columns,
                     From=child.join(
                         bind, child.RESOURCE_ID == bind.RESOURCE_ID,
                         'left outer').join(
                         childMetaData, childMetaData.RESOURCE_ID == bind.RESOURCE_ID,
                         'left outer'),
                     Where=(bind.HOME_RESOURCE_ID == Parameter("homeID")
                           ).And(bind.BIND_STATUS == _BIND_STATUS_ACCEPTED))


    @classmethod
    def _revisionsForResourceIDs(cls, resourceIDs):
        rev = cls._revisionsSchema
        return Select(
            [rev.RESOURCE_ID, Max(rev.REVISION)],
            From=rev,
            Where=rev.RESOURCE_ID.In(Parameter("resourceIDs", len(resourceIDs))).
                    And((rev.RESOURCE_NAME != None).Or(rev.DELETED == False)),
            GroupBy=rev.RESOURCE_ID
        )


    @inlineCallbacks
    def invalidateQueryCache(self):
        queryCacher = self._txn._queryCacher
        if queryCacher is not None:
            yield queryCacher.invalidateAfterCommit(self._txn, queryCacher.keyForHomeChildMetaData(self._resourceID))
            yield queryCacher.invalidateAfterCommit(self._txn, queryCacher.keyForObjectWithName(self._home._resourceID, self._name))
            yield queryCacher.invalidateAfterCommit(self._txn, queryCacher.keyForObjectWithResourceID(self._home._resourceID, self._resourceID))



class CommonHomeChild(FancyEqMixin, Memoizable, _SharedSyncLogic, HomeChildBase, SharingMixIn):
    """
    Common ancestor class of AddressBooks and Calendars.
    """
    log = Logger()

    compareAttributes = (
        "_name",
        "_home",
        "_resourceID",
    )

    _objectResourceClass = None

    _bindSchema = None
    _homeSchema = None
    _homeChildSchema = None
    _homeChildMetaDataSchema = None
    _revisionsSchema = None
    _objectSchema = None


    def __init__(self, home, name, resourceID, mode, status, revision=0, message=None, ownerHome=None, ownerName=None):

        self._home = home
        self._name = name
        self._resourceID = resourceID
        self._bindMode = mode
        self._bindStatus = status
        self._bindRevision = revision
        self._bindMessage = message
        self._ownerHome = home if ownerHome is None else ownerHome
        self._ownerName = name if ownerName is None else ownerName
        self._created = None
        self._modified = None
        self._objects = {}
        self._objectNames = None
        self._syncTokenRevision = None

        # Always use notifiers based off the owner home so that shared collections use tokens common
        # to the owner - and thus will be the same for each sharee. Without that, each sharee would have
        # a different token to subscribe to and thus would each need a separate push - whereas a common
        # token only requires one push (to multiple subscribers).
        if self._ownerHome._notifiers:
            self._notifiers = dict([(factory_name, notifier.clone(self),) for factory_name, notifier in self._ownerHome._notifiers.items()])
        else:
            self._notifiers = None

        self._index = None  # Derived classes need to set this


    def memoMe(self, key, memo): #@UnusedVariable
        """
        Add this object to the memo dictionary in whatever fashion is appropriate.

        @param key: key used for lookup
        @type key: C{object} (typically C{str} or C{int})
        @param memo: the dict to store to
        @type memo: C{dict}
        """
        memo[self._name] = self
        memo[self._resourceID] = self


    @classmethod
    @inlineCallbacks
    def listObjects(cls, home):
        """
        Retrieve the names of the children that exist in the given home.

        @return: an iterable of C{str}s.
        """
        # FIXME: tests don't cover this as directly as they should.
        rows = yield cls._acceptedBindForHomeID.on(
                home._txn, homeID=home._resourceID
        )
        names = [row[3] for row in rows]
        returnValue(names)


    @classmethod
    @inlineCallbacks
    def loadAllObjects(cls, home):
        """
        Load all L{CommonHomeChild} instances which are children of a given
        L{CommonHome} and return a L{Deferred} firing a list of them.  This must
        create the child classes and initialize them using "batched" SQL
        operations to keep this constant wrt the number of children.  This is an
        optimization for Depth:1 operations on the home.
        """
        results = []

        # Load from the main table first
        dataRows = (yield cls._childrenAndMetadataForHomeID.on(home._txn, homeID=home._resourceID))

        if dataRows:
            # Get property stores
            childResourceIDs = [dataRow[2] for dataRow in dataRows]

            propertyStores = yield PropertyStore.forMultipleResourcesWithResourceIDs(
                home.uid(), home._txn, childResourceIDs
            )

            # Get revisions
            revisions = (yield cls._revisionsForResourceIDs(childResourceIDs).on(home._txn, resourceIDs=childResourceIDs))
            revisions = dict(revisions)

        # Create the actual objects merging in properties
        for dataRow in dataRows:
            bindMode, homeID, resourceID, bindName, bindStatus, bindRevision, bindMessage = dataRow[:cls.bindColumnCount] #@UnusedVariable
            additionalBind = dataRow[cls.bindColumnCount:cls.bindColumnCount + len(cls.additionalBindColumns())]
            metadata = dataRow[cls.bindColumnCount + len(cls.additionalBindColumns()):]

            if bindMode == _BIND_MODE_OWN:
                ownerHome = home
                ownerName = bindName
            else:
                #TODO: get all ownerHomeIDs at once
                ownerHome, ownerName = yield home.ownerHomeAndChildNameForChildID(resourceID)

            child = cls(
                home=home,
                name=bindName, resourceID=resourceID,
                mode=bindMode, status=bindStatus,
                revision=bindRevision,
                message=bindMessage, ownerHome=ownerHome,
                ownerName=ownerName,
            )
            for attr, value in zip(cls.additionalBindAttributes(), additionalBind):
                setattr(child, attr, value)
            for attr, value in zip(cls.metadataAttributes(), metadata):
                setattr(child, attr, value)
            child._syncTokenRevision = revisions[resourceID]
            propstore = propertyStores.get(resourceID, None)
            # We have to re-adjust the property store object to account for possible shared
            # collections as previously we loaded them all as if they were owned
            if propstore and bindMode != _BIND_MODE_OWN:
                propstore._setDefaultUserUID(ownerHome.uid())
            yield child._loadPropertyStore(propstore)
            results.append(child)
        returnValue(results)


    @classmethod
    @inlineCallbacks
    def objectWithName(cls, home, name, accepted=True):
        # replaces objectWithName()
        """
        Retrieve the child with the given C{name} contained in the given
        C{home}.

        @param home: a L{CommonHome}.

        @param name: a string; the name of the L{CommonHomeChild} to retrieve.

        @return: an L{CommonHomeChild} or C{None} if no such child
            exists.
        """
        rows = None
        queryCacher = home._txn._queryCacher

        if queryCacher:
            # Retrieve data from cache
            cacheKey = queryCacher.keyForObjectWithName(home._resourceID, name)
            rows = yield queryCacher.get(cacheKey)

        if rows is None:
            # No cached copy
            rows = yield cls._bindForNameAndHomeID.on(home._txn, name=name, homeID=home._resourceID)

            if rows and queryCacher:
                # Cache the result
                queryCacher.setAfterCommit(home._txn, cacheKey, rows)
                queryCacher.setAfterCommit(home._txn, queryCacher.keyForObjectWithResourceID(home._resourceID, rows[0][2]), rows)

        if not rows:
            returnValue(None)

        row = rows[0]
        bindMode, homeID, resourceID, bindName, bindStatus, bindRevision, bindMessage = row[:cls.bindColumnCount] #@UnusedVariable
        if (bindStatus == _BIND_STATUS_ACCEPTED) != bool(accepted):
            returnValue(None)
        additionalBind = row[cls.bindColumnCount:cls.bindColumnCount + len(cls.additionalBindColumns())]

        if bindMode == _BIND_MODE_OWN:
            ownerHome = home
            ownerName = bindName
        else:
            ownerHome, ownerName = yield home.ownerHomeAndChildNameForChildID(resourceID)

        child = cls(
            home=home,
            name=name, resourceID=resourceID,
            mode=bindMode, status=bindStatus,
            revision=bindRevision,
            message=bindMessage, ownerHome=ownerHome,
            ownerName=ownerName
        )
        yield child.initFromStore(additionalBind)
        returnValue(child)


    @classmethod
    @inlineCallbacks
    def objectWithID(cls, home, resourceID, accepted=True):
        """
        Retrieve the child with the given C{resourceID} contained in the given
        C{home}.

        @param home: a L{CommonHome}.
        @param resourceID: a string.
        @return: an L{CommonHomeChild} or C{None} if no such child
            exists.
        """

        rows = None
        queryCacher = home._txn._queryCacher

        if queryCacher:
            # Retrieve data from cache
            cacheKey = queryCacher.keyForObjectWithResourceID(home._resourceID, resourceID)
            rows = yield queryCacher.get(cacheKey)

        if rows is None:
            # No cached copy
            rows = yield cls._bindForResourceIDAndHomeID.on(home._txn, resourceID=resourceID, homeID=home._resourceID)

            if rows and queryCacher:
                # Cache the result (under both the ID and name values)
                queryCacher.setAfterCommit(home._txn, cacheKey, rows)
                queryCacher.setAfterCommit(home._txn, queryCacher.keyForObjectWithName(home._resourceID, rows[0][3]), rows)

        if not rows:
            returnValue(None)

        row = rows[0]
        bindMode, homeID, resourceID, bindName, bindStatus, bindRevision, bindMessage = row[:cls.bindColumnCount] #@UnusedVariable]
        if (bindStatus == _BIND_STATUS_ACCEPTED) != bool(accepted):
            returnValue(None)

        if accepted:
            returnValue((yield home.objectWithShareUID(bindName)))
        else:
            returnValue((yield home.invitedObjectWithShareUID(bindName)))


    @classproperty
    def _insertHomeChild(cls): #@NoSelf
        """
        DAL statement to create a home child with all default values.
        """
        child = cls._homeChildSchema
        return Insert({child.RESOURCE_ID: schema.RESOURCE_ID_SEQ},
                      Return=(child.RESOURCE_ID))


    @classproperty
    def _insertHomeChildMetaData(cls): #@NoSelf
        """
        DAL statement to create a home child with all default values.
        """
        child = cls._homeChildMetaDataSchema
        return Insert({child.RESOURCE_ID: Parameter("resourceID")},
                      Return=(child.CREATED, child.MODIFIED))


    @classmethod
    @inlineCallbacks
    def create(cls, home, name):

        if (yield cls._bindForNameAndHomeID.on(home._txn,
            name=name, homeID=home._resourceID)):
            raise HomeChildNameAlreadyExistsError(name)

        if name.startswith("."):
            raise HomeChildNameNotAllowedError(name)

        # Create this object
        resourceID = (
            yield cls._insertHomeChild.on(home._txn))[0][0]

        # Initialize this object
        _created, _modified = (
            yield cls._insertHomeChildMetaData.on(home._txn,
                                                  resourceID=resourceID))[0]
        # Bind table needs entry
        yield cls._bindInsertQuery.on(
            home._txn, homeID=home._resourceID, resourceID=resourceID,
            name=name, mode=_BIND_MODE_OWN, bindStatus=_BIND_STATUS_ACCEPTED,
            message=None,
        )

        # Initialize other state
        child = cls(home, name, resourceID, _BIND_MODE_OWN, _BIND_STATUS_ACCEPTED)
        child._created = _created
        child._modified = _modified
        yield child._loadPropertyStore()

        yield child._initSyncToken()

        # Change notification for a create is on the home collection
        yield home.notifyChanged()
        yield child.notifyPropertyChanged()
        returnValue(child)


    @classproperty
    def _metadataByIDQuery(cls): #@NoSelf
        """
        DAL query to retrieve created/modified dates based on a resource ID.
        """
        child = cls._homeChildMetaDataSchema
        return Select(cls.metadataColumns(),
                      From=child,
                      Where=child.RESOURCE_ID == Parameter("resourceID"))


    @inlineCallbacks
    def initFromStore(self, additionalBind=None):
        """
        Initialise this object from the store, based on its already-populated
        resource ID. We read in and cache all the extra metadata from the DB to
        avoid having to do DB queries for those individually later.
        """
        queryCacher = self._txn._queryCacher
        if queryCacher:
            # Retrieve from cache
            cacheKey = queryCacher.keyForHomeChildMetaData(self._resourceID)
            dataRows = yield queryCacher.get(cacheKey)
        else:
            dataRows = None
        if dataRows is None:
            # No cached copy
            dataRows = (
                yield self._metadataByIDQuery.on(self._txn,
                    resourceID=self._resourceID))[0]
            if queryCacher:
                # Cache the results
                yield queryCacher.setAfterCommit(self._txn, cacheKey, dataRows)

        if additionalBind:
            for attr, value in zip(self.additionalBindAttributes(), additionalBind):
                setattr(self, attr, value)

        for attr, value in zip(self.metadataAttributes(), dataRows):
            setattr(self, attr, value)
        yield self._loadPropertyStore()


    def id(self):
        """
        Retrieve the store identifier for this collection.

        @return: store identifier.
        @rtype: C{int}
        """
        return self._resourceID


    @property
    def _txn(self):
        return self._home._txn


    def directoryService(self):
        return self._txn.store().directoryService()


    def retrieveOldIndex(self):
        return self._index


    def __repr__(self):
        return "<%s: %s>" % (self.__class__.__name__, self._resourceID)


    def exists(self):
        """
        An empty resource-id means this object does not yet exist in the DB.
        """
        return self._resourceID is not None


    def name(self):
        return self._name


    @classproperty
    def _renameQuery(cls): #@NoSelf
        """
        DAL statement to rename a L{CommonHomeChild}
        """
        bind = cls._bindSchema
        return Update({bind.RESOURCE_NAME: Parameter("name")},
                      Where=(bind.RESOURCE_ID == Parameter("resourceID")).And(
                          bind.HOME_RESOURCE_ID == Parameter("homeID")))


    @inlineCallbacks
    def rename(self, name):
        """
        Change the name of this L{CommonHomeChild} and update its sync token to
        reflect that change.

        @return: a L{Deferred} which fires when the modification is complete.
        """
        oldName = self._name

        queryCacher = self._home._txn._queryCacher
        if queryCacher:
            cacheKey = queryCacher.keyForObjectWithName(self._home._resourceID, oldName)
            yield queryCacher.invalidateAfterCommit(self._home._txn, cacheKey)
            cacheKey = queryCacher.keyForObjectWithResourceID(self._home._resourceID, self._resourceID)
            yield queryCacher.invalidateAfterCommit(self._home._txn, cacheKey)

        yield self._renameQuery.on(self._txn, name=name,
                                   resourceID=self._resourceID,
                                   homeID=self._home._resourceID)
        self._name = name
        # update memos
        del self._home._children[oldName]
        self._home._children[name] = self
        yield self._renameSyncToken()

        yield self.notifyPropertyChanged()
        yield self._home.notifyChanged()


    @classproperty
    def _deleteQuery(cls): #@NoSelf
        """
        DAL statement to delete a L{CommonHomeChild} by its resource ID.
        """
        child = cls._homeChildSchema
        return Delete(child, Where=child.RESOURCE_ID == Parameter("resourceID"))


    @inlineCallbacks
    def remove(self):

        # Do before setting _resourceID making changes
        yield self.notifyPropertyChanged()

        queryCacher = self._home._txn._queryCacher
        if queryCacher:
            cacheKey = queryCacher.keyForObjectWithName(self._home._resourceID, self._name)
            yield queryCacher.invalidateAfterCommit(self._home._txn, cacheKey)
            cacheKey = queryCacher.keyForObjectWithResourceID(self._home._resourceID, self._resourceID)
            yield queryCacher.invalidateAfterCommit(self._home._txn, cacheKey)

        yield self._deletedSyncToken()
        yield self._deleteQuery.on(self._txn, NoSuchHomeChildError,
                                   resourceID=self._resourceID)
        yield self.properties()._removeResource()

        # Set to non-existent state
        self._resourceID = None
        self._created = None
        self._modified = None
        self._objects = {}

        yield self._home.notifyChanged()


    def ownerHome(self):
        """
        @see: L{ICalendar.ownerCalendarHome}
        @see: L{IAddressbook.ownerAddessbookHome}
        """
        return self._ownerHome


    def viewerHome(self):
        """
        @see: L{ICalendar.viewerCalendarHome}
        @see: L{IAddressbook.viewerAddressbookHome}
        """
        return self._home


    @classproperty
    def _ownerHomeWithResourceID(cls): #@NoSelf
        """
        DAL query to retrieve the home resource ID and resource name of the owner from the bound
        home-child ID.
        """
        bind = cls._bindSchema
        return Select(
            [bind.HOME_RESOURCE_ID, bind.RESOURCE_NAME, ],
            From=bind,
            Where=(bind.RESOURCE_ID == Parameter("resourceID")).And(
                bind.BIND_MODE == _BIND_MODE_OWN)
        )


    @inlineCallbacks
    def objectResources(self):
        """
        Load and cache all children - Depth:1 optimization
        """
        results = (yield self._objectResourceClass.loadAllObjects(self))
        for result in results:
            self._objects[result.name()] = result
            self._objects[result.uid()] = result
        self._objectNames = sorted([result.name() for result in results])
        returnValue(results)


    @inlineCallbacks
    def objectResourcesWithNames(self, names):
        """
        Load and cache all named children - set of names optimization
        """
        results = (yield self._objectResourceClass.loadAllObjectsWithNames(self, names))
        for result in results:
            self._objects[result.name()] = result
            self._objects[result.uid()] = result
        self._objectNames = sorted([result.name() for result in results])
        returnValue(results)


    @classproperty
    def _objectResourceNamesQuery(cls): #@NoSelf
        """
        DAL query to load all object resource names for a home child.
        """
        obj = cls._objectSchema
        return Select([obj.RESOURCE_NAME], From=obj,
                      Where=obj.PARENT_RESOURCE_ID == Parameter('resourceID'))


    @inlineCallbacks
    def listObjectResources(self):
        if self._objectNames is None:
            rows = yield self._objectResourceNamesQuery.on(
                self._txn, resourceID=self._resourceID)
            self._objectNames = sorted([row[0] for row in rows])
        returnValue(self._objectNames)


    @classproperty
    def _objectCountQuery(cls): #@NoSelf
        """
        DAL query to count all object resources for a home child.
        """
        obj = cls._objectSchema
        return Select([Count(ALL_COLUMNS)], From=obj,
                      Where=obj.PARENT_RESOURCE_ID == Parameter('resourceID'))


    @inlineCallbacks
    def countObjectResources(self):
        if self._objectNames is None:
            rows = yield self._objectCountQuery.on(
                self._txn, resourceID=self._resourceID)
            returnValue(rows[0][0])
        returnValue(len(self._objectNames))


    def objectResourceWithName(self, name):
        if name in self._objects:
            return succeed(self._objects[name])
        else:
            return self._makeObjectResource(name=name)


    def objectResourceWithUID(self, uid):
        if uid in self._objects:
            return succeed(self._objects[uid])
        else:
            return self._makeObjectResource(uid=uid)


    def objectResourceWithID(self, resourceID):
        if resourceID in self._objects:
            return succeed(self._objects[resourceID])
        else:
            return self._makeObjectResource(resourceID=resourceID)


    @inlineCallbacks
    def _makeObjectResource(self, name=None, uid=None, resourceID=None):
        """
        We create the empty object first then have it initialize itself from the
        store.
        """
        if resourceID:
            objectResource = (
                yield self._objectResourceClass.objectWithID(self, resourceID)
            )
        else:
            objectResource = (
                yield self._objectResourceClass.objectWithName(self, name, uid)
            )
        if objectResource:
            self._objects[objectResource.name()] = objectResource
            self._objects[objectResource.uid()] = objectResource
            self._objects[objectResource._resourceID] = objectResource
        else:
            if resourceID:
                self._objects[resourceID] = None
            else:
                self._objects[name if name else uid] = None
        returnValue(objectResource)


    @classproperty
    def _resourceNameForUIDQuery(cls): #@NoSelf
        """
        DAL query to retrieve the resource name for an object resource based on
        its UID column.
        """
        obj = cls._objectSchema
        return Select(
            [obj.RESOURCE_NAME], From=obj,
            Where=(obj.UID == Parameter("uid")
                  ).And(obj.PARENT_RESOURCE_ID == Parameter("resourceID")))


    @inlineCallbacks
    def resourceNameForUID(self, uid):
        try:
            resource = self._objects[uid]
            returnValue(resource.name() if resource else None)
        except KeyError:
            pass
        rows = yield self._resourceNameForUIDQuery.on(
            self._txn, uid=uid, resourceID=self._resourceID)
        if rows:
            returnValue(rows[0][0])
        else:
            self._objects[uid] = None
            returnValue(None)


    @classproperty
    def _resourceUIDForNameQuery(cls): #@NoSelf
        """
        DAL query to retrieve the UID for an object resource based on its
        resource name column.
        """
        obj = cls._objectSchema
        return Select(
            [obj.UID], From=obj,
            Where=(obj.UID == Parameter("name")
                  ).And(obj.PARENT_RESOURCE_ID == Parameter("resourceID")))


    @inlineCallbacks
    def resourceUIDForName(self, name):
        try:
            resource = self._objects[name]
            returnValue(resource.uid() if resource else None)
        except KeyError:
            pass
        rows = yield self._resourceUIDForNameQuery.on(
            self._txn, name=name, resourceID=self._resourceID)
        if rows:
            returnValue(rows[0][0])
        else:
            self._objects[name] = None
            returnValue(None)


    @inlineCallbacks
    def createObjectResourceWithName(self, name, component, options=None):
        """
        Create a new resource with component data and optional metadata. We
        create the python object using the metadata then create the actual store
        object with setComponent.
        """

        # Create => a new resource name
        if name in self._objects and self._objects[name]:
            raise ObjectResourceNameAlreadyExistsError()

        # Apply check to the size of the collection
        if config.MaxResourcesPerCollection:
            child_count = (yield self.countObjectResources())
            if child_count >= config.MaxResourcesPerCollection:
                raise TooManyObjectResourcesError()

        objectResource = (
            yield self._objectResourceClass.create(self, name, component, options)
        )
        self._objects[objectResource.name()] = objectResource
        self._objects[objectResource.uid()] = objectResource

        # Note: create triggers a notification when the component is set, so we
        # don't need to call notify() here like we do for object removal.
        returnValue(objectResource)


    @inlineCallbacks
    def removedObjectResource(self, child):
        self._objects.pop(child.name(), None)
        self._objects.pop(child.uid(), None)
        if self._objectNames and child.name() in self._objectNames:
            self._objectNames.remove(child.name())
        yield self._deleteRevision(child.name())
        yield self.notifyChanged()


    @classproperty
    def _moveParentUpdateQuery(cls, adjustName=False): #@NoSelf
        """
        DAL query to update a child to be in a new parent.
        """
        obj = cls._objectSchema
        cols = {
            obj.PARENT_RESOURCE_ID: Parameter("newParentID")
        }
        if adjustName:
            cols[obj.RESOURCE_NAME] = Parameter("newName")
        return Update(
            cols,
            Where=obj.RESOURCE_ID == Parameter("resourceID")
        )


    def _movedObjectResource(self, child, newparent): #@UnusedVariable
        """
        Method that subclasses can override to do an extra DB adjustments when a resource
        is moved.
        """
        return succeed(True)


    @inlineCallbacks
    def moveObjectResource(self, child, newparent, newname=None):
        """
        Move a child of this collection into another collection without actually removing/re-inserting the data.
        Make sure sync and cache details for both collections are updated.

        TODO: check that the resource name does not exist in the new parent, or that the UID
        does not exist there too.

        @param child: the child resource to move
        @type child: L{CommonObjectResource}
        @param newparent: the parent to move to
        @type newparent: L{CommonHomeChild}
        @param newname: new name to use in new parent
        @type newname: C{str} or C{None} for existing name
        """

        name = child.name()
        uid = child.uid()

        if newname is None:
            newname = name

        # Create => a new resource name
        if newname.startswith("."):
            raise ObjectResourceNameNotAllowedError(newname)

        # Make sure name is not already used - i.e., overwrite not allowed
        if (yield newparent.objectResourceWithName(newname)) is not None:
            raise ObjectResourceNameAlreadyExistsError(newname)

        # Apply check to the size of the collection
        if config.MaxResourcesPerCollection:
            child_count = (yield self.countObjectResources())
            if child_count >= config.MaxResourcesPerCollection:
                raise TooManyObjectResourcesError()

        # Clean this collections cache and signal sync change
        self._objects.pop(name, None)
        self._objects.pop(uid, None)
        self._objects.pop(child._resourceID, None)
        yield self._deleteRevision(name)
        yield self.notifyChanged()

        # Handle cases where move is within the same collection or to a different collection
        # with/without a name change
        obj = self._objectSchema
        cols = {}
        if newparent._resourceID != self._resourceID:
            cols[obj.PARENT_RESOURCE_ID] = Parameter("newParentID")
        if newname != name:
            cols[obj.RESOURCE_NAME] = Parameter("newName")
        yield Update(
            cols,
            Where=obj.RESOURCE_ID == Parameter("resourceID")
        ).on(
            self._txn,
            resourceID=child._resourceID,
            newParentID=newparent._resourceID,
            newName=newname,
        )

        # Only signal a move when parent is different
        if newparent._resourceID != self._resourceID:
            yield self._movedObjectResource(child, newparent)

        child._parentCollection = newparent

        # Signal sync change on new collection
        newparent._objects.pop(name, None)
        newparent._objects.pop(uid, None)
        newparent._objects.pop(child._resourceID, None)
        yield newparent._insertRevision(newname)
        yield newparent.notifyChanged()


    def objectResourcesHaveProperties(self):
        return False


    def resourceNamesSinceRevision(self, revision):
        """
        Return the changed and deleted resources since a particular revision. This implementation takes
        into account sharing by making use of the bindRevision attribute to determine if the requested
        revision is earlier than the share acceptance. If so, then we need to return all resources in
        the results since the collection is in effect "new".

        @param revision: the revision to determine changes since
        @type revision: C{int}
        """

        if revision != 0 and revision < self._bindRevision:
            raise SyncTokenValidException

        return super(CommonHomeChild, self).resourceNamesSinceRevision(revision)


    @inlineCallbacks
    def sharedChildResourceNamesSinceRevision(self, revision, depth):
        """
        Determine the list of child resources that have changed since the specified sync revision.
        We do the same SQL query for both depth "1" and "infinity", but filter the results for
        "1" to only account for a collection change.

        We need to handle shared collection a little differently from owned ones. When a shared collection
        is bound into a home we record a revision for it using the sharee home id and sharee collection name.
        That revision is the "starting point" for changes: so if sync occurs with a revision earlier than
        that, we return the list of all resources in the shared collection since they are all "new" as far
        as the client is concerned since the shared collection has just appeared. For a later revision, we
        just report the changes since that one. When a shared collection is removed from a home, we again
        record a revision for the sharee home and sharee collection name with the "deleted" flag set. That way
        the shared collection can be reported as removed.

        @param revision: the sync revision to compare to
        @type revision: C{str}
        @param depth: depth for determine what changed
        @type depth: C{str}
        """
        assert not self.owned()

        if revision != 0 and revision < self._bindRevision:
            if depth != '1':
                raise SyncTokenValidException
            else:
                revision = 0

        changed = set()
        deleted = set()
        rev = self._revisionsSchema
        results = [
            (
                self.name(),
                name if name else "",
                wasdeleted
            )
            for name, wasdeleted in
            (yield Select([rev.RESOURCE_NAME, rev.DELETED],
                             From=rev,
                            Where=(rev.REVISION > revision).And(
                            rev.RESOURCE_ID == self._resourceID)).on(self._txn))
            if name
        ]

        for path, name, wasdeleted in results:
            if wasdeleted:
                if revision:
                    if depth == "1":
                        changed.add("%s/" % (path,))
                    else:
                        deleted.add("%s/%s" % (path, name,))

            # Always report collection as changed
            changed.add("%s/" % (path,))

            # Resource changed - for depth "infinity" report resource as changed
            if depth != "1":
                changed.add("%s/%s" % (path, name,))

        returnValue((changed, deleted))


    @inlineCallbacks
    def _loadPropertyStore(self, props=None):
        if props is None:
            props = yield PropertyStore.load(
                self.ownerHome().uid(),
                self.viewerHome().uid(),
                self._txn,
                self._resourceID,
                notifyCallback=self.notifyPropertyChanged
            )
        self.initPropertyStore(props)
        self._properties = props


    def properties(self):
        return self._properties


    def initPropertyStore(self, props):
        """
        A hook for subclasses to override in order to set up their property
        store after it's been created.

        @param props: the L{PropertyStore} from C{properties()}.
        """
        pass


    # IDataStoreObject
    def contentType(self):
        raise NotImplementedError()


    def md5(self):
        return None


    def size(self):
        return 0


    def created(self):
        return datetimeMktime(parseSQLTimestamp(self._created)) if self._created else None


    def modified(self):
        return datetimeMktime(parseSQLTimestamp(self._modified)) if self._modified else None


    def addNotifier(self, factory_name, notifier):
        if self._notifiers is None:
            self._notifiers = {}
        self._notifiers[factory_name] = notifier


    def getNotifier(self, factory_name):
        return self._notifiers.get(factory_name)


    def notifierID(self):
        return (self.ownerHome()._notifierPrefix, "%s/%s" % (self.ownerHome().uid(), self._ownerName,),)


    def parentNotifierID(self):
        return self.ownerHome().notifierID()


    def notifyChanged(self):
        """
        Send notifications when a child resource is changed.
        """
        return self._notifyChanged(property_change=False)


    def notifyPropertyChanged(self):
        """
        Send notifications when properties on this object change.
        """
        return self._notifyChanged(property_change=True)


    @inlineCallbacks
    def _notifyChanged(self, property_change=False):
        """
        Send notifications, change sync token and bump last modified because
        the resource has changed.  We ensure we only do this once per object
        per transaction.

        Note that we distinguish between property changes and child resource changes. For property
        changes we need to bump the collections revision token, but we must not do that for child
        changes because that can cause a deadlock (plus it is not needed as the overall revision
        token includes the child token via the max() construct in the query).

        @param property_change: indicates whether this is the result of a property change as opposed to
            a child resource being added, changed or removed.
        @type property_change: C{bool}
        """
        if self._txn.isNotifiedAlready(self):
            returnValue(None)
        self._txn.notificationAddedForObject(self)

        # Update modified if object still exists
        if self._resourceID:
            yield self.bumpModified()

            # Bump the collection level sync token only for property change
            if property_change:
                yield self._bumpSyncToken()

        # Send notifications
        if self._notifiers:
            # cache notifiers run in post commit
            notifier = self._notifiers.get("cache", None)
            if notifier:
                self._txn.postCommit(notifier.notify)
            # push notifiers add their work items immediately
            notifier = self._notifiers.get("push", None)
            if notifier:
                yield notifier.notify(self._txn)


    @classproperty
    def _lockLastModifiedQuery(cls): #@NoSelf
        schema = cls._homeChildMetaDataSchema
        return Select(
            From=schema,
            Where=schema.RESOURCE_ID == Parameter("resourceID"),
            ForUpdate=True,
            NoWait=True
        )


    @classproperty
    def _changeLastModifiedQuery(cls): #@NoSelf
        schema = cls._homeChildMetaDataSchema
        return Update({schema.MODIFIED: utcNowSQL},
                      Where=schema.RESOURCE_ID == Parameter("resourceID"),
                      Return=schema.MODIFIED)


    @inlineCallbacks
    def bumpModified(self):
        """
        Bump the MODIFIED value. A possible deadlock could happen here if two or more
        simultaneous changes are happening. In that case it is OK for the MODIFIED change
        to fail so long as at least one works. We will use SAVEPOINT logic to handle
        ignoring the deadlock error. We use SELECT FOR UPDATE NOWAIT to ensure we do not
        delay the transaction whilst waiting for deadlock detection to kick in.
        """

        @inlineCallbacks
        def _bumpModified(subtxn):
            yield self._lockLastModifiedQuery.on(subtxn, resourceID=self._resourceID)
            result = (yield self._changeLastModifiedQuery.on(subtxn, resourceID=self._resourceID))
            returnValue(result)

        try:
            self._modified = (yield self._txn.subtransaction(_bumpModified, retries=0, failureOK=True))[0][0]

            queryCacher = self._txn._queryCacher
            if queryCacher is not None:
                cacheKey = queryCacher.keyForHomeChildMetaData(self._resourceID)
                yield queryCacher.invalidateAfterCommit(self._txn, cacheKey)
        except AllRetriesFailed:
            log.debug("CommonHomeChild.bumpModified failed")



class CommonObjectResource(FancyEqMixin, object):
    """
    Base class for object resources.
    """
    log = Logger()

    compareAttributes = (
        "_name",
        "_parentCollection",
    )

    _objectSchema = None

    BATCH_LOAD_SIZE = 50

    def __init__(self, parent, name, uid, resourceID=None, options=None): #@UnusedVariable
        self._parentCollection = parent
        self._resourceID = resourceID
        self._name = name
        self._uid = uid
        self._md5 = None
        self._size = None
        self._created = None
        self._modified = None
        self._objectText = None

        self._locked = False


    @classproperty
    def _allColumnsWithParentQuery(cls): #@NoSelf
        obj = cls._objectSchema
        return Select(cls._allColumns, From=obj,
                      Where=obj.PARENT_RESOURCE_ID == Parameter("parentID"))


    @classmethod
    @inlineCallbacks
    def _allColumnsWithParent(cls, parent):
        returnValue((yield cls._allColumnsWithParentQuery.on(
            parent._txn, parentID=parent._resourceID)))


    @classmethod
    @inlineCallbacks
    def loadAllObjects(cls, parent):
        """
        Load all child objects and return a list of them. This must create the
        child classes and initialize them using "batched" SQL operations to keep
        this constant wrt the number of children. This is an optimization for
        Depth:1 operations on the collection.
        """

        results = []

        # Load from the main table first
        dataRows = yield cls._allColumnsWithParent(parent)

        if dataRows:
            # Get property stores for all these child resources (if any found)
            if parent.objectResourcesHaveProperties():
                propertyStores = (yield PropertyStore.forMultipleResources(
                    parent._home.uid(),
                    parent._txn,
                    cls._objectSchema.RESOURCE_ID,
                    cls._objectSchema.PARENT_RESOURCE_ID,
                    parent._resourceID
                ))
            else:
                propertyStores = {}

        # Create the actual objects merging in properties
        for row in dataRows:
            child = cls(parent, "", None)
            child._initFromRow(tuple(row))
            yield child._loadPropertyStore(
                props=propertyStores.get(child._resourceID, None)
            )
            results.append(child)

        returnValue(results)


    @classmethod
    @inlineCallbacks
    def loadAllObjectsWithNames(cls, parent, names):
        """
        Load all child objects with the specified names, doing so in batches.
        """
        names = tuple(names)
        results = []
        while(len(names)):
            result_batch = (yield cls._loadAllObjectsWithNames(parent, names[:cls.BATCH_LOAD_SIZE]))
            results.extend(result_batch)
            names = names[cls.BATCH_LOAD_SIZE:]

        returnValue(results)


    @classmethod
    def _allColumnsWithParentAndNamesQuery(cls, names):
        obj = cls._objectSchema
        return Select(cls._allColumns, From=obj,
                      Where=(obj.PARENT_RESOURCE_ID == Parameter("parentID")).And(
                          obj.RESOURCE_NAME.In(Parameter("names", len(names)))))


    @classmethod
    @inlineCallbacks
    def _allColumnsWithParentAndNames(cls, parent, names):
        returnValue((yield cls._allColumnsWithParentAndNamesQuery(names).on(
            parent._txn, parentID=parent._resourceID, names=names)))


    @classmethod
    @inlineCallbacks
    def _loadAllObjectsWithNames(cls, parent, names):
        """
        Load all child objects with the specified names. This must create the
        child classes and initialize them using "batched" SQL operations to keep
        this constant wrt the number of children. This is an optimization for
        Depth:1 operations on the collection.
        """

        # Optimize case of single name to load
        if len(names) == 1:
            obj = yield cls.objectWithName(parent, names[0], None)
            returnValue([obj] if obj else [])

        results = []

        # Load from the main table first
        dataRows = yield cls._allColumnsWithParentAndNames(parent, names)

        if dataRows:
            # Get property stores for all these child resources
            if parent.objectResourcesHaveProperties():
                propertyStores = (yield PropertyStore.forMultipleResourcesWithResourceIDs(
                    parent._home.uid(),
                    parent._txn,
                    tuple([row[0] for row in dataRows]),
                ))
            else:
                propertyStores = {}

        # Create the actual objects merging in properties
        for row in dataRows:
            child = cls(parent, "", None)
            child._initFromRow(tuple(row))
            yield child._loadPropertyStore(
                props=propertyStores.get(child._resourceID, None)
            )
            results.append(child)

        returnValue(results)


    @classmethod
    def objectWithName(cls, parent, name, uid):
        objectResource = cls(parent, name, uid, None)
        return objectResource.initFromStore()


    @classmethod
    def objectWithID(cls, parent, resourceID):
        objectResource = cls(parent, None, None, resourceID)
        return objectResource.initFromStore()


    @classmethod
    @inlineCallbacks
    def create(cls, parent, name, component, options=None):

        child = (yield parent.objectResourceWithName(name))
        if child:
            raise ObjectResourceNameAlreadyExistsError(name)

        if name.startswith("."):
            raise ObjectResourceNameNotAllowedError(name)

        objectResource = cls(parent, name, None, None, options=options)
        yield objectResource.setComponent(component, inserting=True)
        yield objectResource._loadPropertyStore(created=True)

        # Note: setComponent triggers a notification, so we don't need to
        # call notify( ) here like we do for object removal.

        returnValue(objectResource)


    @classmethod
    def _allColumnsWithParentAnd(cls, column, paramName):
        """
        DAL query for all columns where PARENT_RESOURCE_ID matches a parentID
        parameter and a given instance column matches a given parameter name.
        """
        return Select(
            cls._allColumns, From=cls._objectSchema,
            Where=(column == Parameter(paramName)).And(
                cls._objectSchema.PARENT_RESOURCE_ID == Parameter("parentID"))
        )


    @classproperty
    def _allColumnsWithParentAndName(cls): #@NoSelf
        return cls._allColumnsWithParentAnd(cls._objectSchema.RESOURCE_NAME, "name")


    @classproperty
    def _allColumnsWithParentAndUID(cls): #@NoSelf
        return cls._allColumnsWithParentAnd(cls._objectSchema.UID, "uid")


    @classproperty
    def _allColumnsWithParentAndID(cls): #@NoSelf
        return cls._allColumnsWithParentAnd(cls._objectSchema.RESOURCE_ID, "resourceID")


    @inlineCallbacks
    def initFromStore(self):
        """
        Initialise this object from the store. We read in and cache all the
        extra metadata from the DB to avoid having to do DB queries for those
        individually later. Either the name or uid is present, so we have to
        tweak the query accordingly.

        @return: L{self} if object exists in the DB, else C{None}
        """

        if self._name:
            rows = yield self._allColumnsWithParentAndName.on(
                self._txn, name=self._name,
                parentID=self._parentCollection._resourceID)
        elif self._uid:
            rows = yield self._allColumnsWithParentAndUID.on(
                self._txn, uid=self._uid,
                parentID=self._parentCollection._resourceID)
        elif self._resourceID:
            rows = yield self._allColumnsWithParentAndID.on(
                self._txn, resourceID=self._resourceID,
                parentID=self._parentCollection._resourceID)
        if rows:
            self._initFromRow(tuple(rows[0]))
            yield self._loadPropertyStore()
            returnValue(self)
        else:
            returnValue(None)


    @classproperty
    def _allColumns(cls): #@NoSelf
        """
        Full set of columns in the object table that need to be loaded to
        initialize the object resource state.
        """
        obj = cls._objectSchema
        return [
            obj.RESOURCE_ID,
            obj.RESOURCE_NAME,
            obj.UID,
            obj.MD5,
            Len(obj.TEXT),
            obj.CREATED,
            obj.MODIFIED
        ]


    def _initFromRow(self, row):
        """
        Given a select result using the columns from L{_allColumns}, initialize
        the object resource state.
        """
        (self._resourceID,
         self._name,
         self._uid,
         self._md5,
         self._size,
         self._created,
         self._modified,) = tuple(row)


    @inlineCallbacks
    def _loadPropertyStore(self, props=None, created=False):
        if props is None:
            if self._parentCollection.objectResourcesHaveProperties():
                props = yield PropertyStore.load(
                    self._parentCollection.viewerHome().uid(),
                    self._parentCollection.ownerHome().uid(),
                    self._txn,
                    self._resourceID,
                    created=created
                )
            else:
                props = NonePropertyStore(self._parentCollection.ownerHome().uid())
        self.initPropertyStore(props)
        self._propertyStore = props


    def properties(self):
        return self._propertyStore


    def initPropertyStore(self, props):
        """
        A hook for subclasses to override in order to set up their property
        store after it's been created.

        @param props: the L{PropertyStore} from C{properties()}.
        """
        pass


    def __repr__(self):
        return "<%s: %s>" % (self.__class__.__name__, self._resourceID)


    def id(self):
        """
        Retrieve the store identifier for this object resource.

        @return: store identifier.
        @rtype: C{int}
        """
        return self._resourceID


    @property
    def _txn(self):
        return self._parentCollection._txn


    @property
    def _home(self):
        return self._parentCollection._home


    def transaction(self):
        return self._parentCollection._txn


    def directoryService(self):
        return self._txn.store().directoryService()


    def parentCollection(self):
        return self._parentCollection


    @classmethod
    def _selectForUpdateQuery(cls, nowait): #@NoSelf
        """
        DAL statement to lock a L{CommonObjectResource} by its resource ID.
        """
        return Select(From=cls._objectSchema, ForUpdate=True, NoWait=nowait, Where=cls._objectSchema.RESOURCE_ID == Parameter("resourceID"))


    @inlineCallbacks
    def lock(self, wait=True, txn=None):
        """
        Attempt to obtain a row lock on the object resource. 'wait' determines whether the DB call will
        block on any existing lock held by someone else. Lock will remain until
        transaction is complete, or fail if resource is missing, or it is already locked
        and wait=False is used. Occasionally we need to lock via a separate transaction so we
        pass that in too.

        @param wait: whether or not to wait on someone else's lock
        @type wait: C{bool}
        @param txn: alternative transaction to use
        @type txn: L{CommonStoreTransaction}

        @raise: L{NoSuchObjectResourceError} if resource does not exist, other L{Exception}
                if already locked and NOWAIT is used.
        """

        txn = txn if txn is not None else self._txn
        yield self._selectForUpdateQuery(not wait).on(txn, NoSuchObjectResourceError, resourceID=self._resourceID)
        self._locked = True


    def setComponent(self, component, inserting=False, options=None):
        raise NotImplementedError


    def component(self):
        raise NotImplementedError


    @inlineCallbacks
    def componentType(self):
        returnValue((yield self.component()).mainType())


    @classproperty
    def _deleteQuery(cls): #@NoSelf
        """
        DAL statement to delete a L{CommonObjectResource} by its resource ID.
        """
        return Delete(cls._objectSchema, Where=cls._objectSchema.RESOURCE_ID == Parameter("resourceID"))


    @inlineCallbacks
    def moveTo(self, destination, name=None):
        """
        Move object to another collection.

        @param destination: parent collection to move to
        @type destination: L{CommonHomeChild}
        @param name: new name in destination
        @type name: C{str} or C{None} to use existing name
        """

        yield self.moveValidation(destination, name)
        yield self._parentCollection.moveObjectResource(self, destination, name)


    def moveValidation(self, destination, name):
        raise NotImplementedError


    @inlineCallbacks
    def remove(self):
        yield self._deleteQuery.on(self._txn, NoSuchObjectResourceError,
                                   resourceID=self._resourceID)
        yield self.properties()._removeResource()

        yield self._parentCollection.removedObjectResource(self)

        # Set to non-existent state
        self._resourceID = None
        self._name = None
        self._uid = None
        self._md5 = None
        self._size = None
        self._created = None
        self._modified = None
        self._objectText = None


    def uid(self):
        return self._uid


    def name(self):
        return self._name


    # IDataStoreObject
    def contentType(self):
        raise NotImplementedError()


    def md5(self):
        return self._md5


    def size(self):
        return self._size


    def created(self):
        return datetimeMktime(parseSQLTimestamp(self._created))


    def modified(self):
        return datetimeMktime(parseSQLTimestamp(self._modified))


    @classproperty
    def _textByIDQuery(cls): #@NoSelf
        """
        DAL query to load iCalendar/vCard text via an object's resource ID.
        """
        obj = cls._objectSchema
        return Select([obj.TEXT], From=obj,
                      Where=obj.RESOURCE_ID == Parameter("resourceID"))


    @inlineCallbacks
    def _text(self):
        if self._objectText is None:
            texts = (
                yield self._textByIDQuery.on(self._txn,
                                             resourceID=self._resourceID)
            )
            if texts:
                text = texts[0][0]
                self._objectText = text
                returnValue(text)
            else:
                raise ConcurrentModification()
        else:
            returnValue(self._objectText)



class NotificationCollection(FancyEqMixin, _SharedSyncLogic):
    log = Logger()

    implements(INotificationCollection)

    compareAttributes = (
        "_uid",
        "_resourceID",
    )

    _revisionsSchema = schema.NOTIFICATION_OBJECT_REVISIONS
    _homeSchema = schema.NOTIFICATION_HOME


    def __init__(self, txn, uid, resourceID):

        self._txn = txn
        self._uid = uid
        self._resourceID = resourceID
        self._notifications = {}
        self._notificationNames = None
        self._syncTokenRevision = None

        # Make sure we have push notifications setup to push on this collection
        # as well as the home it is in
        self._notifiers = dict([(factory_name, factory.newNotifier(self),) for factory_name, factory in txn._notifierFactories.items()])

    _resourceIDFromUIDQuery = Select(
        [_homeSchema.RESOURCE_ID], From=_homeSchema,
        Where=_homeSchema.OWNER_UID == Parameter("uid"))

    _provisionNewNotificationsQuery = Insert(
        {_homeSchema.OWNER_UID: Parameter("uid")},
        Return=_homeSchema.RESOURCE_ID
    )


    @property
    def _home(self):
        """
        L{NotificationCollection} serves as its own C{_home} for the purposes of
        working with L{_SharedSyncLogic}.
        """
        return self


    @classmethod
    @inlineCallbacks
    def notificationsWithUID(cls, txn, uid, create):
        rows = yield cls._resourceIDFromUIDQuery.on(txn, uid=uid)

        if rows:
            resourceID = rows[0][0]
            created = False
        elif create:
            # Use savepoint so we can do a partial rollback if there is a race
            # condition where this row has already been inserted
            savepoint = SavepointAction("notificationsWithUID")
            yield savepoint.acquire(txn)

            try:
                resourceID = str((
                    yield cls._provisionNewNotificationsQuery.on(txn, uid=uid)
                )[0][0])
            except Exception:
                # FIXME: Really want to trap the pg.DatabaseError but in a non-
                # DB specific manner
                yield savepoint.rollback(txn)

                # Retry the query - row may exist now, if not re-raise
                rows = yield cls._resourceIDFromUIDQuery.on(txn, uid=uid)
                if rows:
                    resourceID = rows[0][0]
                    created = False
                else:
                    raise
            else:
                created = True
                yield savepoint.release(txn)
        else:
            returnValue(None)
        collection = cls(txn, uid, resourceID)
        yield collection._loadPropertyStore()
        if created:
            yield collection._initSyncToken()
            yield collection.notifyChanged()
        returnValue(collection)


    @inlineCallbacks
    def _loadPropertyStore(self):
        self._propertyStore = yield PropertyStore.load(
            self._uid,
            self._uid,
            self._txn,
            self._resourceID,
            notifyCallback=self.notifyChanged
        )


    def __repr__(self):
        return "<%s: %s>" % (self.__class__.__name__, self._resourceID)


    def id(self):
        """
        Retrieve the store identifier for this collection.

        @return: store identifier.
        @rtype: C{int}
        """
        return self._resourceID


    def name(self):
        return "notification"


    def uid(self):
        return self._uid


    def owned(self):
        return True


    def ownerHome(self):
        return self._home


    def viewerHome(self):
        return self._home


    @inlineCallbacks
    def notificationObjects(self):
        results = (yield NotificationObject.loadAllObjects(self))
        for result in results:
            self._notifications[result.uid()] = result
        self._notificationNames = sorted([result.name() for result in results])
        returnValue(results)

    _notificationUIDsForHomeQuery = Select(
        [schema.NOTIFICATION.NOTIFICATION_UID], From=schema.NOTIFICATION,
        Where=schema.NOTIFICATION.NOTIFICATION_HOME_RESOURCE_ID ==
        Parameter("resourceID"))


    @inlineCallbacks
    def listNotificationObjects(self):
        if self._notificationNames is None:
            rows = yield self._notificationUIDsForHomeQuery.on(
                self._txn, resourceID=self._resourceID)
            self._notificationNames = sorted([row[0] for row in rows])
        returnValue(self._notificationNames)


    def _nameToUID(self, name):
        """
        Based on the file-backed implementation, the 'name' is just uid +
        ".xml".
        """
        return name.rsplit(".", 1)[0]


    def notificationObjectWithName(self, name):
        return self.notificationObjectWithUID(self._nameToUID(name))


    @memoizedKey("uid", "_notifications")
    @inlineCallbacks
    def notificationObjectWithUID(self, uid):
        """
        Create an empty notification object first then have it initialize itself
        from the store.
        """
        no = NotificationObject(self, uid)
        no = (yield no.initFromStore())
        returnValue(no)


    @inlineCallbacks
    def writeNotificationObject(self, uid, xmltype, xmldata):

        inserting = False
        notificationObject = yield self.notificationObjectWithUID(uid)
        if notificationObject is None:
            notificationObject = NotificationObject(self, uid)
            inserting = True
        yield notificationObject.setData(uid, xmltype, xmldata, inserting=inserting)
        if inserting:
            yield self._insertRevision("%s.xml" % (uid,))
        else:
            yield self._updateRevision("%s.xml" % (uid,))
        yield self.notifyChanged()


    def removeNotificationObjectWithName(self, name):
        return self.removeNotificationObjectWithUID(self._nameToUID(name))

    _removeByUIDQuery = Delete(
        From=schema.NOTIFICATION,
        Where=(schema.NOTIFICATION.NOTIFICATION_UID == Parameter("uid")).And(
            schema.NOTIFICATION.NOTIFICATION_HOME_RESOURCE_ID
            == Parameter("resourceID")))


    @inlineCallbacks
    def removeNotificationObjectWithUID(self, uid):
        yield self._removeByUIDQuery.on(
            self._txn, uid=uid, resourceID=self._resourceID)
        self._notifications.pop(uid, None)
        yield self._deleteRevision("%s.xml" % (uid,))
        yield self.notifyChanged()

    _initSyncTokenQuery = Insert(
        {
            _revisionsSchema.HOME_RESOURCE_ID : Parameter("resourceID"),
            _revisionsSchema.RESOURCE_NAME    : None,
            _revisionsSchema.REVISION         : schema.REVISION_SEQ,
            _revisionsSchema.DELETED          : False
        }, Return=_revisionsSchema.REVISION
    )


    @inlineCallbacks
    def _initSyncToken(self):
        self._syncTokenRevision = (yield self._initSyncTokenQuery.on(
            self._txn, resourceID=self._resourceID))[0][0]

    _syncTokenQuery = Select(
        [Max(_revisionsSchema.REVISION)], From=_revisionsSchema,
        Where=_revisionsSchema.HOME_RESOURCE_ID == Parameter("resourceID")
    )


    @inlineCallbacks
    def syncToken(self):
        if self._syncTokenRevision is None:
            self._syncTokenRevision = (
                yield self._syncTokenQuery.on(
                    self._txn, resourceID=self._resourceID)
            )[0][0]
        returnValue("%s_%s" % (self._resourceID, self._syncTokenRevision))


    def properties(self):
        return self._propertyStore


    def addNotifier(self, factory_name, notifier):
        if self._notifiers is None:
            self._notifiers = {}
        self._notifiers[factory_name] = notifier


    def getNotifier(self, factory_name):
        return self._notifiers.get(factory_name)


    def notifierID(self):
        return (self._txn._homeClass[self._txn._primaryHomeType]._notifierPrefix, "%s/notification" % (self.ownerHome().uid(),),)


    def parentNotifierID(self):
        return (self._txn._homeClass[self._txn._primaryHomeType]._notifierPrefix, "%s" % (self.ownerHome().uid(),),)


    @inlineCallbacks
    def notifyChanged(self):
        """
        Send notifications, change sync token and bump last modified because
        the resource has changed.  We ensure we only do this once per object
        per transaction.
        """
        if self._txn.isNotifiedAlready(self):
            returnValue(None)
        self._txn.notificationAddedForObject(self)

        # Send notifications
        if self._notifiers:
            # cache notifiers run in post commit
            notifier = self._notifiers.get("cache", None)
            if notifier:
                self._txn.postCommit(notifier.notify)
            # push notifiers add their work items immediately
            notifier = self._notifiers.get("push", None)
            if notifier:
                yield notifier.notify(self._txn)

        returnValue(None)


    @classproperty
    def _completelyNewRevisionQuery(cls): #@NoSelf
        rev = cls._revisionsSchema
        return Insert({rev.HOME_RESOURCE_ID: Parameter("homeID"),
                       # rev.RESOURCE_ID: Parameter("resourceID"),
                       rev.RESOURCE_NAME: Parameter("name"),
                       rev.REVISION: schema.REVISION_SEQ,
                       rev.DELETED: False},
                      Return=rev.REVISION)


    def _maybeNotify(self):
        """
        Emit a push notification after C{_changeRevision}.
        """
        self.notifyChanged()


    @inlineCallbacks
    def remove(self):
        """
        Remove DB rows corresponding to this notification home.
        """
        # Delete NOTIFICATION rows
        no = schema.NOTIFICATION
        kwds = {"ResourceID": self._resourceID}
        yield Delete(
            From=no,
            Where=(
                no.NOTIFICATION_HOME_RESOURCE_ID == Parameter("ResourceID")
            ),
        ).on(self._txn, **kwds)

        # Delete NOTIFICATION_HOME (will cascade to NOTIFICATION_OBJECT_REVISIONS)
        nh = schema.NOTIFICATION_HOME
        yield Delete(
            From=nh,
            Where=(
                nh.RESOURCE_ID == Parameter("ResourceID")
            ),
        ).on(self._txn, **kwds)



class NotificationObject(FancyEqMixin, object):
    log = Logger()

    implements(INotificationObject)

    compareAttributes = (
        "_resourceID",
        "_home",
    )

    _objectSchema = schema.NOTIFICATION

    def __init__(self, home, uid):
        self._home = home
        self._resourceID = None
        self._uid = uid
        self._md5 = None
        self._size = None
        self._created = None
        self._modified = None
        self._xmlType = None
        self._objectText = None


    def __repr__(self):
        return "<%s: %s>" % (self.__class__.__name__, self._resourceID)


    @classproperty
    def _allColumnsByHomeIDQuery(cls): #@NoSelf
        """
        DAL query to load all columns by home ID.
        """
        obj = cls._objectSchema
        return Select([obj.RESOURCE_ID, obj.NOTIFICATION_UID, obj.MD5,
                       Len(obj.XML_DATA), obj.XML_TYPE, obj.CREATED,
                       obj.MODIFIED],
                      From=obj,
                      Where=(obj.NOTIFICATION_HOME_RESOURCE_ID == Parameter(
                          "homeID")))


    @classmethod
    @inlineCallbacks
    def loadAllObjects(cls, parent):
        """
        Load all child objects and return a list of them. This must create the
        child classes and initialize them using "batched" SQL operations to keep
        this constant wrt the number of children. This is an optimization for
        Depth:1 operations on the collection.
        """

        results = []

        # Load from the main table first
        dataRows = (
            yield cls._allColumnsByHomeIDQuery.on(parent._txn,
                                                  homeID=parent._resourceID))

        if dataRows:
            # Get property stores for all these child resources (if any found)
            propertyStores = (yield PropertyStore.forMultipleResources(
                parent.uid(),
                parent._txn,
                schema.NOTIFICATION.RESOURCE_ID,
                schema.NOTIFICATION.NOTIFICATION_HOME_RESOURCE_ID,
                parent._resourceID,
            ))

        # Create the actual objects merging in properties
        for row in dataRows:
            child = cls(parent, None)
            (child._resourceID,
             child._uid,
             child._md5,
             child._size,
             child._xmlType,
             child._created,
             child._modified,) = tuple(row)
            child._loadPropertyStore(
                props=propertyStores.get(child._resourceID, None)
            )
            results.append(child)

        returnValue(results)


    @classproperty
    def _oneNotificationQuery(cls): #@NoSelf
        no = cls._objectSchema
        return Select(
            [
                no.RESOURCE_ID,
                no.MD5,
                Len(no.XML_DATA),
                no.XML_TYPE,
                no.CREATED,
                no.MODIFIED
            ],
            From=no,
            Where=(no.NOTIFICATION_UID ==
                   Parameter("uid")).And(no.NOTIFICATION_HOME_RESOURCE_ID ==
                                         Parameter("homeID")))


    @inlineCallbacks
    def initFromStore(self):
        """
        Initialise this object from the store, based on its UID and home
        resource ID. We read in and cache all the extra metadata from the DB to
        avoid having to do DB queries for those individually later.

        @return: L{self} if object exists in the DB, else C{None}
        """
        rows = (yield self._oneNotificationQuery.on(
            self._txn, uid=self._uid, homeID=self._home._resourceID))
        if rows:
            (self._resourceID,
             self._md5,
             self._size,
             self._xmlType,
             self._created,
             self._modified,) = tuple(rows[0])
            self._loadPropertyStore()
            returnValue(self)
        else:
            returnValue(None)


    def _loadPropertyStore(self, props=None, created=False): #@UnusedVariable
        if props is None:
            props = NonePropertyStore(self._home.uid())
        self._propertyStore = props


    def properties(self):
        return self._propertyStore


    def id(self):
        """
        Retrieve the store identifier for this object.

        @return: store identifier.
        @rtype: C{int}
        """
        return self._resourceID


    @property
    def _txn(self):
        return self._home._txn


    def notificationCollection(self):
        return self._home


    def uid(self):
        return self._uid


    def name(self):
        return self.uid() + ".xml"


    @classproperty
    def _newNotificationQuery(cls): #@NoSelf
        no = cls._objectSchema
        return Insert(
            {
                no.NOTIFICATION_HOME_RESOURCE_ID: Parameter("homeID"),
                no.NOTIFICATION_UID: Parameter("uid"),
                no.XML_TYPE: Parameter("xmlType"),
                no.XML_DATA: Parameter("xmlData"),
                no.MD5: Parameter("md5"),
            },
            Return=[no.RESOURCE_ID, no.CREATED, no.MODIFIED]
        )


    @classproperty
    def _updateNotificationQuery(cls): #@NoSelf
        no = cls._objectSchema
        return Update(
            {
                no.XML_TYPE: Parameter("xmlType"),
                no.XML_DATA: Parameter("xmlData"),
                no.MD5: Parameter("md5"),
            },
            Where=(no.NOTIFICATION_HOME_RESOURCE_ID == Parameter("homeID")).And(
                no.NOTIFICATION_UID == Parameter("uid")),
            Return=no.MODIFIED
        )


    @inlineCallbacks
    def setData(self, uid, xmltype, xmldata, inserting=False):
        """
        Set the object resource data and update and cached metadata.
        """

        self._xmlType = NotificationType(xmltype)
        self._md5 = hashlib.md5(xmldata).hexdigest()
        self._size = len(xmldata)
        if inserting:
            rows = yield self._newNotificationQuery.on(
                self._txn, homeID=self._home._resourceID, uid=uid,
                xmlType=self._xmlType.toxml(), xmlData=xmldata, md5=self._md5
            )
            self._resourceID, self._created, self._modified = rows[0]
            self._loadPropertyStore()
        else:
            rows = yield self._updateNotificationQuery.on(
                self._txn, homeID=self._home._resourceID, uid=uid,
                xmlType=self._xmlType.toxml(), xmlData=xmldata, md5=self._md5
            )
            self._modified = rows[0][0]
        self._objectText = xmldata

    _xmlDataFromID = Select(
        [_objectSchema.XML_DATA], From=_objectSchema,
        Where=_objectSchema.RESOURCE_ID == Parameter("resourceID"))


    @inlineCallbacks
    def xmldata(self):
        if self._objectText is None:
            self._objectText = (
                yield self._xmlDataFromID.on(
                    self._txn, resourceID=self._resourceID))[0][0]
        returnValue(self._objectText)


    def contentType(self):
        """
        The content type of NotificationObjects is text/xml.
        """
        return MimeType.fromString("text/xml")


    def md5(self):
        return self._md5


    def size(self):
        return self._size


    def xmlType(self):
        # NB This is the NotificationType property element
        if isinstance(self._xmlType, str):
            # Convert into NotificationType property element
            self._xmlType = WebDAVDocument.fromString(self._xmlType).root_element

        return self._xmlType


    def created(self):
        return datetimeMktime(parseSQLTimestamp(self._created))


    def modified(self):
        return datetimeMktime(parseSQLTimestamp(self._modified))



def determineNewest(uid, homeType):
    """
    Construct a query to determine the modification time of the newest object
    in a given home.

    @param uid: the UID of the home to scan.
    @type uid: C{str}

    @param homeType: The type of home to scan; C{ECALENDARTYPE},
        C{ENOTIFICATIONTYPE}, or C{EADDRESSBOOKTYPE}.
    @type homeType: C{int}

    @return: A select query that will return a single row containing a single
        column which is the maximum value.
    @rtype: L{Select}
    """
    if homeType == ENOTIFICATIONTYPE:
        return Select(
            [Max(schema.NOTIFICATION.MODIFIED)],
            From=schema.NOTIFICATION_HOME.join(
                schema.NOTIFICATION,
                on=schema.NOTIFICATION_HOME.RESOURCE_ID ==
                    schema.NOTIFICATION.NOTIFICATION_HOME_RESOURCE_ID),
            Where=schema.NOTIFICATION_HOME.OWNER_UID == uid
        )
    homeTypeName = {ECALENDARTYPE: "CALENDAR",
                    EADDRESSBOOKTYPE: "ADDRESSBOOK"}[homeType]
    home = getattr(schema, homeTypeName + "_HOME")
    bind = getattr(schema, homeTypeName + "_BIND")
    child = getattr(schema, homeTypeName)
    obj = getattr(schema, homeTypeName + "_OBJECT")
    return Select(
        [Max(obj.MODIFIED)],
        From=home.join(bind, on=bind.HOME_RESOURCE_ID == home.RESOURCE_ID)
           .join(child, on=child.RESOURCE_ID == bind.RESOURCE_ID)
           .join(obj, on=obj.PARENT_RESOURCE_ID == child.RESOURCE_ID),
        Where=(bind.BIND_MODE == 0).And(home.OWNER_UID == uid)
    )



@inlineCallbacks
def mergeHomes(sqlTxn, one, other, homeType):
    """
    Merge two homes together.  This determines which of C{one} or C{two} is
    newer - that is, has been modified more recently - and pulls all the data
    from the older into the newer home.  Then, it changes the UID of the old
    home to its UID, normalized and prefixed with "old.", and then re-names the
    new home to its name, normalized.

    Because the UIDs of both homes have changed, B{both one and two will be
    invalid to all other callers from the start of the invocation of this
    function}.

    @param sqlTxn: the transaction to use
    @type sqlTxn: A L{CommonTransaction}

    @param one: A calendar home.
    @type one: L{ICalendarHome}

    @param two: Another, different calendar home.
    @type two: L{ICalendarHome}

    @param homeType: The type of home to scan; L{ECALENDARTYPE} or
        L{EADDRESSBOOKTYPE}.
    @type homeType: C{int}

    @return: a L{Deferred} which fires with with the newer of C{one} or C{two},
        into which the data from the other home has been merged, when the merge
        is complete.
    """
    from txdav.caldav.datastore.util import migrateHome as migrateCalendarHome
    from txdav.carddav.datastore.util import migrateHome as migrateABHome
    migrateHome = {EADDRESSBOOKTYPE: migrateABHome,
                   ECALENDARTYPE: migrateCalendarHome,
                   ENOTIFICATIONTYPE: _dontBotherWithNotifications}[homeType]
    homeTable = {EADDRESSBOOKTYPE: schema.ADDRESSBOOK_HOME,
                 ECALENDARTYPE: schema.CALENDAR_HOME,
                 ENOTIFICATIONTYPE: schema.NOTIFICATION_HOME}[homeType]
    both = []
    both.append([one,
                 (yield determineNewest(one.uid(), homeType).on(sqlTxn))])
    both.append([other,
                 (yield determineNewest(other.uid(), homeType).on(sqlTxn))])
    both.sort(key=lambda x: x[1])

    older = both[0][0]
    newer = both[1][0]
    yield migrateHome(older, newer, merge=True)
    # Rename the old one to 'old.<correct-guid>'
    newNormalized = normalizeUUIDOrNot(newer.uid())
    oldNormalized = normalizeUUIDOrNot(older.uid())
    yield _renameHome(sqlTxn, homeTable, older.uid(), "old." + oldNormalized)
    # Rename the new one to '<correct-guid>'
    if newer.uid() != newNormalized:
        yield _renameHome(sqlTxn, homeTable, newer.uid(), newNormalized)
    yield returnValue(newer)



def _renameHome(txn, table, oldUID, newUID):
    """
    Rename a calendar, addressbook, or notification home.  Note that this
    function is only safe in transactions that have had caching disabled, and
    more specifically should only ever be used during upgrades.  Running this
    in a normal transaction will have unpredictable consequences, especially
    with respect to memcache.

    @param txn: an SQL transaction to use for this update
    @type txn: L{twext.enterprise.ienterprise.IAsyncTransaction}

    @param table: the storage table of the desired home type
    @type table: L{TableSyntax}

    @param oldUID: the old UID, the existing home's UID
    @type oldUID: L{str}

    @param newUID: the new UID, to change the UID to
    @type newUID: L{str}

    @return: a L{Deferred} which fires when the home is renamed.
    """
    return Update({table.OWNER_UID: newUID},
                  Where=table.OWNER_UID == oldUID).on(txn)



def _dontBotherWithNotifications(older, newer, merge):
    """
    Notifications are more transient and can be easily worked around; don't
    bother to migrate all of them when there is a UUID case mismatch.
    """
    pass



@inlineCallbacks
def _normalizeHomeUUIDsIn(t, homeType):
    """
    Normalize the UUIDs in the given L{txdav.common.datastore.CommonStore}.

    This changes the case of the UUIDs in the calendar home.

    @param t: the transaction to normalize all the UUIDs in.
    @type t: L{CommonStoreTransaction}

    @param homeType: The type of home to scan, L{ECALENDARTYPE},
        L{EADDRESSBOOKTYPE}, or L{ENOTIFICATIONTYPE}.
    @type homeType: C{int}

    @return: a L{Deferred} which fires with C{None} when the UUID normalization
        is complete.
    """
    from txdav.caldav.datastore.util import fixOneCalendarHome
    homeTable = {EADDRESSBOOKTYPE: schema.ADDRESSBOOK_HOME,
                 ECALENDARTYPE: schema.CALENDAR_HOME,
                 ENOTIFICATIONTYPE: schema.NOTIFICATION_HOME}[homeType]
    homeTypeName = homeTable.model.name.split("_")[0]

    allUIDs = yield Select([homeTable.OWNER_UID],
                           From=homeTable,
                           OrderBy=homeTable.OWNER_UID).on(t)
    total = len(allUIDs)
    allElapsed = []
    for n, [UID] in enumerate(allUIDs):
        start = time.time()
        if allElapsed:
            estimate = "%0.3d" % ((sum(allElapsed) / len(allElapsed)) *
                                  total - n)
        else:
            estimate = "unknown"
        log.info(
            format="Scanning UID %(uid)s [%(homeType)s] "
            "(%(pct)0.2d%%, %(estimate)s seconds remaining)...",
            uid=UID, pct=(n / float(total)) * 100, estimate=estimate,
            homeType=homeTypeName
        )
        other = None
        this = yield _getHome(t, homeType, UID)
        if homeType == ECALENDARTYPE:
            fixedThisHome = yield fixOneCalendarHome(this)
        else:
            fixedThisHome = 0
        fixedOtherHome = 0
        if this is None:
            log.info(format="%(uid)r appears to be missing, already processed",
                     uid=UID)
        try:
            uuidobj = UUID(UID)
        except ValueError:
            pass
        else:
            newname = str(uuidobj).upper()
            if UID != newname:
                log.info(format="Detected case variance: %(uid)s %(newuid)s"
                         "[%(homeType)s]",
                         uid=UID, newuid=newname, homeType=homeTypeName)
                other = yield _getHome(t, homeType, newname)
                if other is None:
                    # No duplicate: just fix the name.
                    yield _renameHome(t, homeTable, UID, newname)
                else:
                    if homeType == ECALENDARTYPE:
                        fixedOtherHome = yield fixOneCalendarHome(other)
                    this = yield mergeHomes(t, this, other, homeType)
                # NOTE: WE MUST NOT TOUCH EITHER HOME OBJECT AFTER THIS POINT.
                # THE UIDS HAVE CHANGED AND ALL OPERATIONS WILL FAIL.

        end = time.time()
        elapsed = end - start
        allElapsed.append(elapsed)
        log.info(format="Scanned UID %(uid)s; %(elapsed)s seconds elapsed,"
                 " %(fixes)s properties fixed (%(duplicate)s fixes in "
                 "duplicate).", uid=UID, elapsed=elapsed, fixes=fixedThisHome,
                 duplicate=fixedOtherHome)
    returnValue(None)



def _getHome(txn, homeType, uid):
    """
    Like L{CommonHome.homeWithUID} but also honoring ENOTIFICATIONTYPE which
    isn't I{really} a type of home.

    @param txn: the transaction to retrieve the home from
    @type txn: L{CommonStoreTransaction}

    @param homeType: L{ENOTIFICATIONTYPE}, L{ECALENDARTYPE}, or
        L{EADDRESSBOOKTYPE}.

    @param uid: the UID of the home to retrieve.
    @type uid: L{str}

    @return: a L{Deferred} that fires with the L{CommonHome} or
        L{NotificationHome} when it has been retrieved.
    """
    if homeType == ENOTIFICATIONTYPE:
        return txn.notificationsWithUID(uid, create=False)
    else:
        return txn.homeWithUID(homeType, uid)



@inlineCallbacks
def _normalizeColumnUUIDs(txn, column):
    """
    Upper-case the UUIDs in the given SQL DAL column.

    @param txn: The transaction.
    @type txn: L{CommonStoreTransaction}

    @param column: the column, which may contain UIDs, to normalize.
    @type column: L{ColumnSyntax}

    @return: A L{Deferred} that will fire when the UUID normalization of the
        given column has completed.
    """
    tableModel = column.model.table
    # Get a primary key made of column syntax objects for querying and
    # comparison later.
    pkey = [ColumnSyntax(columnModel)
            for columnModel in tableModel.primaryKey]
    for row in (yield Select([column] + pkey,
                             From=TableSyntax(tableModel)).on(txn)):
        before = row[0]
        pkeyparts = row[1:]
        after = normalizeUUIDOrNot(before)
        if after != before:
            where = _AndNothing
            # Build a where clause out of the primary key and the parts of the
            # primary key that were found.
            for pkeycol, pkeypart in zip(pkeyparts, pkey):
                where = where.And(pkeycol == pkeypart)
            yield Update({column: after}, Where=where).on(txn)



class _AndNothing(object):
    """
    Simple placeholder for iteratively generating a 'Where' clause; the 'And'
    just returns its argument, so it can be used at the start of the loop.
    """
    @staticmethod
    def And(self):
        """
        Return the argument.
        """
        return self



@inlineCallbacks
def _needsNormalizationUpgrade(txn):
    """
    Determine whether a given store requires a UUID normalization data upgrade.

    @param txn: the transaction to use
    @type txn: L{CommonStoreTransaction}

    @return: a L{Deferred} that fires with C{True} or C{False} depending on
        whether we need the normalization upgrade or not.
    """
    for x in [schema.CALENDAR_HOME, schema.ADDRESSBOOK_HOME,
              schema.NOTIFICATION_HOME]:
        slct = Select([x.OWNER_UID], From=x,
                      Where=x.OWNER_UID != Upper(x.OWNER_UID))
        rows = yield slct.on(txn)
        if rows:
            for [uid] in rows:
                if normalizeUUIDOrNot(uid) != uid:
                    returnValue(True)
    returnValue(False)



@inlineCallbacks
def fixUUIDNormalization(store):
    """
    Fix all UUIDs in the given SQL store to be in a canonical form;
    00000000-0000-0000-0000-000000000000 format and upper-case.
    """
    t = store.newTransaction(disableCache=True)

    # First, let's see if there are any calendar, addressbook, or notification
    # homes that have a de-normalized OWNER_UID.  If there are none, then we can
    # early-out and avoid the tedious and potentially expensive inspection of
    # oodles of calendar data.
    if not (yield _needsNormalizationUpgrade(t)):
        log.info("No potentially denormalized UUIDs detected, "
                 "skipping normalization upgrade.")
        yield t.abort()
        returnValue(None)
    try:
        yield _normalizeHomeUUIDsIn(t, ECALENDARTYPE)
        yield _normalizeHomeUUIDsIn(t, EADDRESSBOOKTYPE)
        yield _normalizeHomeUUIDsIn(t, ENOTIFICATIONTYPE)
        yield _normalizeColumnUUIDs(t, schema.RESOURCE_PROPERTY.VIEWER_UID)
        yield _normalizeColumnUUIDs(t, schema.APN_SUBSCRIPTIONS.SUBSCRIBER_GUID)
    except:
        log.failure("Unable to normalize UUIDs")
        yield t.abort()
        # There's a lot of possible problems here which are very hard to test
        # for individually; unexpected data that might cause constraint
        # violations under one of the manipulations done by
        # normalizeHomeUUIDsIn. Since this upgrade does not come along with a
        # schema version bump and may be re- attempted at any time, just raise
        # the exception and log it so that we can try again later, and the
        # service will survive for everyone _not_ affected by this somewhat
        # obscure bug.
    else:
        yield t.commit()<|MERGE_RESOLUTION|>--- conflicted
+++ resolved
@@ -1050,11 +1050,7 @@
 
         # Do stats logging as a postCommit because there might be some pending preCommit SQL we want to log
         if self._stats:
-<<<<<<< HEAD
-            self.postCommit(self._stats.printReport)
-=======
             self.postCommit(self.statsReport)
->>>>>>> 2d39f43b
         return self._sqlTxn.commit()
 
 
