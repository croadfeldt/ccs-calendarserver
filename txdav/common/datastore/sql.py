--- conflicted
+++ resolved
@@ -799,7 +799,6 @@
             end()
 
 
-
     @inlineCallbacks
     def execSQL(self, *a, **kw):
         """
@@ -3264,22 +3263,11 @@
     def _removeObjectResource(self, child):
         name = child.name()
         uid = child.uid()
-<<<<<<< HEAD
         yield child.remove()
         self._objects.pop(name, None)
         self._objects.pop(uid, None)
         yield self._deleteRevision(name)
         yield self.notifyChanged()
-
-=======
-        try:
-            yield child.remove()
-        finally:
-            self._objects.pop(name, None)
-            self._objects.pop(uid, None)
-            yield self._deleteRevision(name)
-            yield self.notifyChanged()
->>>>>>> 1b49da35
 
 
     @classproperty
