# -*- test-case-name: txdav.caldav.datastore.test.test_sql,txdav.carddav.datastore.test.test_sql -*-
##
# Copyright (c) 2010-2013 Apple Inc. All rights reserved.
#
# Licensed under the Apache License, Version 2.0 (the "License");
# you may not use this file except in compliance with the License.
# You may obtain a copy of the License at
#
# http://www.apache.org/licenses/LICENSE-2.0
#
# Unless required by applicable law or agreed to in writing, software
# distributed under the License is distributed on an "AS IS" BASIS,
# WITHOUT WARRANTIES OR CONDITIONS OF ANY KIND, either express or implied.
# See the License for the specific language governing permissions and
# limitations under the License.
##

"""
SQL data store.
"""

__all__ = [
    "CommonDataStore",
    "CommonStoreTransaction",
    "CommonHome",
]

from cStringIO import StringIO

from pycalendar.datetime import DateTime

from twext.enterprise.dal.syntax import (
    Delete, utcNowSQL, Union, Insert, Len, Max, Parameter, SavepointAction,
    Select, Update, ColumnSyntax, TableSyntax, Upper, Count, ALL_COLUMNS, Sum,
    DatabaseLock, DatabaseUnlock)
from twext.enterprise.ienterprise import AlreadyFinishedError
from twext.enterprise.queue import LocalQueuer
from twext.enterprise.util import parseSQLTimestamp
from twext.internet.decorate import memoizedKey, Memoizable
from twext.python.clsprop import classproperty
from twext.python.log import Logger
from txweb2.http_headers import MimeType

from twisted.application.service import Service
from twisted.internet import reactor
from twisted.internet.defer import inlineCallbacks, returnValue, succeed
from twisted.python import hashlib
from twisted.python.failure import Failure
from twisted.python.modules import getModule
from twisted.python.util import FancyEqMixin

from twistedcaldav.config import config
from twistedcaldav.dateops import datetimeMktime, pyCalendarTodatetime

from txdav.base.datastore.util import QueryCacher
from txdav.base.datastore.util import normalizeUUIDOrNot
from txdav.base.propertystore.base import PropertyName
from txdav.base.propertystore.none import PropertyStore as NonePropertyStore
from txdav.base.propertystore.sql import PropertyStore
from txdav.caldav.icalendarstore import ICalendarTransaction, ICalendarStore
from txdav.carddav.iaddressbookstore import IAddressBookTransaction
from txdav.common.datastore.common import HomeChildBase
from txdav.common.datastore.podding.conduit import PoddingConduit
from txdav.common.datastore.sql_tables import _BIND_MODE_OWN, \
    _BIND_STATUS_ACCEPTED, _BIND_STATUS_DECLINED, _BIND_STATUS_INVALID, \
    _BIND_STATUS_INVITED, _BIND_MODE_DIRECT, _BIND_STATUS_DELETED, \
    _BIND_MODE_INDIRECT, _HOME_STATUS_NORMAL, _HOME_STATUS_EXTERNAL
from txdav.common.datastore.sql_tables import schema, splitSQLString
from txdav.common.icommondatastore import ConcurrentModification, \
    RecordNotAllowedError, ExternalShareFailed, ShareNotAllowed, \
    IndexedSearchException
from txdav.common.icommondatastore import HomeChildNameNotAllowedError, \
    HomeChildNameAlreadyExistsError, NoSuchHomeChildError, \
    ObjectResourceNameNotAllowedError, ObjectResourceNameAlreadyExistsError, \
    NoSuchObjectResourceError, AllRetriesFailed, InvalidSubscriptionValues, \
<<<<<<< HEAD
    InvalidIMIPTokenValues, TooManyObjectResourcesError, \
    SyncTokenValidException
from txdav.common.idirectoryservice import IStoreDirectoryService
=======
    InvalidIMIPTokenValues, TooManyObjectResourcesError
from txdav.common.idirectoryservice import IStoreDirectoryService, \
    DirectoryRecordNotFoundError
>>>>>>> 15c9fc1c
from txdav.common.inotifications import INotificationCollection, \
    INotificationObject
from txdav.idav import ChangeCategory
from txdav.xml import element

from uuid import uuid4, UUID

from zope.interface import implements, directlyProvides

from collections import namedtuple
import itertools
import json
import sys
import time

current_sql_schema = getModule(__name__).filePath.sibling("sql_schema").child("current.sql").getContent()

log = Logger()

ECALENDARTYPE = 0
EADDRESSBOOKTYPE = 1
ENOTIFICATIONTYPE = 2

# Labels used to identify the class of resource being modified, so that
# notification systems can target the correct application
NotifierPrefixes = {
    ECALENDARTYPE : "CalDAV",
    EADDRESSBOOKTYPE : "CardDAV",
}

class CommonDataStore(Service, object):
    """
    Shared logic for SQL-based data stores, between calendar and addressbook
    storage.

    @ivar sqlTxnFactory: A 0-arg factory callable that produces an
        L{IAsyncTransaction}.

    @ivar _notifierFactories: a C{dict} of L{IStoreNotifierFactory} objects
        from which the store can create notifiers for store objects. The keys
        are "tokens" that determine the type of notifier.

    @ivar attachmentsPath: a L{FilePath} indicating a directory where
        attachments may be stored.

    @ivar enableCalendars: a boolean, C{True} if this data store should provide
        L{ICalendarStore}, C{False} if not.

    @ivar enableAddressBooks: a boolean, C{True} if this data store should
        provide L{IAddressbookStore}, C{False} if not.

    @ivar label: A string, used for tagging debug messages in the case where
        there is more than one store.  (Useful mostly for unit tests.)

    @ivar quota: the amount of space granted to each calendar home (in bytes)
        for storing attachments, or C{None} if quota should not be enforced.
    @type quota: C{int} or C{NoneType}

    @ivar queuer: An object with an C{enqueueWork} method, from
        L{twext.enterprise.queue}.  Initially, this is a L{LocalQueuer}, so it
        is always usable, but in a properly configured environment it will be
        upgraded to a more capable object that can distribute work throughout a
        cluster.
    """

    implements(ICalendarStore)

    def __init__(self,
        sqlTxnFactory,
        notifierFactories,
        directoryService,
        attachmentsPath,
        attachmentsURIPattern,
        enableCalendars=True,
        enableAddressBooks=True,
        enableManagedAttachments=True,
        label="unlabeled",
        quota=(2 ** 20),
        logLabels=False,
        logStats=False,
        logStatsLogFile=None,
        logSQL=False,
        logTransactionWaits=0,
        timeoutTransactions=0,
        cacheQueries=True,
        cachePool="Default",
        cacheExpireSeconds=3600
    ):
        assert enableCalendars or enableAddressBooks

        self.sqlTxnFactory = sqlTxnFactory
        self._notifierFactories = notifierFactories if notifierFactories is not None else {}
        self._directoryService = IStoreDirectoryService(directoryService) if directoryService is not None else None
        self.attachmentsPath = attachmentsPath
        self.attachmentsURIPattern = attachmentsURIPattern
        self.enableCalendars = enableCalendars
        self.enableAddressBooks = enableAddressBooks
        self.enableManagedAttachments = enableManagedAttachments
        self.label = label
        self.quota = quota
        self.logLabels = logLabels
        self.logStats = logStats
        self.logStatsLogFile = logStatsLogFile
        self.logSQL = logSQL
        self.logTransactionWaits = logTransactionWaits
        self.timeoutTransactions = timeoutTransactions
        self.queuer = LocalQueuer(self.newTransaction)
        self._migrating = False
        self._enableNotifications = True
        self._newTransactionCallbacks = set()

        if cacheQueries:
            self.queryCacher = QueryCacher(cachePool=cachePool,
                cacheExpireSeconds=cacheExpireSeconds)
        else:
            self.queryCacher = None

        self.conduit = PoddingConduit(self)

        # Always import these here to trigger proper "registration" of the calendar and address book
        # home classes
        __import__("txdav.caldav.datastore.sql")
        __import__("txdav.carddav.datastore.sql")


    def directoryService(self):
        return self._directoryService


    def callWithNewTransactions(self, callback):
        """
        Registers a method to be called whenever a new transaction is
        created.

        @param callback: callable taking a single argument, a transaction
        """
        self._newTransactionCallbacks.add(callback)


    @inlineCallbacks
    def _withEachHomeDo(self, homeTable, homeFromTxn, action, batchSize, processExternal=False):
        """
        Implementation of L{ICalendarStore.withEachCalendarHomeDo} and
        L{IAddressbookStore.withEachAddressbookHomeDo}.
        """
        txn = yield self.newTransaction()
        try:
            allUIDs = yield (Select([homeTable.OWNER_UID], From=homeTable).on(txn))
            for [uid] in allUIDs:
                home = yield homeFromTxn(txn, uid)
                if not processExternal and home.external():
                    continue
                yield action(txn, (yield homeFromTxn(txn, uid)))
        except:
            a, b, c = sys.exc_info()
            yield txn.abort()
            raise a, b, c
        else:
            yield txn.commit()


    def withEachCalendarHomeDo(self, action, batchSize=None, processExternal=False):
        """
        Implementation of L{ICalendarStore.withEachCalendarHomeDo}.
        """
        return self._withEachHomeDo(
            schema.CALENDAR_HOME,
            lambda txn, uid: txn.calendarHomeWithUID(uid),
            action, batchSize, processExternal
        )


    def withEachAddressbookHomeDo(self, action, batchSize=None, processExternal=False):
        """
        Implementation of L{IAddressbookStore.withEachAddressbookHomeDo}.
        """
        return self._withEachHomeDo(
            schema.ADDRESSBOOK_HOME,
            lambda txn, uid: txn.addressbookHomeWithUID(uid),
            action, batchSize, processExternal
        )


    def newTransaction(self, label="unlabeled", disableCache=False):
        """
        @see: L{IDataStore.newTransaction}
        """
        txn = CommonStoreTransaction(
            self,
            self.sqlTxnFactory(),
            self.enableCalendars,
            self.enableAddressBooks,
            self._notifierFactories if self._enableNotifications else {},
            label,
            self._migrating,
            disableCache
        )
        if self.logTransactionWaits or self.timeoutTransactions:
            CommonStoreTransactionMonitor(txn, self.logTransactionWaits,
                                          self.timeoutTransactions)
        for callback in self._newTransactionCallbacks:
            callback(txn)
        return txn


    def setMigrating(self, state):
        """
        Set the "migrating" state
        """
        self._migrating = state
        self._enableNotifications = not state


    def setUpgrading(self, state):
        """
        Set the "upgrading" state
        """
        self._enableNotifications = not state


    @inlineCallbacks
    def dropboxAllowed(self, txn):
        """
        Determine whether dropbox attachments are allowed. Once we have migrated to managed attachments,
        we should never allow dropbox-style attachments to be created.
        """
        if not hasattr(self, "_dropbox_ok"):
            already_migrated = (yield txn.calendarserverValue("MANAGED-ATTACHMENTS", raiseIfMissing=False))
            self._dropbox_ok = already_migrated is None
        returnValue(self._dropbox_ok)


    def queryCachingEnabled(self):
        """
        Indicate whether SQL statement query caching is enabled. Also controls whether propstore caching is done.

        @return: C{True} if enabled, else C{False}
        @rtype: C{bool}
        """
        return self.queryCacher is not None



class TransactionStatsCollector(object):
    """
    Used to log each SQL query and statistics about that query during the course of a single transaction.
    Results can be printed out where ever needed at the end of the transaction.
    """

    def __init__(self, label, logFileName=None):
        self.label = label
        self.logFileName = logFileName
        self.statements = []
        self.startTime = time.time()


    def startStatement(self, sql, args):
        """
        Called prior to an SQL query being run.

        @param sql: the SQL statement to execute
        @type sql: C{str}
        @param args: the arguments (binds) to the SQL statement
        @type args: C{list}

        @return: C{tuple} containing the index in the statement list for this statement, and the start time
        """
        args = ["%s" % (arg,) for arg in args]
        args = [((arg[:10] + "...") if len(arg) > 40 else arg) for arg in args]
        self.statements.append(["%s %s" % (sql, args,), 0, 0, 0])
        return len(self.statements) - 1, time.time()


    def endStatement(self, context, rows):
        """
        Called after an SQL query has executed.

        @param context: the tuple returned from startStatement
        @type context: C{tuple}
        @param rows: number of rows returned from the query
        @type rows: C{int}
        """
        index, tstamp = context
        t = time.time()
        self.statements[index][1] = len(rows) if rows else 0
        self.statements[index][2] = t - tstamp
        self.statements[index][3] = t


    def printReport(self):
        """
        Print a report of all the SQL statements executed to date.
        """

        total_statements = len(self.statements)
        total_rows = sum([statement[1] for statement in self.statements])
        total_time = sum([statement[2] for statement in self.statements]) * 1000.0

        toFile = StringIO()
        toFile.write("*** SQL Stats ***\n")
        toFile.write("\n")
        toFile.write("Label: %s\n" % (self.label,))
        toFile.write("Unique statements: %d\n" % (len(set([statement[0] for statement in self.statements]),),))
        toFile.write("Total statements: %d\n" % (total_statements,))
        toFile.write("Total rows: %d\n" % (total_rows,))
        toFile.write("Total time (ms): %.3f\n" % (total_time,))
        t_last_end = self.startTime
        for sql, rows, t_taken, t_end in self.statements:
            toFile.write("\n")
            toFile.write("SQL: %s\n" % (sql,))
            toFile.write("Rows: %s\n" % (rows,))
            toFile.write("Time (ms): %.3f\n" % (t_taken * 1000.0,))
            toFile.write("Idle (ms): %.3f\n" % ((t_end - t_taken - t_last_end) * 1000.0,))
            toFile.write("Elapsed (ms): %.3f\n" % ((t_end - self.startTime) * 1000.0,))
            t_last_end = t_end
        toFile.write("Commit (ms): %.3f\n" % ((time.time() - t_last_end) * 1000.0,))
        toFile.write("***\n\n")

        if self.logFileName:
            open(self.logFileName, "a").write(toFile.getvalue())
        else:
            log.error(toFile.getvalue())

        return (total_statements, total_rows, total_time,)



class CommonStoreTransactionMonitor(object):
    """
    Object that monitors the state of a transaction over time and logs or times out
    the transaction.
    """

    callLater = reactor.callLater

    def __init__(self, txn, logTimerSeconds, timeoutSeconds):
        self.txn = txn
        self.delayedLog = None
        self.delayedTimeout = None
        self.logTimerSeconds = logTimerSeconds
        self.timeoutSeconds = timeoutSeconds

        self.txn.postCommit(self._cleanTxn)
        self.txn.postAbort(self._cleanTxn)

        self._installLogTimer()
        self._installTimeout()


    def _cleanTxn(self):
        self.txn = None
        if self.delayedLog:
            self.delayedLog.cancel()
            self.delayedLog = None
        if self.delayedTimeout:
            self.delayedTimeout.cancel()
            self.delayedTimeout = None


    def _installLogTimer(self):
        def _logTransactionWait():
            if self.txn is not None:
                log.error("Transaction wait: %r, Statements: %d, IUDs: %d, Statement: %s" % (self.txn, self.txn.statementCount, self.txn.iudCount, self.txn.currentStatement if self.txn.currentStatement else "None",))
                self.delayedLog = self.callLater(self.logTimerSeconds, _logTransactionWait)

        if self.logTimerSeconds:
            self.delayedLog = self.callLater(self.logTimerSeconds, _logTransactionWait)


    def _installTimeout(self):
        def _forceAbort():
            if self.txn is not None:
                log.error("Transaction abort too long: %r, Statements: %d, IUDs: %d, Statement: %s" % (self.txn, self.txn.statementCount, self.txn.iudCount, self.txn.currentStatement if self.txn.currentStatement else "None",))
                self.delayedTimeout = None
                if self.delayedLog:
                    self.delayedLog.cancel()
                    self.delayedLog = None
                self.txn.abort()

        if self.timeoutSeconds:
            self.delayedTimeout = self.callLater(self.timeoutSeconds, _forceAbort)



class CommonStoreTransaction(object):
    """
    Transaction implementation for SQL database.
    """
    _homeClass = {}

    id = 0

    def __init__(self, store, sqlTxn,
                 enableCalendars, enableAddressBooks,
                 notifierFactories, label, migrating=False, disableCache=False):
        self._store = store
        self._calendarHomes = {}
        self._addressbookHomes = {}
        self._notificationHomes = {}
        self._notifierFactories = notifierFactories
        self._notifiedAlready = set()
        self._bumpedRevisionAlready = set()
        self._label = label
        self._migrating = migrating
        self._primaryHomeType = None
        self._disableCache = disableCache or not store.queryCachingEnabled()
        if disableCache:
            self._queryCacher = None
        else:
            self._queryCacher = store.queryCacher

        CommonStoreTransaction.id += 1
        self._txid = CommonStoreTransaction.id

        extraInterfaces = []
        if enableCalendars:
            extraInterfaces.append(ICalendarTransaction)
            self._primaryHomeType = ECALENDARTYPE
        if enableAddressBooks:
            extraInterfaces.append(IAddressBookTransaction)
            if self._primaryHomeType is None:
                self._primaryHomeType = EADDRESSBOOKTYPE
        directlyProvides(self, *extraInterfaces)

        self._sqlTxn = sqlTxn
        self.paramstyle = sqlTxn.paramstyle
        self.dialect = sqlTxn.dialect

        self._stats = (
            TransactionStatsCollector(self._label, self._store.logStatsLogFile)
            if self._store.logStats else None
        )
        self.statementCount = 0
        self.iudCount = 0
        self.currentStatement = None

        self.logItems = {}


    def enqueue(self, workItem, **kw):
        """
        Enqueue a L{twext.enterprise.queue.WorkItem} for later execution.

        For example::

            yield (txn.enqueue(MyWorkItem, workDescription="some work to do")
                   .whenProposed())

        @return: a work proposal describing various events in the work's
            life-cycle.
        @rtype: L{twext.enterprise.queue.WorkProposal}
        """
        return self._store.queuer.enqueueWork(self, workItem, **kw)


    def store(self):
        return self._store


    def directoryService(self):
        return self._store.directoryService()


    def __repr__(self):
        return 'PG-TXN<%s>' % (self._label,)


    @classproperty
    def _calendarserver(cls): #@NoSelf
        cs = schema.CALENDARSERVER
        return Select(
            [cs.VALUE, ],
            From=cs,
            Where=cs.NAME == Parameter('name'),
        )


    @inlineCallbacks
    def calendarserverValue(self, key, raiseIfMissing=True):
        result = yield self._calendarserver.on(self, name=key)
        if result and len(result) == 1:
            returnValue(result[0][0])
        if raiseIfMissing:
            raise RuntimeError("Database key %s cannot be determined." % (key,))
        else:
            returnValue(None)


    @inlineCallbacks
    def setCalendarserverValue(self, key, value):
        cs = schema.CALENDARSERVER
        yield Insert(
            {cs.NAME: key, cs.VALUE: value},
        ).on(self)


    @inlineCallbacks
    def updateCalendarserverValue(self, key, value):
        cs = schema.CALENDARSERVER
        yield Update(
            {cs.VALUE: value},
            Where=cs.NAME == key,
        ).on(self)


    def _determineMemo(self, storeType, uid, create=False): #@UnusedVariable
        """
        Determine the memo dictionary to use for homeWithUID.
        """
        if storeType == ECALENDARTYPE:
            return self._calendarHomes
        else:
            return self._addressbookHomes


    @inlineCallbacks
    def homes(self, storeType):
        """
        Load all calendar or addressbook homes.
        """

        # Get all UIDs and load them - this will memoize all existing ones
        uids = (yield self._homeClass[storeType].listHomes(self))
        for uid in uids:
            yield self.homeWithUID(storeType, uid, create=False)

        # Return the memoized list directly
        returnValue([kv[1] for kv in sorted(self._determineMemo(storeType, None).items(), key=lambda x: x[0])])


    @memoizedKey("uid", _determineMemo)
    def homeWithUID(self, storeType, uid, create=False):
        if storeType not in (ECALENDARTYPE, EADDRESSBOOKTYPE):
            raise RuntimeError("Unknown home type.")

        return self._homeClass[storeType].homeWithUID(self, uid, create)


    def calendarHomeWithUID(self, uid, create=False):
        return self.homeWithUID(ECALENDARTYPE, uid, create=create)


    def addressbookHomeWithUID(self, uid, create=False):
        return self.homeWithUID(EADDRESSBOOKTYPE, uid, create=create)


    @inlineCallbacks
    def homeWithResourceID(self, storeType, rid, create=False):
        """
        Load a calendar or addressbook home by its integer resource ID.
        """
        uid = (yield self._homeClass[storeType]
               .homeUIDWithResourceID(self, rid))
        if uid:
            result = (yield self.homeWithUID(storeType, uid, create))
        else:
            result = None
        returnValue(result)


    def calendarHomeWithResourceID(self, rid):
        return self.homeWithResourceID(ECALENDARTYPE, rid)


    def addressbookHomeWithResourceID(self, rid):
        return self.homeWithResourceID(EADDRESSBOOKTYPE, rid)


    @memoizedKey("uid", "_notificationHomes")
    def notificationsWithUID(self, uid, create=True):
        """
        Implement notificationsWithUID.
        """
        return NotificationCollection.notificationsWithUID(self, uid, create)


    @memoizedKey("rid", "_notificationHomes")
    def notificationsWithResourceID(self, rid):
        """
        Implement notificationsWithResourceID.
        """
        return NotificationCollection.notificationsWithResourceID(self, rid)


    @classproperty
    def _insertAPNSubscriptionQuery(cls): #@NoSelf
        apn = schema.APN_SUBSCRIPTIONS
        return Insert({apn.TOKEN: Parameter("token"),
                       apn.RESOURCE_KEY: Parameter("resourceKey"),
                       apn.MODIFIED: Parameter("modified"),
                       apn.SUBSCRIBER_GUID: Parameter("subscriber"),
                       apn.USER_AGENT : Parameter("userAgent"),
                       apn.IP_ADDR : Parameter("ipAddr")})


    @classproperty
    def _updateAPNSubscriptionQuery(cls): #@NoSelf
        apn = schema.APN_SUBSCRIPTIONS
        return Update({apn.MODIFIED: Parameter("modified"),
                       apn.SUBSCRIBER_GUID: Parameter("subscriber"),
                       apn.USER_AGENT: Parameter("userAgent"),
                       apn.IP_ADDR : Parameter("ipAddr")},
                      Where=(apn.TOKEN == Parameter("token")).And(
                             apn.RESOURCE_KEY == Parameter("resourceKey")))


    @classproperty
    def _selectAPNSubscriptionQuery(cls): #@NoSelf
        apn = schema.APN_SUBSCRIPTIONS
        return Select([apn.MODIFIED, apn.SUBSCRIBER_GUID], From=apn,
                Where=(
                    apn.TOKEN == Parameter("token")).And(
                    apn.RESOURCE_KEY == Parameter("resourceKey")
                )
            )


    @inlineCallbacks
    def addAPNSubscription(self, token, key, timestamp, subscriber,
        userAgent, ipAddr):
        if not (token and key and timestamp and subscriber):
            raise InvalidSubscriptionValues()

        # Cap these values at 255 characters
        userAgent = userAgent[:255]
        ipAddr = ipAddr[:255]

        row = yield self._selectAPNSubscriptionQuery.on(self,
            token=token, resourceKey=key)
        if not row:  # Subscription does not yet exist
            try:
                yield self._insertAPNSubscriptionQuery.on(self,
                    token=token, resourceKey=key, modified=timestamp,
                    subscriber=subscriber, userAgent=userAgent,
                    ipAddr=ipAddr)
            except Exception:
                # Subscription may have been added by someone else, which is fine
                pass

        else:  # Subscription exists, so update with new timestamp and subscriber
            try:
                yield self._updateAPNSubscriptionQuery.on(self,
                    token=token, resourceKey=key, modified=timestamp,
                    subscriber=subscriber, userAgent=userAgent,
                    ipAddr=ipAddr)
            except Exception:
                # Subscription may have been added by someone else, which is fine
                pass


    @classproperty
    def _removeAPNSubscriptionQuery(cls): #@NoSelf
        apn = schema.APN_SUBSCRIPTIONS
        return Delete(From=apn,
                      Where=(apn.TOKEN == Parameter("token")).And(
                          apn.RESOURCE_KEY == Parameter("resourceKey")))


    def removeAPNSubscription(self, token, key):
        return self._removeAPNSubscriptionQuery.on(self,
            token=token, resourceKey=key)


    @classproperty
    def _purgeOldAPNSubscriptionQuery(cls): #@NoSelf
        apn = schema.APN_SUBSCRIPTIONS
        return Delete(From=apn,
                      Where=(apn.MODIFIED < Parameter("olderThan")))


    def purgeOldAPNSubscriptions(self, olderThan):
        return self._purgeOldAPNSubscriptionQuery.on(self,
            olderThan=olderThan)


    @classproperty
    def _apnSubscriptionsByTokenQuery(cls): #@NoSelf
        apn = schema.APN_SUBSCRIPTIONS
        return Select([apn.RESOURCE_KEY, apn.MODIFIED, apn.SUBSCRIBER_GUID],
                      From=apn, Where=apn.TOKEN == Parameter("token"))


    def apnSubscriptionsByToken(self, token):
        return self._apnSubscriptionsByTokenQuery.on(self, token=token)


    @classproperty
    def _apnSubscriptionsByKeyQuery(cls): #@NoSelf
        apn = schema.APN_SUBSCRIPTIONS
        return Select([apn.TOKEN, apn.SUBSCRIBER_GUID],
                      From=apn, Where=apn.RESOURCE_KEY == Parameter("resourceKey"))


    def apnSubscriptionsByKey(self, key):
        return self._apnSubscriptionsByKeyQuery.on(self, resourceKey=key)


    @classproperty
    def _apnSubscriptionsBySubscriberQuery(cls): #@NoSelf
        apn = schema.APN_SUBSCRIPTIONS
        return Select([apn.TOKEN, apn.RESOURCE_KEY, apn.MODIFIED, apn.USER_AGENT, apn.IP_ADDR],
                      From=apn, Where=apn.SUBSCRIBER_GUID == Parameter("subscriberGUID"))


    def apnSubscriptionsBySubscriber(self, guid):
        return self._apnSubscriptionsBySubscriberQuery.on(self, subscriberGUID=guid)


    # Create IMIP token

    @classproperty
    def _insertIMIPTokenQuery(cls): #@NoSelf
        imip = schema.IMIP_TOKENS
        return Insert({imip.TOKEN: Parameter("token"),
                       imip.ORGANIZER: Parameter("organizer"),
                       imip.ATTENDEE: Parameter("attendee"),
                       imip.ICALUID: Parameter("icaluid"),
                      })


    @inlineCallbacks
    def imipCreateToken(self, organizer, attendee, icaluid, token=None):
        if not (organizer and attendee and icaluid):
            raise InvalidIMIPTokenValues()

        if token is None:
            token = str(uuid4())

        try:
            yield self._insertIMIPTokenQuery.on(self,
                token=token, organizer=organizer, attendee=attendee,
                icaluid=icaluid)
        except Exception:
            # TODO: is it okay if someone else created the same row just now?
            pass
        returnValue(token)

    # Lookup IMIP organizer+attendee+icaluid for token


    @classproperty
    def _selectIMIPTokenByTokenQuery(cls): #@NoSelf
        imip = schema.IMIP_TOKENS
        return Select([imip.ORGANIZER, imip.ATTENDEE, imip.ICALUID], From=imip,
                      Where=(imip.TOKEN == Parameter("token")))


    def imipLookupByToken(self, token):
        return self._selectIMIPTokenByTokenQuery.on(self, token=token)

    # Lookup IMIP token for organizer+attendee+icaluid


    @classproperty
    def _selectIMIPTokenQuery(cls): #@NoSelf
        imip = schema.IMIP_TOKENS
        return Select([imip.TOKEN], From=imip,
                      Where=(imip.ORGANIZER == Parameter("organizer")).And(
                             imip.ATTENDEE == Parameter("attendee")).And(
                             imip.ICALUID == Parameter("icaluid")))


    @classproperty
    def _updateIMIPTokenQuery(cls): #@NoSelf
        imip = schema.IMIP_TOKENS
        return Update({imip.ACCESSED: utcNowSQL, },
                      Where=(imip.ORGANIZER == Parameter("organizer")).And(
                             imip.ATTENDEE == Parameter("attendee")).And(
                             imip.ICALUID == Parameter("icaluid")))


    @inlineCallbacks
    def imipGetToken(self, organizer, attendee, icaluid):
        row = (yield self._selectIMIPTokenQuery.on(self, organizer=organizer,
            attendee=attendee, icaluid=icaluid))
        if row:
            token = row[0][0]
            # update the timestamp
            yield self._updateIMIPTokenQuery.on(self, organizer=organizer,
                attendee=attendee, icaluid=icaluid)
        else:
            token = None
        returnValue(token)


    # Remove IMIP token
    @classproperty
    def _removeIMIPTokenQuery(cls): #@NoSelf
        imip = schema.IMIP_TOKENS
        return Delete(From=imip,
                      Where=(imip.TOKEN == Parameter("token")))


    def imipRemoveToken(self, token):
        return self._removeIMIPTokenQuery.on(self, token=token)


    # Purge old IMIP tokens
    @classproperty
    def _purgeOldIMIPTokensQuery(cls): #@NoSelf
        imip = schema.IMIP_TOKENS
        return Delete(From=imip,
                      Where=(imip.ACCESSED < Parameter("olderThan")))


    def purgeOldIMIPTokens(self, olderThan):
        """
        @type olderThan: datetime
        """
        return self._purgeOldIMIPTokensQuery.on(self,
            olderThan=olderThan)

    # End of IMIP


    def preCommit(self, operation):
        """
        Run things before C{commit}.  (Note: only provided by SQL
        implementation, used only for cleaning up database state.)
        """
        return self._sqlTxn.preCommit(operation)


    def postCommit(self, operation):
        """
        Run things after C{commit}.
        """
        return self._sqlTxn.postCommit(operation)


    def postAbort(self, operation):
        """
        Run things after C{abort}.
        """
        return self._sqlTxn.postAbort(operation)


    def isNotifiedAlready(self, obj):
        return obj.id() in self._notifiedAlready


    def notificationAddedForObject(self, obj):
        self._notifiedAlready.add(obj.id())


    def isRevisionBumpedAlready(self, obj):
        """
        Indicates whether or not bumpRevisionForObject has already been
        called for the given object, in order to facilitate changing the
        revision only once per object.
        """
        return obj.id() in self._bumpedRevisionAlready


    def bumpRevisionForObject(self, obj):
        """
        Records the fact that a revision token for the object has been bumped.
        """
        self._bumpedRevisionAlready.add(obj.id())

    _savepointCounter = 0

    def _savepoint(self):
        """
        Generate a new SavepointAction whose name is unique in this transaction.
        """
        self._savepointCounter += 1
        return SavepointAction('sp%d' % (self._savepointCounter,))


    @inlineCallbacks
    def subtransaction(self, thunk, retries=1, failureOK=False):
        """
        Create a limited transaction object, which provides only SQL execution,
        and run a function in a sub-transaction (savepoint) context, with that
        object to execute SQL on.

        @param thunk: a 1-argument callable which returns a Deferred when it is
            done.  If this Deferred fails, the sub-transaction will be rolled
            back.
        @type thunk: L{callable}

        @param retries: the number of times to re-try C{thunk} before deciding
            that it's legitimately failed.
        @type retries: L{int}

        @param failureOK: it is OK if this subtransaction fails so do not log.
        @type failureOK: L{bool}

        @return: a L{Deferred} which fires or fails according to the logic in
            C{thunk}.  If it succeeds, it will return the value that C{thunk}
            returned.  If C{thunk} fails or raises an exception more than
            C{retries} times, then the L{Deferred} resulting from
            C{subtransaction} will fail with L{AllRetriesFailed}.
        """
        # Right now this code is covered mostly by the automated property store
        # tests.  It should have more direct test coverage.

        # TODO: we should really have a list of acceptable exceptions for
        # failure and not blanket catch, but that involves more knowledge of the
        # database driver in use than we currently possess at this layer.
        block = self._sqlTxn.commandBlock()
        sp = self._savepoint()
        failuresToMaybeLog = []
        def end():
            block.end()
            for f in failuresToMaybeLog:
                # TODO: direct tests, to make sure error logging
                # happens correctly in all cases.
                log.error(f)
            raise AllRetriesFailed()
        triesLeft = retries
        try:
            while True:
                yield sp.acquire(block)
                try:
                    result = yield thunk(block)
                except:
                    f = Failure()
                    if not failureOK:
                        failuresToMaybeLog.append(f)
                    yield sp.rollback(block)
                    if triesLeft:
                        triesLeft -= 1
                        # Important to get the new block before the old one has
                        # been completed; since we almost certainly have some
                        # writes to do, the caller of commit() will expect that
                        # they actually get done, even if they didn't actually
                        # block or yield to wait for them!  (c.f. property
                        # store writes.)
                        newBlock = self._sqlTxn.commandBlock()
                        block.end()
                        block = newBlock
                        sp = self._savepoint()
                    else:
                        end()
                else:
                    yield sp.release(block)
                    block.end()
                    returnValue(result)
        except AlreadyFinishedError:
            # Interfering agents may disrupt our plans by calling abort()
            # halfway through trying to do this subtransaction.  In that case -
            # and only that case - acquire() or release() or commandBlock() may
            # raise an AlreadyFinishedError (either synchronously, or in the
            # case of the first two, possibly asynchronously as well).  We can
            # safely ignore this error, because it can't have any effect on what
            # gets written; our caller will just get told that it failed in a
            # way they have to be prepared for anyway.
            end()


    @inlineCallbacks
    def execSQL(self, *a, **kw):
        """
        Execute some SQL (delegate to L{IAsyncTransaction}).
        """
        if self._stats:
            statsContext = self._stats.startStatement(a[0], a[1] if len(a) > 1 else ())
        self.currentStatement = a[0]
        if self._store.logTransactionWaits and a[0].split(" ", 1)[0].lower() in ("insert", "update", "delete",):
            self.iudCount += 1
        self.statementCount += 1
        if self._store.logLabels:
            a = ("-- Label: %s\n" % (self._label.replace("%", "%%"),) + a[0],) + a[1:]
        if self._store.logSQL:
            log.error("SQL: %r %r" % (a, kw,))
        results = None
        try:
            results = (yield self._sqlTxn.execSQL(*a, **kw))
        finally:
            self.currentStatement = None
            if self._stats:
                self._stats.endStatement(statsContext, results)
        returnValue(results)


    @inlineCallbacks
    def execSQLBlock(self, sql):
        """
        Execute SQL statements parsed by splitSQLString.
        FIXME: temporary measure for handling large schema upgrades. This should NOT be used
        for regular SQL operations - only upgrades.
        """
        for stmt in splitSQLString(sql):
            yield self.execSQL(stmt)


    def commit(self):
        """
        Commit the transaction and execute any post-commit hooks.
        """

        # Do stats logging as a postCommit because there might be some pending preCommit SQL we want to log
        if self._stats:
            self.postCommit(self.statsReport)
        return self._sqlTxn.commit()


    def abort(self):
        """
        Abort the transaction.
        """
        return self._sqlTxn.abort()


    def statsReport(self):
        """
        Print the stats report and record log items
        """
        sql_statements, sql_rows, sql_time = self._stats.printReport()
        self.logItems["sql-s"] = str(sql_statements)
        self.logItems["sql-r"] = str(sql_rows)
        self.logItems["sql-t"] = "%.1f" % (sql_time,)


    def _oldEventsBase(self, limit):
        ch = schema.CALENDAR_HOME
        co = schema.CALENDAR_OBJECT
        cb = schema.CALENDAR_BIND
        tr = schema.TIME_RANGE
        kwds = {}
        if limit:
            kwds["Limit"] = limit
        return Select(
            [
                ch.OWNER_UID,
                cb.CALENDAR_RESOURCE_NAME,
                co.RESOURCE_NAME,
                Max(tr.END_DATE)
            ],
            From=ch.join(co).join(cb).join(tr),
            Where=(
                ch.RESOURCE_ID == cb.CALENDAR_HOME_RESOURCE_ID).And(
                tr.CALENDAR_OBJECT_RESOURCE_ID == co.RESOURCE_ID).And(
                cb.CALENDAR_RESOURCE_ID == tr.CALENDAR_RESOURCE_ID).And(
                cb.BIND_MODE == _BIND_MODE_OWN
            ),
            GroupBy=(
                ch.OWNER_UID,
                cb.CALENDAR_RESOURCE_NAME,
                co.RESOURCE_NAME
            ),
            Having=Max(tr.END_DATE) < Parameter("CutOff"),
            OrderBy=Max(tr.END_DATE),
            **kwds
        )


    def eventsOlderThan(self, cutoff, batchSize=None):
        """
        Return up to the oldest batchSize events which exist completely earlier
        than "cutoff" (DateTime)

        Returns a deferred to a list of (uid, calendarName, eventName, maxDate)
        tuples.
        """

        # Make sure cut off is after any lower limit truncation in the DB
        if config.FreeBusyIndexLowerLimitDays:
            truncateLowerLimit = DateTime.getToday()
            truncateLowerLimit.offsetDay(-config.FreeBusyIndexLowerLimitDays)
            if cutoff < truncateLowerLimit:
                raise ValueError("Cannot query events older than %s" % (truncateLowerLimit.getText(),))

        kwds = {"CutOff": pyCalendarTodatetime(cutoff)}
        return self._oldEventsBase(batchSize).on(self, **kwds)


    @inlineCallbacks
    def removeOldEvents(self, cutoff, batchSize=None):
        """
        Remove up to batchSize events older than "cutoff" and return how
        many were removed.
        """

        # Make sure cut off is after any lower limit truncation in the DB
        if config.FreeBusyIndexLowerLimitDays:
            truncateLowerLimit = DateTime.getToday()
            truncateLowerLimit.offsetDay(-config.FreeBusyIndexLowerLimitDays)
            if cutoff < truncateLowerLimit:
                raise ValueError("Cannot query events older than %s" % (truncateLowerLimit.getText(),))

        results = (yield self.eventsOlderThan(cutoff, batchSize=batchSize))
        count = 0
        for uid, calendarName, eventName, _ignore_maxDate in results:
            home = (yield self.calendarHomeWithUID(uid))
            calendar = (yield home.childWithName(calendarName))
            resource = (yield calendar.objectResourceWithName(eventName))
            yield resource.remove(implicitly=False)
            count += 1
        returnValue(count)


    def orphanedAttachments(self, uuid=None, batchSize=None):
        """
        Find attachments no longer referenced by any events.

        Returns a deferred to a list of (calendar_home_owner_uid, quota used, total orphan size, total orphan count) tuples.
        """
        kwds = {}
        if uuid:
            kwds["uuid"] = uuid

        options = {}
        if batchSize:
            options["Limit"] = batchSize

        ch = schema.CALENDAR_HOME
        chm = schema.CALENDAR_HOME_METADATA
        co = schema.CALENDAR_OBJECT
        at = schema.ATTACHMENT

        where = (co.DROPBOX_ID == None).And(at.DROPBOX_ID != ".")
        if uuid:
            where = where.And(ch.OWNER_UID == Parameter('uuid'))

        return Select(
            [ch.OWNER_UID, chm.QUOTA_USED_BYTES, Sum(at.SIZE), Count(at.DROPBOX_ID)],
            From=at.join(
                co, at.DROPBOX_ID == co.DROPBOX_ID, "left outer").join(
                ch, at.CALENDAR_HOME_RESOURCE_ID == ch.RESOURCE_ID).join(
                chm, ch.RESOURCE_ID == chm.RESOURCE_ID
            ),
            Where=where,
            GroupBy=(ch.OWNER_UID, chm.QUOTA_USED_BYTES),
            **options
        ).on(self, **kwds)


    @inlineCallbacks
    def removeOrphanedAttachments(self, uuid=None, batchSize=None):
        """
        Remove attachments that no longer have any references to them
        """

        # TODO: see if there is a better way to import Attachment
        from txdav.caldav.datastore.sql import DropBoxAttachment

        kwds = {}
        if uuid:
            kwds["uuid"] = uuid

        options = {}
        if batchSize:
            options["Limit"] = batchSize

        ch = schema.CALENDAR_HOME
        co = schema.CALENDAR_OBJECT
        at = schema.ATTACHMENT

        sfrom = at.join(co, at.DROPBOX_ID == co.DROPBOX_ID, "left outer")
        where = (co.DROPBOX_ID == None).And(at.DROPBOX_ID != ".")
        if uuid:
            sfrom = sfrom.join(ch, at.CALENDAR_HOME_RESOURCE_ID == ch.RESOURCE_ID)
            where = where.And(ch.OWNER_UID == Parameter('uuid'))

        results = (yield Select(
            [at.DROPBOX_ID, at.PATH],
            From=sfrom,
            Where=where,
            **options
        ).on(self, **kwds))

        count = 0
        for dropboxID, path in results:
            attachment = (yield DropBoxAttachment.load(self, dropboxID, path))
            yield attachment.remove()
            count += 1
        returnValue(count)


    def oldDropboxAttachments(self, cutoff, uuid):
        """
        Find managed attachments attached to only events whose last instance is older than the specified cut-off.

        Returns a deferred to a list of (calendar_home_owner_uid, quota used, total old size, total old count) tuples.
        """
        kwds = {"CutOff": pyCalendarTodatetime(cutoff)}
        if uuid:
            kwds["uuid"] = uuid

        ch = schema.CALENDAR_HOME
        chm = schema.CALENDAR_HOME_METADATA
        co = schema.CALENDAR_OBJECT
        tr = schema.TIME_RANGE
        at = schema.ATTACHMENT

        where = at.DROPBOX_ID.In(Select(
            [at.DROPBOX_ID],
            From=at.join(co, at.DROPBOX_ID == co.DROPBOX_ID, "inner").join(
                tr, co.RESOURCE_ID == tr.CALENDAR_OBJECT_RESOURCE_ID
            ),
            GroupBy=(at.DROPBOX_ID,),
            Having=Max(tr.END_DATE) < Parameter("CutOff"),
        ))

        if uuid:
            where = where.And(ch.OWNER_UID == Parameter('uuid'))

        return Select(
            [ch.OWNER_UID, chm.QUOTA_USED_BYTES, Sum(at.SIZE), Count(at.DROPBOX_ID)],
            From=at.join(
                ch, at.CALENDAR_HOME_RESOURCE_ID == ch.RESOURCE_ID).join(
                chm, ch.RESOURCE_ID == chm.RESOURCE_ID
            ),
            Where=where,
            GroupBy=(ch.OWNER_UID, chm.QUOTA_USED_BYTES),
        ).on(self, **kwds)


    @inlineCallbacks
    def removeOldDropboxAttachments(self, cutoff, uuid, batchSize=None):
        """
        Remove dropbox attachments attached to events in the past.
        """

        # TODO: see if there is a better way to import Attachment
        from txdav.caldav.datastore.sql import DropBoxAttachment

        kwds = {"CutOff": pyCalendarTodatetime(cutoff)}
        if uuid:
            kwds["uuid"] = uuid

        options = {}
        if batchSize:
            options["Limit"] = batchSize

        ch = schema.CALENDAR_HOME
        co = schema.CALENDAR_OBJECT
        tr = schema.TIME_RANGE
        at = schema.ATTACHMENT

        sfrom = at.join(
            co, at.DROPBOX_ID == co.DROPBOX_ID, "inner").join(
            tr, co.RESOURCE_ID == tr.CALENDAR_OBJECT_RESOURCE_ID
        )
        where = None
        if uuid:
            sfrom = sfrom.join(ch, at.CALENDAR_HOME_RESOURCE_ID == ch.RESOURCE_ID)
            where = (ch.OWNER_UID == Parameter('uuid'))

        results = (yield Select(
            [at.DROPBOX_ID, at.PATH, ],
            From=sfrom,
            Where=where,
            GroupBy=(at.DROPBOX_ID, at.PATH,),
            Having=Max(tr.END_DATE) < Parameter("CutOff"),
            **options
        ).on(self, **kwds))

        count = 0
        for dropboxID, path in results:
            attachment = (yield DropBoxAttachment.load(self, dropboxID, path))
            yield attachment.remove()
            count += 1
        returnValue(count)


    def oldManagedAttachments(self, cutoff, uuid):
        """
        Find managed attachments attached to only events whose last instance is older than the specified cut-off.

        Returns a deferred to a list of (calendar_home_owner_uid, quota used, total old size, total old count) tuples.
        """
        kwds = {"CutOff": pyCalendarTodatetime(cutoff)}
        if uuid:
            kwds["uuid"] = uuid

        ch = schema.CALENDAR_HOME
        chm = schema.CALENDAR_HOME_METADATA
        tr = schema.TIME_RANGE
        at = schema.ATTACHMENT
        atco = schema.ATTACHMENT_CALENDAR_OBJECT

        where = at.ATTACHMENT_ID.In(Select(
            [at.ATTACHMENT_ID],
            From=at.join(
                atco, at.ATTACHMENT_ID == atco.ATTACHMENT_ID, "inner").join(
                tr, atco.CALENDAR_OBJECT_RESOURCE_ID == tr.CALENDAR_OBJECT_RESOURCE_ID
            ),
            GroupBy=(at.ATTACHMENT_ID,),
            Having=Max(tr.END_DATE) < Parameter("CutOff"),
        ))

        if uuid:
            where = where.And(ch.OWNER_UID == Parameter('uuid'))

        return Select(
            [ch.OWNER_UID, chm.QUOTA_USED_BYTES, Sum(at.SIZE), Count(at.ATTACHMENT_ID)],
            From=at.join(
                ch, at.CALENDAR_HOME_RESOURCE_ID == ch.RESOURCE_ID).join(
                chm, ch.RESOURCE_ID == chm.RESOURCE_ID
            ),
            Where=where,
            GroupBy=(ch.OWNER_UID, chm.QUOTA_USED_BYTES),
        ).on(self, **kwds)


    @inlineCallbacks
    def removeOldManagedAttachments(self, cutoff, uuid, batchSize=None):
        """
        Remove attachments attached to events in the past.
        """

        # TODO: see if there is a better way to import Attachment
        from txdav.caldav.datastore.sql import ManagedAttachment

        kwds = {"CutOff": pyCalendarTodatetime(cutoff)}
        if uuid:
            kwds["uuid"] = uuid

        options = {}
        if batchSize:
            options["Limit"] = batchSize

        ch = schema.CALENDAR_HOME
        tr = schema.TIME_RANGE
        at = schema.ATTACHMENT
        atco = schema.ATTACHMENT_CALENDAR_OBJECT

        sfrom = atco.join(
            at, atco.ATTACHMENT_ID == at.ATTACHMENT_ID, "inner").join(
            tr, atco.CALENDAR_OBJECT_RESOURCE_ID == tr.CALENDAR_OBJECT_RESOURCE_ID
        )
        where = None
        if uuid:
            sfrom = sfrom.join(ch, at.CALENDAR_HOME_RESOURCE_ID == ch.RESOURCE_ID)
            where = (ch.OWNER_UID == Parameter('uuid'))

        results = (yield Select(
            [atco.ATTACHMENT_ID, atco.MANAGED_ID, ],
            From=sfrom,
            Where=where,
            GroupBy=(atco.ATTACHMENT_ID, atco.MANAGED_ID,),
            Having=Max(tr.END_DATE) < Parameter("CutOff"),
            **options
        ).on(self, **kwds))

        count = 0
        for _ignore, managedID in results:
            attachment = (yield ManagedAttachment.load(self, None, managedID))
            yield attachment.remove()
            count += 1
        returnValue(count)


    def acquireUpgradeLock(self):
        return DatabaseLock().on(self)


    def releaseUpgradeLock(self):
        return DatabaseUnlock().on(self)



class _EmptyCacher(object):

    def set(self, key, value): #@UnusedVariable
        return succeed(True)


    def get(self, key, withIdentifier=False): #@UnusedVariable
        return succeed(None)


    def delete(self, key): #@UnusedVariable
        return succeed(True)



class SharingHomeMixIn(object):
    """
    Common class for CommonHome to implement sharing operations
    """

    @inlineCallbacks
    def acceptShare(self, shareUID, summary=None):
        """
        This share is being accepted.
        """

        shareeView = yield self.anyObjectWithShareUID(shareUID)
        if shareeView is not None:
            yield shareeView.acceptShare(summary)

        returnValue(shareeView)


    @inlineCallbacks
    def declineShare(self, shareUID):
        """
        This share is being declined.
        """

        shareeView = yield self.anyObjectWithShareUID(shareUID)
        if shareeView is not None:
            yield shareeView.declineShare()

        returnValue(shareeView is not None)


    #
    # External (cross-pod) sharing - entry point is the sharee's home collection.
    #
    @inlineCallbacks
    def processExternalInvite(self, ownerUID, ownerRID, ownerName, shareUID, bindMode, summary, copy_invite_properties, supported_components=None):
        """
        External invite received.
        """

        # Get the owner home - create external one if not present
        ownerHome = yield self._txn.homeWithUID(self._homeType, ownerUID, create=True)
        if ownerHome is None or not ownerHome.external():
            raise ExternalShareFailed("Invalid owner UID: {}".format(ownerUID))

        # Try to find owner calendar via its external id
        ownerView = yield ownerHome.childWithExternalID(ownerRID)
        if ownerView is None:
            try:
                ownerView = yield ownerHome.createChildWithName(ownerName, externalID=ownerRID)
            except HomeChildNameAlreadyExistsError:
                # This is odd - it means we possibly have a left over sharer collection which the sharer likely removed
                # and re-created with the same name but now it has a different externalID and is not found by the initial
                # query. What we do is check to see whether any shares still reference the old ID - if they do we are hosed.
                # If not, we can remove the old item and create a new one.
                oldOwnerView = yield ownerHome.childWithName(ownerName)
                invites = yield oldOwnerView.sharingInvites()
                if len(invites) != 0:
                    log.error("External invite collection name is present with a different externalID and still has shares")
                    raise
                log.error("External invite collection name is present with a different externalID - trying to fix")
                yield ownerHome.removeExternalChild(oldOwnerView)
                ownerView = yield ownerHome.createChildWithName(ownerName, externalID=ownerRID)

            if supported_components is not None and hasattr(ownerView, "setSupportedComponents"):
                yield ownerView.setSupportedComponents(supported_components)

        # Now carry out the share operation
        if bindMode == _BIND_MODE_DIRECT:
            shareeView = yield ownerView.directShareWithUser(self.uid(), shareName=shareUID)
        else:
            shareeView = yield ownerView.inviteUserToShare(self.uid(), bindMode, summary, shareName=shareUID)

        shareeView.setInviteCopyProperties(copy_invite_properties)


    @inlineCallbacks
    def processExternalUninvite(self, ownerUID, ownerRID, shareUID):
        """
        External invite received.
        """

        # Get the owner home
        ownerHome = yield self._txn.homeWithUID(self._homeType, ownerUID)
        if ownerHome is None or not ownerHome.external():
            raise ExternalShareFailed("Invalid owner UID: {}".format(ownerUID))

        # Try to find owner calendar via its external id
        ownerView = yield ownerHome.childWithExternalID(ownerRID)
        if ownerView is None:
            raise ExternalShareFailed("Invalid share ID: {}".format(shareUID))

        # Now carry out the share operation
        yield ownerView.uninviteUserFromShare(self.uid())

        # See if there are any references to the external share - if not remove it
        invites = yield ownerView.sharingInvites()
        if len(invites) == 0:
            yield ownerHome.removeExternalChild(ownerView)


    @inlineCallbacks
    def processExternalReply(self, ownerUID, shareeUID, shareUID, bindStatus, summary=None):
        """
        External invite received.
        """

        # Make sure the shareeUID and shareUID match

        # Get the owner home - create external one if not present
        shareeHome = yield self._txn.homeWithUID(self._homeType, shareeUID)
        if shareeHome is None or not shareeHome.external():
            raise ExternalShareFailed("Invalid sharee UID: {}".format(shareeUID))

        # Try to find owner calendar via its external id
        shareeView = yield shareeHome.anyObjectWithShareUID(shareUID)
        if shareeView is None:
            raise ExternalShareFailed("Invalid share UID: {}".format(shareUID))

        # Now carry out the share operation
        if bindStatus == _BIND_STATUS_ACCEPTED:
            yield shareeHome.acceptShare(shareUID, summary)
        elif bindStatus == _BIND_STATUS_DECLINED:
            if shareeView.direct():
                yield shareeView.deleteShare()
            else:
                yield shareeHome.declineShare(shareUID)



class CommonHome(SharingHomeMixIn):
    log = Logger()

    # All these need to be initialized by derived classes for each store type
    _homeType = None
    _homeTable = None
    _homeMetaDataTable = None
    _externalClass = None
    _childClass = None
    _childTable = None
    _notifierPrefix = None

    _dataVersionKey = None
    _dataVersionValue = None

    _cacher = None  # Initialize in derived classes

    @classmethod
    @inlineCallbacks
    def makeClass(cls, transaction, ownerUID, no_cache=False):
        """
        Build the actual home class taking into account the possibility that we might need to
        switch in the external version of the class.

        @param transaction: transaction
        @type transaction: L{CommonStoreTransaction}
        @param ownerUID: owner UID of home to load
        @type ownerUID: C{str}
        @param no_cache: should cached query be used
        @type no_cache: C{bool}
        """
        home = cls(transaction, ownerUID)
        actualHome = yield home.initFromStore(no_cache)
        returnValue(actualHome)


    def __init__(self, transaction, ownerUID):
        self._txn = transaction
        self._ownerUID = ownerUID
        self._resourceID = None
        self._status = _HOME_STATUS_NORMAL
        self._dataVersion = None
        self._childrenLoaded = False
        self._children = {}
        self._notifiers = None
        self._quotaUsedBytes = None
        self._created = None
        self._modified = None
        self._syncTokenRevision = None
        if transaction._disableCache:
            self._cacher = _EmptyCacher()


    @classmethod
    def _register(cls, homeType):
        """
        Register a L{CommonHome} subclass as its respective home type constant
        with L{CommonStoreTransaction}.
        """
        cls._homeType = homeType
        CommonStoreTransaction._homeClass[cls._homeType] = cls


    def quotaAllowedBytes(self):
        return self._txn.store().quota


    @classproperty
    def _homeColumnsFromOwnerQuery(cls): #@NoSelf
        home = cls._homeSchema
        return Select(
            cls.homeColumns(),
            From=home,
            Where=home.OWNER_UID == Parameter("ownerUID")
        )


    @classproperty
    def _ownerFromResourceID(cls): #@NoSelf
        home = cls._homeSchema
        return Select([home.OWNER_UID],
                      From=home,
                      Where=home.RESOURCE_ID == Parameter("resourceID"))


    @classproperty
    def _metaDataQuery(cls): #@NoSelf
        metadata = cls._homeMetaDataSchema
        return Select(cls.metadataColumns(),
                      From=metadata,
                      Where=metadata.RESOURCE_ID == Parameter("resourceID"))


    @classmethod
    def homeColumns(cls):
        """
        Return a list of column names to retrieve when doing an ownerUID->home lookup.
        """

        # Common behavior is to have created and modified

        return (
            cls._homeSchema.RESOURCE_ID,
            cls._homeSchema.OWNER_UID,
            cls._homeSchema.STATUS,
        )


    @classmethod
    def homeAttributes(cls):
        """
        Return a list of attributes names to map L{homeColumns} to.
        """

        # Common behavior is to have created and modified

        return (
            "_resourceID",
            "_ownerUID",
            "_status",
        )


    @classmethod
    def metadataColumns(cls):
        """
        Return a list of column name for retrieval of metadata. This allows
        different child classes to have their own type specific data, but still make use of the
        common base logic.
        """

        # Common behavior is to have created and modified

        return (
            cls._homeMetaDataSchema.CREATED,
            cls._homeMetaDataSchema.MODIFIED,
        )


    @classmethod
    def metadataAttributes(cls):
        """
        Return a list of attribute names for retrieval of metadata. This allows
        different child classes to have their own type specific data, but still make use of the
        common base logic.
        """

        # Common behavior is to have created and modified

        return (
            "_created",
            "_modified",
        )


    @inlineCallbacks
    def initFromStore(self, no_cache=False):
        """
        Initialize this object from the store. We read in and cache all the
        extra meta-data from the DB to avoid having to do DB queries for those
        individually later.
        """
        result = yield self._cacher.get(self._ownerUID)
        if result is None:
            result = yield self._homeColumnsFromOwnerQuery.on(self._txn, ownerUID=self._ownerUID)
            if result:
                result = result[0]
                if not no_cache:
                    yield self._cacher.set(self._ownerUID, result)

        if result:
            for attr, value in zip(self.homeAttributes(), result):
                setattr(self, attr, value)

            # STOP! If the status is external we need to convert this object to a CommonHomeExternal class which will
            # have the right behavior for non-hosted external users.
            if self._status == _HOME_STATUS_EXTERNAL:
                actualHome = self._externalClass(self._txn, self._ownerUID, self._resourceID)
            else:
                actualHome = self
            yield actualHome.initMetaDataFromStore()
            yield actualHome._loadPropertyStore()

            for factory_type, factory in self._txn._notifierFactories.items():
                actualHome.addNotifier(factory_type, factory.newNotifier(actualHome))

            returnValue(actualHome)
        else:
            returnValue(None)


    @inlineCallbacks
    def initMetaDataFromStore(self):
        """
        Load up the metadata and property store
        """

        queryCacher = self._txn._queryCacher
        if queryCacher:
            # Get cached copy
            cacheKey = queryCacher.keyForHomeMetaData(self._resourceID)
            data = yield queryCacher.get(cacheKey)
        else:
            data = None
        if data is None:
            # Don't have a cached copy
            data = (yield self._metaDataQuery.on(self._txn, resourceID=self._resourceID))[0]
            if queryCacher:
                # Cache the data
                yield queryCacher.setAfterCommit(self._txn, cacheKey, data)

        for attr, value in zip(self.metadataAttributes(), data):
            setattr(self, attr, value)


    @classmethod
    @inlineCallbacks
    def listHomes(cls, txn):
        """
        Retrieve the owner UIDs of all existing homes.

        @return: an iterable of C{str}s.
        """
        rows = yield Select(
            [cls._homeSchema.OWNER_UID],
            From=cls._homeSchema,
        ).on(txn)
        rids = [row[0] for row in rows]
        returnValue(rids)


    @classmethod
    @inlineCallbacks
    def homeWithUID(cls, txn, uid, create=False):
        homeObject = yield cls.makeClass(txn, uid)
        if homeObject is not None:
            returnValue(homeObject)
        else:
            if not create:
                returnValue(None)

            # Determine if the user is local or external
            record = txn.directoryService().recordWithUID(uid)
            if record is None:
                raise DirectoryRecordNotFoundError("Cannot create home for UID since no directory record exists: {}".format(uid))

            state = _HOME_STATUS_NORMAL if record.thisServer() else _HOME_STATUS_EXTERNAL

            # Use savepoint so we can do a partial rollback if there is a race condition
            # where this row has already been inserted
            savepoint = SavepointAction("homeWithUID")
            yield savepoint.acquire(txn)

            if cls._dataVersionValue is None:
                cls._dataVersionValue = yield txn.calendarserverValue(cls._dataVersionKey)
            try:
                resourceid = (yield Insert(
                    {
                        cls._homeSchema.OWNER_UID: uid,
                        cls._homeSchema.STATUS: state,
                        cls._homeSchema.DATAVERSION: cls._dataVersionValue,
                    },
                    Return=cls._homeSchema.RESOURCE_ID
                ).on(txn))[0][0]
                yield Insert({cls._homeMetaDataSchema.RESOURCE_ID: resourceid}).on(txn)
            except Exception:  # FIXME: Really want to trap the pg.DatabaseError but in a non-DB specific manner
                yield savepoint.rollback(txn)

                # Retry the query - row may exist now, if not re-raise
                homeObject = yield cls.makeClass(txn, uid)
                if homeObject:
                    returnValue(homeObject)
                else:
                    raise
            else:
                yield savepoint.release(txn)

                # Note that we must not cache the owner_uid->resource_id
                # mapping in _cacher when creating as we don't want that to appear
                # until AFTER the commit
                home = yield cls.makeClass(txn, uid, no_cache=True)
                yield home.createdHome()
                returnValue(home)


    @classmethod
    @inlineCallbacks
    def homeUIDWithResourceID(cls, txn, rid):
        rows = (yield cls._ownerFromResourceID.on(txn, resourceID=rid))
        if rows:
            returnValue(rows[0][0])
        else:
            returnValue(None)


    def __repr__(self):
        return "<%s: %s, %s>" % (self.__class__.__name__, self._resourceID, self._ownerUID)


    def id(self):
        """
        Retrieve the store identifier for this home.

        @return: store identifier.
        @rtype: C{int}
        """
        return self._resourceID


    def uid(self):
        """
        Retrieve the unique identifier for this home.

        @return: a string.
        """
        return self._ownerUID


    def external(self):
        """
        Is this an external home.

        @return: a string.
        """
        return False


    def transaction(self):
        return self._txn


    def directoryService(self):
        return self._txn.store().directoryService()


    def directoryRecord(self):
        return self.directoryService().recordWithUID(self.uid())


    @inlineCallbacks
    def invalidateQueryCache(self):
        queryCacher = self._txn._queryCacher
        if queryCacher is not None:
            cacheKey = queryCacher.keyForHomeMetaData(self._resourceID)
            yield queryCacher.invalidateAfterCommit(self._txn, cacheKey)


    @classproperty
    def _dataVersionQuery(cls): #@NoSelf
        ch = cls._homeSchema
        return Select(
            [ch.DATAVERSION], From=ch,
            Where=ch.RESOURCE_ID == Parameter("resourceID")
        )


    @inlineCallbacks
    def dataVersion(self):
        if self._dataVersion is None:
            self._dataVersion = (yield self._dataVersionQuery.on(
                self._txn, resourceID=self._resourceID))[0][0]
        returnValue(self._dataVersion)


    def name(self):
        """
        Implement L{IDataStoreObject.name} to return the uid.
        """
        return self.uid()


    @inlineCallbacks
    def children(self):
        """
        Retrieve children contained in this home.
        """
        x = []
        names = yield self.listChildren()
        for name in names:
            x.append((yield self.childWithName(name)))
        returnValue(x)


    @inlineCallbacks
    def loadChildren(self):
        """
        Load and cache all children - Depth:1 optimization
        """
        results = (yield self._childClass.loadAllObjects(self))
        for result in results:
            self._children[result.name()] = result
            self._children[result._resourceID] = result
        self._childrenLoaded = True
        returnValue(results)


    def listChildren(self):
        """
        Retrieve the names of the children in this home.

        @return: an iterable of C{str}s.
        """

        if self._childrenLoaded:
            return succeed([k for k in self._children.keys() if isinstance(k, str)])
        else:
            return self._childClass.listObjects(self)


    @memoizedKey("name", "_children")
    def childWithName(self, name):
        """
        Retrieve the child with the given C{name} contained in this
        home.

        @param name: a string.
        @return: an L{ICalendar} or C{None} if no such child exists.
        """
        return self._childClass.objectWithName(self, name)


    def anyObjectWithShareUID(self, shareUID):
        """
        Retrieve the child accepted or otherwise with the given bind identifier contained in this
        home.

        @param name: a string.
        @return: an L{ICalendar} or C{None} if no such child exists.
        """
        return self._childClass.objectWithName(self, shareUID, accepted=None)


    @memoizedKey("resourceID", "_children")
    def childWithID(self, resourceID):
        """
        Retrieve the child with the given C{resourceID} contained in this
        home.

        @param name: a string.
        @return: an L{ICalendar} or C{None} if no such child exists.
        """
        return self._childClass.objectWithID(self, resourceID)


    def childWithExternalID(self, externalID):
        """
        Retrieve the child with the given C{externalID} contained in this
        home.

        @param name: a string.
        @return: an L{ICalendar} or C{None} if no such child exists.
        """
        return self._childClass.objectWithExternalID(self, externalID)


    def allChildWithID(self, resourceID):
        """
        Retrieve the child with the given C{resourceID} contained in this
        home.

        @param name: a string.
        @return: an L{ICalendar} or C{None} if no such child exists.
        """
        return self._childClass.objectWithID(self, resourceID, accepted=None)


    @inlineCallbacks
    def createChildWithName(self, name, externalID=None):
        if name.startswith("."):
            raise HomeChildNameNotAllowedError(name)

        child = yield self._childClass.create(self, name, externalID=externalID)
        returnValue(child)


    @inlineCallbacks
    def removeChildWithName(self, name):
        child = yield self.childWithName(name)
        if child is None:
            raise NoSuchHomeChildError()
        resourceID = child._resourceID

        yield child.remove()
        self._children.pop(name, None)
        self._children.pop(resourceID, None)


    @classproperty
    def _syncTokenQuery(cls): #@NoSelf
        """
        DAL Select statement to find the sync token.

        This is the max(REVISION) from the union of:

        1) REVISION's for all object resources in all home child collections in the targeted home
        2) REVISION's for all child collections in the targeted home

        Note the later is needed to track changes directly to the home child themselves (e.g.
        property changes, deletion etc).
        """
        rev = cls._revisionsSchema
        bind = cls._bindSchema
        return Select(
            [Max(rev.REVISION)],
            From=Select(
                [rev.REVISION],
                From=rev,
                Where=(
                    rev.RESOURCE_ID.In(
                        Select(
                            [bind.RESOURCE_ID],
                            From=bind,
                            Where=bind.HOME_RESOURCE_ID == Parameter("resourceID"),
                        )
                    )
                ),
                SetExpression=Union(
                    Select(
                        [rev.REVISION],
                        From=rev,
                        Where=(rev.HOME_RESOURCE_ID == Parameter("resourceID")).And(rev.RESOURCE_ID == None),
                    ),
                    optype=Union.OPTYPE_ALL,
                )
            ),
        )


    def revisionFromToken(self, token):
        if token is None:
            return 0
        elif isinstance(token, str):
            _ignore_uuid, revision = token.split("_", 1)
            return int(revision)
        else:
            return token


    @inlineCallbacks
    def syncToken(self):
        """
        Return the current sync token for the home. This is an aggregate of sync tokens for child
        collections. We will cache this value to avoid doing the query more than necessary. Care must be
        taken to invalid the cached value properly.
        """
        if self._syncTokenRevision is None:
            self._syncTokenRevision = (yield self._syncTokenQuery.on(
                self._txn, resourceID=self._resourceID))[0][0]
        returnValue("%s_%s" % (self._resourceID, self._syncTokenRevision))


    @classproperty
    def _changesQuery(cls): #@NoSelf
        bind = cls._bindSchema
        rev = cls._revisionsSchema
        return Select(
            [
                bind.RESOURCE_NAME,
                rev.COLLECTION_NAME,
                rev.RESOURCE_NAME,
                rev.DELETED,
            ],
            From=rev.join(
                bind,
                (bind.HOME_RESOURCE_ID == Parameter("resourceID")).And
                (rev.RESOURCE_ID == bind.RESOURCE_ID),
                'left outer'
            ),
            Where=(rev.REVISION > Parameter("revision")).And
                  (rev.HOME_RESOURCE_ID == Parameter("resourceID"))
        )


    @inlineCallbacks
    def doChangesQuery(self, revision):
        """
            Do the changes query.
            Subclasses may override.
        """
        result = yield self._changesQuery.on(self._txn,
                                         resourceID=self._resourceID,
                                         revision=revision)
        returnValue(result)


    def resourceNamesSinceToken(self, token, depth):
        """
        Return the changed and deleted resources since a particular sync-token. This simply extracts
        the revision from from the token then calls L{resourceNamesSinceRevision}.

        @param revision: the revision to determine changes since
        @type revision: C{int}
        """

        return self.resourceNamesSinceRevision(self.revisionFromToken(token), depth)


    @inlineCallbacks
    def resourceNamesSinceRevision(self, revision, depth):
        """
        Determine the list of child resources that have changed since the specified sync revision.
        We do the same SQL query for both depth "1" and "infinity", but filter the results for
        "1" to only account for a collection change.

        We need to handle shared collection a little differently from owned ones. When a shared collection
        is bound into a home we record a revision for it using the sharee home id and sharee collection name.
        That revision is the "starting point" for changes: so if sync occurs with a revision earlier than
        that, we return the list of all resources in the shared collection since they are all "new" as far
        as the client is concerned since the shared collection has just appeared. For a later revision, we
        just report the changes since that one. When a shared collection is removed from a home, we again
        record a revision for the sharee home and sharee collection name with the "deleted" flag set. That way
        the shared collection can be reported as removed.

        For external shared collections we need to report them as invalid as we cannot aggregate the sync token
        for this home with the sync token from the external share which is under the control of the other pod.
        Reporting it as invalid means that clients should do requests directly on the share itself to sync it.

        @param revision: the sync revision to compare to
        @type revision: C{str}
        @param depth: depth for determine what changed
        @type depth: C{str}
        """

        results = [
            (
                path if path else (collection if collection else ""),
                name if name else "",
                wasdeleted
            )
            for path, collection, name, wasdeleted in
            (yield self.doChangesQuery(revision))
        ]

        changed = set()
        deleted = set()
        invalid = set()
        deleted_collections = set()
        for path, name, wasdeleted in results:
            if wasdeleted:
                if revision:
                    if name:
                        # Resource deleted - for depth "1" report collection as changed,
                        # otherwise report resource as deleted
                        if depth == "1":
                            changed.add("%s/" % (path,))
                        else:
                            deleted.add("%s/%s" % (path, name,))
                    else:
                        # Collection was deleted
                        deleted.add("%s/" % (path,))
                        deleted_collections.add(path)

            if path not in deleted_collections:
                # Always report collection as changed
                changed.add("%s/" % (path,))
                if name:
                    # Resource changed - for depth "infinity" report resource as changed
                    if depth != "1":
                        changed.add("%s/%s" % (path, name,))

        # Now deal with shared collections
        # TODO: think about whether this can be done in one query rather than looping over each share
        for share in (yield self.children()):
            if not share.owned():
<<<<<<< HEAD
                sharedChanged, sharedDeleted = yield share.sharedChildResourceNamesSinceRevision(revision, depth)
                changed |= sharedChanged
                deleted |= sharedDeleted
=======
                if share.external():
                    if depth == "1":
                        pass
                    else:
                        name = share.name() + "/"
                        invalid.add(name)
                        if name in changed:
                            changed.remove(name)
                        if name in deleted:
                            deleted.remove(name)
                else:
                    sharerevision = 0 if revision < share._bindRevision else revision
                    results = [
                        (
                            share.name(),
                            name if name else "",
                            wasdeleted
                        )
                        for name, wasdeleted in
                        (yield Select([rev.RESOURCE_NAME, rev.DELETED],
                                         From=rev,
                                        Where=(rev.REVISION > sharerevision).And(
                                        rev.RESOURCE_ID == share._resourceID)).on(self._txn))
                        if name
                    ]

                    for path, name, wasdeleted in results:
                        if wasdeleted:
                            if sharerevision:
                                if depth == "1":
                                    changed.add("%s/" % (path,))
                                else:
                                    deleted.add("%s/%s" % (path, name,))

                    for path, name, wasdeleted in results:
                        # Always report collection as changed
                        changed.add("%s/" % (path,))
                        if name:
                            # Resource changed - for depth "infinity" report resource as changed
                            if depth != "1":
                                changed.add("%s/%s" % (path, name,))
>>>>>>> 15c9fc1c

        changed = sorted(changed)
        deleted = sorted(deleted)
        invalid = sorted(invalid)
        returnValue((changed, deleted, invalid,))


    @inlineCallbacks
    def _loadPropertyStore(self):
        props = yield PropertyStore.load(
            self.uid(),
            self.uid(),
            self._txn,
            self._resourceID,
            notifyCallback=self.notifyChanged
        )
        self._propertyStore = props


    def properties(self):
        return self._propertyStore


    # IDataStoreObject
    def contentType(self):
        """
        The content type of objects
        """
        return None


    def md5(self):
        return None


    def size(self):
        return 0


    def created(self):
        return datetimeMktime(parseSQLTimestamp(self._created)) if self._created else None


    def modified(self):
        return datetimeMktime(parseSQLTimestamp(self._modified)) if self._modified else None


    @classmethod
    def _objectResourceQuery(cls, checkBindMode):
        obj = cls._objectSchema
        bind = cls._bindSchema
        where = ((obj.UID == Parameter("uid"))
                 .And(bind.HOME_RESOURCE_ID == Parameter("resourceID")))
        if checkBindMode:
            where = where.And(bind.BIND_MODE == Parameter("bindMode"))
        return Select(
            [obj.PARENT_RESOURCE_ID, obj.RESOURCE_ID],
            From=obj.join(bind, obj.PARENT_RESOURCE_ID == bind.RESOURCE_ID),
            Where=where
        )


    @classproperty
    def _resourceByUIDQuery(cls): #@NoSelf
        return cls._objectResourceQuery(checkBindMode=False)


    @classproperty
    def _resourceByUIDBindQuery(cls): #@NoSelf
        return cls._objectResourceQuery(checkBindMode=True)


    @inlineCallbacks
    def objectResourcesWithUID(self, uid, ignore_children=[], allowShared=True):
        """
        Return all child object resources with the specified UID, ignoring any
        in the named child collections.
        """
        results = []
        if allowShared:
            rows = (yield self._resourceByUIDQuery.on(
                self._txn, uid=uid, resourceID=self._resourceID
            ))
        else:
            rows = (yield self._resourceByUIDBindQuery.on(
                self._txn, uid=uid, resourceID=self._resourceID,
                bindMode=_BIND_MODE_OWN
            ))
        if rows:
            for childID, objectID in rows:
                child = (yield self.childWithID(childID))
                if child and child.name() not in ignore_children:
                    objectResource = (
                        yield child.objectResourceWithID(objectID)
                    )
                    results.append(objectResource)

        returnValue(results)


    @classmethod
    def _objectResourceIDQuery(cls):
        obj = cls._objectSchema
        return Select(
            [obj.PARENT_RESOURCE_ID],
            From=obj,
            Where=(obj.RESOURCE_ID == Parameter("resourceID")),
        )


    @inlineCallbacks
    def objectResourceWithID(self, rid):
        """
        Return all child object resources with the specified resource-ID.
        """
        rows = (yield self._objectResourceIDQuery().on(
            self._txn, resourceID=rid
        ))
        if rows and len(rows) == 1:
            child = (yield self.childWithID(rows[0][0]))
            objectResource = (
                yield child.objectResourceWithID(rid)
            )
            returnValue(objectResource)

        returnValue(None)


    @classproperty
    def _quotaQuery(cls): #@NoSelf
        meta = cls._homeMetaDataSchema
        return Select(
            [meta.QUOTA_USED_BYTES], From=meta,
            Where=meta.RESOURCE_ID == Parameter("resourceID")
        )


    @inlineCallbacks
    def quotaUsedBytes(self):
        if self._quotaUsedBytes is None:
            self._quotaUsedBytes = (yield self._quotaQuery.on(
                self._txn, resourceID=self._resourceID))[0][0]
        returnValue(self._quotaUsedBytes)


    @classproperty
    def _preLockResourceIDQuery(cls): #@NoSelf
        meta = cls._homeMetaDataSchema
        return Select(From=meta,
                      Where=meta.RESOURCE_ID == Parameter("resourceID"),
                      ForUpdate=True)


    @classproperty
    def _increaseQuotaQuery(cls): #@NoSelf
        meta = cls._homeMetaDataSchema
        return Update({meta.QUOTA_USED_BYTES: meta.QUOTA_USED_BYTES +
                       Parameter("delta")},
                      Where=meta.RESOURCE_ID == Parameter("resourceID"),
                      Return=meta.QUOTA_USED_BYTES)


    @classproperty
    def _resetQuotaQuery(cls): #@NoSelf
        meta = cls._homeMetaDataSchema
        return Update({meta.QUOTA_USED_BYTES: 0},
                      Where=meta.RESOURCE_ID == Parameter("resourceID"))


    @inlineCallbacks
    def adjustQuotaUsedBytes(self, delta):
        """
        Adjust quota used. We need to get a lock on the row first so that the
        adjustment is done atomically. It is import to do the 'select ... for
        update' because a race also exists in the 'update ... x = x + 1' case as
        seen via unit tests.
        """
        yield self._preLockResourceIDQuery.on(self._txn,
                                              resourceID=self._resourceID)

        self._quotaUsedBytes = (yield self._increaseQuotaQuery.on(
            self._txn, delta=delta, resourceID=self._resourceID))[0][0]

        # Double check integrity
        if self._quotaUsedBytes < 0:
            log.error(
                "Fixing quota adjusted below zero to %s by change amount %s" %
                (self._quotaUsedBytes, delta,))
            yield self._resetQuotaQuery.on(self._txn,
                                           resourceID=self._resourceID)
            self._quotaUsedBytes = 0


    def addNotifier(self, factory_name, notifier):
        if self._notifiers is None:
            self._notifiers = {}
        self._notifiers[factory_name] = notifier


    def getNotifier(self, factory_name):
        return self._notifiers.get(factory_name)


    def notifierID(self):
        return (self._notifierPrefix, self.uid(),)


    @inlineCallbacks
    def notifyChanged(self, category=ChangeCategory.default):
        """
        Send notifications, change sync token and bump last modified because
        the resource has changed.  We ensure we only do this once per object
        per transaction.
        """

        if self._txn.isNotifiedAlready(self):
            returnValue(None)
        self._txn.notificationAddedForObject(self)

        # Update modified if object still exists
        if self._resourceID:
            yield self.bumpModified()

        # Send notifications
        if self._notifiers:
            # cache notifiers run in post commit
            notifier = self._notifiers.get("cache", None)
            if notifier:
                self._txn.postCommit(notifier.notify)
            # push notifiers add their work items immediately
            notifier = self._notifiers.get("push", None)
            if notifier:
                yield notifier.notify(self._txn, priority=category.value)


    @classproperty
    def _lockLastModifiedQuery(cls): #@NoSelf
        meta = cls._homeMetaDataSchema
        return Select(
            From=meta,
            Where=meta.RESOURCE_ID == Parameter("resourceID"),
            ForUpdate=True,
            NoWait=True
        )


    @classproperty
    def _changeLastModifiedQuery(cls): #@NoSelf
        meta = cls._homeMetaDataSchema
        return Update({meta.MODIFIED: utcNowSQL},
                      Where=meta.RESOURCE_ID == Parameter("resourceID"),
                      Return=meta.MODIFIED)


    @inlineCallbacks
    def bumpModified(self):
        """
        Bump the MODIFIED value. A possible deadlock could happen here if two or more
        simultaneous changes are happening. In that case it is OK for the MODIFIED change
        to fail so long as at least one works. We will use SAVEPOINT logic to handle
        ignoring the deadlock error. We use SELECT FOR UPDATE NOWAIT to ensure we do not
        delay the transaction whilst waiting for deadlock detection to kick in.
        """

        # NB if modified is bumped we know that sync token will have changed too, so invalidate the cached value
        self._syncTokenRevision = None

        @inlineCallbacks
        def _bumpModified(subtxn):
            yield self._lockLastModifiedQuery.on(subtxn, resourceID=self._resourceID)
            result = (yield self._changeLastModifiedQuery.on(subtxn, resourceID=self._resourceID))
            returnValue(result)

        try:
            self._modified = (yield self._txn.subtransaction(_bumpModified, retries=0, failureOK=True))[0][0]
            yield self.invalidateQueryCache()

        except AllRetriesFailed:
            log.debug("CommonHome.bumpModified failed")


    @inlineCallbacks
    def removeUnacceptedShares(self):
        """
        Unbinds any collections that have been shared to this home but not yet
        accepted.  Associated invite entries are also removed.
        """
        bind = self._bindSchema
        kwds = {"homeResourceID" : self._resourceID}
        yield Delete(
            From=bind,
            Where=(bind.HOME_RESOURCE_ID == Parameter("homeResourceID")).And(bind.BIND_STATUS != _BIND_STATUS_ACCEPTED)
        ).on(self._txn, **kwds)


    @inlineCallbacks
    def ownerHomeAndChildNameForChildID(self, resourceID):
        """
        Get the owner home for a shared child ID and the owner's name for that bound child.
        Subclasses may override.
        """
        ownerHomeID, ownerName = (yield self._childClass._ownerHomeWithResourceID.on(self._txn, resourceID=resourceID))[0]
        ownerHome = yield self._txn.homeWithResourceID(self._homeType, ownerHomeID)
        returnValue((ownerHome, ownerName))



class _SharedSyncLogic(object):
    """
    Logic for maintaining sync-token shared between notification collections and
    shared collections.
    """

    @classproperty
    def _childSyncTokenQuery(cls): #@NoSelf
        """
        DAL query for retrieving the sync token of a L{CommonHomeChild} based on
        its resource ID.
        """
        rev = cls._revisionsSchema
        return Select([Max(rev.REVISION)], From=rev,
                      Where=rev.RESOURCE_ID == Parameter("resourceID"))


    def revisionFromToken(self, token):
        if token is None:
            return 0
        elif isinstance(token, str) or isinstance(token, unicode):
            _ignore_uuid, revision = token.split("_", 1)
            return int(revision)
        else:
            return token


    @inlineCallbacks
    def syncToken(self):
        if self._syncTokenRevision is None:
            self._syncTokenRevision = (yield self._childSyncTokenQuery.on(
                self._txn, resourceID=self._resourceID))[0][0]
        returnValue(("%s_%s" % (self._resourceID, self._syncTokenRevision,)))


    def objectResourcesSinceToken(self, token):
        raise NotImplementedError()


    @classmethod
    def _objectNamesSinceRevisionQuery(cls, deleted=True): #@NoSelf
        """
        DAL query for (resource, deleted-flag)
        """
        rev = cls._revisionsSchema
        where = (rev.REVISION > Parameter("revision")).And(rev.RESOURCE_ID == Parameter("resourceID"))
        if not deleted:
            where = where.And(rev.DELETED == False)
        return Select(
            [rev.RESOURCE_NAME, rev.DELETED],
            From=rev,
            Where=where,
        )


    def resourceNamesSinceToken(self, token):
        """
        Return the changed and deleted resources since a particular sync-token. This simply extracts
        the revision from from the token then calls L{resourceNamesSinceRevision}.

        @param revision: the revision to determine changes since
        @type revision: C{int}
        """

        return self.resourceNamesSinceRevision(self.revisionFromToken(token))


    @inlineCallbacks
    def resourceNamesSinceRevision(self, revision):
        """
        Return the changed and deleted resources since a particular revision.

        @param revision: the revision to determine changes since
        @type revision: C{int}
        """

        results = [
            (name if name else "", deleted) for name, deleted in
                (yield self._objectNamesSinceRevisionQuery(deleted=(revision != 0)).on(
                    self._txn, revision=revision, resourceID=self._resourceID)
                )
        ]
        results.sort(key=lambda x: x[1])

        changed = []
        deleted = []
        for name, wasdeleted in results:
            if name:
                if wasdeleted:
                    if revision:
                        deleted.append(name)
                else:
                    changed.append(name)

        returnValue((changed, deleted))


    @classproperty
    def _removeDeletedRevision(cls): #@NoSelf
        rev = cls._revisionsSchema
        return Delete(From=rev,
                      Where=(rev.HOME_RESOURCE_ID == Parameter("homeID")).And(
                          rev.COLLECTION_NAME == Parameter("collectionName")))


    @classproperty
    def _addNewRevision(cls): #@NoSelf
        rev = cls._revisionsSchema
        return Insert({rev.HOME_RESOURCE_ID: Parameter("homeID"),
                       rev.RESOURCE_ID: Parameter("resourceID"),
                       rev.COLLECTION_NAME: Parameter("collectionName"),
                       rev.RESOURCE_NAME: None,
                       # Always starts false; may be updated to be a tombstone
                       # later.
                       rev.DELETED: False},
                     Return=[rev.REVISION])


    @inlineCallbacks
    def _initSyncToken(self):
        yield self._removeDeletedRevision.on(
            self._txn, homeID=self._home._resourceID, collectionName=self._name
        )
        self._syncTokenRevision = (yield (
            self._addNewRevision.on(self._txn, homeID=self._home._resourceID,
                                    resourceID=self._resourceID,
                                    collectionName=self._name)))[0][0]
        self._txn.bumpRevisionForObject(self)


    @classproperty
    def _renameSyncTokenQuery(cls): #@NoSelf
        """
        DAL query to change sync token for a rename (increment and adjust
        resource name).
        """
        rev = cls._revisionsSchema
        return Update(
            {
                rev.REVISION: schema.REVISION_SEQ,
                rev.COLLECTION_NAME: Parameter("name")
            },
            Where=(rev.RESOURCE_ID == Parameter("resourceID")).And
                  (rev.RESOURCE_NAME == None),
            Return=rev.REVISION
        )


    @inlineCallbacks
    def _renameSyncToken(self):
        self._syncTokenRevision = (yield self._renameSyncTokenQuery.on(
            self._txn, name=self._name, resourceID=self._resourceID))[0][0]
        self._txn.bumpRevisionForObject(self)


    @classproperty
    def _bumpSyncTokenQuery(cls): #@NoSelf
        """
        DAL query to change collection sync token. Note this can impact multiple rows if the
        collection is shared.
        """
        rev = cls._revisionsSchema
        return Update(
            {rev.REVISION: schema.REVISION_SEQ, },
            Where=(rev.RESOURCE_ID == Parameter("resourceID")).And
                  (rev.RESOURCE_NAME == None)
        )


    @inlineCallbacks
    def _bumpSyncToken(self):

        if not self._txn.isRevisionBumpedAlready(self):
            self._txn.bumpRevisionForObject(self)
            yield self._bumpSyncTokenQuery.on(
                self._txn,
                resourceID=self._resourceID,
            )
            self._syncTokenRevision = None


    @classproperty
    def _deleteSyncTokenQuery(cls): #@NoSelf
        """
        DAL query to update a sync revision to be a tombstone instead.
        """
        rev = cls._revisionsSchema
        return Delete(
            From=rev,
            Where=(rev.HOME_RESOURCE_ID == Parameter("homeID")).And
                  (rev.RESOURCE_ID == Parameter("resourceID")).And
                  (rev.COLLECTION_NAME == None)
        )


    @classproperty
    def _sharedRemovalQuery(cls): #@NoSelf
        """
        DAL query to update the sync token for a shared collection.
        """
        rev = cls._revisionsSchema
        return Update({rev.RESOURCE_ID: None,
                       rev.REVISION: schema.REVISION_SEQ,
                       rev.DELETED: True},
                      Where=(rev.HOME_RESOURCE_ID == Parameter("homeID")).And(
                          rev.RESOURCE_ID == Parameter("resourceID")).And(
                              rev.RESOURCE_NAME == None)
                     )


    @classproperty
    def _unsharedRemovalQuery(cls): #@NoSelf
        """
        DAL query to update the sync token for an owned collection.
        """
        rev = cls._revisionsSchema
        return Update({rev.RESOURCE_ID: None,
                       rev.REVISION: schema.REVISION_SEQ,
                       rev.DELETED: True},
                      Where=(rev.RESOURCE_ID == Parameter("resourceID")).And(
                          rev.RESOURCE_NAME == None),
                     )


    @inlineCallbacks
    def _deletedSyncToken(self, sharedRemoval=False):
        # Remove all child entries
        yield self._deleteSyncTokenQuery.on(self._txn,
                                            homeID=self._home._resourceID,
                                            resourceID=self._resourceID)

        # If this is a share being removed then we only mark this one specific
        # home/resource-id as being deleted.  On the other hand, if it is a
        # non-shared collection, then we need to mark all collections
        # with the resource-id as being deleted to account for direct shares.
        if sharedRemoval:
            yield self._sharedRemovalQuery.on(self._txn,
                                              homeID=self._home._resourceID,
                                              resourceID=self._resourceID)
        else:
            yield self._unsharedRemovalQuery.on(self._txn,
                                                resourceID=self._resourceID)
        self._syncTokenRevision = None


    def _insertRevision(self, name):
        return self._changeRevision("insert", name)


    def _updateRevision(self, name):
        return self._changeRevision("update", name)


    def _deleteRevision(self, name):
        return self._changeRevision("delete", name)


    @classproperty
    def _deleteBumpTokenQuery(cls): #@NoSelf
        rev = cls._revisionsSchema
        return Update({rev.REVISION: schema.REVISION_SEQ,
                       rev.DELETED: True},
                      Where=(rev.RESOURCE_ID == Parameter("resourceID")).And(
                           rev.RESOURCE_NAME == Parameter("name")),
                      Return=rev.REVISION)


    @classproperty
    def _updateBumpTokenQuery(cls): #@NoSelf
        rev = cls._revisionsSchema
        return Update({rev.REVISION: schema.REVISION_SEQ},
                      Where=(rev.RESOURCE_ID == Parameter("resourceID")).And(
                           rev.RESOURCE_NAME == Parameter("name")),
                      Return=rev.REVISION)


    @classproperty
    def _insertFindPreviouslyNamedQuery(cls): #@NoSelf
        rev = cls._revisionsSchema
        return Select([rev.RESOURCE_ID], From=rev,
                      Where=(rev.RESOURCE_ID == Parameter("resourceID")).And(
                           rev.RESOURCE_NAME == Parameter("name")))


    @classproperty
    def _updatePreviouslyNamedQuery(cls): #@NoSelf
        rev = cls._revisionsSchema
        return Update({rev.REVISION: schema.REVISION_SEQ,
                       rev.DELETED: False},
                      Where=(rev.RESOURCE_ID == Parameter("resourceID")).And(
                           rev.RESOURCE_NAME == Parameter("name")),
                      Return=rev.REVISION)


    @classproperty
    def _completelyNewRevisionQuery(cls): #@NoSelf
        rev = cls._revisionsSchema
        return Insert({rev.HOME_RESOURCE_ID: Parameter("homeID"),
                       rev.RESOURCE_ID: Parameter("resourceID"),
                       rev.RESOURCE_NAME: Parameter("name"),
                       rev.REVISION: schema.REVISION_SEQ,
                       rev.DELETED: False},
                      Return=rev.REVISION)


    @inlineCallbacks
    def _changeRevision(self, action, name):

        # Need to handle the case where for some reason the revision entry is
        # actually missing. For a "delete" we don't care, for an "update" we
        # will turn it into an "insert".
        if action == "delete":
            rows = (
                yield self._deleteBumpTokenQuery.on(
                    self._txn, resourceID=self._resourceID, name=name))
            if rows:
                self._syncTokenRevision = rows[0][0]
        elif action == "update":
            rows = (
                yield self._updateBumpTokenQuery.on(
                    self._txn, resourceID=self._resourceID, name=name))
            if rows:
                self._syncTokenRevision = rows[0][0]
            else:
                action = "insert"

        if action == "insert":
            # Note that an "insert" may happen for a resource that previously
            # existed and then was deleted. In that case an entry in the
            # REVISIONS table still exists so we have to detect that and do db
            # INSERT or UPDATE as appropriate

            found = bool((
                yield self._insertFindPreviouslyNamedQuery.on(
                    self._txn, resourceID=self._resourceID, name=name)))
            if found:
                self._syncTokenRevision = (
                    yield self._updatePreviouslyNamedQuery.on(
                        self._txn, resourceID=self._resourceID, name=name)
                )[0][0]
            else:
                self._syncTokenRevision = (
                    yield self._completelyNewRevisionQuery.on(
                        self._txn, homeID=self.ownerHome()._resourceID,
                        resourceID=self._resourceID, name=name)
                )[0][0]
        self._maybeNotify()
        returnValue(self._syncTokenRevision)


    def _maybeNotify(self):
        """
        Maybe notify changed.  (Overridden in NotificationCollection.)
        """



SharingInvitation = namedtuple(
    "SharingInvitation",
    ["uid", "ownerUID", "ownerHomeID", "shareeUID", "shareeHomeID", "mode", "status", "summary"]
)



class SharingMixIn(object):
    """
    Common class for CommonHomeChild and AddressBookObject
    """

    @classproperty
    def _bindInsertQuery(cls, **kw): #@NoSelf #@UnusedVariable
        """
        DAL statement to create a bind entry that connects a collection to its
        home.
        """
        bind = cls._bindSchema
        return Insert({
            bind.HOME_RESOURCE_ID: Parameter("homeID"),
            bind.RESOURCE_ID: Parameter("resourceID"),
            bind.EXTERNAL_ID: Parameter("externalID"),
            bind.RESOURCE_NAME: Parameter("name"),
            bind.BIND_MODE: Parameter("mode"),
            bind.BIND_STATUS: Parameter("bindStatus"),
            bind.MESSAGE: Parameter("message"),
        })


    @classmethod
    def _updateBindColumnsQuery(cls, columnMap): #@NoSelf
        bind = cls._bindSchema
        return Update(
            columnMap,
            Where=(bind.RESOURCE_ID == Parameter("resourceID"))
                   .And(bind.HOME_RESOURCE_ID == Parameter("homeID")),
        )


    @classproperty
    def _deleteBindForResourceIDAndHomeID(cls): #@NoSelf
        bind = cls._bindSchema
        return Delete(
            From=bind,
            Where=(bind.RESOURCE_ID == Parameter("resourceID"))
                  .And(bind.HOME_RESOURCE_ID == Parameter("homeID")),
        )


    @classmethod
    def _bindFor(cls, condition): #@NoSelf
        bind = cls._bindSchema
        columns = cls.bindColumns() + cls.additionalBindColumns()
        return Select(
            columns,
            From=bind,
            Where=condition
        )


    @classmethod
    def _bindInviteFor(cls, condition): #@NoSelf
        home = cls._homeSchema
        bind = cls._bindSchema
        return Select(
            [
                home.OWNER_UID,
                bind.HOME_RESOURCE_ID,
                bind.RESOURCE_ID,
                bind.RESOURCE_NAME,
                bind.BIND_MODE,
                bind.BIND_STATUS,
                bind.MESSAGE,
            ],
            From=bind.join(home, on=(bind.HOME_RESOURCE_ID == home.RESOURCE_ID)),
            Where=condition
        )


    @classproperty
    def _sharedInvitationBindForResourceID(cls): #@NoSelf
        bind = cls._bindSchema
        return cls._bindInviteFor(
            (bind.RESOURCE_ID == Parameter("resourceID")).And
            (bind.BIND_MODE != _BIND_MODE_OWN)
        )


    @classproperty
    def _acceptedBindForHomeID(cls): #@NoSelf
        bind = cls._bindSchema
        return cls._bindFor((bind.HOME_RESOURCE_ID == Parameter("homeID"))
                            .And(bind.BIND_STATUS == _BIND_STATUS_ACCEPTED))


    @classproperty
    def _bindForResourceIDAndHomeID(cls): #@NoSelf
        """
        DAL query that looks up home bind rows by home child
        resource ID and home resource ID.
        """
        bind = cls._bindSchema
        return cls._bindFor((bind.RESOURCE_ID == Parameter("resourceID"))
                            .And(bind.HOME_RESOURCE_ID == Parameter("homeID")))


    @classproperty
    def _bindForExternalIDAndHomeID(cls): #@NoSelf
        """
        DAL query that looks up home bind rows by home child
        resource ID and home resource ID.
        """
        bind = cls._bindSchema
        return cls._bindFor((bind.EXTERNAL_ID == Parameter("externalID"))
                            .And(bind.HOME_RESOURCE_ID == Parameter("homeID")))


    @classproperty
    def _bindForNameAndHomeID(cls): #@NoSelf
        """
        DAL query that looks up any bind rows by home child
        resource ID and home resource ID.
        """
        bind = cls._bindSchema
        return cls._bindFor((bind.RESOURCE_NAME == Parameter("name"))
                            .And(bind.HOME_RESOURCE_ID == Parameter("homeID")))


    #
    # Higher level API
    #
    @inlineCallbacks
    def inviteUserToShare(self, shareeUID, mode, summary, shareName=None):
        """
        Invite a user to share this collection - either create the share if it does not exist, or
        update the existing share with new values. Make sure a notification is sent as well.

        @param shareeUID: UID of the sharee
        @type shareeUID: C{str}
        @param mode: access mode
        @type mode: C{int}
        @param summary: share message
        @type summary: C{str}
        """

        # Look for existing invite and update its fields or create new one
        shareeView = yield self.shareeView(shareeUID)
        if shareeView is not None:
            status = _BIND_STATUS_INVITED if shareeView.shareStatus() in (_BIND_STATUS_DECLINED, _BIND_STATUS_INVALID) else None
            yield self.updateShare(shareeView, mode=mode, status=status, summary=summary)
        else:
            shareeView = yield self.createShare(shareeUID=shareeUID, mode=mode, summary=summary, shareName=shareName)

        # Check for external
        if shareeView.viewerHome().external():
            yield self._sendExternalInvite(shareeView)
        else:
            # Send invite notification
            yield self._sendInviteNotification(shareeView)
        returnValue(shareeView)


    @inlineCallbacks
    def directShareWithUser(self, shareeUID, shareName=None):
        """
        Create a direct share with the specified user. Note it is currently up to the app layer
        to enforce access control - this is not ideal as we really should have control of that in
        the store. Once we do, this api will need to verify that access is allowed for a direct share.

        NB no invitations are used with direct sharing.

        @param shareeUID: UID of the sharee
        @type shareeUID: C{str}
        """

        # Ignore if it already exists
        shareeView = yield self.shareeView(shareeUID)
        if shareeView is None:
            shareeView = yield self.createShare(shareeUID=shareeUID, mode=_BIND_MODE_DIRECT, shareName=shareName)
            yield shareeView.newShare()

            # Check for external
            if shareeView.viewerHome().external():
                yield self._sendExternalInvite(shareeView)

        returnValue(shareeView)


    @inlineCallbacks
    def uninviteUserFromShare(self, shareeUID):
        """
        Remove a user from a share. Make sure a notification is sent as well.

        @param shareeUID: UID of the sharee
        @type shareeUID: C{str}
        """
        # Cancel invites - we'll just use whatever userid we are given

        shareeView = yield self.shareeView(shareeUID)
        if shareeView is not None:
            if shareeView.viewerHome().external():
                yield self._sendExternalUninvite(shareeView)
            else:
                # If current user state is accepted then we send an invite with the new state, otherwise
                # we cancel any existing invites for the user
                if not shareeView.direct():
                    if shareeView.shareStatus() != _BIND_STATUS_ACCEPTED:
                        yield self._removeInviteNotification(shareeView)
                    else:
                        yield self._sendInviteNotification(shareeView, notificationState=_BIND_STATUS_DELETED)

            # Remove the bind
            yield self.removeShare(shareeView)


    @inlineCallbacks
    def acceptShare(self, summary=None):
        """
        This share is being accepted.
        """

        if not self.direct() and self.shareStatus() != _BIND_STATUS_ACCEPTED:
            if self.external():
                yield self._replyExternalInvite(_BIND_STATUS_ACCEPTED, summary)
            ownerView = yield self.ownerView()
            yield ownerView.updateShare(self, status=_BIND_STATUS_ACCEPTED)
            yield self.newShare(displayname=summary)
            if not ownerView.external():
                yield self._sendReplyNotification(ownerView, summary)


    @inlineCallbacks
    def declineShare(self):
        """
        This share is being declined.
        """

        if not self.direct() and self.shareStatus() != _BIND_STATUS_DECLINED:
            if self.external():
                yield self._replyExternalInvite(_BIND_STATUS_DECLINED)
            ownerView = yield self.ownerView()
            yield ownerView.updateShare(self, status=_BIND_STATUS_DECLINED)
            if not ownerView.external():
                yield self._sendReplyNotification(ownerView)


    @inlineCallbacks
    def deleteShare(self):
        """
        This share is being deleted (by the sharee) - either decline or remove (for direct shares).
        """

        ownerView = yield self.ownerView()
        if self.direct():
            yield ownerView.removeShare(self)
            if ownerView.external():
                yield self._replyExternalInvite(_BIND_STATUS_DECLINED)
        else:
            yield self.declineShare()


    @inlineCallbacks
    def ownerDeleteShare(self):
        """
        This share is being deleted (by the owner) - either decline or remove (for direct shares).
        """

        # Change status on store object
        yield self.setShared(False)

        # Remove all sharees (direct and invited)
        for invitation in (yield self.sharingInvites()):
            yield self.uninviteUserFromShare(invitation.shareeUID)


    def newShare(self, displayname=None):
        """
        Override in derived classes to do any specific operations needed when a share
        is first accepted.
        """
        return succeed(None)


    @inlineCallbacks
    def allInvitations(self):
        """
        Get list of all invitations (non-direct) to this object.
        """
        invitations = yield self.sharingInvites()

        # remove direct shares as those are not "real" invitations
        invitations = filter(lambda x: x.mode != _BIND_MODE_DIRECT, invitations)
        invitations.sort(key=lambda invitation: invitation.shareeUID)
        returnValue(invitations)


    @inlineCallbacks
    def _sendInviteNotification(self, shareeView, notificationState=None):
        """
        Called on the owner's resource.
        """

        # When deleting the message is the sharee's display name
        displayname = shareeView.shareMessage()
        if notificationState == _BIND_STATUS_DELETED:
            displayname = str(shareeView.properties().get(PropertyName.fromElement(element.DisplayName), displayname))

        notificationtype = {
            "notification-type": "invite-notification",
            "shared-type": shareeView.sharedResourceType(),
        }
        notificationdata = {
            "notification-type": "invite-notification",
            "shared-type": shareeView.sharedResourceType(),
            "dtstamp": DateTime.getNowUTC().getText(),
            "owner": shareeView.ownerHome().uid(),
            "sharee": shareeView.viewerHome().uid(),
            "uid": shareeView.shareUID(),
            "status": shareeView.shareStatus() if notificationState is None else notificationState,
            "access": shareeView.shareMode(),
            "ownerName": self.shareName(),
            "summary": displayname,
        }
        if hasattr(self, "getSupportedComponents"):
            notificationdata["supported-components"] = self.getSupportedComponents()

        # Add to sharee's collection
        notifications = yield self._txn.notificationsWithUID(shareeView.viewerHome().uid())
        yield notifications.writeNotificationObject(shareeView.shareUID(), notificationtype, notificationdata)


    @inlineCallbacks
    def _sendReplyNotification(self, ownerView, summary=None):
        """
        Create a reply notification based on the current state of this shared resource.
        """

        # Generate invite XML
        notificationUID = "%s-reply" % (self.shareUID(),)

        notificationtype = {
            "notification-type": "invite-reply",
            "shared-type": self.sharedResourceType(),
        }

        notificationdata = {
            "notification-type": "invite-reply",
            "shared-type": self.sharedResourceType(),
            "dtstamp": DateTime.getNowUTC().getText(),
            "owner": self.ownerHome().uid(),
            "sharee": self.viewerHome().uid(),
            "status": self.shareStatus(),
            "ownerName": ownerView.shareName(),
            "in-reply-to": self.shareUID(),
            "summary": summary,
        }

        # Add to owner notification collection
        notifications = yield self._txn.notificationsWithUID(self.ownerHome().uid())
        yield notifications.writeNotificationObject(notificationUID, notificationtype, notificationdata)


    @inlineCallbacks
    def _removeInviteNotification(self, shareeView):
        """
        Called on the owner's resource.
        """

        # Remove from sharee's collection
        notifications = yield self._txn.notificationsWithUID(shareeView.viewerHome().uid())
        yield notifications.removeNotificationObjectWithUID(shareeView.shareUID())


    #
    # External/cross-pod API
    #
    @inlineCallbacks
    def _sendExternalInvite(self, shareeView):

        yield self._txn.store().conduit.send_shareinvite(
            self._txn,
            shareeView.ownerHome()._homeType,
            shareeView.ownerHome().uid(),
            self.id(),
            self.shareName(),
            shareeView.viewerHome().uid(),
            shareeView.shareUID(),
            shareeView.shareMode(),
            shareeView.shareMessage(),
            self.getInviteCopyProperties(),
            supported_components=self.getSupportedComponents() if hasattr(self, "getSupportedComponents") else None,
        )


    @inlineCallbacks
    def _sendExternalUninvite(self, shareeView):

        yield self._txn.store().conduit.send_shareuninvite(
            self._txn,
            shareeView.ownerHome()._homeType,
            shareeView.ownerHome().uid(),
            self.id(),
            shareeView.viewerHome().uid(),
            shareeView.shareUID(),
        )


    @inlineCallbacks
    def _replyExternalInvite(self, status, summary=None):

        yield self._txn.store().conduit.send_sharereply(
            self._txn,
            self.viewerHome()._homeType,
            self.ownerHome().uid(),
            self.viewerHome().uid(),
            self.shareUID(),
            status,
            summary,
        )


    #
    # Lower level API
    #
    @inlineCallbacks
    def ownerView(self):
        """
        Return the owner resource counterpart of this shared resource.
        """
        # Get the child of the owner home that has the same resource id as the owned one
        ownerView = yield self.ownerHome().childWithID(self.id())
        returnValue(ownerView)


    @inlineCallbacks
    def shareeView(self, shareeUID):
        """
        Return the shared resource counterpart of this owned resource for the specified sharee.
        """

        # Get the child of the sharee home that has the same resource id as the owned one
        shareeHome = yield self._txn.homeWithUID(self._home._homeType, shareeUID)
        shareeView = (yield shareeHome.allChildWithID(self.id())) if shareeHome is not None else None
        returnValue(shareeView)


    @inlineCallbacks
    def shareWith(self, shareeHome, mode, status=None, summary=None, shareName=None):
        """
        Share this (owned) L{CommonHomeChild} with another home.

        @param shareeHome: The home of the sharee.
        @type shareeHome: L{CommonHome}

        @param mode: The sharing mode; L{_BIND_MODE_READ} or
            L{_BIND_MODE_WRITE} or L{_BIND_MODE_DIRECT}
        @type mode: L{str}

        @param status: The sharing status; L{_BIND_STATUS_INVITED} or
            L{_BIND_STATUS_ACCEPTED}
        @type mode: L{str}

        @param summary: The proposed message to go along with the share, which
            will be used as the default display name.
        @type summary: L{str}

        @return: the name of the shared calendar in the new calendar home.
        @rtype: L{str}
        """

        if status is None:
            status = _BIND_STATUS_ACCEPTED

        @inlineCallbacks
        def doInsert(subt):
            newName = shareName if shareName is not None else self.newShareName()
            yield self._bindInsertQuery.on(
                subt,
                homeID=shareeHome._resourceID,
                resourceID=self._resourceID,
                externalID=self._externalID,
                name=newName,
                mode=mode,
                bindStatus=status,
                message=summary
            )
            returnValue(newName)
        try:
            bindName = yield self._txn.subtransaction(doInsert)
        except AllRetriesFailed:
            # FIXME: catch more specific exception
            child = yield shareeHome.allChildWithID(self._resourceID)
            yield self.updateShare(
                child, mode=mode, status=status,
                summary=summary
            )
            bindName = child._name
        else:
            if status == _BIND_STATUS_ACCEPTED:
                shareeView = yield shareeHome.anyObjectWithShareUID(bindName)
                yield shareeView._initSyncToken()
                yield shareeView._initBindRevision()

        # Mark this as shared
        yield self.setShared(True)

        # Must send notification to ensure cache invalidation occurs
        yield self.notifyPropertyChanged()
        yield shareeHome.notifyChanged()

        returnValue(bindName)


    @inlineCallbacks
    def createShare(self, shareeUID, mode, summary=None, shareName=None):
        """
        Create a new shared resource. If the mode is direct, the share is created in accepted state,
        otherwise the share is created in invited state.
        """
        shareeHome = yield self._txn.homeWithUID(self.ownerHome()._homeType, shareeUID, create=True)

        yield self.shareWith(
            shareeHome,
            mode=mode,
            status=_BIND_STATUS_INVITED if mode != _BIND_MODE_DIRECT else _BIND_STATUS_ACCEPTED,
            summary=summary,
            shareName=shareName,
        )
        shareeView = yield self.shareeView(shareeUID)
        returnValue(shareeView)


    @inlineCallbacks
    def updateShare(self, shareeView, mode=None, status=None, summary=None):
        """
        Update share mode, status, and message for a home child shared with
        this (owned) L{CommonHomeChild}.

        @param shareeView: The sharee home child that shares this.
        @type shareeView: L{CommonHomeChild}

        @param mode: The sharing mode; L{_BIND_MODE_READ} or
            L{_BIND_MODE_WRITE} or None to not update
        @type mode: L{str}

        @param status: The sharing status; L{_BIND_STATUS_INVITED} or
            L{_BIND_STATUS_ACCEPTED} or L{_BIND_STATUS_DECLINED} or
            L{_BIND_STATUS_INVALID}  or None to not update
        @type status: L{str}

        @param summary: The proposed message to go along with the share, which
            will be used as the default display name, or None to not update
        @type summary: L{str}
        """
        # TODO: raise a nice exception if shareeView is not, in fact, a shared
        # version of this same L{CommonHomeChild}

        #remove None parameters, and substitute None for empty string
        bind = self._bindSchema
        columnMap = dict([(k, v if v != "" else None) for k, v in {
            bind.BIND_MODE:mode,
            bind.BIND_STATUS:status,
            bind.MESSAGE:summary
        }.iteritems() if v is not None])

        if columnMap:

            # Count accepted
            if status is not None:
                previouslyAcceptedCount = yield shareeView._previousAcceptCount()

            yield self._updateBindColumnsQuery(columnMap).on(
                self._txn,
                resourceID=self._resourceID, homeID=shareeView._home._resourceID
            )

            # Update affected attributes
            if bind.BIND_MODE in columnMap:
                shareeView._bindMode = columnMap[bind.BIND_MODE]

            if bind.BIND_STATUS in columnMap:
                shareeView._bindStatus = columnMap[bind.BIND_STATUS]
                yield shareeView._changedStatus(previouslyAcceptedCount)

            if summary is not None:
                shareeView._bindMessage = columnMap[bind.MESSAGE]

            yield shareeView.invalidateQueryCache()

            # Must send notification to ensure cache invalidation occurs
            yield self.notifyPropertyChanged()
            yield shareeView.viewerHome().notifyChanged()


    def _previousAcceptCount(self):
        return succeed(1)


    @inlineCallbacks
    def _changedStatus(self, previouslyAcceptedCount):
        if self._bindStatus == _BIND_STATUS_ACCEPTED:
            yield self._initSyncToken()
            yield self._initBindRevision()
            self._home._children[self._name] = self
            self._home._children[self._resourceID] = self
        elif self._bindStatus in (_BIND_STATUS_INVITED, _BIND_STATUS_DECLINED):
            yield self._deletedSyncToken(sharedRemoval=True)
            self._home._children.pop(self._name, None)
            self._home._children.pop(self._resourceID, None)


    @inlineCallbacks
    def removeShare(self, shareeView):
        """
        Remove the shared version of this (owned) L{CommonHomeChild} from the
        referenced L{CommonHome}.

        @see: L{CommonHomeChild.shareWith}

        @param shareeView: The shared resource being removed.

        @return: a L{Deferred} which will fire with the previous shareUID
        """

        # remove sync tokens
        shareeHome = shareeView.viewerHome()
        yield shareeView._deletedSyncToken(sharedRemoval=True)
        shareeHome._children.pop(shareeView._name, None)
        shareeHome._children.pop(shareeView._resourceID, None)

        # Must send notification to ensure cache invalidation occurs
        yield self.notifyPropertyChanged()
        yield shareeHome.notifyChanged()

        # delete binds including invites
        yield self._deleteBindForResourceIDAndHomeID.on(
            self._txn,
            resourceID=self._resourceID,
            homeID=shareeHome._resourceID,
        )

        yield shareeView.invalidateQueryCache()


    @inlineCallbacks
    def unshare(self):
        """
        Unshares a collection, regardless of which "direction" it was shared.
        """
        if self.owned():
            # This collection may be shared to others
            invites = yield self.sharingInvites()
            for invite in invites:
                shareeView = yield self.shareeView(invite.shareeUID)
                yield self.removeShare(shareeView)
        else:
            # This collection is shared to me
            ownerView = yield self.ownerView()
            yield ownerView.removeShare(self)


    @inlineCallbacks
    def sharingInvites(self):
        """
        Retrieve the list of all L{SharingInvitation}'s for this L{CommonHomeChild}, irrespective of mode.

        @return: L{SharingInvitation} objects
        @rtype: a L{Deferred} which fires with a L{list} of L{SharingInvitation}s.
        """
        if not self.owned():
            returnValue([])

        # get all accepted binds
        acceptedRows = yield self._sharedInvitationBindForResourceID.on(
            self._txn, resourceID=self._resourceID, homeID=self._home._resourceID
        )

        result = []
        for homeUID, homeRID, resourceID, resourceName, bindMode, bindStatus, bindMessage in acceptedRows: #@UnusedVariable
            invite = SharingInvitation(
                resourceName,
                self.ownerHome().name(),
                self.ownerHome().id(),
                homeUID,
                homeRID,
                bindMode,
                bindStatus,
                bindMessage,
            )
            result.append(invite)
        returnValue(result)


    @inlineCallbacks
    def _initBindRevision(self):
        yield self.syncToken() # init self._syncTokenRevision if None
        self._bindRevision = self._syncTokenRevision

        bind = self._bindSchema
        yield self._updateBindColumnsQuery(
            {bind.BIND_REVISION : Parameter("revision"), }
        ).on(
            self._txn,
            revision=self._bindRevision,
            resourceID=self._resourceID,
            homeID=self.viewerHome()._resourceID,
        )
        yield self.invalidateQueryCache()


    def sharedResourceType(self):
        """
        The sharing resource type. Needs to be overridden by each type of resource that can be shared.

        @return: an identifier for the type of the share.
        @rtype: C{str}
        """
        return ""


    def newShareName(self):
        """
        Name used when creating a new share. By default this is a UUID.
        """
        return str(uuid4())


    def owned(self):
        """
        @see: L{ICalendar.owned}
        """
        return self._bindMode == _BIND_MODE_OWN


    def isShared(self):
        """
        For an owned collection indicate whether it is shared.

        @return: C{True} if shared, C{False} otherwise
        @rtype: C{bool}
        """
        return self.owned() and self._bindMessage == "shared"


    @inlineCallbacks
    def setShared(self, shared):
        """
        Set an owned collection to shared or unshared state. Technically this is not useful as "shared"
        really means it has invitees, but the current sharing spec supports a notion of a shared collection
        that has not yet had invitees added. For the time being we will support that option by using a new
        MESSAGE value to indicate an owned collection that is "shared".

        @param shared: whether or not the owned collection is "shared"
        @type shared: C{bool}
        """
        assert self.owned()

        # Only if change is needed
        newMessage = "shared" if shared else None
        if self._bindMessage == newMessage:
            returnValue(None)

        self._bindMessage = newMessage

        bind = self._bindSchema
        yield Update(
            {bind.MESSAGE: self._bindMessage},
            Where=(bind.RESOURCE_ID == Parameter("resourceID"))
                  .And(bind.HOME_RESOURCE_ID == Parameter("homeID")),
        ).on(self._txn, resourceID=self._resourceID, homeID=self.viewerHome()._resourceID)

        yield self.invalidateQueryCache()
        yield self.notifyPropertyChanged()


    def direct(self):
        """
        Is this a "direct" share?

        @return: a boolean indicating whether it's direct.
        """
        return self._bindMode == _BIND_MODE_DIRECT


    def indirect(self):
        """
        Is this an "indirect" share?

        @return: a boolean indicating whether it's indirect.
        """
        return self._bindMode == _BIND_MODE_INDIRECT


    def shareUID(self):
        """
        @see: L{ICalendar.shareUID}
        """
        return self.name()


    def shareMode(self):
        """
        @see: L{ICalendar.shareMode}
        """
        return self._bindMode


    def shareName(self):
        """
        This is a path like name for the resource within the home being shared. For object resource
        shares this will be a combination of the L{CommonHomeChild} name and the L{CommonObjecrResource}
        name. Otherwise it is just the L{CommonHomeChild} name. This is needed to expose a value to the
        app-layer such that it can construct a URI for the actual WebDAV resource being shared.
        """
        name = self.name()
        if self.sharedResourceType() == "group":
            name = self.parentCollection().name() + "/" + name
        return name


    def shareStatus(self):
        """
        @see: L{ICalendar.shareStatus}
        """
        return self._bindStatus


    def accepted(self):
        """
        @see: L{ICalendar.shareStatus}
        """
        return self._bindStatus == _BIND_STATUS_ACCEPTED


    def shareMessage(self):
        """
        @see: L{ICalendar.shareMessage}
        """
        return self._bindMessage


    def getInviteCopyProperties(self):
        """
        Get a dictionary of property name/values (as strings) for properties that are shadowable and
        need to be copied to a sharee's collection when an external (cross-pod) share is created.
        Sub-classes should override to expose the properties they care about.
        """
        return {}


    def setInviteCopyProperties(self, props):
        """
        Copy a set of shadowable properties (as name/value strings) onto this shared resource when
        a cross-pod invite is processed. Sub-classes should override to expose the properties they
        care about.
        """
        pass


    @classmethod
    def metadataColumns(cls):
        """
        Return a list of column name for retrieval of metadata. This allows
        different child classes to have their own type specific data, but still make use of the
        common base logic.
        """

        # Common behavior is to have created and modified

        return (
            cls._homeChildMetaDataSchema.CREATED,
            cls._homeChildMetaDataSchema.MODIFIED,
        )


    @classmethod
    def metadataAttributes(cls):
        """
        Return a list of attribute names for retrieval of metadata. This allows
        different child classes to have their own type specific data, but still make use of the
        common base logic.
        """

        # Common behavior is to have created and modified

        return (
            "_created",
            "_modified",
        )


    @classmethod
    def bindColumns(cls):
        """
        Return a list of column names for retrieval during creation. This allows
        different child classes to have their own type specific data, but still make use of the
        common base logic.
        """

        return (
            cls._bindSchema.BIND_MODE,
            cls._bindSchema.HOME_RESOURCE_ID,
            cls._bindSchema.RESOURCE_ID,
            cls._bindSchema.EXTERNAL_ID,
            cls._bindSchema.RESOURCE_NAME,
            cls._bindSchema.BIND_STATUS,
            cls._bindSchema.BIND_REVISION,
            cls._bindSchema.MESSAGE
        )

    bindColumnCount = 8

    @classmethod
    def additionalBindColumns(cls):
        """
        Return a list of column names for retrieval during creation. This allows
        different child classes to have their own type specific data, but still make use of the
        common base logic.
        """

        return ()


    @classmethod
    def additionalBindAttributes(cls):
        """
        Return a list of attribute names for retrieval of during creation. This allows
        different child classes to have their own type specific data, but still make use of the
        common base logic.
        """

        return ()


    @classproperty
    def _childrenAndMetadataForHomeID(cls): #@NoSelf
        bind = cls._bindSchema
        child = cls._homeChildSchema
        childMetaData = cls._homeChildMetaDataSchema

        columns = cls.bindColumns() + cls.additionalBindColumns() + cls.metadataColumns()
        return Select(columns,
                     From=child.join(
                         bind, child.RESOURCE_ID == bind.RESOURCE_ID,
                         'left outer').join(
                         childMetaData, childMetaData.RESOURCE_ID == bind.RESOURCE_ID,
                         'left outer'),
                     Where=(bind.HOME_RESOURCE_ID == Parameter("homeID")
                           ).And(bind.BIND_STATUS == _BIND_STATUS_ACCEPTED))


    @classmethod
    def _revisionsForResourceIDs(cls, resourceIDs):
        rev = cls._revisionsSchema
        return Select(
            [rev.RESOURCE_ID, Max(rev.REVISION)],
            From=rev,
            Where=rev.RESOURCE_ID.In(Parameter("resourceIDs", len(resourceIDs))).
                    And((rev.RESOURCE_NAME != None).Or(rev.DELETED == False)),
            GroupBy=rev.RESOURCE_ID
        )


    @inlineCallbacks
    def invalidateQueryCache(self):
        queryCacher = self._txn._queryCacher
        if queryCacher is not None:
            yield queryCacher.invalidateAfterCommit(self._txn, queryCacher.keyForHomeChildMetaData(self._resourceID))
            yield queryCacher.invalidateAfterCommit(self._txn, queryCacher.keyForObjectWithName(self._home._resourceID, self._name))
            yield queryCacher.invalidateAfterCommit(self._txn, queryCacher.keyForObjectWithResourceID(self._home._resourceID, self._resourceID))
            yield queryCacher.invalidateAfterCommit(self._txn, queryCacher.keyForObjectWithExternalID(self._home._resourceID, self._externalID))



class CommonHomeChild(FancyEqMixin, Memoizable, _SharedSyncLogic, HomeChildBase, SharingMixIn):
    """
    Common ancestor class of AddressBooks and Calendars.
    """
    log = Logger()

    compareAttributes = (
        "_name",
        "_home",
        "_resourceID",
    )

    _externalClass = None
    _objectResourceClass = None

    _bindSchema = None
    _homeSchema = None
    _homeChildSchema = None
    _homeChildMetaDataSchema = None
    _revisionsSchema = None
    _objectSchema = None


    @classmethod
    @inlineCallbacks
    def makeClass(cls, home, bindData, additionalBindData, metadataData, propstore=None, ownerHome=None):
        """
        Given the various database rows, build the actual class.

        @param home: the parent home object
        @type home: L{CommonHome}
        @param bindData: the standard set of bind columns
        @type bindData: C{list}
        @param additionalBindData: additional bind data specific to sub-classes
        @type additionalBindData: C{list}
        @param metadataData: metadata data
        @type metadataData: C{list}
        @param propstore: a property store to use, or C{None} to load it automatically
        @type propstore: L{PropertyStore}
        @param ownerHome: the home of the owner, or C{None} to figure it out automatically
        @type ownerHome: L{CommonHome}

        @return: the constructed child class
        @rtype: L{CommonHomeChild}
        """

        bindMode, _ignore_homeID, resourceID, externalID, name, bindStatus, bindRevision, bindMessage = bindData

        if ownerHome is None:
            if bindMode == _BIND_MODE_OWN:
                ownerHome = home
                ownerName = name
            else:
                ownerHome, ownerName = yield home.ownerHomeAndChildNameForChildID(resourceID)
        else:
            ownerName = None

        c = cls._externalClass if ownerHome.external() else cls
        child = c(
            home=home,
            name=name,
            resourceID=resourceID,
            mode=bindMode,
            status=bindStatus,
            revision=bindRevision,
            message=bindMessage,
            ownerHome=ownerHome,
            ownerName=ownerName,
            externalID=externalID,
        )

        if additionalBindData:
            for attr, value in zip(child.additionalBindAttributes(), additionalBindData):
                setattr(child, attr, value)

        if metadataData:
            for attr, value in zip(child.metadataAttributes(), metadataData):
                setattr(child, attr, value)

        # We have to re-adjust the property store object to account for possible shared
        # collections as previously we loaded them all as if they were owned
        if propstore and bindMode != _BIND_MODE_OWN:
            propstore._setDefaultUserUID(ownerHome.uid())
        yield child._loadPropertyStore(propstore)

        returnValue(child)


    @classmethod
    @inlineCallbacks
    def _getDBData(cls, home, name, resourceID, externalID):
        """
        Given a set of identifying information, load the data rows for the object. Only one of
        L{name}, L{resourceID} or L{externalID} is specified - others are C{None}.

        @param home: the parent home object
        @type home: L{CommonHome}
        @param name: the resource name
        @type name: C{str}
        @param resourceID: the resource ID
        @type resourceID: C{int}
        @param externalID: the resource ID of the external (cross-pod) referenced item
        @type externalID: C{int}
        """

        # Get the bind row data
        row = None
        queryCacher = home._txn._queryCacher

        if queryCacher:
            # Retrieve data from cache
            if name:
                cacheKey = queryCacher.keyForObjectWithName(home._resourceID, name)
            elif resourceID:
                cacheKey = queryCacher.keyForObjectWithResourceID(home._resourceID, resourceID)
            elif externalID:
                cacheKey = queryCacher.keyForObjectWithExternalID(home._resourceID, externalID)
            row = yield queryCacher.get(cacheKey)

        if row is None:
            # No cached copy
            if name:
                rows = yield cls._bindForNameAndHomeID.on(home._txn, name=name, homeID=home._resourceID)
            elif resourceID:
                rows = yield cls._bindForResourceIDAndHomeID.on(home._txn, resourceID=resourceID, homeID=home._resourceID)
            elif externalID:
                rows = yield cls._bindForExternalIDAndHomeID.on(home._txn, externalID=externalID, homeID=home._resourceID)
            row = rows[0] if rows else None

        if not row:
            returnValue(None)

        if queryCacher:
            # Cache the result
            queryCacher.setAfterCommit(home._txn, queryCacher.keyForObjectWithName(home._resourceID, name), row)
            queryCacher.setAfterCommit(home._txn, queryCacher.keyForObjectWithResourceID(home._resourceID, resourceID), row)
            queryCacher.setAfterCommit(home._txn, queryCacher.keyForObjectWithExternalID(home._resourceID, externalID), row)

        bindData = row[:cls.bindColumnCount]
        additionalBindData = row[cls.bindColumnCount:cls.bindColumnCount + len(cls.additionalBindColumns())]
        resourceID = bindData[cls.bindColumns().index(cls._bindSchema.RESOURCE_ID)]

        # Get the matching metadata data
        metadataData = None
        if queryCacher:
            # Retrieve from cache
            cacheKey = queryCacher.keyForHomeChildMetaData(resourceID)
            metadataData = yield queryCacher.get(cacheKey)

        if metadataData is None:
            # No cached copy
            metadataData = (yield cls._metadataByIDQuery.on(home._txn, resourceID=resourceID))[0]
            if queryCacher:
                # Cache the results
                yield queryCacher.setAfterCommit(home._txn, cacheKey, metadataData)

        returnValue((bindData, additionalBindData, metadataData,))


    def __init__(self, home, name, resourceID, mode, status, revision=0, message=None, ownerHome=None, ownerName=None, externalID=None):

        self._home = home
        self._name = name
        self._resourceID = resourceID
        self._externalID = externalID
        self._bindMode = mode
        self._bindStatus = status
        self._bindRevision = revision
        self._bindMessage = message
        self._ownerHome = home if ownerHome is None else ownerHome
        self._ownerName = name if ownerName is None else ownerName
        self._created = None
        self._modified = None
        self._objects = {}
        self._objectNames = None
        self._syncTokenRevision = None

        # Always use notifiers based off the owner home so that shared collections use tokens common
        # to the owner - and thus will be the same for each sharee. Without that, each sharee would have
        # a different token to subscribe to and thus would each need a separate push - whereas a common
        # token only requires one push (to multiple subscribers).
        if self._ownerHome._notifiers:
            self._notifiers = dict([(factory_name, notifier.clone(self),) for factory_name, notifier in self._ownerHome._notifiers.items()])
        else:
            self._notifiers = None


    def memoMe(self, key, memo): #@UnusedVariable
        """
        Add this object to the memo dictionary in whatever fashion is appropriate.

        @param key: key used for lookup
        @type key: C{object} (typically C{str} or C{int})
        @param memo: the dict to store to
        @type memo: C{dict}
        """
        memo[self._name] = self
        memo[self._resourceID] = self


    @classmethod
    @inlineCallbacks
    def listObjects(cls, home):
        """
        Retrieve the names of the children that exist in the given home.

        @return: an iterable of C{str}s.
        """
        # FIXME: tests don't cover this as directly as they should.
        rows = yield cls._acceptedBindForHomeID.on(
            home._txn, homeID=home._resourceID
        )
        names = [row[cls.bindColumns().index(cls._bindSchema.RESOURCE_NAME)] for row in rows]
        returnValue(names)


    @classmethod
    @inlineCallbacks
    def loadAllObjects(cls, home):
        """
        Load all L{CommonHomeChild} instances which are children of a given
        L{CommonHome} and return a L{Deferred} firing a list of them.  This must
        create the child classes and initialize them using "batched" SQL
        operations to keep this constant wrt the number of children.  This is an
        optimization for Depth:1 operations on the home.
        """
        results = []

        # Load from the main table first
        dataRows = (yield cls._childrenAndMetadataForHomeID.on(home._txn, homeID=home._resourceID))

        if dataRows:
            # Get property stores
            childResourceIDs = [dataRow[2] for dataRow in dataRows]

            propertyStores = yield PropertyStore.forMultipleResourcesWithResourceIDs(
                home.uid(), home._txn, childResourceIDs
            )

            # Get revisions
            revisions = (yield cls._revisionsForResourceIDs(childResourceIDs).on(home._txn, resourceIDs=childResourceIDs))
            revisions = dict(revisions)

        # Create the actual objects merging in properties
        for dataRow in dataRows:
            bindData = dataRow[:cls.bindColumnCount] #@UnusedVariable
            resourceID = bindData[cls.bindColumns().index(cls._bindSchema.RESOURCE_ID)]
            additionalBindData = dataRow[cls.bindColumnCount:cls.bindColumnCount + len(cls.additionalBindColumns())]
            metadataData = dataRow[cls.bindColumnCount + len(cls.additionalBindColumns()):]
            propstore = propertyStores.get(resourceID, None)

            child = yield cls.makeClass(home, bindData, additionalBindData, metadataData, propstore)
            child._syncTokenRevision = revisions[resourceID]
            results.append(child)

        returnValue(results)


    @classmethod
    def objectWithName(cls, home, name, accepted=True):
        return cls.objectWith(home, name=name, accepted=accepted)


    @classmethod
    def objectWithID(cls, home, resourceID, accepted=True):
        return cls.objectWith(home, resourceID=resourceID, accepted=accepted)


    @classmethod
    def objectWithExternalID(cls, home, externalID, accepted=True):
        return cls.objectWith(home, externalID=externalID, accepted=accepted)


    @classmethod
    @inlineCallbacks
    def objectWith(cls, home, name=None, resourceID=None, externalID=None, accepted=True):
        """
        Create the object using one of the specified arguments as the key to load it. One
        and only one of the keyword arguments must be set.

        @param parent: parent collection
        @type parent: L{CommonHomeChild}
        @param name: name of the resource, or C{None}
        @type name: C{str}
        @param uid: resource data UID, or C{None}
        @type uid: C{str}
        @param resourceID: resource id
        @type resourceID: C{int}
        @param accepted: if C{True} only load owned or accepted share items
        @type accepted: C{bool}

        @return: the new object or C{None} if not found
        @rtype: C{CommonHomeChild}
        """

        dbData = yield cls._getDBData(home, name, resourceID, externalID)
        if dbData is None:
            returnValue(None)
        bindData, additionalBindData, metadataData = dbData

        bindStatus = bindData[cls.bindColumns().index(cls._bindSchema.BIND_STATUS)]
        if accepted is not None and (bindStatus == _BIND_STATUS_ACCEPTED) != bool(accepted):
            returnValue(None)

        child = yield cls.makeClass(home, bindData, additionalBindData, metadataData)
        returnValue(child)


    @classproperty
    def _insertHomeChild(cls): #@NoSelf
        """
        DAL statement to create a home child with all default values.
        """
        child = cls._homeChildSchema
        return Insert(
            {child.RESOURCE_ID: schema.RESOURCE_ID_SEQ},
            Return=(child.RESOURCE_ID)
        )


    @classproperty
    def _insertHomeChildMetaData(cls): #@NoSelf
        """
        DAL statement to create a home child with all default values.
        """
        child = cls._homeChildMetaDataSchema
        return Insert({child.RESOURCE_ID: Parameter("resourceID")},
                      Return=(child.CREATED, child.MODIFIED))


    @classmethod
    @inlineCallbacks
    def create(cls, home, name, externalID=None):

        if (yield cls._bindForNameAndHomeID.on(home._txn, name=name, homeID=home._resourceID)):
            raise HomeChildNameAlreadyExistsError(name)

        if name.startswith("."):
            raise HomeChildNameNotAllowedError(name)

        # Create this object
        resourceID = (yield cls._insertHomeChild.on(home._txn))[0][0]

        # Initialize this object
        _created, _modified = (yield cls._insertHomeChildMetaData.on(home._txn, resourceID=resourceID))[0]
        # Bind table needs entry
        yield cls._bindInsertQuery.on(
            home._txn, homeID=home._resourceID, resourceID=resourceID, externalID=externalID,
            name=name, mode=_BIND_MODE_OWN, bindStatus=_BIND_STATUS_ACCEPTED,
            message=None,
        )

        # Initialize other state
        child = yield cls.objectWithID(home, resourceID)

        yield child._initSyncToken()

        # Change notification for a create is on the home collection
        yield home.notifyChanged()
        yield child.notifyPropertyChanged()
        returnValue(child)


    @classproperty
    def _metadataByIDQuery(cls): #@NoSelf
        """
        DAL query to retrieve created/modified dates based on a resource ID.
        """
        child = cls._homeChildMetaDataSchema
        return Select(cls.metadataColumns(),
                      From=child,
                      Where=child.RESOURCE_ID == Parameter("resourceID"))


    def id(self):
        """
        Retrieve the store identifier for this collection.

        @return: store identifier.
        @rtype: C{int}
        """
        return self._resourceID


    def external_id(self):
        """
        Retrieve the external store identifier for this collection.

        @return: a string.
        """
        return self._externalID


    def external(self):
        """
        Is this an external home.

        @return: a string.
        """
        return self.ownerHome().external()


    @property
    def _txn(self):
        return self._home._txn


    def directoryService(self):
        return self._txn.store().directoryService()


    def __repr__(self):
        return "<%s: %s>" % (self.__class__.__name__, self._resourceID)


    def exists(self):
        """
        An empty resource-id means this object does not yet exist in the DB.
        """
        return self._resourceID is not None


    def name(self):
        return self._name


    @classproperty
    def _renameQuery(cls): #@NoSelf
        """
        DAL statement to rename a L{CommonHomeChild}
        """
        bind = cls._bindSchema
        return Update({bind.RESOURCE_NAME: Parameter("name")},
                      Where=(bind.RESOURCE_ID == Parameter("resourceID")).And(
                          bind.HOME_RESOURCE_ID == Parameter("homeID")))


    @inlineCallbacks
    def rename(self, name):
        """
        Change the name of this L{CommonHomeChild} and update its sync token to
        reflect that change.

        @return: a L{Deferred} which fires when the modification is complete.
        """

        if self.isShared() or self.external():
            raise ShareNotAllowed("Cannot rename a shared collection")

        oldName = self._name

        yield self.invalidateQueryCache()

        yield self._renameQuery.on(self._txn, name=name,
                                   resourceID=self._resourceID,
                                   homeID=self._home._resourceID)
        self._name = name
        # update memos
        del self._home._children[oldName]
        self._home._children[name] = self
        yield self._renameSyncToken()

        yield self.notifyPropertyChanged()
        yield self._home.notifyChanged()


    @classproperty
    def _deleteQuery(cls): #@NoSelf
        """
        DAL statement to delete a L{CommonHomeChild} by its resource ID.
        """
        child = cls._homeChildSchema
        return Delete(child, Where=child.RESOURCE_ID == Parameter("resourceID"))


    @inlineCallbacks
    def remove(self):

        # Stop sharing first
        yield self.ownerDeleteShare()

        # Do before setting _resourceID making changes
        yield self.notifyPropertyChanged()

        yield self.invalidateQueryCache()

        yield self._deletedSyncToken()
        yield self._deleteQuery.on(self._txn, NoSuchHomeChildError, resourceID=self._resourceID)
        yield self.properties()._removeResource()

        # Set to non-existent state
        self._resourceID = None
        self._created = None
        self._modified = None
        self._objects = {}

        yield self._home.notifyChanged()


    def ownerHome(self):
        """
        @see: L{ICalendar.ownerCalendarHome}
        @see: L{IAddressbook.ownerAddessbookHome}
        """
        return self._ownerHome


    def viewerHome(self):
        """
        @see: L{ICalendar.viewerCalendarHome}
        @see: L{IAddressbook.viewerAddressbookHome}
        """
        return self._home


    @classproperty
    def _ownerHomeWithResourceID(cls): #@NoSelf
        """
        DAL query to retrieve the home resource ID and resource name of the owner from the bound
        home-child ID.
        """
        bind = cls._bindSchema
        return Select(
            [bind.HOME_RESOURCE_ID, bind.RESOURCE_NAME, ],
            From=bind,
            Where=(bind.RESOURCE_ID == Parameter("resourceID")).And(
                bind.BIND_MODE == _BIND_MODE_OWN)
        )


    @inlineCallbacks
    def objectResources(self):
        """
        Load and cache all children - Depth:1 optimization
        """
        results = (yield self._objectResourceClass.loadAllObjects(self))
        for result in results:
            self._objects[result.name()] = result
            self._objects[result.uid()] = result
            self._objects[result.id()] = result
        self._objectNames = sorted([result.name() for result in results])
        returnValue(results)


    @inlineCallbacks
    def objectResourcesWithNames(self, names):
        """
        Load and cache all named children - set of names optimization
        """
        results = (yield self._objectResourceClass.loadAllObjectsWithNames(self, names))
        for result in results:
            self._objects[result.name()] = result
            self._objects[result.uid()] = result
            self._objects[result.id()] = result
        self._objectNames = sorted([result.name() for result in results])
        returnValue(results)


    @classproperty
    def _objectResourceNamesQuery(cls): #@NoSelf
        """
        DAL query to load all object resource names for a home child.
        """
        obj = cls._objectSchema
        return Select([obj.RESOURCE_NAME], From=obj,
                      Where=obj.PARENT_RESOURCE_ID == Parameter('resourceID'))


    @inlineCallbacks
    def listObjectResources(self):
        if self._objectNames is None:
            rows = yield self._objectResourceNamesQuery.on(
                self._txn, resourceID=self._resourceID)
            self._objectNames = sorted([row[0] for row in rows])
        returnValue(self._objectNames)


    @classproperty
    def _objectCountQuery(cls): #@NoSelf
        """
        DAL query to count all object resources for a home child.
        """
        obj = cls._objectSchema
        return Select([Count(ALL_COLUMNS)], From=obj,
                      Where=obj.PARENT_RESOURCE_ID == Parameter('resourceID'))


    @inlineCallbacks
    def countObjectResources(self):
        if self._objectNames is None:
            rows = yield self._objectCountQuery.on(self._txn, resourceID=self._resourceID)
            returnValue(rows[0][0])
        returnValue(len(self._objectNames))


    def objectResourceWithName(self, name):
        if name in self._objects:
            return succeed(self._objects[name])
        else:
            return self._makeObjectResource(name=name)


    def objectResourceWithUID(self, uid):
        if uid in self._objects:
            return succeed(self._objects[uid])
        else:
            return self._makeObjectResource(uid=uid)


    def objectResourceWithID(self, resourceID):
        if resourceID in self._objects:
            return succeed(self._objects[resourceID])
        else:
            return self._makeObjectResource(resourceID=resourceID)


    @inlineCallbacks
    def _makeObjectResource(self, name=None, uid=None, resourceID=None):
        """
        We create the empty object first then have it initialize itself from the
        store.
        """
        objectResource = (
            yield self._objectResourceClass.objectWith(self, name=name, uid=uid, resourceID=resourceID)
        )
        if objectResource:
            self._objects[objectResource.name()] = objectResource
            self._objects[objectResource.uid()] = objectResource
            self._objects[objectResource.id()] = objectResource
        else:
            if resourceID:
                self._objects[resourceID] = None
            else:
                self._objects[name if name else uid] = None
        returnValue(objectResource)


    @classproperty
    def _resourceNameForUIDQuery(cls): #@NoSelf
        """
        DAL query to retrieve the resource name for an object resource based on
        its UID column.
        """
        obj = cls._objectSchema
        return Select(
            [obj.RESOURCE_NAME], From=obj,
            Where=(obj.UID == Parameter("uid")
                  ).And(obj.PARENT_RESOURCE_ID == Parameter("resourceID")))


    @inlineCallbacks
    def resourceNameForUID(self, uid):
        try:
            resource = self._objects[uid]
            returnValue(resource.name() if resource else None)
        except KeyError:
            pass
        rows = yield self._resourceNameForUIDQuery.on(
            self._txn, uid=uid, resourceID=self._resourceID)
        if rows:
            returnValue(rows[0][0])
        else:
            self._objects[uid] = None
            returnValue(None)


    @classproperty
    def _resourceUIDForNameQuery(cls): #@NoSelf
        """
        DAL query to retrieve the UID for an object resource based on its
        resource name column.
        """
        obj = cls._objectSchema
        return Select(
            [obj.UID], From=obj,
            Where=(obj.RESOURCE_NAME == Parameter("name")
                  ).And(obj.PARENT_RESOURCE_ID == Parameter("resourceID")))


    @inlineCallbacks
    def resourceUIDForName(self, name):
        try:
            resource = self._objects[name]
            returnValue(resource.uid() if resource else None)
        except KeyError:
            pass
        rows = yield self._resourceUIDForNameQuery.on(
            self._txn, name=name, resourceID=self._resourceID)
        if rows:
            returnValue(rows[0][0])
        else:
            self._objects[name] = None
            returnValue(None)


    @inlineCallbacks
    def createObjectResourceWithName(self, name, component, options=None):
        """
        Create a new resource with component data and optional metadata. We
        create the python object using the metadata then create the actual store
        object with setComponent.
        """

        # Create => a new resource name
        if name in self._objects and self._objects[name]:
            raise ObjectResourceNameAlreadyExistsError()

        # Apply check to the size of the collection
        if config.MaxResourcesPerCollection:
            child_count = (yield self.countObjectResources())
            if child_count >= config.MaxResourcesPerCollection:
                raise TooManyObjectResourcesError()

        objectResource = (
            yield self._objectResourceClass.create(self, name, component, options)
        )
        self._objects[objectResource.name()] = objectResource
        self._objects[objectResource.uid()] = objectResource
        self._objects[objectResource.id()] = objectResource

        # Note: create triggers a notification when the component is set, so we
        # don't need to call notify() here like we do for object removal.
        returnValue(objectResource)


    @inlineCallbacks
    def removedObjectResource(self, child):
        self._objects.pop(child.name(), None)
        self._objects.pop(child.uid(), None)
        self._objects.pop(child.id(), None)
        if self._objectNames and child.name() in self._objectNames:
            self._objectNames.remove(child.name())
        yield self._deleteRevision(child.name())
        yield self.notifyChanged(category=child.removeNotifyCategory())


    @classproperty
    def _moveParentUpdateQuery(cls, adjustName=False): #@NoSelf
        """
        DAL query to update a child to be in a new parent.
        """
        obj = cls._objectSchema
        cols = {
            obj.PARENT_RESOURCE_ID: Parameter("newParentID")
        }
        if adjustName:
            cols[obj.RESOURCE_NAME] = Parameter("newName")
        return Update(
            cols,
            Where=obj.RESOURCE_ID == Parameter("resourceID")
        )


    def _movedObjectResource(self, child, newparent): #@UnusedVariable
        """
        Method that subclasses can override to do an extra DB adjustments when a resource
        is moved.
        """
        return succeed(True)


    @inlineCallbacks
    def _validObjectResource(self, child, newparent, newname=None):
        """
        Check that the move operation is valid

        TODO: check that the resource name does not exist in the new parent, or that the UID
        does not exist there too.

        @param child: the child resource to move
        @type child: L{CommonObjectResource}
        @param newparent: the parent to move to
        @type newparent: L{CommonHomeChild}
        @param newname: new name to use in new parent
        @type newname: C{str} or C{None} for existing name
        """

        name = child.name()

        if newname is None:
            newname = name

        # Create => a new resource name
        if newname.startswith("."):
            raise ObjectResourceNameNotAllowedError(newname)

        # Make sure name is not already used - i.e., overwrite not allowed
        if (yield newparent.objectResourceWithName(newname)) is not None:
            raise ObjectResourceNameAlreadyExistsError(newname)

        # Apply check to the size of the collection
        if config.MaxResourcesPerCollection:
            child_count = (yield self.countObjectResources())
            if child_count >= config.MaxResourcesPerCollection:
                raise TooManyObjectResourcesError()

        returnValue(newname)


    @inlineCallbacks
    def moveObjectResource(self, child, newparent, newname=None):
        """
        Move a child of this collection into another collection without actually removing/re-inserting the data.
        Make sure sync and cache details for both collections are updated.

        TODO: check that the resource name does not exist in the new parent, or that the UID
        does not exist there too.

        @param child: the child resource to move
        @type child: L{CommonObjectResource}
        @param newparent: the parent to move to
        @type newparent: L{CommonHomeChild}
        @param newname: new name to use in new parent
        @type newname: C{str} or C{None} for existing name
        """

        name = child.name()
        newname = yield self._validObjectResource(child, newparent, newname)
        uid = child.uid()

        # Clean this collections cache and signal sync change
        self._objects.pop(name, None)
        self._objects.pop(uid, None)
        self._objects.pop(child.id(), None)
        yield self._deleteRevision(name)
        yield self.notifyChanged()

        # Handle cases where move is within the same collection or to a different collection
        # with/without a name change
        obj = self._objectSchema
        cols = {}
        if newparent._resourceID != self._resourceID:
            cols[obj.PARENT_RESOURCE_ID] = Parameter("newParentID")
        if newname != name:
            cols[obj.RESOURCE_NAME] = Parameter("newName")
        yield Update(
            cols,
            Where=obj.RESOURCE_ID == Parameter("resourceID")
        ).on(
            self._txn,
            resourceID=child._resourceID,
            newParentID=newparent._resourceID,
            newName=newname,
        )

        # Only signal a move when parent is different
        if newparent._resourceID != self._resourceID:
            yield self._movedObjectResource(child, newparent)

        child._parentCollection = newparent

        # Signal sync change on new collection
        newparent._objects.pop(name, None)
        newparent._objects.pop(uid, None)
        newparent._objects.pop(child.id(), None)
        yield newparent._insertRevision(newname)
        yield newparent.notifyChanged()


    @inlineCallbacks
    def moveObjectResourceCreateDelete(self, child, newparent, newname=None):
        """
        Move a child of this collection into another collection by doing a create/delete.

        TODO: check that the resource name does not exist in the new parent, or that the UID
        does not exist there too.

        @param child: the child resource to move
        @type child: L{CommonObjectResource}
        @param newparent: the parent to move to
        @type newparent: L{CommonHomeChild}
        @param newname: new name to use in new parent
        @type newname: C{str} or C{None} for existing name
        """

        name = child.name()
        newname = yield self._validObjectResource(child, newparent, newname)

        # Do a move as a create/delete
        component = yield child.component()
        yield newparent.moveObjectResourceHere(name, component)
        yield self.moveObjectResourceAway(child.id(), child)


    @inlineCallbacks
    def moveObjectResourceHere(self, name, component):
        """
        Create a new child in this collection as part of a move operation. This needs to be split out because
        behavior differs for sub-classes and cross-pod operations.

        @param name: new name to use in new parent
        @type name: C{str} or C{None} for existing name
        @param component: data for new resource
        @type component: L{Component}
        """

        yield self.createObjectResourceWithName(name, component)


    @inlineCallbacks
    def moveObjectResourceAway(self, rid, child=None):
        """
        Remove the child as the result of a move operation. This needs to be split out because
        behavior differs for sub-classes and cross-pod operations.

        @param rid: the child resource-id to move
        @type rid: C{int}
        @param child: the child resource to move - might be C{None} for cross-pod
        @type child: L{CommonObjectResource}
        """

        if child is None:
            child = yield self.objectResourceWithID(rid)
        yield child.remove()


    def objectResourcesHaveProperties(self):
        return False


    def resourceNamesSinceRevision(self, revision):
        """
        Return the changed and deleted resources since a particular revision. This implementation takes
        into account sharing by making use of the bindRevision attribute to determine if the requested
        revision is earlier than the share acceptance. If so, then we need to return all resources in
        the results since the collection is in effect "new".

        @param revision: the revision to determine changes since
        @type revision: C{int}
        """

<<<<<<< HEAD
        if revision != 0 and revision < self._bindRevision:
            raise SyncTokenValidException

=======
        if revision < self._bindRevision and not self.external():
            revision = 0
>>>>>>> 15c9fc1c
        return super(CommonHomeChild, self).resourceNamesSinceRevision(revision)


    def search(self, filter):
        """
        Do a query of the contents of this collection.

        @param filter: the query filter to use
        @type filter: L{Filter}

        @return: the names of the matching resources
        @rtype: C{list}
        """

        # This implementation raises - sub-classes override to do the actual query
        raise IndexedSearchException()


    @inlineCallbacks
    def sharedChildResourceNamesSinceRevision(self, revision, depth):
        """
        Determine the list of child resources that have changed since the specified sync revision.
        We do the same SQL query for both depth "1" and "infinity", but filter the results for
        "1" to only account for a collection change.

        We need to handle shared collection a little differently from owned ones. When a shared collection
        is bound into a home we record a revision for it using the sharee home id and sharee collection name.
        That revision is the "starting point" for changes: so if sync occurs with a revision earlier than
        that, we return the list of all resources in the shared collection since they are all "new" as far
        as the client is concerned since the shared collection has just appeared. For a later revision, we
        just report the changes since that one. When a shared collection is removed from a home, we again
        record a revision for the sharee home and sharee collection name with the "deleted" flag set. That way
        the shared collection can be reported as removed.

        @param revision: the sync revision to compare to
        @type revision: C{str}
        @param depth: depth for determine what changed
        @type depth: C{str}
        """
        assert not self.owned()

        if revision != 0 and revision < self._bindRevision:
            if depth != '1':
                raise SyncTokenValidException
            else:
                revision = 0

        changed = set()
        deleted = set()
        rev = self._revisionsSchema
        results = [
            (
                self.name(),
                name if name else "",
                wasdeleted
            )
            for name, wasdeleted in
            (yield Select([rev.RESOURCE_NAME, rev.DELETED],
                             From=rev,
                            Where=(rev.REVISION > revision).And(
                            rev.RESOURCE_ID == self._resourceID)).on(self._txn))
            if name
        ]

        for path, name, wasdeleted in results:
            if wasdeleted:
                if revision:
                    if depth == "1":
                        changed.add("%s/" % (path,))
                    else:
                        deleted.add("%s/%s" % (path, name,))

            # Always report collection as changed
            changed.add("%s/" % (path,))

            # Resource changed - for depth "infinity" report resource as changed
            if depth != "1":
                changed.add("%s/%s" % (path, name,))

        returnValue((changed, deleted))


    @inlineCallbacks
    def _loadPropertyStore(self, props=None):
        if props is None:
            props = yield PropertyStore.load(
                self.ownerHome().uid(),
                self.viewerHome().uid(),
                self._txn,
                self._resourceID,
                notifyCallback=self.notifyPropertyChanged
            )
        self.initPropertyStore(props)
        self._properties = props


    def properties(self):
        return self._properties


    def initPropertyStore(self, props):
        """
        A hook for subclasses to override in order to set up their property
        store after it's been created.

        @param props: the L{PropertyStore} from C{properties()}.
        """
        pass


    # IDataStoreObject
    def contentType(self):
        raise NotImplementedError()


    def md5(self):
        return None


    def size(self):
        return 0


    def created(self):
        return datetimeMktime(parseSQLTimestamp(self._created)) if self._created else None


    def modified(self):
        return datetimeMktime(parseSQLTimestamp(self._modified)) if self._modified else None


    def addNotifier(self, factory_name, notifier):
        if self._notifiers is None:
            self._notifiers = {}
        self._notifiers[factory_name] = notifier


    def getNotifier(self, factory_name):
        return self._notifiers.get(factory_name)


    def notifierID(self):
        return (self.ownerHome()._notifierPrefix, "%s/%s" % (self.ownerHome().uid(), self._ownerName,),)


    def parentNotifierID(self):
        return self.ownerHome().notifierID()


    def notifyChanged(self, category=ChangeCategory.default):
        """
        Send notifications when a child resource is changed.
        """
        return self._notifyChanged(property_change=False, category=category)


    def notifyPropertyChanged(self):
        """
        Send notifications when properties on this object change.
        """
        return self._notifyChanged(property_change=True)


    @inlineCallbacks
    def _notifyChanged(self, property_change=False, category=ChangeCategory.default):
        """
        Send notifications, change sync token and bump last modified because
        the resource has changed.  We ensure we only do this once per object
        per transaction.

        Note that we distinguish between property changes and child resource changes. For property
        changes we need to bump the collections revision token, but we must not do that for child
        changes because that can cause a deadlock (plus it is not needed as the overall revision
        token includes the child token via the max() construct in the query).

        @param property_change: indicates whether this is the result of a property change as opposed to
            a child resource being added, changed or removed.
        @type property_change: C{bool}
        """
        if self._txn.isNotifiedAlready(self):
            returnValue(None)
        self._txn.notificationAddedForObject(self)

        # Update modified if object still exists
        if self._resourceID:
            yield self.bumpModified()

            # Bump the collection level sync token only for property change
            if property_change:
                yield self._bumpSyncToken()

        # Send notifications
        if self._notifiers:
            # cache notifiers run in post commit
            notifier = self._notifiers.get("cache", None)
            if notifier:
                self._txn.postCommit(notifier.notify)
            # push notifiers add their work items immediately
            notifier = self._notifiers.get("push", None)
            if notifier:
                yield notifier.notify(self._txn, priority=category.value)


    @classproperty
    def _lockLastModifiedQuery(cls): #@NoSelf
        schema = cls._homeChildMetaDataSchema
        return Select(
            From=schema,
            Where=schema.RESOURCE_ID == Parameter("resourceID"),
            ForUpdate=True,
            NoWait=True
        )


    @classproperty
    def _changeLastModifiedQuery(cls): #@NoSelf
        schema = cls._homeChildMetaDataSchema
        return Update({schema.MODIFIED: utcNowSQL},
                      Where=schema.RESOURCE_ID == Parameter("resourceID"),
                      Return=schema.MODIFIED)


    @inlineCallbacks
    def bumpModified(self):
        """
        Bump the MODIFIED value. A possible deadlock could happen here if two or more
        simultaneous changes are happening. In that case it is OK for the MODIFIED change
        to fail so long as at least one works. We will use SAVEPOINT logic to handle
        ignoring the deadlock error. We use SELECT FOR UPDATE NOWAIT to ensure we do not
        delay the transaction whilst waiting for deadlock detection to kick in.
        """

        @inlineCallbacks
        def _bumpModified(subtxn):
            yield self._lockLastModifiedQuery.on(subtxn, resourceID=self._resourceID)
            result = (yield self._changeLastModifiedQuery.on(subtxn, resourceID=self._resourceID))
            returnValue(result)

        try:
            self._modified = (yield self._txn.subtransaction(_bumpModified, retries=0, failureOK=True))[0][0]

            queryCacher = self._txn._queryCacher
            if queryCacher is not None:
                cacheKey = queryCacher.keyForHomeChildMetaData(self._resourceID)
                yield queryCacher.invalidateAfterCommit(self._txn, cacheKey)
        except AllRetriesFailed:
            log.debug("CommonHomeChild.bumpModified failed")



class CommonObjectResource(FancyEqMixin, object):
    """
    Base class for object resources.
    """
    log = Logger()

    compareAttributes = (
        "_name",
        "_parentCollection",
    )

    _externalClass = None
    _objectSchema = None
    _componentClass = None

    BATCH_LOAD_SIZE = 50


    @classmethod
    @inlineCallbacks
    def makeClass(cls, parent, objectData, propstore=None):
        """
        Given the various database rows, build the actual class.

        @param parent: the parent collection object
        @type parent: L{CommonHomeChild}
        @param objectData: the standard set of object columns
        @type objectData: C{list}
        @param propstore: a property store to use, or C{None} to load it automatically
        @type propstore: L{PropertyStore}

        @return: the constructed child class
        @rtype: L{CommonHomeChild}
        """

        c = cls._externalClass if parent.external() else cls
        child = c(
            parent,
            objectData[cls._allColumns().index(cls._objectSchema.RESOURCE_NAME)],
            objectData[cls._allColumns().index(cls._objectSchema.UID)],
        )

        for attr, value in zip(child._rowAttributes(), objectData):
            setattr(child, attr, value)

        yield child._loadPropertyStore(propstore)

        returnValue(child)


    @classmethod
    @inlineCallbacks
    def _getDBData(cls, parent, name, uid, resourceID):
        """
        Given a set of identifying information, load the data rows for the object. Only one of
        L{name}, L{uid} or L{resourceID} is specified - others are C{None}.

        @param parent: the parent collection object
        @type parent: L{CommonHomeChild}
        @param name: the resource name
        @type name: C{str}
        @param uid: the UID of the data
        @type uid: C{str}
        @param resourceID: the resource ID
        @type resourceID: C{int}
        """

        rows = None
        if name:
            rows = yield cls._allColumnsWithParentAndName.on(
                parent._txn,
                name=name,
                parentID=parent._resourceID
            )
        elif uid:
            rows = yield cls._allColumnsWithParentAndUID.on(
                parent._txn,
                uid=uid,
                parentID=parent._resourceID
            )
        elif resourceID:
            rows = yield cls._allColumnsWithParentAndID.on(
                parent._txn,
                resourceID=resourceID,
                parentID=parent._resourceID
            )

        returnValue(rows[0] if rows else None)


    def __init__(self, parent, name, uid, resourceID=None, options=None): #@UnusedVariable
        self._parentCollection = parent
        self._resourceID = resourceID
        self._name = name
        self._uid = uid
        self._md5 = None
        self._size = None
        self._created = None
        self._modified = None
        self._textData = None
        self._cachedComponent = None

        self._locked = False


    @classproperty
    def _allColumnsWithParentQuery(cls): #@NoSelf
        obj = cls._objectSchema
        return Select(cls._allColumns(), From=obj,
                      Where=obj.PARENT_RESOURCE_ID == Parameter("parentID"))


    @classmethod
    @inlineCallbacks
    def _allColumnsWithParent(cls, parent):
        returnValue((yield cls._allColumnsWithParentQuery.on(
            parent._txn, parentID=parent._resourceID)))


    @classmethod
    @inlineCallbacks
    def loadAllObjects(cls, parent):
        """
        Load all child objects and return a list of them. This must create the
        child classes and initialize them using "batched" SQL operations to keep
        this constant wrt the number of children. This is an optimization for
        Depth:1 operations on the collection.
        """

        results = []

        # Load from the main table first
        dataRows = yield cls._allColumnsWithParent(parent)

        if dataRows:
            # Get property stores for all these child resources (if any found)
            if parent.objectResourcesHaveProperties():
                propertyStores = (yield PropertyStore.forMultipleResources(
                    parent._home.uid(),
                    parent._txn,
                    cls._objectSchema.RESOURCE_ID,
                    cls._objectSchema.PARENT_RESOURCE_ID,
                    parent._resourceID
                ))
            else:
                propertyStores = {}

        # Create the actual objects merging in properties
        for row in dataRows:
            resourceID = row[cls._allColumns().index(cls._objectSchema.RESOURCE_ID)]
            propstore = propertyStores.get(resourceID, None)

            child = yield cls.makeClass(parent, row, propstore=propstore)
            results.append(child)

        returnValue(results)


    @classmethod
    @inlineCallbacks
    def loadAllObjectsWithNames(cls, parent, names):
        """
        Load all child objects with the specified names, doing so in batches (because we need to match
        using SQL "resource_name in (...)" where there might be a character length limit on the number
        of items in the set).
        """
        names = tuple(names)
        results = []
        while(len(names)):
            result_batch = (yield cls._loadAllObjectsWithNames(parent, names[:cls.BATCH_LOAD_SIZE]))
            results.extend(result_batch)
            names = names[cls.BATCH_LOAD_SIZE:]

        returnValue(results)


    @classmethod
    def _allColumnsWithParentAndNamesQuery(cls, names):
        obj = cls._objectSchema
        return Select(cls._allColumns(), From=obj,
                      Where=(obj.PARENT_RESOURCE_ID == Parameter("parentID")).And(
                          obj.RESOURCE_NAME.In(Parameter("names", len(names)))))


    @classmethod
    @inlineCallbacks
    def _allColumnsWithParentAndNames(cls, parent, names):
        returnValue((yield cls._allColumnsWithParentAndNamesQuery(names).on(
            parent._txn, parentID=parent._resourceID, names=names)))


    @classmethod
    @inlineCallbacks
    def _loadAllObjectsWithNames(cls, parent, names):
        """
        Load all child objects with the specified names. This must create the
        child classes and initialize them using "batched" SQL operations to keep
        this constant wrt the number of children. This is an optimization for
        Depth:1 operations on the collection.
        """

        # Optimize case of single name to load
        if len(names) == 1:
            obj = yield cls.objectWithName(parent, names[0])
            returnValue([obj] if obj else [])

        results = []

        # Load from the main table first
        dataRows = yield cls._allColumnsWithParentAndNames(parent, names)

        if dataRows:
            # Get property stores for all these child resources
            if parent.objectResourcesHaveProperties():
                propertyStores = (yield PropertyStore.forMultipleResourcesWithResourceIDs(
                    parent._home.uid(),
                    parent._txn,
                    tuple([row[0] for row in dataRows]),
                ))
            else:
                propertyStores = {}

        # Create the actual objects merging in properties
        for row in dataRows:
            resourceID = row[cls._allColumns().index(cls._objectSchema.RESOURCE_ID)]
            propstore = propertyStores.get(resourceID, None)

            child = yield cls.makeClass(parent, row, propstore=propstore)
            results.append(child)

        returnValue(results)


    @classmethod
    def objectWithName(cls, parent, name):
        return cls.objectWith(parent, name=name)


    @classmethod
    def objectWithUID(cls, parent, uid):
        return cls.objectWith(parent, uid=uid)


    @classmethod
    def objectWithID(cls, parent, resourceID):
        return cls.objectWith(parent, resourceID=resourceID)


    @classmethod
    @inlineCallbacks
    def objectWith(cls, parent, name=None, uid=None, resourceID=None):
        """
        Create the object using one of the specified arguments as the key to load it. One
        and only one of the keyword arguments must be set.

        @param parent: parent collection
        @type parent: L{CommonHomeChild}
        @param name: name of the resource, or C{None}
        @type name: C{str}
        @param uid: resource data UID, or C{None}
        @type uid: C{str}
        @param resourceID: resource id
        @type resourceID: C{int}

        @return: the new object or C{None} if not found
        @rtype: C{CommonObjectResource}
        """

        row = yield cls._getDBData(parent, name, uid, resourceID)

        if row:
            child = yield cls.makeClass(parent, row)
            returnValue(child)
        else:
            returnValue(None)


    @classmethod
    @inlineCallbacks
    def create(cls, parent, name, component, options=None):

        child = (yield parent.objectResourceWithName(name))
        if child:
            raise ObjectResourceNameAlreadyExistsError(name)

        if name.startswith("."):
            raise ObjectResourceNameNotAllowedError(name)

        c = cls._externalClass if parent.external() else cls
        objectResource = c(parent, name, None, None, options=options)
        yield objectResource.setComponent(component, inserting=True)
        yield objectResource._loadPropertyStore(created=True)

        # Note: setComponent triggers a notification, so we don't need to
        # call notify( ) here like we do for object removal.
        returnValue(objectResource)


    @classmethod
    def _allColumnsWithParentAnd(cls, column, paramName):
        """
        DAL query for all columns where PARENT_RESOURCE_ID matches a parentID
        parameter and a given instance column matches a given parameter name.
        """
        return Select(
            cls._allColumns(), From=cls._objectSchema,
            Where=(column == Parameter(paramName)).And(
                cls._objectSchema.PARENT_RESOURCE_ID == Parameter("parentID"))
        )


    @classproperty
    def _allColumnsWithParentAndName(cls): #@NoSelf
        return cls._allColumnsWithParentAnd(cls._objectSchema.RESOURCE_NAME, "name")


    @classproperty
    def _allColumnsWithParentAndUID(cls): #@NoSelf
        return cls._allColumnsWithParentAnd(cls._objectSchema.UID, "uid")


    @classproperty
    def _allColumnsWithParentAndID(cls): #@NoSelf
        return cls._allColumnsWithParentAnd(cls._objectSchema.RESOURCE_ID, "resourceID")


    @classmethod
    def _allColumns(cls): #@NoSelf
        """
        Full set of columns in the object table that need to be loaded to
        initialize the object resource state.
        """
        obj = cls._objectSchema
        return [
            obj.RESOURCE_ID,
            obj.RESOURCE_NAME,
            obj.UID,
            obj.MD5,
            Len(obj.TEXT),
            obj.CREATED,
            obj.MODIFIED
        ]


    @classmethod
    def _rowAttributes(cls): #@NoSelf
        return (
            "_resourceID",
            "_name",
            "_uid",
            "_md5",
            "_size",
            "_created",
            "_modified",
        )


    @classmethod
    def _otherSerializedAttributes(cls): #@NoSelf
        return (
            "_componentChanged",
        )


    def externalize(self):
        """
        Create a dictionary mapping key attributes so this object can be sent over a cross-pod call
        and reconstituted at the other end. Note that the other end may have a different schema so
        the attributes may not match exactly and will need to be processed accordingly.
        """
        return dict([(attr[1:], getattr(self, attr, None)) for attr in itertools.chain(self._rowAttributes(), self._otherSerializedAttributes())])


    @classmethod
    @inlineCallbacks
    def internalize(cls, parent, mapping):
        """
        Given a mapping generated by L{externalize}, convert the values into an array of database
        like items that conforms to the ordering of L{_allColumns} so it can be fed into L{makeClass}.
        Note that there may be a schema mismatch with the external data, so treat missing items as
        C{None} and ignore extra items.
        """

        child = yield cls.makeClass(parent, [mapping.get(row[1:]) for row in cls._rowAttributes()])
        for attr in cls._otherSerializedAttributes():
            setattr(child, attr, mapping.get(attr[1:]))
        returnValue(child)


    @inlineCallbacks
    def _loadPropertyStore(self, props=None, created=False):
        if props is None:
            if self._parentCollection.objectResourcesHaveProperties():
                props = yield PropertyStore.load(
                    self._parentCollection.viewerHome().uid(),
                    self._parentCollection.ownerHome().uid(),
                    self._txn,
                    self._resourceID,
                    created=created
                )
            else:
                props = NonePropertyStore(self._parentCollection.ownerHome().uid())
        self.initPropertyStore(props)
        self._propertyStore = props


    def properties(self):
        return self._propertyStore


    def initPropertyStore(self, props):
        """
        A hook for subclasses to override in order to set up their property
        store after it's been created.

        @param props: the L{PropertyStore} from C{properties()}.
        """
        pass


    def __repr__(self):
        return "<%s: %s>" % (self.__class__.__name__, self._resourceID)


    def id(self):
        """
        Retrieve the store identifier for this object resource.

        @return: store identifier.
        @rtype: C{int}
        """
        return self._resourceID


    @property
    def _txn(self):
        return self._parentCollection._txn


    @property
    def _home(self):
        return self._parentCollection._home


    def transaction(self):
        return self._parentCollection._txn


    def directoryService(self):
        return self._txn.store().directoryService()


    def parentCollection(self):
        return self._parentCollection


    def owned(self):
        return self._parentCollection.owned()


    def ownerHome(self):
        return self._parentCollection.ownerHome()


    def viewerHome(self):
        return self._parentCollection.viewerHome()


    @classmethod
    def _selectForUpdateQuery(cls, nowait): #@NoSelf
        """
        DAL statement to lock a L{CommonObjectResource} by its resource ID.
        """
        return Select(From=cls._objectSchema, ForUpdate=True, NoWait=nowait, Where=cls._objectSchema.RESOURCE_ID == Parameter("resourceID"))


    @inlineCallbacks
    def lock(self, wait=True, txn=None):
        """
        Attempt to obtain a row lock on the object resource. 'wait' determines whether the DB call will
        block on any existing lock held by someone else. Lock will remain until
        transaction is complete, or fail if resource is missing, or it is already locked
        and wait=False is used. Occasionally we need to lock via a separate transaction so we
        pass that in too.

        @param wait: whether or not to wait on someone else's lock
        @type wait: C{bool}
        @param txn: alternative transaction to use
        @type txn: L{CommonStoreTransaction}

        @raise: L{NoSuchObjectResourceError} if resource does not exist, other L{Exception}
                if already locked and NOWAIT is used.
        """

        txn = txn if txn is not None else self._txn
        yield self._selectForUpdateQuery(not wait).on(txn, NoSuchObjectResourceError, resourceID=self._resourceID)
        self._locked = True


    def setComponent(self, component, inserting=False):
        raise NotImplementedError


    def component(self):
        raise NotImplementedError


    @inlineCallbacks
    def componentType(self):
        returnValue((yield self.component()).mainType())


    @classproperty
    def _deleteQuery(cls): #@NoSelf
        """
        DAL statement to delete a L{CommonObjectResource} by its resource ID.
        """
        return Delete(cls._objectSchema, Where=cls._objectSchema.RESOURCE_ID == Parameter("resourceID"))


    @inlineCallbacks
    def moveTo(self, destination, name=None):
        """
        Move object to another collection.

        @param destination: parent collection to move to
        @type destination: L{CommonHomeChild}
        @param name: new name in destination
        @type name: C{str} or C{None} to use existing name
        """

        yield self.moveValidation(destination, name)

        # If possible we do a "fast" move by simply fixing up the database information directly rather than
        # re-writing any data. That is only possible when the source and destination are on this pod.
        if not self._parentCollection.external() and not destination.external():
            yield self._parentCollection.moveObjectResource(self, destination, name)
        else:
            yield self._parentCollection.moveObjectResourceCreateDelete(self, destination, name)


    def moveValidation(self, destination, name):
        raise NotImplementedError


    @inlineCallbacks
    def remove(self):
        yield self._deleteQuery.on(self._txn, NoSuchObjectResourceError,
                                   resourceID=self._resourceID)
        yield self.properties()._removeResource()

        yield self._parentCollection.removedObjectResource(self)

        # Set to non-existent state
        self._resourceID = None
        self._name = None
        self._uid = None
        self._md5 = None
        self._size = None
        self._created = None
        self._modified = None
        self._textData = None
        self._cachedComponent = None


    def removeNotifyCategory(self):
        """
        Indicates what category to use when determining the priority of push
        notifications when this object is removed.

        @returns: The "default" category (but should be overridden to return
            values such as "inbox")
        @rtype: L{ChangeCategory}
        """
        return ChangeCategory.default


    def uid(self):
        return self._uid


    def name(self):
        return self._name


    # IDataStoreObject
    def contentType(self):
        raise NotImplementedError()


    def md5(self):
        return self._md5


    def size(self):
        return self._size


    def created(self):
        return datetimeMktime(parseSQLTimestamp(self._created))


    def modified(self):
        return datetimeMktime(parseSQLTimestamp(self._modified))


    @classproperty
    def _textByIDQuery(cls): #@NoSelf
        """
        DAL query to load iCalendar/vCard text via an object's resource ID.
        """
        obj = cls._objectSchema
        return Select([obj.TEXT], From=obj,
                      Where=obj.RESOURCE_ID == Parameter("resourceID"))


    @inlineCallbacks
    def _text(self):
        if self._textData is None:
            texts = (
                yield self._textByIDQuery.on(self._txn,
                                             resourceID=self._resourceID)
            )
            if texts:
                text = texts[0][0]
                self._textData = text
                returnValue(text)
            else:
                raise ConcurrentModification()
        else:
            returnValue(self._textData)



class NotificationCollection(FancyEqMixin, _SharedSyncLogic):
    log = Logger()

    implements(INotificationCollection)

    compareAttributes = (
        "_uid",
        "_resourceID",
    )

    _revisionsSchema = schema.NOTIFICATION_OBJECT_REVISIONS
    _homeSchema = schema.NOTIFICATION_HOME


    def __init__(self, txn, uid, resourceID):

        self._txn = txn
        self._uid = uid
        self._resourceID = resourceID
        self._dataVersion = None
        self._notifications = {}
        self._notificationNames = None
        self._syncTokenRevision = None

        # Make sure we have push notifications setup to push on this collection
        # as well as the home it is in
        self._notifiers = dict([(factory_name, factory.newNotifier(self),) for factory_name, factory in txn._notifierFactories.items()])

    _resourceIDFromUIDQuery = Select(
        [_homeSchema.RESOURCE_ID], From=_homeSchema,
        Where=_homeSchema.OWNER_UID == Parameter("uid"))

    _UIDFromResourceIDQuery = Select(
        [_homeSchema.OWNER_UID], From=_homeSchema,
        Where=_homeSchema.RESOURCE_ID == Parameter("rid"))

    _provisionNewNotificationsQuery = Insert(
        {_homeSchema.OWNER_UID: Parameter("uid")},
        Return=_homeSchema.RESOURCE_ID
    )


    @property
    def _home(self):
        """
        L{NotificationCollection} serves as its own C{_home} for the purposes of
        working with L{_SharedSyncLogic}.
        """
        return self


    @classmethod
    @inlineCallbacks
    def notificationsWithUID(cls, txn, uid, create):
        rows = yield cls._resourceIDFromUIDQuery.on(txn, uid=uid)

        if rows:
            resourceID = rows[0][0]
            created = False
        elif create:
            # Determine if the user is local or external
            record = txn.directoryService().recordWithUID(uid)
            if record is None:
                raise DirectoryRecordNotFoundError("Cannot create home for UID since no directory record exists: {}".format(uid))

            state = _HOME_STATUS_NORMAL if record.thisServer() else _HOME_STATUS_EXTERNAL
            if state == _HOME_STATUS_EXTERNAL:
                raise RecordNotAllowedError("Cannot store notifications for external user: {}".format(uid))

            # Use savepoint so we can do a partial rollback if there is a race
            # condition where this row has already been inserted
            savepoint = SavepointAction("notificationsWithUID")
            yield savepoint.acquire(txn)

            try:
                resourceID = str((
                    yield cls._provisionNewNotificationsQuery.on(txn, uid=uid)
                )[0][0])
            except Exception:
                # FIXME: Really want to trap the pg.DatabaseError but in a non-
                # DB specific manner
                yield savepoint.rollback(txn)

                # Retry the query - row may exist now, if not re-raise
                rows = yield cls._resourceIDFromUIDQuery.on(txn, uid=uid)
                if rows:
                    resourceID = rows[0][0]
                    created = False
                else:
                    raise
            else:
                created = True
                yield savepoint.release(txn)
        else:
            returnValue(None)
        collection = cls(txn, uid, resourceID)
        yield collection._loadPropertyStore()
        if created:
            yield collection._initSyncToken()
            yield collection.notifyChanged()
        returnValue(collection)


    @classmethod
    @inlineCallbacks
    def notificationsWithResourceID(cls, txn, rid):
        rows = yield cls._UIDFromResourceIDQuery.on(txn, rid=rid)

        if rows:
            uid = rows[0][0]
            result = (yield cls.notificationsWithUID(txn, uid, create=False))
            returnValue(result)
        else:
            returnValue(None)


    @inlineCallbacks
    def _loadPropertyStore(self):
        self._propertyStore = yield PropertyStore.load(
            self._uid,
            self._uid,
            self._txn,
            self._resourceID,
            notifyCallback=self.notifyChanged
        )


    def __repr__(self):
        return "<%s: %s>" % (self.__class__.__name__, self._resourceID)


    def id(self):
        """
        Retrieve the store identifier for this collection.

        @return: store identifier.
        @rtype: C{int}
        """
        return self._resourceID


    @classproperty
    def _dataVersionQuery(cls): #@NoSelf
        nh = cls._homeSchema
        return Select(
            [nh.DATAVERSION], From=nh,
            Where=nh.RESOURCE_ID == Parameter("resourceID")
        )


    @inlineCallbacks
    def dataVersion(self):
        if self._dataVersion is None:
            self._dataVersion = (yield self._dataVersionQuery.on(
                self._txn, resourceID=self._resourceID))[0][0]
        returnValue(self._dataVersion)


    def name(self):
        return "notification"


    def uid(self):
        return self._uid


    def owned(self):
        return True


    def ownerHome(self):
        return self._home


    def viewerHome(self):
        return self._home


    @inlineCallbacks
    def notificationObjects(self):
        results = (yield NotificationObject.loadAllObjects(self))
        for result in results:
            self._notifications[result.uid()] = result
        self._notificationNames = sorted([result.name() for result in results])
        returnValue(results)

    _notificationUIDsForHomeQuery = Select(
        [schema.NOTIFICATION.NOTIFICATION_UID], From=schema.NOTIFICATION,
        Where=schema.NOTIFICATION.NOTIFICATION_HOME_RESOURCE_ID ==
        Parameter("resourceID"))


    @inlineCallbacks
    def listNotificationObjects(self):
        if self._notificationNames is None:
            rows = yield self._notificationUIDsForHomeQuery.on(
                self._txn, resourceID=self._resourceID)
            self._notificationNames = sorted([row[0] for row in rows])
        returnValue(self._notificationNames)


    def _nameToUID(self, name):
        """
        Based on the file-backed implementation, the 'name' is just uid +
        ".xml".
        """
        return name.rsplit(".", 1)[0]


    def notificationObjectWithName(self, name):
        return self.notificationObjectWithUID(self._nameToUID(name))


    @memoizedKey("uid", "_notifications")
    @inlineCallbacks
    def notificationObjectWithUID(self, uid):
        """
        Create an empty notification object first then have it initialize itself
        from the store.
        """
        no = NotificationObject(self, uid)
        no = (yield no.initFromStore())
        returnValue(no)


    @inlineCallbacks
    def writeNotificationObject(self, uid, notificationtype, notificationdata):

        inserting = False
        notificationObject = yield self.notificationObjectWithUID(uid)
        if notificationObject is None:
            notificationObject = NotificationObject(self, uid)
            inserting = True
        yield notificationObject.setData(uid, notificationtype, notificationdata, inserting=inserting)
        if inserting:
            yield self._insertRevision("%s.xml" % (uid,))
            if self._notificationNames is not None:
                self._notificationNames.append(notificationObject.uid())
        else:
            yield self._updateRevision("%s.xml" % (uid,))
        yield self.notifyChanged()


    def removeNotificationObjectWithName(self, name):
        if self._notificationNames is not None:
            self._notificationNames.remove(self._nameToUID(name))
        return self.removeNotificationObjectWithUID(self._nameToUID(name))

    _removeByUIDQuery = Delete(
        From=schema.NOTIFICATION,
        Where=(schema.NOTIFICATION.NOTIFICATION_UID == Parameter("uid")).And(
            schema.NOTIFICATION.NOTIFICATION_HOME_RESOURCE_ID
            == Parameter("resourceID")))


    @inlineCallbacks
    def removeNotificationObjectWithUID(self, uid):
        yield self._removeByUIDQuery.on(
            self._txn, uid=uid, resourceID=self._resourceID)
        self._notifications.pop(uid, None)
        yield self._deleteRevision("%s.xml" % (uid,))
        yield self.notifyChanged()

    _initSyncTokenQuery = Insert(
        {
            _revisionsSchema.HOME_RESOURCE_ID : Parameter("resourceID"),
            _revisionsSchema.RESOURCE_NAME    : None,
            _revisionsSchema.REVISION         : schema.REVISION_SEQ,
            _revisionsSchema.DELETED          : False
        }, Return=_revisionsSchema.REVISION
    )


    @inlineCallbacks
    def _initSyncToken(self):
        self._syncTokenRevision = (yield self._initSyncTokenQuery.on(
            self._txn, resourceID=self._resourceID))[0][0]

    _syncTokenQuery = Select(
        [Max(_revisionsSchema.REVISION)], From=_revisionsSchema,
        Where=_revisionsSchema.HOME_RESOURCE_ID == Parameter("resourceID")
    )


    @inlineCallbacks
    def syncToken(self):
        if self._syncTokenRevision is None:
            self._syncTokenRevision = (
                yield self._syncTokenQuery.on(
                    self._txn, resourceID=self._resourceID)
            )[0][0]
        returnValue("%s_%s" % (self._resourceID, self._syncTokenRevision))


    def properties(self):
        return self._propertyStore


    def addNotifier(self, factory_name, notifier):
        if self._notifiers is None:
            self._notifiers = {}
        self._notifiers[factory_name] = notifier


    def getNotifier(self, factory_name):
        return self._notifiers.get(factory_name)


    def notifierID(self):
        return (self._txn._homeClass[self._txn._primaryHomeType]._notifierPrefix, "%s/notification" % (self.ownerHome().uid(),),)


    def parentNotifierID(self):
        return (self._txn._homeClass[self._txn._primaryHomeType]._notifierPrefix, "%s" % (self.ownerHome().uid(),),)


    @inlineCallbacks
    def notifyChanged(self, category=ChangeCategory.default):
        """
        Send notifications, change sync token and bump last modified because
        the resource has changed.  We ensure we only do this once per object
        per transaction.
        """
        if self._txn.isNotifiedAlready(self):
            returnValue(None)
        self._txn.notificationAddedForObject(self)

        # Send notifications
        if self._notifiers:
            # cache notifiers run in post commit
            notifier = self._notifiers.get("cache", None)
            if notifier:
                self._txn.postCommit(notifier.notify)
            # push notifiers add their work items immediately
            notifier = self._notifiers.get("push", None)
            if notifier:
                yield notifier.notify(self._txn, priority=category.value)

        returnValue(None)


    @classproperty
    def _completelyNewRevisionQuery(cls): #@NoSelf
        rev = cls._revisionsSchema
        return Insert({rev.HOME_RESOURCE_ID: Parameter("homeID"),
                       # rev.RESOURCE_ID: Parameter("resourceID"),
                       rev.RESOURCE_NAME: Parameter("name"),
                       rev.REVISION: schema.REVISION_SEQ,
                       rev.DELETED: False},
                      Return=rev.REVISION)


    def _maybeNotify(self):
        """
        Emit a push notification after C{_changeRevision}.
        """
        self.notifyChanged()


    @inlineCallbacks
    def remove(self):
        """
        Remove DB rows corresponding to this notification home.
        """
        # Delete NOTIFICATION rows
        no = schema.NOTIFICATION
        kwds = {"ResourceID": self._resourceID}
        yield Delete(
            From=no,
            Where=(
                no.NOTIFICATION_HOME_RESOURCE_ID == Parameter("ResourceID")
            ),
        ).on(self._txn, **kwds)

        # Delete NOTIFICATION_HOME (will cascade to NOTIFICATION_OBJECT_REVISIONS)
        nh = schema.NOTIFICATION_HOME
        yield Delete(
            From=nh,
            Where=(
                nh.RESOURCE_ID == Parameter("ResourceID")
            ),
        ).on(self._txn, **kwds)



class NotificationObject(FancyEqMixin, object):
    """
    This used to store XML data and an XML element for the type. But we are now switching it
    to use JSON internally. The app layer will convert that to XML and fill in the "blanks" as
    needed for the app.
    """
    log = Logger()

    implements(INotificationObject)

    compareAttributes = (
        "_resourceID",
        "_home",
    )

    _objectSchema = schema.NOTIFICATION

    def __init__(self, home, uid):
        self._home = home
        self._resourceID = None
        self._uid = uid
        self._md5 = None
        self._size = None
        self._created = None
        self._modified = None
        self._notificationType = None
        self._notificationData = None


    def __repr__(self):
        return "<%s: %s>" % (self.__class__.__name__, self._resourceID)


    @classproperty
    def _allColumnsByHomeIDQuery(cls): #@NoSelf
        """
        DAL query to load all columns by home ID.
        """
        obj = cls._objectSchema
        return Select(
            [obj.RESOURCE_ID, obj.NOTIFICATION_UID, obj.MD5,
             Len(obj.NOTIFICATION_DATA), obj.NOTIFICATION_TYPE, obj.CREATED, obj.MODIFIED],
            From=obj,
            Where=(obj.NOTIFICATION_HOME_RESOURCE_ID == Parameter("homeID"))
        )


    @classmethod
    @inlineCallbacks
    def loadAllObjects(cls, parent):
        """
        Load all child objects and return a list of them. This must create the
        child classes and initialize them using "batched" SQL operations to keep
        this constant wrt the number of children. This is an optimization for
        Depth:1 operations on the collection.
        """

        results = []

        # Load from the main table first
        dataRows = (
            yield cls._allColumnsByHomeIDQuery.on(parent._txn,
                                                  homeID=parent._resourceID))

        if dataRows:
            # Get property stores for all these child resources (if any found)
            propertyStores = (yield PropertyStore.forMultipleResources(
                parent.uid(),
                parent._txn,
                schema.NOTIFICATION.RESOURCE_ID,
                schema.NOTIFICATION.NOTIFICATION_HOME_RESOURCE_ID,
                parent._resourceID,
            ))

        # Create the actual objects merging in properties
        for row in dataRows:
            child = cls(parent, None)
            (child._resourceID,
             child._uid,
             child._md5,
             child._size,
             child._notificationType,
             child._created,
             child._modified,) = tuple(row)
            try:
                child._notificationType = json.loads(child._notificationType)
            except ValueError:
                pass
            if isinstance(child._notificationType, unicode):
                child._notificationType = child._notificationType.encode("utf-8")
            child._loadPropertyStore(
                props=propertyStores.get(child._resourceID, None)
            )
            results.append(child)

        returnValue(results)


    @classproperty
    def _oneNotificationQuery(cls): #@NoSelf
        no = cls._objectSchema
        return Select(
            [
                no.RESOURCE_ID,
                no.MD5,
                Len(no.NOTIFICATION_DATA),
                no.NOTIFICATION_TYPE,
                no.CREATED,
                no.MODIFIED
            ],
            From=no,
            Where=(no.NOTIFICATION_UID ==
                   Parameter("uid")).And(no.NOTIFICATION_HOME_RESOURCE_ID ==
                                         Parameter("homeID")))


    @inlineCallbacks
    def initFromStore(self):
        """
        Initialise this object from the store, based on its UID and home
        resource ID. We read in and cache all the extra metadata from the DB to
        avoid having to do DB queries for those individually later.

        @return: L{self} if object exists in the DB, else C{None}
        """
        rows = (yield self._oneNotificationQuery.on(
            self._txn, uid=self._uid, homeID=self._home._resourceID))
        if rows:
            (self._resourceID,
             self._md5,
             self._size,
             self._notificationType,
             self._created,
             self._modified,) = tuple(rows[0])
            try:
                self._notificationType = json.loads(self._notificationType)
            except ValueError:
                pass
            if isinstance(self._notificationType, unicode):
                self._notificationType = self._notificationType.encode("utf-8")
            self._loadPropertyStore()
            returnValue(self)
        else:
            returnValue(None)


    def _loadPropertyStore(self, props=None, created=False): #@UnusedVariable
        if props is None:
            props = NonePropertyStore(self._home.uid())
        self._propertyStore = props


    def properties(self):
        return self._propertyStore


    def id(self):
        """
        Retrieve the store identifier for this object.

        @return: store identifier.
        @rtype: C{int}
        """
        return self._resourceID


    @property
    def _txn(self):
        return self._home._txn


    def notificationCollection(self):
        return self._home


    def uid(self):
        return self._uid


    def name(self):
        return self.uid() + ".xml"


    @classproperty
    def _newNotificationQuery(cls): #@NoSelf
        no = cls._objectSchema
        return Insert(
            {
                no.NOTIFICATION_HOME_RESOURCE_ID: Parameter("homeID"),
                no.NOTIFICATION_UID: Parameter("uid"),
                no.NOTIFICATION_TYPE: Parameter("notificationType"),
                no.NOTIFICATION_DATA: Parameter("notificationData"),
                no.MD5: Parameter("md5"),
            },
            Return=[no.RESOURCE_ID, no.CREATED, no.MODIFIED]
        )


    @classproperty
    def _updateNotificationQuery(cls): #@NoSelf
        no = cls._objectSchema
        return Update(
            {
                no.NOTIFICATION_TYPE: Parameter("notificationType"),
                no.NOTIFICATION_DATA: Parameter("notificationData"),
                no.MD5: Parameter("md5"),
            },
            Where=(no.NOTIFICATION_HOME_RESOURCE_ID == Parameter("homeID")).And(
                no.NOTIFICATION_UID == Parameter("uid")),
            Return=no.MODIFIED
        )


    @inlineCallbacks
    def setData(self, uid, notificationtype, notificationdata, inserting=False):
        """
        Set the object resource data and update and cached metadata.
        """

        notificationtext = json.dumps(notificationdata)
        self._notificationType = notificationtype
        self._md5 = hashlib.md5(notificationtext).hexdigest()
        self._size = len(notificationtext)
        if inserting:
            rows = yield self._newNotificationQuery.on(
                self._txn, homeID=self._home._resourceID, uid=uid,
                notificationType=json.dumps(self._notificationType),
                notificationData=notificationtext, md5=self._md5
            )
            self._resourceID, self._created, self._modified = rows[0]
            self._loadPropertyStore()
        else:
            rows = yield self._updateNotificationQuery.on(
                self._txn, homeID=self._home._resourceID, uid=uid,
                notificationType=json.dumps(self._notificationType),
                notificationData=notificationtext, md5=self._md5
            )
            self._modified = rows[0][0]
        self._notificationData = notificationdata

    _notificationDataFromID = Select(
        [_objectSchema.NOTIFICATION_DATA], From=_objectSchema,
        Where=_objectSchema.RESOURCE_ID == Parameter("resourceID"))


    @inlineCallbacks
    def notificationData(self):
        if self._notificationData is None:
            self._notificationData = (yield self._notificationDataFromID.on(self._txn, resourceID=self._resourceID))[0][0]
            try:
                self._notificationData = json.loads(self._notificationData)
            except ValueError:
                pass
            if isinstance(self._notificationData, unicode):
                self._notificationData = self._notificationData.encode("utf-8")
        returnValue(self._notificationData)


    def contentType(self):
        """
        The content type of NotificationObjects is text/xml.
        """
        return MimeType.fromString("text/xml")


    def md5(self):
        return self._md5


    def size(self):
        return self._size


    def notificationType(self):
        return self._notificationType


    def created(self):
        return datetimeMktime(parseSQLTimestamp(self._created))


    def modified(self):
        return datetimeMktime(parseSQLTimestamp(self._modified))



def determineNewest(uid, homeType):
    """
    Construct a query to determine the modification time of the newest object
    in a given home.

    @param uid: the UID of the home to scan.
    @type uid: C{str}

    @param homeType: The type of home to scan; C{ECALENDARTYPE},
        C{ENOTIFICATIONTYPE}, or C{EADDRESSBOOKTYPE}.
    @type homeType: C{int}

    @return: A select query that will return a single row containing a single
        column which is the maximum value.
    @rtype: L{Select}
    """
    if homeType == ENOTIFICATIONTYPE:
        return Select(
            [Max(schema.NOTIFICATION.MODIFIED)],
            From=schema.NOTIFICATION_HOME.join(
                schema.NOTIFICATION,
                on=schema.NOTIFICATION_HOME.RESOURCE_ID ==
                    schema.NOTIFICATION.NOTIFICATION_HOME_RESOURCE_ID),
            Where=schema.NOTIFICATION_HOME.OWNER_UID == uid
        )
    homeTypeName = {ECALENDARTYPE: "CALENDAR",
                    EADDRESSBOOKTYPE: "ADDRESSBOOK"}[homeType]
    home = getattr(schema, homeTypeName + "_HOME")
    bind = getattr(schema, homeTypeName + "_BIND")
    child = getattr(schema, homeTypeName)
    obj = getattr(schema, homeTypeName + "_OBJECT")
    return Select(
        [Max(obj.MODIFIED)],
        From=home.join(bind, on=bind.HOME_RESOURCE_ID == home.RESOURCE_ID)
           .join(child, on=child.RESOURCE_ID == bind.RESOURCE_ID)
           .join(obj, on=obj.PARENT_RESOURCE_ID == child.RESOURCE_ID),
        Where=(bind.BIND_MODE == 0).And(home.OWNER_UID == uid)
    )



@inlineCallbacks
def mergeHomes(sqlTxn, one, other, homeType):
    """
    Merge two homes together.  This determines which of C{one} or C{two} is
    newer - that is, has been modified more recently - and pulls all the data
    from the older into the newer home.  Then, it changes the UID of the old
    home to its UID, normalized and prefixed with "old.", and then re-names the
    new home to its name, normalized.

    Because the UIDs of both homes have changed, B{both one and two will be
    invalid to all other callers from the start of the invocation of this
    function}.

    @param sqlTxn: the transaction to use
    @type sqlTxn: A L{CommonTransaction}

    @param one: A calendar home.
    @type one: L{ICalendarHome}

    @param two: Another, different calendar home.
    @type two: L{ICalendarHome}

    @param homeType: The type of home to scan; L{ECALENDARTYPE} or
        L{EADDRESSBOOKTYPE}.
    @type homeType: C{int}

    @return: a L{Deferred} which fires with with the newer of C{one} or C{two},
        into which the data from the other home has been merged, when the merge
        is complete.
    """
    from txdav.caldav.datastore.util import migrateHome as migrateCalendarHome
    from txdav.carddav.datastore.util import migrateHome as migrateABHome
    migrateHome = {EADDRESSBOOKTYPE: migrateABHome,
                   ECALENDARTYPE: migrateCalendarHome,
                   ENOTIFICATIONTYPE: _dontBotherWithNotifications}[homeType]
    homeTable = {EADDRESSBOOKTYPE: schema.ADDRESSBOOK_HOME,
                 ECALENDARTYPE: schema.CALENDAR_HOME,
                 ENOTIFICATIONTYPE: schema.NOTIFICATION_HOME}[homeType]
    both = []
    both.append([one,
                 (yield determineNewest(one.uid(), homeType).on(sqlTxn))])
    both.append([other,
                 (yield determineNewest(other.uid(), homeType).on(sqlTxn))])
    both.sort(key=lambda x: x[1])

    older = both[0][0]
    newer = both[1][0]
    yield migrateHome(older, newer, merge=True)
    # Rename the old one to 'old.<correct-guid>'
    newNormalized = normalizeUUIDOrNot(newer.uid())
    oldNormalized = normalizeUUIDOrNot(older.uid())
    yield _renameHome(sqlTxn, homeTable, older.uid(), "old." + oldNormalized)
    # Rename the new one to '<correct-guid>'
    if newer.uid() != newNormalized:
        yield _renameHome(sqlTxn, homeTable, newer.uid(), newNormalized)
    yield returnValue(newer)



def _renameHome(txn, table, oldUID, newUID):
    """
    Rename a calendar, addressbook, or notification home.  Note that this
    function is only safe in transactions that have had caching disabled, and
    more specifically should only ever be used during upgrades.  Running this
    in a normal transaction will have unpredictable consequences, especially
    with respect to memcache.

    @param txn: an SQL transaction to use for this update
    @type txn: L{twext.enterprise.ienterprise.IAsyncTransaction}

    @param table: the storage table of the desired home type
    @type table: L{TableSyntax}

    @param oldUID: the old UID, the existing home's UID
    @type oldUID: L{str}

    @param newUID: the new UID, to change the UID to
    @type newUID: L{str}

    @return: a L{Deferred} which fires when the home is renamed.
    """
    return Update({table.OWNER_UID: newUID},
                  Where=table.OWNER_UID == oldUID).on(txn)



def _dontBotherWithNotifications(older, newer, merge):
    """
    Notifications are more transient and can be easily worked around; don't
    bother to migrate all of them when there is a UUID case mismatch.
    """
    pass



@inlineCallbacks
def _normalizeHomeUUIDsIn(t, homeType):
    """
    Normalize the UUIDs in the given L{txdav.common.datastore.CommonStore}.

    This changes the case of the UUIDs in the calendar home.

    @param t: the transaction to normalize all the UUIDs in.
    @type t: L{CommonStoreTransaction}

    @param homeType: The type of home to scan, L{ECALENDARTYPE},
        L{EADDRESSBOOKTYPE}, or L{ENOTIFICATIONTYPE}.
    @type homeType: C{int}

    @return: a L{Deferred} which fires with C{None} when the UUID normalization
        is complete.
    """
    from txdav.caldav.datastore.util import fixOneCalendarHome
    homeTable = {EADDRESSBOOKTYPE: schema.ADDRESSBOOK_HOME,
                 ECALENDARTYPE: schema.CALENDAR_HOME,
                 ENOTIFICATIONTYPE: schema.NOTIFICATION_HOME}[homeType]
    homeTypeName = homeTable.model.name.split("_")[0]

    allUIDs = yield Select([homeTable.OWNER_UID],
                           From=homeTable,
                           OrderBy=homeTable.OWNER_UID).on(t)
    total = len(allUIDs)
    allElapsed = []
    for n, [UID] in enumerate(allUIDs):
        start = time.time()
        if allElapsed:
            estimate = "%0.3d" % ((sum(allElapsed) / len(allElapsed)) *
                                  total - n)
        else:
            estimate = "unknown"
        log.info(
            format="Scanning UID %(uid)s [%(homeType)s] "
            "(%(pct)0.2d%%, %(estimate)s seconds remaining)...",
            uid=UID, pct=(n / float(total)) * 100, estimate=estimate,
            homeType=homeTypeName
        )
        other = None
        this = yield _getHome(t, homeType, UID)
        if homeType == ECALENDARTYPE:
            fixedThisHome = yield fixOneCalendarHome(this)
        else:
            fixedThisHome = 0
        fixedOtherHome = 0
        if this is None:
            log.info(format="%(uid)r appears to be missing, already processed",
                     uid=UID)
        try:
            uuidobj = UUID(UID)
        except ValueError:
            pass
        else:
            newname = str(uuidobj).upper()
            if UID != newname:
                log.info(format="Detected case variance: %(uid)s %(newuid)s"
                         "[%(homeType)s]",
                         uid=UID, newuid=newname, homeType=homeTypeName)
                other = yield _getHome(t, homeType, newname)
                if other is None:
                    # No duplicate: just fix the name.
                    yield _renameHome(t, homeTable, UID, newname)
                else:
                    if homeType == ECALENDARTYPE:
                        fixedOtherHome = yield fixOneCalendarHome(other)
                    this = yield mergeHomes(t, this, other, homeType)
                # NOTE: WE MUST NOT TOUCH EITHER HOME OBJECT AFTER THIS POINT.
                # THE UIDS HAVE CHANGED AND ALL OPERATIONS WILL FAIL.

        end = time.time()
        elapsed = end - start
        allElapsed.append(elapsed)
        log.info(format="Scanned UID %(uid)s; %(elapsed)s seconds elapsed,"
                 " %(fixes)s properties fixed (%(duplicate)s fixes in "
                 "duplicate).", uid=UID, elapsed=elapsed, fixes=fixedThisHome,
                 duplicate=fixedOtherHome)
    returnValue(None)



def _getHome(txn, homeType, uid):
    """
    Like L{CommonHome.homeWithUID} but also honoring ENOTIFICATIONTYPE which
    isn't I{really} a type of home.

    @param txn: the transaction to retrieve the home from
    @type txn: L{CommonStoreTransaction}

    @param homeType: L{ENOTIFICATIONTYPE}, L{ECALENDARTYPE}, or
        L{EADDRESSBOOKTYPE}.

    @param uid: the UID of the home to retrieve.
    @type uid: L{str}

    @return: a L{Deferred} that fires with the L{CommonHome} or
        L{NotificationHome} when it has been retrieved.
    """
    if homeType == ENOTIFICATIONTYPE:
        return txn.notificationsWithUID(uid, create=False)
    else:
        return txn.homeWithUID(homeType, uid)



@inlineCallbacks
def _normalizeColumnUUIDs(txn, column):
    """
    Upper-case the UUIDs in the given SQL DAL column.

    @param txn: The transaction.
    @type txn: L{CommonStoreTransaction}

    @param column: the column, which may contain UIDs, to normalize.
    @type column: L{ColumnSyntax}

    @return: A L{Deferred} that will fire when the UUID normalization of the
        given column has completed.
    """
    tableModel = column.model.table
    # Get a primary key made of column syntax objects for querying and
    # comparison later.
    pkey = [ColumnSyntax(columnModel)
            for columnModel in tableModel.primaryKey]
    for row in (yield Select([column] + pkey,
                             From=TableSyntax(tableModel)).on(txn)):
        before = row[0]
        pkeyparts = row[1:]
        after = normalizeUUIDOrNot(before)
        if after != before:
            where = _AndNothing
            # Build a where clause out of the primary key and the parts of the
            # primary key that were found.
            for pkeycol, pkeypart in zip(pkeyparts, pkey):
                where = where.And(pkeycol == pkeypart)
            yield Update({column: after}, Where=where).on(txn)



class _AndNothing(object):
    """
    Simple placeholder for iteratively generating a 'Where' clause; the 'And'
    just returns its argument, so it can be used at the start of the loop.
    """
    @staticmethod
    def And(self):
        """
        Return the argument.
        """
        return self



@inlineCallbacks
def _needsNormalizationUpgrade(txn):
    """
    Determine whether a given store requires a UUID normalization data upgrade.

    @param txn: the transaction to use
    @type txn: L{CommonStoreTransaction}

    @return: a L{Deferred} that fires with C{True} or C{False} depending on
        whether we need the normalization upgrade or not.
    """
    for x in [schema.CALENDAR_HOME, schema.ADDRESSBOOK_HOME,
              schema.NOTIFICATION_HOME]:
        slct = Select([x.OWNER_UID], From=x,
                      Where=x.OWNER_UID != Upper(x.OWNER_UID))
        rows = yield slct.on(txn)
        if rows:
            for [uid] in rows:
                if normalizeUUIDOrNot(uid) != uid:
                    returnValue(True)
    returnValue(False)



@inlineCallbacks
def fixUUIDNormalization(store):
    """
    Fix all UUIDs in the given SQL store to be in a canonical form;
    00000000-0000-0000-0000-000000000000 format and upper-case.
    """
    t = store.newTransaction(disableCache=True)

    # First, let's see if there are any calendar, addressbook, or notification
    # homes that have a de-normalized OWNER_UID.  If there are none, then we can
    # early-out and avoid the tedious and potentially expensive inspection of
    # oodles of calendar data.
    if not (yield _needsNormalizationUpgrade(t)):
        log.info("No potentially denormalized UUIDs detected, "
                 "skipping normalization upgrade.")
        yield t.abort()
        returnValue(None)
    try:
        yield _normalizeHomeUUIDsIn(t, ECALENDARTYPE)
        yield _normalizeHomeUUIDsIn(t, EADDRESSBOOKTYPE)
        yield _normalizeHomeUUIDsIn(t, ENOTIFICATIONTYPE)
        yield _normalizeColumnUUIDs(t, schema.RESOURCE_PROPERTY.VIEWER_UID)
        yield _normalizeColumnUUIDs(t, schema.APN_SUBSCRIPTIONS.SUBSCRIBER_GUID)
    except:
        log.failure("Unable to normalize UUIDs")
        yield t.abort()
        # There's a lot of possible problems here which are very hard to test
        # for individually; unexpected data that might cause constraint
        # violations under one of the manipulations done by
        # normalizeHomeUUIDsIn. Since this upgrade does not come along with a
        # schema version bump and may be re- attempted at any time, just raise
        # the exception and log it so that we can try again later, and the
        # service will survive for everyone _not_ affected by this somewhat
        # obscure bug.
    else:
        yield t.commit()<|MERGE_RESOLUTION|>--- conflicted
+++ resolved
@@ -73,15 +73,10 @@
     HomeChildNameAlreadyExistsError, NoSuchHomeChildError, \
     ObjectResourceNameNotAllowedError, ObjectResourceNameAlreadyExistsError, \
     NoSuchObjectResourceError, AllRetriesFailed, InvalidSubscriptionValues, \
-<<<<<<< HEAD
     InvalidIMIPTokenValues, TooManyObjectResourcesError, \
     SyncTokenValidException
-from txdav.common.idirectoryservice import IStoreDirectoryService
-=======
-    InvalidIMIPTokenValues, TooManyObjectResourcesError
 from txdav.common.idirectoryservice import IStoreDirectoryService, \
     DirectoryRecordNotFoundError
->>>>>>> 15c9fc1c
 from txdav.common.inotifications import INotificationCollection, \
     INotificationObject
 from txdav.idav import ChangeCategory
@@ -2247,53 +2242,12 @@
         # TODO: think about whether this can be done in one query rather than looping over each share
         for share in (yield self.children()):
             if not share.owned():
-<<<<<<< HEAD
-                sharedChanged, sharedDeleted = yield share.sharedChildResourceNamesSinceRevision(revision, depth)
+                sharedChanged, sharedDeleted, sharedInvalid = yield share.sharedChildResourceNamesSinceRevision(revision, depth)
                 changed |= sharedChanged
+                changed -= sharedInvalid
                 deleted |= sharedDeleted
-=======
-                if share.external():
-                    if depth == "1":
-                        pass
-                    else:
-                        name = share.name() + "/"
-                        invalid.add(name)
-                        if name in changed:
-                            changed.remove(name)
-                        if name in deleted:
-                            deleted.remove(name)
-                else:
-                    sharerevision = 0 if revision < share._bindRevision else revision
-                    results = [
-                        (
-                            share.name(),
-                            name if name else "",
-                            wasdeleted
-                        )
-                        for name, wasdeleted in
-                        (yield Select([rev.RESOURCE_NAME, rev.DELETED],
-                                         From=rev,
-                                        Where=(rev.REVISION > sharerevision).And(
-                                        rev.RESOURCE_ID == share._resourceID)).on(self._txn))
-                        if name
-                    ]
-
-                    for path, name, wasdeleted in results:
-                        if wasdeleted:
-                            if sharerevision:
-                                if depth == "1":
-                                    changed.add("%s/" % (path,))
-                                else:
-                                    deleted.add("%s/%s" % (path, name,))
-
-                    for path, name, wasdeleted in results:
-                        # Always report collection as changed
-                        changed.add("%s/" % (path,))
-                        if name:
-                            # Resource changed - for depth "infinity" report resource as changed
-                            if depth != "1":
-                                changed.add("%s/%s" % (path, name,))
->>>>>>> 15c9fc1c
+                deleted -= sharedInvalid
+                invalid |= sharedInvalid
 
         changed = sorted(changed)
         deleted = sorted(deleted)
@@ -2687,6 +2641,7 @@
 
         changed = []
         deleted = []
+        invalid = []
         for name, wasdeleted in results:
             if name:
                 if wasdeleted:
@@ -2695,7 +2650,7 @@
                 else:
                     changed.append(name)
 
-        returnValue((changed, deleted))
+        returnValue((changed, deleted, invalid))
 
 
     @classproperty
@@ -4864,14 +4819,8 @@
         @type revision: C{int}
         """
 
-<<<<<<< HEAD
-        if revision != 0 and revision < self._bindRevision:
+        if revision != 0 and revision < self._bindRevision and not self.external():
             raise SyncTokenValidException
-
-=======
-        if revision < self._bindRevision and not self.external():
-            revision = 0
->>>>>>> 15c9fc1c
         return super(CommonHomeChild, self).resourceNamesSinceRevision(revision)
 
 
@@ -4913,45 +4862,54 @@
         """
         assert not self.owned()
 
-        if revision != 0 and revision < self._bindRevision:
-            if depth != '1':
-                raise SyncTokenValidException
-            else:
-                revision = 0
-
         changed = set()
         deleted = set()
-        rev = self._revisionsSchema
-        results = [
-            (
-                self.name(),
-                name if name else "",
-                wasdeleted
-            )
-            for name, wasdeleted in
-            (yield Select([rev.RESOURCE_NAME, rev.DELETED],
-                             From=rev,
-                            Where=(rev.REVISION > revision).And(
-                            rev.RESOURCE_ID == self._resourceID)).on(self._txn))
-            if name
-        ]
-
-        for path, name, wasdeleted in results:
-            if wasdeleted:
-                if revision:
-                    if depth == "1":
-                        changed.add("%s/" % (path,))
-                    else:
-                        deleted.add("%s/%s" % (path, name,))
-
-            # Always report collection as changed
-            changed.add("%s/" % (path,))
-
-            # Resource changed - for depth "infinity" report resource as changed
-            if depth != "1":
-                changed.add("%s/%s" % (path, name,))
-
-        returnValue((changed, deleted))
+        invalid = set()
+        if self.external():
+            if depth == "1":
+                pass
+            else:
+                name = self.name() + "/"
+                invalid.add(name)
+        else:
+            if revision != 0 and revision < self._bindRevision:
+                if depth != "1":
+                    raise SyncTokenValidException
+                else:
+                    revision = 0
+
+            rev = self._revisionsSchema
+            results = [
+                (
+                    self.name(),
+                    name if name else "",
+                    wasdeleted
+                )
+                for name, wasdeleted in
+                (yield Select([rev.RESOURCE_NAME, rev.DELETED],
+                                 From=rev,
+                                Where=(rev.REVISION > revision).And(
+                                rev.RESOURCE_ID == self._resourceID)).on(self._txn))
+                if name
+            ]
+
+            for path, name, wasdeleted in results:
+                if wasdeleted:
+                    if revision:
+                        if depth == "1":
+                            changed.add("%s/" % (path,))
+                        else:
+                            deleted.add("%s/%s" % (path, name,))
+
+                # Always report collection as changed
+                changed.add("%s/" % (path,))
+
+                if name:
+                    # Resource changed - for depth "infinity" report resource as changed
+                    if depth != "1":
+                        changed.add("%s/%s" % (path, name,))
+
+        returnValue((changed, deleted, invalid,))
 
 
     @inlineCallbacks
