# -*- test-case-name: txdav.caldav.datastore.test.test_sql,txdav.carddav.datastore.test.test_sql -*-
##
# Copyright (c) 2010-2015 Apple Inc. All rights reserved.
#
# Licensed under the Apache License, Version 2.0 (the "License");
# you may not use this file except in compliance with the License.
# You may obtain a copy of the License at
#
# http://www.apache.org/licenses/LICENSE-2.0
#
# Unless required by applicable law or agreed to in writing, software
# distributed under the License is distributed on an "AS IS" BASIS,
# WITHOUT WARRANTIES OR CONDITIONS OF ANY KIND, either express or implied.
# See the License for the specific language governing permissions and
# limitations under the License.
##

"""
SQL data store.
"""

__all__ = [
    "CommonDataStore",
    "CommonStoreTransaction",
    "CommonHome",
]

from cStringIO import StringIO

from pycalendar.datetime import DateTime

from twext.enterprise.dal.syntax import (
    Delete, utcNowSQL, Union, Insert, Len, Max, Parameter, SavepointAction,
    Select, Update, ColumnSyntax, TableSyntax, Upper, Count, ALL_COLUMNS, Sum,
    DatabaseLock, DatabaseUnlock)
from twext.enterprise.ienterprise import AlreadyFinishedError
from twext.enterprise.jobqueue import LocalQueuer
from twext.enterprise.util import parseSQLTimestamp
from twext.internet.decorate import memoizedKey, Memoizable
from twext.python.clsprop import classproperty
from twext.python.log import Logger
from txweb2.http_headers import MimeType

from twisted.application.service import Service
from twisted.internet import reactor
from twisted.internet.defer import inlineCallbacks, returnValue, succeed
from twisted.python import hashlib
from twisted.python.failure import Failure
from twisted.python.modules import getModule
from twisted.python.util import FancyEqMixin

from twistedcaldav.config import config
from twistedcaldav.dateops import datetimeMktime, pyCalendarTodatetime

from txdav.base.datastore.util import QueryCacher
from txdav.base.datastore.util import normalizeUUIDOrNot
from txdav.base.propertystore.base import PropertyName
from txdav.base.propertystore.none import PropertyStore as NonePropertyStore
from txdav.base.propertystore.sql import PropertyStore
from txdav.caldav.icalendarstore import ICalendarTransaction, ICalendarStore
from txdav.carddav.iaddressbookstore import IAddressBookTransaction
from txdav.common.datastore.common import HomeChildBase
from txdav.common.datastore.podding.conduit import PoddingConduit
from txdav.common.datastore.sql_tables import _BIND_MODE_DIRECT, \
    _BIND_MODE_INDIRECT, _BIND_MODE_OWN, _BIND_STATUS_ACCEPTED, \
    _BIND_STATUS_DECLINED, _BIND_STATUS_DELETED, _BIND_STATUS_INVALID, \
    _BIND_STATUS_INVITED, _HOME_STATUS_EXTERNAL, _HOME_STATUS_NORMAL, \
    _HOME_STATUS_PURGING, schema, splitSQLString
from txdav.common.icommondatastore import ConcurrentModification, \
    RecordNotAllowedError, ExternalShareFailed, ShareNotAllowed, \
    IndexedSearchException, NotFoundError
from txdav.common.icommondatastore import HomeChildNameNotAllowedError, \
    HomeChildNameAlreadyExistsError, NoSuchHomeChildError, \
    ObjectResourceNameNotAllowedError, ObjectResourceNameAlreadyExistsError, \
    NoSuchObjectResourceError, AllRetriesFailed, InvalidSubscriptionValues, \
    InvalidIMIPTokenValues, TooManyObjectResourcesError, \
    SyncTokenValidException, AlreadyInTrashError
from txdav.common.idirectoryservice import IStoreDirectoryService, \
    DirectoryRecordNotFoundError
from txdav.common.inotifications import INotificationCollection, \
    INotificationObject
from txdav.idav import ChangeCategory
from txdav.who.delegates import Delegates
from txdav.xml import element

from uuid import uuid4, UUID

from zope.interface import implements, directlyProvides

from collections import namedtuple
import datetime
import inspect
import itertools
import json
import sys
import time

current_sql_schema = getModule(__name__).filePath.sibling("sql_schema").child("current.sql").getContent()

log = Logger()

ECALENDARTYPE = 0
EADDRESSBOOKTYPE = 1
ENOTIFICATIONTYPE = 2

# Labels used to identify the class of resource being modified, so that
# notification systems can target the correct application
NotifierPrefixes = {
    ECALENDARTYPE: "CalDAV",
    EADDRESSBOOKTYPE: "CardDAV",
}


class CommonDataStore(Service, object):
    """
    Shared logic for SQL-based data stores, between calendar and addressbook
    storage.

    @ivar sqlTxnFactory: A 0-arg factory callable that produces an
        L{IAsyncTransaction}.

    @ivar _notifierFactories: a C{dict} of L{IStoreNotifierFactory} objects
        from which the store can create notifiers for store objects. The keys
        are "tokens" that determine the type of notifier.

    @ivar attachmentsPath: a L{FilePath} indicating a directory where
        attachments may be stored.

    @ivar enableCalendars: a boolean, C{True} if this data store should provide
        L{ICalendarStore}, C{False} if not.

    @ivar enableAddressBooks: a boolean, C{True} if this data store should
        provide L{IAddressbookStore}, C{False} if not.

    @ivar label: A string, used for tagging debug messages in the case where
        there is more than one store.  (Useful mostly for unit tests.)

    @ivar quota: the amount of space granted to each calendar home (in bytes)
        for storing attachments, or C{None} if quota should not be enforced.
    @type quota: C{int} or C{NoneType}

    @ivar queuer: An object with an C{enqueueWork} method, from
        L{twext.enterprise.jobqueue}.  Initially, this is a L{LocalQueuer}, so it
        is always usable, but in a properly configured environment it will be
        upgraded to a more capable object that can distribute work throughout a
        cluster.
    """

    implements(ICalendarStore)

    def __init__(
        self,
        sqlTxnFactory,
        notifierFactories,
        directoryService,
        attachmentsPath,
        attachmentsURIPattern,
        enableCalendars=True,
        enableAddressBooks=True,
        enableManagedAttachments=True,
        label="unlabeled",
        quota=(2 ** 20),
        logLabels=False,
        logStats=False,
        logStatsLogFile=None,
        logSQL=False,
        logTransactionWaits=0,
        timeoutTransactions=0,
        cacheQueries=True,
        cachePool="Default",
        cacheExpireSeconds=3600
    ):
        assert enableCalendars or enableAddressBooks

        self.sqlTxnFactory = sqlTxnFactory
        self._notifierFactories = notifierFactories if notifierFactories is not None else {}
        self._directoryService = IStoreDirectoryService(directoryService) if directoryService is not None else None
        self.attachmentsPath = attachmentsPath
        self.attachmentsURIPattern = attachmentsURIPattern
        self.enableCalendars = enableCalendars
        self.enableAddressBooks = enableAddressBooks
        self.enableManagedAttachments = enableManagedAttachments
        self.label = label
        self.quota = quota
        self.logLabels = logLabels
        self.logStats = logStats
        self.logStatsLogFile = logStatsLogFile
        self.logSQL = logSQL
        self.logTransactionWaits = logTransactionWaits
        self.timeoutTransactions = timeoutTransactions
        self.queuer = LocalQueuer(self.newTransaction)
        self._migrating = False
        self._enableNotifications = True
        self._newTransactionCallbacks = set()

        if cacheQueries:
            self.queryCacher = QueryCacher(
                cachePool=cachePool,
                cacheExpireSeconds=cacheExpireSeconds
            )
        else:
            self.queryCacher = None

        self.conduit = PoddingConduit(self)

        # Always import these here to trigger proper "registration" of the calendar and address book
        # home classes
        __import__("txdav.caldav.datastore.sql")
        __import__("txdav.carddav.datastore.sql")


    def availablePrimaryStoreTypes(self):
        """
        The list of store home types supported.
        """
        return (ECALENDARTYPE, EADDRESSBOOKTYPE,)


    def directoryService(self):
        return self._directoryService


    def setDirectoryService(self, directoryService):
        self._directoryService = directoryService


    def callWithNewTransactions(self, callback):
        """
        Registers a method to be called whenever a new transaction is
        created.

        @param callback: callable taking a single argument, a transaction
        """
        self._newTransactionCallbacks.add(callback)


    @inlineCallbacks
    def _withEachHomeDo(self, homeTable, homeFromTxn, action, batchSize, processExternal=False):
        """
        Implementation of L{ICalendarStore.withEachCalendarHomeDo} and
        L{IAddressbookStore.withEachAddressbookHomeDo}.
        """
        txn = yield self.newTransaction()
        try:
            allUIDs = yield (Select([homeTable.OWNER_UID], From=homeTable).on(txn))
            for [uid] in allUIDs:
                home = yield homeFromTxn(txn, uid)
                if not processExternal and home.external():
                    continue
                yield action(txn, (yield homeFromTxn(txn, uid)))
        except:
            a, b, c = sys.exc_info()
            yield txn.abort()
            raise a, b, c
        else:
            yield txn.commit()


    def withEachCalendarHomeDo(self, action, batchSize=None, processExternal=False):
        """
        Implementation of L{ICalendarStore.withEachCalendarHomeDo}.
        """
        return self._withEachHomeDo(
            schema.CALENDAR_HOME,
            lambda txn, uid: txn.calendarHomeWithUID(uid),
            action, batchSize, processExternal
        )


    def withEachAddressbookHomeDo(self, action, batchSize=None, processExternal=False):
        """
        Implementation of L{IAddressbookStore.withEachAddressbookHomeDo}.
        """
        return self._withEachHomeDo(
            schema.ADDRESSBOOK_HOME,
            lambda txn, uid: txn.addressbookHomeWithUID(uid),
            action, batchSize, processExternal
        )


    def newTransaction(self, label="unlabeled", disableCache=False, authz_uid=None):
        """
        @see: L{IDataStore.newTransaction}
        """
        txn = CommonStoreTransaction(
            self,
            self.sqlTxnFactory(label=label),
            self.enableCalendars,
            self.enableAddressBooks,
            self._notifierFactories if self._enableNotifications else {},
            label,
            self._migrating,
            disableCache,
            authz_uid,
        )
        if self.logTransactionWaits or self.timeoutTransactions:
            CommonStoreTransactionMonitor(txn, self.logTransactionWaits,
                                          self.timeoutTransactions)
        for callback in self._newTransactionCallbacks:
            callback(txn)
        return txn


    @inlineCallbacks
    def inTransaction(self, label, operation, transactionCreator=None):
        """
        Perform the given operation in a transaction, committing or aborting as
        required.

        @param label: the label to pass to the transaction creator

        @param operation: a 1-arg callable that takes an L{IAsyncTransaction} and
            returns a value.

        @param transactionCreator: a 1-arg callable that takes a "label" arg and
            returns a transaction

        @return: a L{Deferred} that fires with C{operation}'s result or fails with
            its error, unless there is an error creating, aborting or committing
            the transaction.
        """

        if transactionCreator is None:
            transactionCreator = self.newTransaction

        txn = transactionCreator(label=label)

        try:
            result = yield operation(txn)
        except:
            f = Failure()
            yield txn.abort()
            returnValue(f)
        else:
            yield txn.commit()
            returnValue(result)


    def setMigrating(self, state):
        """
        Set the "migrating" state
        """
        self._migrating = state
        self._enableNotifications = not state


    def setUpgrading(self, state):
        """
        Set the "upgrading" state
        """
        self._enableNotifications = not state


    @inlineCallbacks
    def dropboxAllowed(self, txn):
        """
        Determine whether dropbox attachments are allowed. Once we have migrated to managed attachments,
        we should never allow dropbox-style attachments to be created.
        """
        if not hasattr(self, "_dropbox_ok"):
            already_migrated = (yield txn.calendarserverValue("MANAGED-ATTACHMENTS", raiseIfMissing=False))
            self._dropbox_ok = already_migrated is None
        returnValue(self._dropbox_ok)


    def queryCachingEnabled(self):
        """
        Indicate whether SQL statement query caching is enabled. Also controls whether propstore caching is done.

        @return: C{True} if enabled, else C{False}
        @rtype: C{bool}
        """
        return self.queryCacher is not None


    @inlineCallbacks
    def uidInStore(self, txn, uid):
        """
        Indicate whether the specified user UID is hosted in the current store, or
        possibly in another pod.

        @param txn: transaction to use
        @type txn: L{CommonStoreTransaction}
        @param uid: the user UID to test
        @type uid: L{str}

        @return: a tuple of L{bool}, L{str} - the first indicates whether the user is
            hosted, the second the serviceNodeUID of the pod hosting the user or
            C{None} if on this pod.
        @rtype: L{tuple}
        """

        # Check if locally stored first
        for storeType in self.availablePrimaryStoreTypes():
            home = yield txn.homeWithUID(storeType, uid)
            if home is not None:
                if home.external():
                    # TODO: locate the pod where the user is hosted
                    returnValue((True, "unknown",))
                else:
                    returnValue((True, None,))
        else:
            returnValue((False, None,))



class TransactionStatsCollector(object):
    """
    Used to log each SQL query and statistics about that query during the course of a single transaction.
    Results can be printed out where ever needed at the end of the transaction.
    """

    def __init__(self, label, logFileName=None):
        self.label = label
        self.logFileName = logFileName
        self.statements = []
        self.startTime = time.time()


    def startStatement(self, sql, args):
        """
        Called prior to an SQL query being run.

        @param sql: the SQL statement to execute
        @type sql: C{str}
        @param args: the arguments (binds) to the SQL statement
        @type args: C{list}

        @return: C{tuple} containing the index in the statement list for this statement, and the start time
        """
        args = ["%s" % (arg,) for arg in args]
        args = [((arg[:10] + "...") if len(arg) > 40 else arg) for arg in args]
        self.statements.append(["%s %s" % (sql, args,), 0, 0, 0])
        return len(self.statements) - 1, time.time()


    def endStatement(self, context, rows):
        """
        Called after an SQL query has executed.

        @param context: the tuple returned from startStatement
        @type context: C{tuple}
        @param rows: number of rows returned from the query
        @type rows: C{int}
        """
        index, tstamp = context
        t = time.time()
        self.statements[index][1] = len(rows) if rows else 0
        self.statements[index][2] = t - tstamp
        self.statements[index][3] = t


    def printReport(self):
        """
        Print a report of all the SQL statements executed to date.
        """

        total_statements = len(self.statements)
        total_rows = sum([statement[1] for statement in self.statements])
        total_time = sum([statement[2] for statement in self.statements]) * 1000.0

        toFile = StringIO()
        toFile.write("*** SQL Stats ***\n")
        toFile.write("\n")
        toFile.write("Label: %s\n" % (self.label,))
        toFile.write("Unique statements: %d\n" % (len(set([statement[0] for statement in self.statements]),),))
        toFile.write("Total statements: %d\n" % (total_statements,))
        toFile.write("Total rows: %d\n" % (total_rows,))
        toFile.write("Total time (ms): %.3f\n" % (total_time,))
        t_last_end = self.startTime
        for sql, rows, t_taken, t_end in self.statements:
            toFile.write("\n")
            toFile.write("SQL: %s\n" % (sql,))
            toFile.write("Rows: %s\n" % (rows,))
            toFile.write("Time (ms): %.3f\n" % (t_taken * 1000.0,))
            toFile.write("Idle (ms): %.3f\n" % ((t_end - t_taken - t_last_end) * 1000.0,))
            toFile.write("Elapsed (ms): %.3f\n" % ((t_end - self.startTime) * 1000.0,))
            t_last_end = t_end
        toFile.write("Commit (ms): %.3f\n" % ((time.time() - t_last_end) * 1000.0,))
        toFile.write("***\n\n")

        if self.logFileName:
            with open(self.logFileName, "a") as f:
                f.write(toFile.getvalue())
        else:
            log.error(toFile.getvalue())

        return (total_statements, total_rows, total_time,)



class CommonStoreTransactionMonitor(object):
    """
    Object that monitors the state of a transaction over time and logs or times out
    the transaction.
    """

    callLater = reactor.callLater

    def __init__(self, txn, logTimerSeconds, timeoutSeconds):
        self.txn = txn
        self.delayedLog = None
        self.delayedTimeout = None
        self.logTimerSeconds = logTimerSeconds
        self.timeoutSeconds = timeoutSeconds

        self.txn.postCommit(self._cleanTxn)
        self.txn.postAbort(self._cleanTxn)

        self._installLogTimer()
        self._installTimeout()


    def _cleanTxn(self):
        self.txn = None
        if self.delayedLog:
            self.delayedLog.cancel()
            self.delayedLog = None
        if self.delayedTimeout:
            self.delayedTimeout.cancel()
            self.delayedTimeout = None
        return succeed(None)


    def _installLogTimer(self):
        def _logTransactionWait():
            if self.txn is not None:
                log.error(
                    "Transaction wait: {me.txn}, "
                    "Statements: {me.txn.statementCount:d}, "
                    "IUDs: {me.txn.iudCount:d}, "
                    "Statement: {me.txn.currentStatement}",
                    me=self
                )
                self.delayedLog = self.callLater(
                    self.logTimerSeconds, _logTransactionWait
                )

        if self.logTimerSeconds:
            self.delayedLog = self.callLater(
                self.logTimerSeconds, _logTransactionWait
            )


    def _installTimeout(self):
        def _forceAbort():
            if self.txn is not None:
                log.error(
                    "Transaction abort too long: {me.txn}, "
                    "Statements: {me.txn.statementCount:d}, "
                    "IUDs: {me.txn.iudCount:d}, "
                    "Statement: {me.txn.currentStatement}",
                    me=self
                )
                self.delayedTimeout = None
                if self.delayedLog:
                    self.delayedLog.cancel()
                    self.delayedLog = None
                self.txn.timeout()

        if self.timeoutSeconds:
            self.delayedTimeout = self.callLater(
                self.timeoutSeconds, _forceAbort
            )



class CommonStoreTransaction(object):
    """
    Transaction implementation for SQL database.
    """
    _homeClass = {}

    id = 0

    def __init__(
        self, store, sqlTxn,
        enableCalendars, enableAddressBooks,
        notifierFactories, label, migrating=False, disableCache=False,
        authz_uid=None,
    ):
        if label == "unlabeled" or not label:
            tr = inspect.getframeinfo(inspect.currentframe().f_back.f_back)
            label = "{}#{}${}".format(tr.filename, tr.lineno, tr.function)

        self._store = store
        self._queuer = self._store.queuer
        self._calendarHomes = {}
        self._addressbookHomes = {}
        self._notificationHomes = {}
        self._notifierFactories = notifierFactories
        self._notifiedAlready = set()
        self._bumpedRevisionAlready = set()
        self._label = label
        self._migrating = migrating
        self._primaryHomeType = None
        self._disableCache = disableCache or not store.queryCachingEnabled()
        if disableCache:
            self._queryCacher = None
        else:
            self._queryCacher = store.queryCacher
        self._authz_uid = authz_uid

        CommonStoreTransaction.id += 1
        self._txid = CommonStoreTransaction.id

        extraInterfaces = []
        if enableCalendars:
            extraInterfaces.append(ICalendarTransaction)
            self._primaryHomeType = ECALENDARTYPE
        if enableAddressBooks:
            extraInterfaces.append(IAddressBookTransaction)
            if self._primaryHomeType is None:
                self._primaryHomeType = EADDRESSBOOKTYPE
        directlyProvides(self, *extraInterfaces)

        self._sqlTxn = sqlTxn
        self.paramstyle = sqlTxn.paramstyle
        self.dialect = sqlTxn.dialect

        self._stats = (
            TransactionStatsCollector(self._label, self._store.logStatsLogFile)
            if self._store.logStats else None
        )
        self.statementCount = 0
        self.iudCount = 0
        self.currentStatement = None
        self.timedout = False

        self.logItems = {}


    def enqueue(self, workItem, **kw):
        """
        Enqueue a L{twext.enterprise.jobqueue.WorkItem} for later execution.

        For example::

            yield (txn.enqueue(MyWorkItem, workDescription="some work to do"))

        @return: a work proposal describing various events in the work's
            life-cycle.
        @rtype: L{twext.enterprise.jobqueue.WorkProposal}
        """
        return self._store.queuer.enqueueWork(self, workItem, **kw)


    def store(self):
        return self._store


    def directoryService(self):
        return self._store.directoryService()


    def __repr__(self):
        return 'PG-TXN<%s>' % (self._label,)


    @classproperty
    def _calendarserver(cls):
        cs = schema.CALENDARSERVER
        return Select(
            [cs.VALUE, ],
            From=cs,
            Where=cs.NAME == Parameter('name'),
        )


    @inlineCallbacks
    def calendarserverValue(self, key, raiseIfMissing=True):
        result = yield self._calendarserver.on(self, name=key)
        if result and len(result) == 1:
            returnValue(result[0][0])
        if raiseIfMissing:
            raise RuntimeError("Database key %s cannot be determined." % (key,))
        else:
            returnValue(None)


    @inlineCallbacks
    def setCalendarserverValue(self, key, value):
        cs = schema.CALENDARSERVER
        yield Insert(
            {cs.NAME: key, cs.VALUE: value},
        ).on(self)


    @inlineCallbacks
    def updateCalendarserverValue(self, key, value):
        cs = schema.CALENDARSERVER
        yield Update(
            {cs.VALUE: value},
            Where=cs.NAME == key,
        ).on(self)


    def _determineMemo(self, storeType, uid, create=False, authzUID=None):
        """
        Determine the memo dictionary to use for homeWithUID.
        """
        if storeType == ECALENDARTYPE:
            return self._calendarHomes
        else:
            return self._addressbookHomes


    @inlineCallbacks
    def homes(self, storeType):
        """
        Load all calendar or addressbook homes.
        """

        # Get all UIDs and load them - this will memoize all existing ones
        uids = (yield self._homeClass[storeType].listHomes(self))
        for uid in uids:
            yield self.homeWithUID(storeType, uid, create=False)

        # Return the memoized list directly
        returnValue([kv[1] for kv in sorted(self._determineMemo(storeType, None).items(), key=lambda x: x[0])])


    @memoizedKey("uid", _determineMemo)
    def homeWithUID(self, storeType, uid, create=False, authzUID=None):
        """
        We need to distinguish between various different users "looking" at a home and its
        child resources because we have per-user properties that depend on which user is "looking".
        By default the viewer is set to the authz_uid on the transaction, or the owner if no authz,
        but it can be overridden using L{authzUID}. This is useful when the store needs to get to
        other user's homes with the viewer being the owner of that home as opposed to authz_uid. That
        often happens when manipulating shares.
        """
        if storeType not in (ECALENDARTYPE, EADDRESSBOOKTYPE):
            raise RuntimeError("Unknown home type.")

        return self._homeClass[storeType].homeWithUID(self, uid, create, authzUID)


    def calendarHomeWithUID(self, uid, create=False, authzUID=None):
        return self.homeWithUID(ECALENDARTYPE, uid, create=create, authzUID=authzUID)


    def addressbookHomeWithUID(self, uid, create=False, authzUID=None):
        return self.homeWithUID(EADDRESSBOOKTYPE, uid, create=create, authzUID=authzUID)


    @inlineCallbacks
    def homeWithResourceID(self, storeType, rid):
        """
        Load a calendar or addressbook home by its integer resource ID.
        """
        uid = (yield self._homeClass[storeType].homeUIDWithResourceID(self, rid))
        if uid:
            # Always get the owner's view of the home = i.e., authzUID=uid
            result = (yield self.homeWithUID(storeType, uid, authzUID=uid))
        else:
            result = None
        returnValue(result)


    def calendarHomeWithResourceID(self, rid):
        return self.homeWithResourceID(ECALENDARTYPE, rid)


    def addressbookHomeWithResourceID(self, rid):
        return self.homeWithResourceID(EADDRESSBOOKTYPE, rid)


    @memoizedKey("uid", "_notificationHomes")
    def notificationsWithUID(self, uid, create=True):
        """
        Implement notificationsWithUID.
        """
        return NotificationCollection.notificationsWithUID(self, uid, create)


    @memoizedKey("rid", "_notificationHomes")
    def notificationsWithResourceID(self, rid):
        """
        Implement notificationsWithResourceID.
        """
        return NotificationCollection.notificationsWithResourceID(self, rid)


    @classproperty
    def _insertAPNSubscriptionQuery(cls):
        apn = schema.APN_SUBSCRIPTIONS
        return Insert({
            apn.TOKEN: Parameter("token"),
            apn.RESOURCE_KEY: Parameter("resourceKey"),
            apn.MODIFIED: Parameter("modified"),
            apn.SUBSCRIBER_GUID: Parameter("subscriber"),
            apn.USER_AGENT: Parameter("userAgent"),
            apn.IP_ADDR: Parameter("ipAddr")
        })


    @classproperty
    def _updateAPNSubscriptionQuery(cls):
        apn = schema.APN_SUBSCRIPTIONS
        return Update(
            {
                apn.MODIFIED: Parameter("modified"),
                apn.SUBSCRIBER_GUID: Parameter("subscriber"),
                apn.USER_AGENT: Parameter("userAgent"),
                apn.IP_ADDR: Parameter("ipAddr")
            },
            Where=(apn.TOKEN == Parameter("token")).And(
                apn.RESOURCE_KEY == Parameter("resourceKey"))
        )


    @classproperty
    def _selectAPNSubscriptionQuery(cls):
        apn = schema.APN_SUBSCRIPTIONS
        return Select(
            [apn.MODIFIED, apn.SUBSCRIBER_GUID],
            From=apn,
            Where=(apn.TOKEN == Parameter("token")).And(
                apn.RESOURCE_KEY == Parameter("resourceKey")
            )
        )


    @inlineCallbacks
    def addAPNSubscription(
        self, token, key, timestamp, subscriber,
        userAgent, ipAddr
    ):
        if not (token and key and timestamp and subscriber):
            raise InvalidSubscriptionValues()

        # Cap these values at 255 characters
        userAgent = userAgent[:255]
        ipAddr = ipAddr[:255]

        row = yield self._selectAPNSubscriptionQuery.on(
            self,
            token=token, resourceKey=key
        )
        if not row:  # Subscription does not yet exist
            try:
                yield self._insertAPNSubscriptionQuery.on(
                    self,
                    token=token, resourceKey=key, modified=timestamp,
                    subscriber=subscriber, userAgent=userAgent,
                    ipAddr=ipAddr)
            except Exception:
                # Subscription may have been added by someone else, which is fine
                pass

        else:  # Subscription exists, so update with new timestamp and subscriber
            try:
                yield self._updateAPNSubscriptionQuery.on(
                    self,
                    token=token, resourceKey=key, modified=timestamp,
                    subscriber=subscriber, userAgent=userAgent,
                    ipAddr=ipAddr)
            except Exception:
                # Subscription may have been added by someone else, which is fine
                pass


    @classproperty
    def _removeAPNSubscriptionQuery(cls):
        apn = schema.APN_SUBSCRIPTIONS
        return Delete(From=apn,
                      Where=(apn.TOKEN == Parameter("token")).And(
                          apn.RESOURCE_KEY == Parameter("resourceKey")))


    def removeAPNSubscription(self, token, key):
        return self._removeAPNSubscriptionQuery.on(
            self,
            token=token, resourceKey=key)


    @classproperty
    def _purgeOldAPNSubscriptionQuery(cls):
        apn = schema.APN_SUBSCRIPTIONS
        return Delete(From=apn,
                      Where=(apn.MODIFIED < Parameter("olderThan")))


    def purgeOldAPNSubscriptions(self, olderThan):
        return self._purgeOldAPNSubscriptionQuery.on(
            self,
            olderThan=olderThan)


    @classproperty
    def _apnSubscriptionsByTokenQuery(cls):
        apn = schema.APN_SUBSCRIPTIONS
        return Select([apn.RESOURCE_KEY, apn.MODIFIED, apn.SUBSCRIBER_GUID],
                      From=apn, Where=apn.TOKEN == Parameter("token"))


    def apnSubscriptionsByToken(self, token):
        return self._apnSubscriptionsByTokenQuery.on(self, token=token)


    @classproperty
    def _apnSubscriptionsByKeyQuery(cls):
        apn = schema.APN_SUBSCRIPTIONS
        return Select([apn.TOKEN, apn.SUBSCRIBER_GUID],
                      From=apn, Where=apn.RESOURCE_KEY == Parameter("resourceKey"))


    def apnSubscriptionsByKey(self, key):
        return self._apnSubscriptionsByKeyQuery.on(self, resourceKey=key)


    @classproperty
    def _apnSubscriptionsBySubscriberQuery(cls):
        apn = schema.APN_SUBSCRIPTIONS
        return Select([apn.TOKEN, apn.RESOURCE_KEY, apn.MODIFIED, apn.USER_AGENT, apn.IP_ADDR],
                      From=apn, Where=apn.SUBSCRIBER_GUID == Parameter("subscriberGUID"))


    def apnSubscriptionsBySubscriber(self, guid):
        return self._apnSubscriptionsBySubscriberQuery.on(self, subscriberGUID=guid)


    # Create IMIP token

    @classproperty
    def _insertIMIPTokenQuery(cls):
        imip = schema.IMIP_TOKENS
        return Insert({
            imip.TOKEN: Parameter("token"),
            imip.ORGANIZER: Parameter("organizer"),
            imip.ATTENDEE: Parameter("attendee"),
            imip.ICALUID: Parameter("icaluid"),
        })


    @inlineCallbacks
    def imipCreateToken(self, organizer, attendee, icaluid, token=None):
        if not (organizer and attendee and icaluid):
            raise InvalidIMIPTokenValues()

        if token is None:
            token = str(uuid4())

        try:
            yield self._insertIMIPTokenQuery.on(
                self,
                token=token, organizer=organizer, attendee=attendee,
                icaluid=icaluid)
        except Exception:
            # TODO: is it okay if someone else created the same row just now?
            pass
        returnValue(token)

    # Lookup IMIP organizer+attendee+icaluid for token


    @classproperty
    def _selectIMIPTokenByTokenQuery(cls):
        imip = schema.IMIP_TOKENS
        return Select([imip.ORGANIZER, imip.ATTENDEE, imip.ICALUID], From=imip,
                      Where=(imip.TOKEN == Parameter("token")))


    def imipLookupByToken(self, token):
        return self._selectIMIPTokenByTokenQuery.on(self, token=token)

    # Lookup IMIP token for organizer+attendee+icaluid


    @classproperty
    def _selectIMIPTokenQuery(cls):
        imip = schema.IMIP_TOKENS
        return Select(
            [imip.TOKEN],
            From=imip,
            Where=(imip.ORGANIZER == Parameter("organizer")).And(
                imip.ATTENDEE == Parameter("attendee")).And(
                imip.ICALUID == Parameter("icaluid"))
        )


    @classproperty
    def _updateIMIPTokenQuery(cls):
        imip = schema.IMIP_TOKENS
        return Update(
            {imip.ACCESSED: utcNowSQL, },
            Where=(imip.ORGANIZER == Parameter("organizer")).And(
                imip.ATTENDEE == Parameter("attendee")).And(
                    imip.ICALUID == Parameter("icaluid"))
        )


    @inlineCallbacks
    def imipGetToken(self, organizer, attendee, icaluid):
        row = (yield self._selectIMIPTokenQuery.on(
            self, organizer=organizer,
            attendee=attendee, icaluid=icaluid))
        if row:
            token = row[0][0]
            # update the timestamp
            yield self._updateIMIPTokenQuery.on(
                self, organizer=organizer,
                attendee=attendee, icaluid=icaluid)
        else:
            token = None
        returnValue(token)


    # Remove IMIP token
    @classproperty
    def _removeIMIPTokenQuery(cls):
        imip = schema.IMIP_TOKENS
        return Delete(From=imip,
                      Where=(imip.TOKEN == Parameter("token")))


    def imipRemoveToken(self, token):
        return self._removeIMIPTokenQuery.on(self, token=token)


    # Purge old IMIP tokens
    @classproperty
    def _purgeOldIMIPTokensQuery(cls):
        imip = schema.IMIP_TOKENS
        return Delete(From=imip,
                      Where=(imip.ACCESSED < Parameter("olderThan")))


    def purgeOldIMIPTokens(self, olderThan):
        """
        @type olderThan: datetime
        """
        return self._purgeOldIMIPTokensQuery.on(self, olderThan=olderThan)

    # End of IMIP


    # Groups

    @classproperty
    def _addGroupQuery(cls):
        gr = schema.GROUPS
        return Insert(
            {
                gr.NAME: Parameter("name"),
                gr.GROUP_UID: Parameter("groupUID"),
                gr.MEMBERSHIP_HASH: Parameter("membershipHash")
            },
            Return=gr.GROUP_ID
        )


    @classproperty
    def _updateGroupQuery(cls):
        gr = schema.GROUPS
        return Update(
            {
                gr.MEMBERSHIP_HASH: Parameter("membershipHash"),
                gr.NAME: Parameter("name"),
                gr.MODIFIED: Parameter("timestamp"),
                gr.EXTANT: Parameter("extant"),
            },
            Where=(gr.GROUP_UID == Parameter("groupUID"))
        )


    @classproperty
    def _groupByUID(cls):
        gr = schema.GROUPS
        return Select(
            [gr.GROUP_ID, gr.NAME, gr.MEMBERSHIP_HASH, gr.MODIFIED, gr.EXTANT],
            From=gr,
            Where=(gr.GROUP_UID == Parameter("groupUID"))
        )


    @classproperty
    def _groupByID(cls):
        gr = schema.GROUPS
        return Select(
            [gr.GROUP_UID, gr.NAME, gr.MEMBERSHIP_HASH, gr.EXTANT],
            From=gr,
            Where=(gr.GROUP_ID == Parameter("groupID"))
        )


    @classproperty
    def _deleteGroup(cls):
        gr = schema.GROUPS
        return Delete(
            From=gr,
            Where=(gr.GROUP_ID == Parameter("groupID"))
        )


    @inlineCallbacks
    def addGroup(self, groupUID, name, membershipHash):
        """
        @type groupUID: C{unicode}
        @type name: C{unicode}
        @type membershipHash: C{str}
        """
        record = yield self.directoryService().recordWithUID(groupUID)
        if record is None:
            returnValue(None)

        groupID = (yield self._addGroupQuery.on(
            self,
            name=name.encode("utf-8"),
            groupUID=groupUID.encode("utf-8"),
            membershipHash=membershipHash
        ))[0][0]

        yield self.refreshGroup(
            groupUID, record, groupID, name.encode("utf-8"), membershipHash, True
        )
        returnValue(groupID)


    def updateGroup(self, groupUID, name, membershipHash, extant=True):
        """
        @type groupUID: C{unicode}
        @type name: C{unicode}
        @type membershipHash: C{str}
        @type extant: C{boolean}
        """
        timestamp = datetime.datetime.utcnow()
        return self._updateGroupQuery.on(
            self,
            name=name.encode("utf-8"),
            groupUID=groupUID.encode("utf-8"),
            timestamp=timestamp,
            membershipHash=membershipHash,
            extant=(1 if extant else 0)
        )


    @inlineCallbacks
    def groupByUID(self, groupUID, create=True):
        """
        Return or create a record for the group UID.

        @type groupUID: C{unicode}

        @return: Deferred firing with tuple of group ID C{str}, group name
            C{unicode}, membership hash C{str}, modified timestamp, and
            extant C{boolean}
        """
        results = (
            yield self._groupByUID.on(
                self, groupUID=groupUID.encode("utf-8")
            )
        )
        if results:
            returnValue((
                results[0][0],  # group id
                results[0][1].decode("utf-8"),  # name
                results[0][2],  # membership hash
                results[0][3],  # modified timestamp
                bool(results[0][4]),  # extant
            ))
        elif create:
            savepoint = SavepointAction("groupByUID")
            yield savepoint.acquire(self)
            try:
                groupID = yield self.addGroup(groupUID, u"", "")
                if groupID is None:
                    # The record does not actually exist within the directory
                    yield savepoint.release(self)
                    returnValue((None, None, None, None, None))

            except Exception:
                yield savepoint.rollback(self)
                results = (
                    yield self._groupByUID.on(
                        self, groupUID=groupUID.encode("utf-8")
                    )
                )
                if results:
                    returnValue((
                        results[0][0],  # group id
                        results[0][1].decode("utf-8"),  # name
                        results[0][2],  # membership hash
                        results[0][3],  # modified timestamp
                        bool(results[0][4]),  # extant
                    ))
                else:
                    returnValue((None, None, None, None, None))
            else:
                yield savepoint.release(self)
                results = (
                    yield self._groupByUID.on(
                        self, groupUID=groupUID.encode("utf-8")
                    )
                )
                if results:
                    returnValue((
                        results[0][0],  # group id
                        results[0][1].decode("utf-8"),  # name
                        results[0][2],  # membership hash
                        results[0][3],  # modified timestamp
                        bool(results[0][4]),  # extant
                    ))
                else:
                    returnValue((None, None, None, None, None))
        else:
            returnValue((None, None, None, None, None))


    @inlineCallbacks
    def groupByID(self, groupID):
        """
        Given a group ID, return the group UID, or raise NotFoundError

        @type groupID: C{str}
        @return: Deferred firing with a tuple of group UID C{unicode},
            group name C{unicode}, membership hash C{str}, and extant C{boolean}
        """
        try:
            results = (yield self._groupByID.on(self, groupID=groupID))[0]
            if results:
                results = (
                    results[0].decode("utf-8"),
                    results[1].decode("utf-8"),
                    results[2],
                    bool(results[3])
                )
            returnValue(results)
        except IndexError:
            raise NotFoundError


    def deleteGroup(self, groupID):
        return self._deleteGroup.on(self, groupID=groupID)

    # End of Groups


    # Group Members

    @classproperty
    def _addMemberToGroupQuery(cls):
        gm = schema.GROUP_MEMBERSHIP
        return Insert(
            {
                gm.GROUP_ID: Parameter("groupID"),
                gm.MEMBER_UID: Parameter("memberUID")
            }
        )


    @classproperty
    def _removeMemberFromGroupQuery(cls):
        gm = schema.GROUP_MEMBERSHIP
        return Delete(
            From=gm,
            Where=(
                gm.GROUP_ID == Parameter("groupID")
            ).And(
                gm.MEMBER_UID == Parameter("memberUID")
            )
        )


    @classproperty
    def _selectGroupMembersQuery(cls):
        gm = schema.GROUP_MEMBERSHIP
        return Select(
            [gm.MEMBER_UID],
            From=gm,
            Where=(
                gm.GROUP_ID == Parameter("groupID")
            )
        )


    @classproperty
    def _selectGroupsForQuery(cls):
        gr = schema.GROUPS
        gm = schema.GROUP_MEMBERSHIP

        return Select(
            [gr.GROUP_UID],
            From=gr,
            Where=(
                gr.GROUP_ID.In(
                    Select(
                        [gm.GROUP_ID],
                        From=gm,
                        Where=(
                            gm.MEMBER_UID == Parameter("uid")
                        )
                    )
                )
            )
        )


    def addMemberToGroup(self, memberUID, groupID):
        return self._addMemberToGroupQuery.on(
            self, groupID=groupID, memberUID=memberUID.encode("utf-8")
        )


    def removeMemberFromGroup(self, memberUID, groupID):
        return self._removeMemberFromGroupQuery.on(
            self, groupID=groupID, memberUID=memberUID.encode("utf-8")
        )


    @inlineCallbacks
    def groupMemberUIDs(self, groupID):
        """
        Returns the cached set of UIDs for members of the given groupID.
        Sub-groups are not returned in the results but their members are,
        because the group membership has already been expanded/flattened
        before storing in the db.

        @param groupID: the group ID
        @type groupID: C{int}
        @return: the set of member UIDs
        @rtype: a Deferred which fires with a set() of C{str} UIDs
        """
        members = set()
        results = (yield self._selectGroupMembersQuery.on(self, groupID=groupID))
        for row in results:
            members.add(row[0].decode("utf-8"))
        returnValue(members)


    @inlineCallbacks
    def refreshGroup(self, groupUID, record, groupID, cachedName, cachedMembershipHash, cachedExtant):
        """
        @param groupUID: the directory record
        @type groupUID: C{unicode}
        @param record: the directory record
        @type record: C{iDirectoryRecord}
        @param groupID: group resource id
        @type groupID: C{str}
        @param cachedName: group name in the database
        @type cachedName: C{unicode}
        @param cachedMembershipHash: membership hash in the database
        @type cachedMembershipHash: C{str}
        @param cachedExtant: extent field from in the database
        @type cachedExtant: C{bool}

        @return: Deferred firing with membershipChanged C{boolean}

        """
        if record is not None:
            memberUIDs = yield record.expandedMemberUIDs()
            name = record.displayName
            extant = True
        else:
            memberUIDs = frozenset()
            name = cachedName
            extant = False

        membershipHashContent = hashlib.md5()
        for memberUID in sorted(memberUIDs):
            membershipHashContent.update(str(memberUID))
        membershipHash = membershipHashContent.hexdigest()

        if cachedMembershipHash != membershipHash:
            membershipChanged = True
            log.debug(
                "Group '{group}' changed", group=name
            )
        else:
            membershipChanged = False

        if membershipChanged or extant != cachedExtant:
            # also updates group mod date
            yield self.updateGroup(
                groupUID, name, membershipHash, extant=extant
            )

        if membershipChanged:
            addedUIDs, removedUIDs = yield self.synchronizeMembers(groupID, set(memberUIDs))
        else:
            addedUIDs = removedUIDs = None

        returnValue((membershipChanged, addedUIDs, removedUIDs,))


    @inlineCallbacks
    def synchronizeMembers(self, groupID, newMemberUIDs):
        """
        Update the group membership table in the database to match the new membership list. This
        method will diff the existing set with the new set and apply the changes. It also calls out
        to a groupChanged() method with the set of added and removed members so that other modules
        that depend on groups can monitor the changes.

        @param groupID: group id of group to update
        @type groupID: L{str}
        @param newMemberUIDs: set of new member UIDs in the group
        @type newMemberUIDs: L{set} of L{str}
        """
        cachedMemberUIDs = (yield self.groupMemberUIDs(groupID))

        removed = cachedMemberUIDs - newMemberUIDs
        for memberUID in removed:
            yield self.removeMemberFromGroup(memberUID, groupID)

        added = newMemberUIDs - cachedMemberUIDs
        for memberUID in added:
            yield self.addMemberToGroup(memberUID, groupID)

        yield self.groupChanged(groupID, added, removed)

        returnValue((added, removed,))


    @inlineCallbacks
    def groupChanged(self, groupID, addedUIDs, removedUIDs):
        """
        Called when membership of a group changes.

        @param groupID: group id of group that changed
        @type groupID: L{str}
        @param addedUIDs: set of new member UIDs added to the group
        @type addedUIDs: L{set} of L{str}
        @param removedUIDs: set of old member UIDs removed from the group
        @type removedUIDs: L{set} of L{str}
        """
        yield Delegates.groupChanged(self, groupID, addedUIDs, removedUIDs)


    @inlineCallbacks
    def groupMembers(self, groupID):
        """
        The members of the given group as recorded in the db
        """
        members = set()
        memberUIDs = (yield self.groupMemberUIDs(groupID))
        for uid in memberUIDs:
            record = (yield self.directoryService().recordWithUID(uid))
            if record is not None:
                members.add(record)
        returnValue(members)


    @inlineCallbacks
    def groupUIDsFor(self, uid):
        """
        Returns the cached set of UIDs for the groups this given uid is
        a member of.

        @param uid: the uid
        @type uid: C{unicode}
        @return: the set of group IDs
        @rtype: a Deferred which fires with a set() of C{int} group IDs
        """
        groups = set()
        results = (
            yield self._selectGroupsForQuery.on(
                self, uid=uid.encode("utf-8")
            )
        )
        for row in results:
            groups.add(row[0].decode("utf-8"))
        returnValue(groups)

    # End of Group Members

    # Delegates


    @classproperty
    def _addDelegateQuery(cls):
        de = schema.DELEGATES
        return Insert({de.DELEGATOR: Parameter("delegator"),
                       de.DELEGATE: Parameter("delegate"),
                       de.READ_WRITE: Parameter("readWrite"),
                       })


    @classproperty
    def _addDelegateGroupQuery(cls):
        ds = schema.DELEGATE_GROUPS
        return Insert({ds.DELEGATOR: Parameter("delegator"),
                       ds.GROUP_ID: Parameter("groupID"),
                       ds.READ_WRITE: Parameter("readWrite"),
                       ds.IS_EXTERNAL: Parameter("isExternal"),
                       })


    @classproperty
    def _removeDelegateQuery(cls):
        de = schema.DELEGATES
        return Delete(
            From=de,
            Where=(
                de.DELEGATOR == Parameter("delegator")
            ).And(
                de.DELEGATE == Parameter("delegate")
            ).And(
                de.READ_WRITE == Parameter("readWrite")
            )
        )


    @classproperty
    def _removeDelegatesQuery(cls):
        de = schema.DELEGATES
        return Delete(
            From=de,
            Where=(
                de.DELEGATOR == Parameter("delegator")
            ).And(
                de.READ_WRITE == Parameter("readWrite")
            )
        )


    @classproperty
    def _removeDelegateGroupQuery(cls):
        ds = schema.DELEGATE_GROUPS
        return Delete(
            From=ds,
            Where=(
                ds.DELEGATOR == Parameter("delegator")
            ).And(
                ds.GROUP_ID == Parameter("groupID")
            ).And(
                ds.READ_WRITE == Parameter("readWrite")
            )
        )


    @classproperty
    def _removeDelegateGroupsQuery(cls):
        ds = schema.DELEGATE_GROUPS
        return Delete(
            From=ds,
            Where=(
                ds.DELEGATOR == Parameter("delegator")
            ).And(
                ds.READ_WRITE == Parameter("readWrite")
            )
        )


    @classproperty
    def _selectDelegatesQuery(cls):
        de = schema.DELEGATES
        return Select(
            [de.DELEGATE],
            From=de,
            Where=(
                de.DELEGATOR == Parameter("delegator")
            ).And(
                de.READ_WRITE == Parameter("readWrite")
            )
        )


    @classproperty
    def _selectDelegatorsToGroupQuery(cls):
        dg = schema.DELEGATE_GROUPS
        return Select(
            [dg.DELEGATOR],
            From=dg,
            Where=(
                dg.GROUP_ID == Parameter("delegateGroup")
            ).And(
                dg.READ_WRITE == Parameter("readWrite")
            )
        )


    @classproperty
    def _selectDelegateGroupsQuery(cls):
        ds = schema.DELEGATE_GROUPS
        gr = schema.GROUPS

        return Select(
            [gr.GROUP_UID],
            From=gr,
            Where=(
                gr.GROUP_ID.In(
                    Select(
                        [ds.GROUP_ID],
                        From=ds,
                        Where=(
                            ds.DELEGATOR == Parameter("delegator")
                        ).And(
                            ds.READ_WRITE == Parameter("readWrite")
                        )
                    )
                )
            )
        )


    @classproperty
    def _selectDirectDelegatorsQuery(cls):
        de = schema.DELEGATES
        return Select(
            [de.DELEGATOR],
            From=de,
            Where=(
                de.DELEGATE == Parameter("delegate")
            ).And(
                de.READ_WRITE == Parameter("readWrite")
            )
        )


    @classproperty
    def _selectIndirectDelegatorsQuery(cls):
        dg = schema.DELEGATE_GROUPS
        gm = schema.GROUP_MEMBERSHIP

        return Select(
            [dg.DELEGATOR],
            From=dg,
            Where=(
                dg.GROUP_ID.In(
                    Select(
                        [gm.GROUP_ID],
                        From=gm,
                        Where=(gm.MEMBER_UID == Parameter("delegate"))
                    )
                ).And(
                    dg.READ_WRITE == Parameter("readWrite")
                )
            )
        )


    @classproperty
    def _selectIndirectDelegatesQuery(cls):
        dg = schema.DELEGATE_GROUPS
        gm = schema.GROUP_MEMBERSHIP

        return Select(
            [gm.MEMBER_UID],
            From=gm,
            Where=(
                gm.GROUP_ID.In(
                    Select(
                        [dg.GROUP_ID],
                        From=dg,
                        Where=(dg.DELEGATOR == Parameter("delegator")).And(
                            dg.READ_WRITE == Parameter("readWrite"))
                    )
                )
            )
        )


    @classproperty
    def _selectExternalDelegateGroupsQuery(cls):
        edg = schema.EXTERNAL_DELEGATE_GROUPS
        return Select(
            [edg.DELEGATOR, edg.GROUP_UID_READ, edg.GROUP_UID_WRITE],
            From=edg
        )


    @classproperty
    def _removeExternalDelegateGroupsPairQuery(cls):
        edg = schema.EXTERNAL_DELEGATE_GROUPS
        return Delete(
            From=edg,
            Where=(
                edg.DELEGATOR == Parameter("delegator")
            )
        )


    @classproperty
    def _storeExternalDelegateGroupsPairQuery(cls):
        edg = schema.EXTERNAL_DELEGATE_GROUPS
        return Insert(
            {
                edg.DELEGATOR: Parameter("delegator"),
                edg.GROUP_UID_READ: Parameter("readDelegate"),
                edg.GROUP_UID_WRITE: Parameter("writeDelegate"),
            }
        )


    @classproperty
    def _removeExternalDelegateGroupsQuery(cls):
        ds = schema.DELEGATE_GROUPS
        return Delete(
            From=ds,
            Where=(
                ds.DELEGATOR == Parameter("delegator")
            ).And(
                ds.IS_EXTERNAL == 1
            )
        )


    @inlineCallbacks
    def addDelegate(self, delegator, delegate, readWrite):
        """
        Adds a row to the DELEGATES table.  The delegate should not be a
        group.  To delegate to a group, call addDelegateGroup() instead.

        @param delegator: the UID of the delegator
        @type delegator: C{unicode}
        @param delegate: the UID of the delegate
        @type delegate: C{unicode}
        @param readWrite: grant read and write access if True, otherwise
            read-only access
        @type readWrite: C{boolean}
        """

        def _addDelegate(subtxn):
            return self._addDelegateQuery.on(
                subtxn,
                delegator=delegator.encode("utf-8"),
                delegate=delegate.encode("utf-8"),
                readWrite=1 if readWrite else 0
            )

        try:
            yield self.subtransaction(_addDelegate, retries=0, failureOK=True)
        except AllRetriesFailed:
            pass


    @inlineCallbacks
    def addDelegateGroup(self, delegator, delegateGroupID, readWrite,
                         isExternal=False):
        """
        Adds a row to the DELEGATE_GROUPS table.  The delegate should be a
        group.  To delegate to a person, call addDelegate() instead.

        @param delegator: the UID of the delegator
        @type delegator: C{unicode}
        @param delegateGroupID: the GROUP_ID of the delegate group
        @type delegateGroupID: C{int}
        @param readWrite: grant read and write access if True, otherwise
            read-only access
        @type readWrite: C{boolean}
        """

        def _addDelegateGroup(subtxn):
            return self._addDelegateGroupQuery.on(
                subtxn,
                delegator=delegator.encode("utf-8"),
                groupID=delegateGroupID,
                readWrite=1 if readWrite else 0,
                isExternal=1 if isExternal else 0
            )

        try:
            yield self.subtransaction(_addDelegateGroup, retries=0, failureOK=True)
        except AllRetriesFailed:
            pass


    def removeDelegate(self, delegator, delegate, readWrite):
        """
        Removes a row from the DELEGATES table.  The delegate should not be a
        group.  To remove a delegate group, call removeDelegateGroup() instead.

        @param delegator: the UID of the delegator
        @type delegator: C{unicode}
        @param delegate: the UID of the delegate
        @type delegate: C{unicode}
        @param readWrite: remove read and write access if True, otherwise
            read-only access
        @type readWrite: C{boolean}
        """
        return self._removeDelegateQuery.on(
            self,
            delegator=delegator.encode("utf-8"),
            delegate=delegate.encode("utf-8"),
            readWrite=1 if readWrite else 0
        )


    def removeDelegates(self, delegator, readWrite):
        """
        Removes all rows for this delegator/readWrite combination from the
        DELEGATES table.

        @param delegator: the UID of the delegator
        @type delegator: C{unicode}
        @param readWrite: remove read and write access if True, otherwise
            read-only access
        @type readWrite: C{boolean}
        """
        return self._removeDelegatesQuery.on(
            self,
            delegator=delegator.encode("utf-8"),
            readWrite=1 if readWrite else 0
        )


    def removeDelegateGroup(self, delegator, delegateGroupID, readWrite):
        """
        Removes a row from the DELEGATE_GROUPS table.  The delegate should be a
        group.  To remove a delegate person, call removeDelegate() instead.

        @param delegator: the UID of the delegator
        @type delegator: C{unicode}
        @param delegateGroupID: the GROUP_ID of the delegate group
        @type delegateGroupID: C{int}
        @param readWrite: remove read and write access if True, otherwise
            read-only access
        @type readWrite: C{boolean}
        """
        return self._removeDelegateGroupQuery.on(
            self,
            delegator=delegator.encode("utf-8"),
            groupID=delegateGroupID,
            readWrite=1 if readWrite else 0
        )


    def removeDelegateGroups(self, delegator, readWrite):
        """
        Removes all rows for this delegator/readWrite combination from the
        DELEGATE_GROUPS table.

        @param delegator: the UID of the delegator
        @type delegator: C{unicode}
        @param readWrite: remove read and write access if True, otherwise
            read-only access
        @type readWrite: C{boolean}
        """
        return self._removeDelegateGroupsQuery.on(
            self,
            delegator=delegator.encode("utf-8"),
            readWrite=1 if readWrite else 0
        )


    @inlineCallbacks
    def delegates(self, delegator, readWrite, expanded=False):
        """
        Returns the UIDs of all delegates for the given delegator.  If
        expanded is False, only the direct delegates (users and groups)
        are returned.  If expanded is True, the expanded membership is
        returned, not including the groups themselves.

        @param delegator: the UID of the delegator
        @type delegator: C{unicode}
        @param readWrite: the access-type to check for; read and write
            access if True, otherwise read-only access
        @type readWrite: C{boolean}
        @returns: the UIDs of the delegates (for the specified access
            type)
        @rtype: a Deferred resulting in a set
        """
        delegates = set()
        delegatorU = delegator.encode("utf-8")

        # First get the direct delegates
        results = (
            yield self._selectDelegatesQuery.on(
                self,
                delegator=delegatorU,
                readWrite=1 if readWrite else 0
            )
        )
        delegates.update([row[0].decode("utf-8") for row in results])

        if expanded:
            # Get those who are in groups which have been delegated to
            results = (
                yield self._selectIndirectDelegatesQuery.on(
                    self,
                    delegator=delegatorU,
                    readWrite=1 if readWrite else 0
                )
            )
            # Skip the delegator if they are in one of the groups
            delegates.update([row[0].decode("utf-8") for row in results if row[0] != delegatorU])

        else:
            # Get the directly-delegated-to groups
            results = (
                yield self._selectDelegateGroupsQuery.on(
                    self,
                    delegator=delegatorU,
                    readWrite=1 if readWrite else 0
                )
            )
            delegates.update([row[0].decode("utf-8") for row in results])

        returnValue(delegates)


    @inlineCallbacks
    def delegators(self, delegate, readWrite):
        """
        Returns the UIDs of all delegators which have granted access to
        the given delegate, either directly or indirectly via groups.

        @param delegate: the UID of the delegate
        @type delegate: C{unicode}
        @param readWrite: the access-type to check for; read and write
            access if True, otherwise read-only access
        @type readWrite: C{boolean}
        @returns: the UIDs of the delegators (for the specified access
            type)
        @rtype: a Deferred resulting in a set
        """
        delegators = set()
        delegateU = delegate.encode("utf-8")

        # First get the direct delegators
        results = (
            yield self._selectDirectDelegatorsQuery.on(
                self,
                delegate=delegateU,
                readWrite=1 if readWrite else 0
            )
        )
        delegators.update([row[0].decode("utf-8") for row in results])

        # Finally get those who have delegated to groups the delegate
        # is a member of
        results = (
            yield self._selectIndirectDelegatorsQuery.on(
                self,
                delegate=delegateU,
                readWrite=1 if readWrite else 0
            )
        )
        # Skip the delegator if they are in one of the groups
        delegators.update([row[0].decode("utf-8") for row in results if row[0] != delegateU])

        returnValue(delegators)


    @inlineCallbacks
    def delegatorsToGroup(self, delegateGroupID, readWrite):
        """
        Return the UIDs of those who have delegated to the given group with the
        given access level.

        @param delegateGroupID: the group ID of the delegate group
        @type delegateGroupID: C{int}
        @param readWrite: the access-type to check for; read and write
            access if True, otherwise read-only access
        @type readWrite: C{boolean}
        @returns: the UIDs of the delegators (for the specified access
            type)
        @rtype: a Deferred resulting in a set

        """
        results = (
            yield self._selectDelegatorsToGroupQuery.on(
                self,
                delegateGroup=delegateGroupID,
                readWrite=1 if readWrite else 0
            )
        )
        delegators = set([row[0].decode("utf-8") for row in results])
        returnValue(delegators)


    @inlineCallbacks
    def allGroupDelegates(self):
        """
        Return the UIDs of all groups which have been delegated to.  Useful
        for obtaining the set of groups which need to be synchronized from
        the directory.

        @returns: the UIDs of all delegated-to groups
        @rtype: a Deferred resulting in a set
        """
        gr = schema.GROUPS
        dg = schema.DELEGATE_GROUPS

        results = (yield Select(
            [gr.GROUP_UID],
            From=gr,
            Where=(gr.GROUP_ID.In(Select([dg.GROUP_ID], From=dg, Where=None)))
        ).on(self))
        delegates = set()
        for row in results:
            delegates.add(row[0].decode("utf-8"))

        returnValue(delegates)


    @inlineCallbacks
    def externalDelegates(self):
        """
        Returns a dictionary mapping delegate UIDs to (read-group, write-group)
        tuples, including only those assignments that originated from the
        directory.

        @returns: dictionary mapping delegator uid to (readDelegateUID,
            writeDelegateUID) tuples
        @rtype: a Deferred resulting in a dictionary
        """
        delegates = {}

        # Get the externally managed delegates (which are all groups)
        results = (yield self._selectExternalDelegateGroupsQuery.on(self))
        for delegator, readDelegateUID, writeDelegateUID in results:
            delegates[delegator.encode("utf-8")] = (
                readDelegateUID.encode("utf-8") if readDelegateUID else None,
                writeDelegateUID.encode("utf-8") if writeDelegateUID else None
            )

        returnValue(delegates)


    @inlineCallbacks
    def assignExternalDelegates(
        self, delegator, readDelegateGroupID, writeDelegateGroupID,
        readDelegateUID, writeDelegateUID
    ):
        """
        Update the external delegate group table so we can quickly identify
        diffs next time, and update the delegate group table itself

        @param delegator
        @type delegator: C{UUID}
        """

        # Delete existing external assignments for the delegator
        yield self._removeExternalDelegateGroupsQuery.on(
            self,
            delegator=str(delegator)
        )

        # Remove from the external comparison table
        yield self._removeExternalDelegateGroupsPairQuery.on(
            self,
            delegator=str(delegator)
        )

        # Store new assignments in the external comparison table
        if readDelegateUID or writeDelegateUID:
            readDelegateForDB = (
                readDelegateUID.encode("utf-8") if readDelegateUID else ""
            )
            writeDelegateForDB = (
                writeDelegateUID.encode("utf-8") if writeDelegateUID else ""
            )
            yield self._storeExternalDelegateGroupsPairQuery.on(
                self,
                delegator=str(delegator),
                readDelegate=readDelegateForDB,
                writeDelegate=writeDelegateForDB
            )

        # Apply new assignments
        if readDelegateGroupID is not None:
            yield self.addDelegateGroup(
                delegator, readDelegateGroupID, False, isExternal=True
            )
        if writeDelegateGroupID is not None:
            yield self.addDelegateGroup(
                delegator, writeDelegateGroupID, True, isExternal=True
            )


    # End of Delegates


    def preCommit(self, operation):
        """
        Run things before C{commit}.  (Note: only provided by SQL
        implementation, used only for cleaning up database state.)
        """
        return self._sqlTxn.preCommit(operation)


    def postCommit(self, operation):
        """
        Run things after C{commit}.
        """
        return self._sqlTxn.postCommit(operation)


    def postAbort(self, operation):
        """
        Run things after C{abort}.
        """
        return self._sqlTxn.postAbort(operation)


    def isNotifiedAlready(self, obj):
        return obj.id() in self._notifiedAlready


    def notificationAddedForObject(self, obj):
        self._notifiedAlready.add(obj.id())


    def isRevisionBumpedAlready(self, obj):
        """
        Indicates whether or not bumpRevisionForObject has already been
        called for the given object, in order to facilitate changing the
        revision only once per object.
        """
        return obj.id() in self._bumpedRevisionAlready


    def bumpRevisionForObject(self, obj):
        """
        Records the fact that a revision token for the object has been bumped.
        """
        self._bumpedRevisionAlready.add(obj.id())

    _savepointCounter = 0

    def _savepoint(self):
        """
        Generate a new SavepointAction whose name is unique in this transaction.
        """
        self._savepointCounter += 1
        return SavepointAction('sp%d' % (self._savepointCounter,))


    @inlineCallbacks
    def subtransaction(self, thunk, retries=1, failureOK=False):
        """
        Create a limited transaction object, which provides only SQL execution,
        and run a function in a sub-transaction (savepoint) context, with that
        object to execute SQL on.

        @param thunk: a 1-argument callable which returns a Deferred when it is
            done.  If this Deferred fails, the sub-transaction will be rolled
            back.
        @type thunk: L{callable}

        @param retries: the number of times to re-try C{thunk} before deciding
            that it's legitimately failed.
        @type retries: L{int}

        @param failureOK: it is OK if this subtransaction fails so do not log.
        @type failureOK: L{bool}

        @return: a L{Deferred} which fires or fails according to the logic in
            C{thunk}.  If it succeeds, it will return the value that C{thunk}
            returned.  If C{thunk} fails or raises an exception more than
            C{retries} times, then the L{Deferred} resulting from
            C{subtransaction} will fail with L{AllRetriesFailed}.
        """
        # Right now this code is covered mostly by the automated property store
        # tests.  It should have more direct test coverage.

        # TODO: we should really have a list of acceptable exceptions for
        # failure and not blanket catch, but that involves more knowledge of
        # the database driver in use than we currently possess at this layer.
        block = self._sqlTxn.commandBlock()
        sp = self._savepoint()
        failuresToMaybeLog = []

        def end():
            block.end()
            for f in failuresToMaybeLog:
                # TODO: direct tests, to make sure error logging
                # happens correctly in all cases.
                log.error("in subTransaction()", failure=f)
            raise AllRetriesFailed()

        triesLeft = retries
        try:
            while True:
                yield sp.acquire(block)
                try:
                    result = yield thunk(block)
                except:
                    f = Failure()
                    if not failureOK:
                        failuresToMaybeLog.append(f)
                    yield sp.rollback(block)
                    if triesLeft:
                        triesLeft -= 1
                        # Important to get the new block before the old one has
                        # been completed; since we almost certainly have some
                        # writes to do, the caller of commit() will expect that
                        # they actually get done, even if they didn't actually
                        # block or yield to wait for them!  (c.f. property
                        # store writes.)
                        newBlock = self._sqlTxn.commandBlock()
                        block.end()
                        block = newBlock
                        sp = self._savepoint()
                    else:
                        end()
                else:
                    yield sp.release(block)
                    block.end()
                    returnValue(result)
        except AlreadyFinishedError:
            # Interfering agents may disrupt our plans by calling abort()
            # halfway through trying to do this subtransaction.  In that case -
            # and only that case - acquire() or release() or commandBlock() may
            # raise an AlreadyFinishedError (either synchronously, or in the
            # case of the first two, possibly asynchronously as well).  We can
            # safely ignore this error, because it can't have any effect on
            # what gets written; our caller will just get told that it failed
            # in a way they have to be prepared for anyway.
            end()


    @inlineCallbacks
    def execSQL(self, *a, **kw):
        """
        Execute some SQL (delegate to L{IAsyncTransaction}).
        """
        if self._stats:
            statsContext = self._stats.startStatement(a[0], a[1] if len(a) > 1 else ())
        self.currentStatement = a[0]
        if self._store.logTransactionWaits and a[0].split(" ", 1)[0].lower() in ("insert", "update", "delete",):
            self.iudCount += 1
        self.statementCount += 1
        if self._store.logLabels:
            a = ("-- Label: %s\n" % (self._label.replace("%", "%%"),) + a[0],) + a[1:]
        if self._store.logSQL:
            log.error("SQL: {a!r} {kw!r}", a=a, kw=kw)
        results = None
        try:
            results = (yield self._sqlTxn.execSQL(*a, **kw))
        finally:
            self.currentStatement = None
            if self._stats:
                self._stats.endStatement(statsContext, results)
        returnValue(results)


    @inlineCallbacks
    def execSQLBlock(self, sql):
        """
        Execute SQL statements parsed by splitSQLString.
        FIXME: temporary measure for handling large schema upgrades. This should NOT be used
        for regular SQL operations - only upgrades.
        """
        for stmt in splitSQLString(sql):
            yield self.execSQL(stmt)


    def commit(self):
        """
        Commit the transaction and execute any post-commit hooks.
        """

        # Do stats logging as a postCommit because there might be some pending preCommit SQL we want to log
        if self._stats:
            self.postCommit(self.statsReport)
        return self._sqlTxn.commit()


    def abort(self):
        """
        Abort the transaction.
        """
        return self._sqlTxn.abort()


    def timeout(self):
        """
        Abort the transaction due to time out.
        """
        self.timedout = True
        return self.abort()


    def statsReport(self):
        """
        Print the stats report and record log items
        """
        sql_statements, sql_rows, sql_time = self._stats.printReport()
        self.logItems["sql-s"] = str(sql_statements)
        self.logItems["sql-r"] = str(sql_rows)
        self.logItems["sql-t"] = "%.1f" % (sql_time,)


    def _oldEventsBase(self, limit):
        ch = schema.CALENDAR_HOME
        co = schema.CALENDAR_OBJECT
        cb = schema.CALENDAR_BIND
        tr = schema.TIME_RANGE
        kwds = {}
        if limit:
            kwds["Limit"] = limit
        return Select(
            [
                ch.OWNER_UID,
                cb.CALENDAR_RESOURCE_NAME,
                co.RESOURCE_NAME,
                Max(tr.END_DATE)
            ],
            From=ch.join(co).join(cb).join(tr),
            Where=(
                ch.RESOURCE_ID == cb.CALENDAR_HOME_RESOURCE_ID).And(
                tr.CALENDAR_OBJECT_RESOURCE_ID == co.RESOURCE_ID).And(
                cb.CALENDAR_RESOURCE_ID == tr.CALENDAR_RESOURCE_ID).And(
                cb.BIND_MODE == _BIND_MODE_OWN
            ),
            GroupBy=(
                ch.OWNER_UID,
                cb.CALENDAR_RESOURCE_NAME,
                co.RESOURCE_NAME
            ),
            Having=Max(tr.END_DATE) < Parameter("CutOff"),
            OrderBy=Max(tr.END_DATE),
            **kwds
        )


    def eventsOlderThan(self, cutoff, batchSize=None):
        """
        Return up to the oldest batchSize events which exist completely earlier
        than "cutoff" (DateTime)

        Returns a deferred to a list of (uid, calendarName, eventName, maxDate)
        tuples.
        """

        # Make sure cut off is after any lower limit truncation in the DB
        if config.FreeBusyIndexLowerLimitDays:
            truncateLowerLimit = DateTime.getToday()
            truncateLowerLimit.offsetDay(-config.FreeBusyIndexLowerLimitDays)
            if cutoff < truncateLowerLimit:
                raise ValueError("Cannot query events older than %s" % (truncateLowerLimit.getText(),))

        kwds = {"CutOff": pyCalendarTodatetime(cutoff)}
        return self._oldEventsBase(batchSize).on(self, **kwds)


    @inlineCallbacks
    def removeOldEvents(self, cutoff, batchSize=None):
        """
        Remove up to batchSize events older than "cutoff" and return how
        many were removed.
        """

        # Make sure cut off is after any lower limit truncation in the DB
        if config.FreeBusyIndexLowerLimitDays:
            truncateLowerLimit = DateTime.getToday()
            truncateLowerLimit.offsetDay(-config.FreeBusyIndexLowerLimitDays)
            if cutoff < truncateLowerLimit:
                raise ValueError("Cannot query events older than %s" % (truncateLowerLimit.getText(),))

        results = (yield self.eventsOlderThan(cutoff, batchSize=batchSize))
        count = 0
        for uid, calendarName, eventName, _ignore_maxDate in results:
            home = (yield self.calendarHomeWithUID(uid))
            calendar = (yield home.childWithName(calendarName))
            resource = (yield calendar.objectResourceWithName(eventName))
            yield resource.remove(implicitly=False)
            count += 1
        returnValue(count)


    def orphanedAttachments(self, uuid=None, batchSize=None):
        """
        Find attachments no longer referenced by any events.

        Returns a deferred to a list of (calendar_home_owner_uid, quota used, total orphan size, total orphan count) tuples.
        """
        kwds = {}
        if uuid:
            kwds["uuid"] = uuid

        options = {}
        if batchSize:
            options["Limit"] = batchSize

        ch = schema.CALENDAR_HOME
        chm = schema.CALENDAR_HOME_METADATA
        co = schema.CALENDAR_OBJECT
        at = schema.ATTACHMENT

        where = (co.DROPBOX_ID == None).And(at.DROPBOX_ID != ".")
        if uuid:
            where = where.And(ch.OWNER_UID == Parameter('uuid'))

        return Select(
            [ch.OWNER_UID, chm.QUOTA_USED_BYTES, Sum(at.SIZE), Count(at.DROPBOX_ID)],
            From=at.join(
                co, at.DROPBOX_ID == co.DROPBOX_ID, "left outer").join(
                ch, at.CALENDAR_HOME_RESOURCE_ID == ch.RESOURCE_ID).join(
                chm, ch.RESOURCE_ID == chm.RESOURCE_ID
            ),
            Where=where,
            GroupBy=(ch.OWNER_UID, chm.QUOTA_USED_BYTES),
            **options
        ).on(self, **kwds)


    @inlineCallbacks
    def removeOrphanedAttachments(self, uuid=None, batchSize=None):
        """
        Remove attachments that no longer have any references to them
        """

        # TODO: see if there is a better way to import Attachment
        from txdav.caldav.datastore.sql import DropBoxAttachment

        kwds = {}
        if uuid:
            kwds["uuid"] = uuid

        options = {}
        if batchSize:
            options["Limit"] = batchSize

        ch = schema.CALENDAR_HOME
        co = schema.CALENDAR_OBJECT
        at = schema.ATTACHMENT

        sfrom = at.join(co, at.DROPBOX_ID == co.DROPBOX_ID, "left outer")
        where = (co.DROPBOX_ID == None).And(at.DROPBOX_ID != ".")
        if uuid:
            sfrom = sfrom.join(ch, at.CALENDAR_HOME_RESOURCE_ID == ch.RESOURCE_ID)
            where = where.And(ch.OWNER_UID == Parameter('uuid'))

        results = (yield Select(
            [at.DROPBOX_ID, at.PATH],
            From=sfrom,
            Where=where,
            **options
        ).on(self, **kwds))

        count = 0
        for dropboxID, path in results:
            attachment = (yield DropBoxAttachment.load(self, dropboxID, path))
            yield attachment.remove()
            count += 1
        returnValue(count)


    def oldDropboxAttachments(self, cutoff, uuid):
        """
        Find managed attachments attached to only events whose last instance is older than the specified cut-off.

        Returns a deferred to a list of (calendar_home_owner_uid, quota used, total old size, total old count) tuples.
        """
        kwds = {"CutOff": pyCalendarTodatetime(cutoff)}
        if uuid:
            kwds["uuid"] = uuid

        ch = schema.CALENDAR_HOME
        chm = schema.CALENDAR_HOME_METADATA
        co = schema.CALENDAR_OBJECT
        tr = schema.TIME_RANGE
        at = schema.ATTACHMENT

        where = at.DROPBOX_ID.In(Select(
            [at.DROPBOX_ID],
            From=at.join(co, at.DROPBOX_ID == co.DROPBOX_ID, "inner").join(
                tr, co.RESOURCE_ID == tr.CALENDAR_OBJECT_RESOURCE_ID
            ),
            GroupBy=(at.DROPBOX_ID,),
            Having=Max(tr.END_DATE) < Parameter("CutOff"),
        ))

        if uuid:
            where = where.And(ch.OWNER_UID == Parameter('uuid'))

        return Select(
            [ch.OWNER_UID, chm.QUOTA_USED_BYTES, Sum(at.SIZE), Count(at.DROPBOX_ID)],
            From=at.join(
                ch, at.CALENDAR_HOME_RESOURCE_ID == ch.RESOURCE_ID).join(
                chm, ch.RESOURCE_ID == chm.RESOURCE_ID
            ),
            Where=where,
            GroupBy=(ch.OWNER_UID, chm.QUOTA_USED_BYTES),
        ).on(self, **kwds)


    @inlineCallbacks
    def removeOldDropboxAttachments(self, cutoff, uuid, batchSize=None):
        """
        Remove dropbox attachments attached to events in the past.
        """

        # TODO: see if there is a better way to import Attachment
        from txdav.caldav.datastore.sql import DropBoxAttachment

        kwds = {"CutOff": pyCalendarTodatetime(cutoff)}
        if uuid:
            kwds["uuid"] = uuid

        options = {}
        if batchSize:
            options["Limit"] = batchSize

        ch = schema.CALENDAR_HOME
        co = schema.CALENDAR_OBJECT
        tr = schema.TIME_RANGE
        at = schema.ATTACHMENT

        sfrom = at.join(
            co, at.DROPBOX_ID == co.DROPBOX_ID, "inner").join(
            tr, co.RESOURCE_ID == tr.CALENDAR_OBJECT_RESOURCE_ID
        )
        where = None
        if uuid:
            sfrom = sfrom.join(ch, at.CALENDAR_HOME_RESOURCE_ID == ch.RESOURCE_ID)
            where = (ch.OWNER_UID == Parameter('uuid'))

        results = (yield Select(
            [at.DROPBOX_ID, at.PATH, ],
            From=sfrom,
            Where=where,
            GroupBy=(at.DROPBOX_ID, at.PATH,),
            Having=Max(tr.END_DATE) < Parameter("CutOff"),
            **options
        ).on(self, **kwds))

        count = 0
        for dropboxID, path in results:
            attachment = (yield DropBoxAttachment.load(self, dropboxID, path))
            yield attachment.remove()
            count += 1
        returnValue(count)


    def oldManagedAttachments(self, cutoff, uuid):
        """
        Find managed attachments attached to only events whose last instance is older than the specified cut-off.

        Returns a deferred to a list of (calendar_home_owner_uid, quota used, total old size, total old count) tuples.
        """
        kwds = {"CutOff": pyCalendarTodatetime(cutoff)}
        if uuid:
            kwds["uuid"] = uuid

        ch = schema.CALENDAR_HOME
        chm = schema.CALENDAR_HOME_METADATA
        tr = schema.TIME_RANGE
        at = schema.ATTACHMENT
        atco = schema.ATTACHMENT_CALENDAR_OBJECT

        where = at.ATTACHMENT_ID.In(Select(
            [at.ATTACHMENT_ID],
            From=at.join(
                atco, at.ATTACHMENT_ID == atco.ATTACHMENT_ID, "inner").join(
                tr, atco.CALENDAR_OBJECT_RESOURCE_ID == tr.CALENDAR_OBJECT_RESOURCE_ID
            ),
            GroupBy=(at.ATTACHMENT_ID,),
            Having=Max(tr.END_DATE) < Parameter("CutOff"),
        ))

        if uuid:
            where = where.And(ch.OWNER_UID == Parameter('uuid'))

        return Select(
            [ch.OWNER_UID, chm.QUOTA_USED_BYTES, Sum(at.SIZE), Count(at.ATTACHMENT_ID)],
            From=at.join(
                ch, at.CALENDAR_HOME_RESOURCE_ID == ch.RESOURCE_ID).join(
                chm, ch.RESOURCE_ID == chm.RESOURCE_ID
            ),
            Where=where,
            GroupBy=(ch.OWNER_UID, chm.QUOTA_USED_BYTES),
        ).on(self, **kwds)


    @inlineCallbacks
    def removeOldManagedAttachments(self, cutoff, uuid, batchSize=None):
        """
        Remove attachments attached to events in the past.
        """

        # TODO: see if there is a better way to import Attachment
        from txdav.caldav.datastore.sql import ManagedAttachment

        kwds = {"CutOff": pyCalendarTodatetime(cutoff)}
        if uuid:
            kwds["uuid"] = uuid

        options = {}
        if batchSize:
            options["Limit"] = batchSize

        ch = schema.CALENDAR_HOME
        tr = schema.TIME_RANGE
        at = schema.ATTACHMENT
        atco = schema.ATTACHMENT_CALENDAR_OBJECT

        sfrom = atco.join(
            at, atco.ATTACHMENT_ID == at.ATTACHMENT_ID, "inner").join(
            tr, atco.CALENDAR_OBJECT_RESOURCE_ID == tr.CALENDAR_OBJECT_RESOURCE_ID
        )
        where = None
        if uuid:
            sfrom = sfrom.join(ch, at.CALENDAR_HOME_RESOURCE_ID == ch.RESOURCE_ID)
            where = (ch.OWNER_UID == Parameter('uuid'))

        results = (yield Select(
            [atco.ATTACHMENT_ID, atco.MANAGED_ID, ],
            From=sfrom,
            Where=where,
            GroupBy=(atco.ATTACHMENT_ID, atco.MANAGED_ID,),
            Having=Max(tr.END_DATE) < Parameter("CutOff"),
            **options
        ).on(self, **kwds))

        count = 0
        for _ignore, managedID in results:
            attachment = (yield ManagedAttachment.load(self, None, managedID))
            yield attachment.remove()
            count += 1
        returnValue(count)


    def acquireUpgradeLock(self):
        return DatabaseLock().on(self)


    def releaseUpgradeLock(self):
        return DatabaseUnlock().on(self)


    @inlineCallbacks
    def deleteRevisionsBefore(self, minRevision):
        """
        Delete revisions before minRevision
        """
        # Delete old revisions
        for table in (
            schema.CALENDAR_OBJECT_REVISIONS,
            schema.NOTIFICATION_OBJECT_REVISIONS,
            schema.ADDRESSBOOK_OBJECT_REVISIONS,
        ):
            yield Delete(
                From=table,
                Where=(table.REVISION < minRevision)
            ).on(self)

        # get groups where this object was once a member and version info
        aboMembers = schema.ABO_MEMBERS
        groupRows = yield Select(
            [aboMembers.GROUP_ID,
             aboMembers.MEMBER_ID,
             aboMembers.REMOVED,
             aboMembers.REVISION],
            From=aboMembers,
        ).on(self)

        # group results by group, member, and revisionInfo
        groupIDToMemberIDMap = {}
        for groupRow in groupRows:
            groupID, memberID, removed, revision = groupRow
            revisionInfo = [removed, revision]
            if groupID not in groupIDToMemberIDMap:
                groupIDToMemberIDMap[groupID] = {}
            memberIDToRevisionsMap = groupIDToMemberIDMap[groupID]
            if memberID not in memberIDToRevisionsMap:
                memberIDToRevisionsMap[memberID] = []
            revisionInfoList = memberIDToRevisionsMap[memberID]
            revisionInfoList.append(revisionInfo)

        # go though list an delete old revisions, leaving at least one unremoved member
        for groupID, memberIDToRevisionsMap in groupIDToMemberIDMap.iteritems():
            for memberID, revisionInfoList in memberIDToRevisionsMap.iteritems():
                revisionInfosToRemove = []
                revisionInfosToSave = []
                for revisionInfo in revisionInfoList:
                    if revisionInfo[1] < minRevision:
                        revisionInfosToRemove.append(revisionInfo)
                    else:
                        revisionInfosToSave.append(revisionInfo)

                # save at least one revision
                if revisionInfosToRemove and len(revisionInfosToRemove) == len(revisionInfoList):
                    maxRevisionInfoToRemove = max(revisionInfosToRemove, key=lambda info: info[1])
                    revisionInfosToSave.append(maxRevisionInfoToRemove)
                    revisionInfosToRemove.remove(maxRevisionInfoToRemove)

                # get rid of extra removed member revisions
                if revisionInfosToSave and max(revisionInfosToSave, key=lambda info: not info[0])[0]:
                    revisionInfosToRemove += revisionInfosToSave

                if revisionInfosToRemove:
                    revisionsToRemove = [revisionInfoToRemove[1] for revisionInfoToRemove in revisionInfosToRemove]
                    yield Delete(
                        aboMembers,
                        Where=(aboMembers.GROUP_ID == groupID).And(
                            aboMembers.MEMBER_ID == memberID).And(
                            aboMembers.REVISION.In(Parameter("revisionsToRemove", len(revisionsToRemove)))
                        )
                    ).on(self, revisionsToRemove=revisionsToRemove)


    @classproperty
    def _orphanedInboxItemsInHomeIDQuery(cls):
        """
        DAL query to select inbox items that refer to nonexistent events in a
        given home identified by the home resource ID.
        """
        co = schema.CALENDAR_OBJECT
        cb = schema.CALENDAR_BIND
        return Select(
            [co.RESOURCE_NAME],
            From=co.join(cb),
            Where=(
                cb.CALENDAR_HOME_RESOURCE_ID == Parameter("homeID")).And(
                cb.CALENDAR_RESOURCE_ID == co.CALENDAR_RESOURCE_ID).And(
                cb.BIND_MODE == _BIND_MODE_OWN).And(
                cb.CALENDAR_RESOURCE_NAME == 'inbox').And(
                co.ICALENDAR_UID.NotIn(
                    Select(
                        [co.ICALENDAR_UID],
                        From=co.join(cb),
                        Where=(
                            cb.CALENDAR_HOME_RESOURCE_ID == Parameter("homeID")).And(
                            cb.CALENDAR_RESOURCE_ID == co.CALENDAR_RESOURCE_ID).And(
                            cb.BIND_MODE == _BIND_MODE_OWN).And(
                            cb.CALENDAR_RESOURCE_NAME != 'inbox')
                    )
                )
            ),
        )


    @inlineCallbacks
    def orphanedInboxItemsInHomeID(self, homeID):
        """
        Find inbox item names that refer to nonexistent events in a given home.

        Returns a deferred to a list of orphaned inbox item names
        """
        rows = yield self._orphanedInboxItemsInHomeIDQuery.on(self, homeID=homeID)
        names = [row[0] for row in rows]
        returnValue(names)


    @classproperty
    def _inboxItemsInHomeIDForEventsBeforeCutoffQuery(cls):
        """
        DAL query to select inbox items that refer to events in a before a
        given date.
        """
        co = schema.CALENDAR_OBJECT
        cb = schema.CALENDAR_BIND
        tr = schema.TIME_RANGE
        return Select(
            [co.RESOURCE_NAME],
            From=co.join(cb),
            Where=(
                cb.CALENDAR_HOME_RESOURCE_ID == Parameter("homeID")).And(
                cb.CALENDAR_RESOURCE_ID == co.CALENDAR_RESOURCE_ID).And(
                cb.BIND_MODE == _BIND_MODE_OWN).And(
                cb.CALENDAR_RESOURCE_NAME == 'inbox').And(
                co.ICALENDAR_UID.In(
                    Select(
                        [co.ICALENDAR_UID],
                        From=tr.join(co.join(cb)),
                        Where=(
                            cb.CALENDAR_HOME_RESOURCE_ID == Parameter("homeID")).And(
                            cb.CALENDAR_RESOURCE_ID == co.CALENDAR_RESOURCE_ID).And(
                            cb.BIND_MODE == _BIND_MODE_OWN).And(
                            cb.CALENDAR_RESOURCE_NAME != 'inbox').And(
                            tr.CALENDAR_OBJECT_RESOURCE_ID == co.RESOURCE_ID).And(
                            tr.END_DATE < Parameter("cutoff"))
                    )
                )
            ),
        )


    @inlineCallbacks
    def listInboxItemsInHomeForEventsBefore(self, homeID, cutoff):
        """
        return a list of inbox item names that refer to events before a given
        date in a given home.

        Returns a deferred to a list of orphaned inbox item names
        """
        rows = yield self._inboxItemsInHomeIDForEventsBeforeCutoffQuery.on(
            self, homeID=homeID, cutoff=cutoff)
        names = [row[0] for row in rows]
        returnValue(names)


    @classproperty
    def _inboxItemsInHomeIDCreatedBeforeCutoffQuery(cls):
        """
        DAL query to select inbox items created before a given date.
        """
        co = schema.CALENDAR_OBJECT
        cb = schema.CALENDAR_BIND
        return Select(
            [co.RESOURCE_NAME],
            From=co.join(cb),
            Where=(
                cb.CALENDAR_HOME_RESOURCE_ID == Parameter("homeID")).And(
                cb.CALENDAR_RESOURCE_ID == co.CALENDAR_RESOURCE_ID).And(
                cb.BIND_MODE == _BIND_MODE_OWN).And(
                cb.CALENDAR_RESOURCE_NAME == 'inbox').And(
                co.CREATED < Parameter("cutoff")),
        )


    @inlineCallbacks
    def listInboxItemsInHomeCreatedBefore(self, homeID, cutoff):
        """
        return a list of inbox item names that creaed before a given date in a
        given home.

        Returns a deferred to a list of orphaned inbox item names
        """
        rows = yield self._inboxItemsInHomeIDCreatedBeforeCutoffQuery.on(
            self, homeID=homeID, cutoff=cutoff)
        names = [row[0] for row in rows]
        returnValue(names)



class _EmptyCacher(object):

    def set(self, key, value):
        return succeed(True)


    def get(self, key, withIdentifier=False):
        return succeed(None)


    def delete(self, key):
        return succeed(True)



class SharingHomeMixIn(object):
    """
    Common class for CommonHome to implement sharing operations
    """

    @inlineCallbacks
    def acceptShare(self, shareUID, summary=None):
        """
        This share is being accepted.
        """

        shareeView = yield self.anyObjectWithShareUID(shareUID)
        if shareeView is not None:
            yield shareeView.acceptShare(summary)

        returnValue(shareeView)


    @inlineCallbacks
    def declineShare(self, shareUID):
        """
        This share is being declined.
        """

        shareeView = yield self.anyObjectWithShareUID(shareUID)
        if shareeView is not None:
            yield shareeView.declineShare()

        returnValue(shareeView is not None)


    #
    # External (cross-pod) sharing - entry point is the sharee's home collection.
    #
    @inlineCallbacks
    def processExternalInvite(
        self, ownerUID, ownerRID, ownerName, shareUID, bindMode, summary,
        copy_invite_properties, supported_components=None
    ):
        """
        External invite received.
        """

        # Get the owner home - create external one if not present
        ownerHome = yield self._txn.homeWithUID(
            self._homeType, ownerUID, create=True
        )
        if ownerHome is None or not ownerHome.external():
            raise ExternalShareFailed("Invalid owner UID: {}".format(ownerUID))

        # Try to find owner calendar via its external id
        ownerView = yield ownerHome.childWithExternalID(ownerRID)
        if ownerView is None:
            try:
                ownerView = yield ownerHome.createChildWithName(
                    ownerName, externalID=ownerRID
                )
            except HomeChildNameAlreadyExistsError:
                # This is odd - it means we possibly have a left over sharer
                # collection which the sharer likely removed and re-created
                # with the same name but now it has a different externalID and
                # is not found by the initial query. What we do is check to see
                # whether any shares still reference the old ID - if they do we
                # are hosed. If not, we can remove the old item and create a new one.
                oldOwnerView = yield ownerHome.childWithName(ownerName)
                invites = yield oldOwnerView.sharingInvites()
                if len(invites) != 0:
                    log.error(
                        "External invite collection name is present with a "
                        "different externalID and still has shares"
                    )
                    raise
                log.error(
                    "External invite collection name is present with a "
                    "different externalID - trying to fix"
                )
                yield ownerHome.removeExternalChild(oldOwnerView)
                ownerView = yield ownerHome.createChildWithName(
                    ownerName, externalID=ownerRID
                )

            if (
                supported_components is not None and
                hasattr(ownerView, "setSupportedComponents")
            ):
                yield ownerView.setSupportedComponents(supported_components)

        # Now carry out the share operation
        if bindMode == _BIND_MODE_DIRECT:
            shareeView = yield ownerView.directShareWithUser(
                self.uid(), shareName=shareUID
            )
        else:
            shareeView = yield ownerView.inviteUIDToShare(
                self.uid(), bindMode, summary, shareName=shareUID
            )

        shareeView.setInviteCopyProperties(copy_invite_properties)


    @inlineCallbacks
    def processExternalUninvite(self, ownerUID, ownerRID, shareUID):
        """
        External invite received.
        """

        # Get the owner home
        ownerHome = yield self._txn.homeWithUID(self._homeType, ownerUID)
        if ownerHome is None or not ownerHome.external():
            raise ExternalShareFailed("Invalid owner UID: {}".format(ownerUID))

        # Try to find owner calendar via its external id
        ownerView = yield ownerHome.childWithExternalID(ownerRID)
        if ownerView is None:
            raise ExternalShareFailed("Invalid share ID: {}".format(shareUID))

        # Now carry out the share operation
        yield ownerView.uninviteUIDFromShare(self.uid())

        # See if there are any references to the external share. If not,
        # remove it
        invites = yield ownerView.sharingInvites()
        if len(invites) == 0:
            yield ownerHome.removeExternalChild(ownerView)


    @inlineCallbacks
    def processExternalReply(
        self, ownerUID, shareeUID, shareUID, bindStatus, summary=None
    ):
        """
        External invite received.
        """

        # Make sure the shareeUID and shareUID match

        # Get the owner home - create external one if not present
        shareeHome = yield self._txn.homeWithUID(self._homeType, shareeUID)
        if shareeHome is None or not shareeHome.external():
            raise ExternalShareFailed(
                "Invalid sharee UID: {}".format(shareeUID)
            )

        # Try to find owner calendar via its external id
        shareeView = yield shareeHome.anyObjectWithShareUID(shareUID)
        if shareeView is None:
            raise ExternalShareFailed("Invalid share UID: {}".format(shareUID))

        # Now carry out the share operation
        if bindStatus == _BIND_STATUS_ACCEPTED:
            yield shareeHome.acceptShare(shareUID, summary)
        elif bindStatus == _BIND_STATUS_DECLINED:
            if shareeView.direct():
                yield shareeView.deleteShare()
            else:
                yield shareeHome.declineShare(shareUID)



class CommonHome(SharingHomeMixIn):
    log = Logger()

    # All these need to be initialized by derived classes for each store type
    _homeType = None
    _homeTable = None
    _homeMetaDataTable = None
    _externalClass = None
    _childClass = None
    _trashClass = None
    _childTable = None
    _notifierPrefix = None

    _dataVersionKey = None
    _dataVersionValue = None

    _cacher = None  # Initialize in derived classes

    @classmethod
    @inlineCallbacks
    def makeClass(cls, transaction, ownerUID, no_cache=False, authzUID=None):
        """
        Build the actual home class taking into account the possibility that we might need to
        switch in the external version of the class.

        @param transaction: transaction
        @type transaction: L{CommonStoreTransaction}
        @param ownerUID: owner UID of home to load
        @type ownerUID: C{str}
        @param no_cache: should cached query be used
        @type no_cache: C{bool}
        """
        home = cls(transaction, ownerUID, authzUID=authzUID)
        actualHome = yield home.initFromStore(no_cache)
        returnValue(actualHome)


    def __init__(self, transaction, ownerUID, authzUID=None):
        self._txn = transaction
        self._ownerUID = ownerUID
        self._authzUID = authzUID
        if self._authzUID is None:
            if self._txn._authz_uid is not None:
                self._authzUID = self._txn._authz_uid
            else:
                self._authzUID = self._ownerUID
        self._resourceID = None
        self._status = _HOME_STATUS_NORMAL
        self._dataVersion = None
        self._childrenLoaded = False
        self._children = {}
        self._notifiers = None
        self._quotaUsedBytes = None
        self._created = None
        self._modified = None
        self._syncTokenRevision = None
        if transaction._disableCache:
            self._cacher = _EmptyCacher()

        # This is used to track whether the originating request is from the store associated
        # by the transaction, or from a remote store. We need to be able to distinguish store
        # objects that are locally hosted (_HOME_STATUS_NORMAL) or remotely hosted
        # (_HOME_STATUS_EXTERNAL). For the later we need to know whether the object is being
        # accessed from the local store (in which case requests for child objects etc will be
        # directed at a remote store) or whether it is being accessed as the tresult of a remote
        # request (in which case requests for child objects etc will be directed at the local store).
        self._internalRequest = True


    @classmethod
    def _register(cls, homeType):
        """
        Register a L{CommonHome} subclass as its respective home type constant
        with L{CommonStoreTransaction}.
        """
        cls._homeType = homeType
        CommonStoreTransaction._homeClass[cls._homeType] = cls


    def quotaAllowedBytes(self):
        return self._txn.store().quota


    @classproperty
    def _homeColumnsFromOwnerQuery(cls):
        home = cls._homeSchema
        return Select(
            cls.homeColumns(),
            From=home,
            Where=home.OWNER_UID == Parameter("ownerUID")
        )


    @classproperty
    def _ownerFromResourceID(cls):
        home = cls._homeSchema
        return Select([home.OWNER_UID],
                      From=home,
                      Where=home.RESOURCE_ID == Parameter("resourceID"))


    @classproperty
    def _metaDataQuery(cls):
        metadata = cls._homeMetaDataSchema
        return Select(cls.metadataColumns(),
                      From=metadata,
                      Where=metadata.RESOURCE_ID == Parameter("resourceID"))


    @classmethod
    def homeColumns(cls):
        """
        Return a list of column names to retrieve when doing an ownerUID->home lookup.
        """

        # Common behavior is to have created and modified

        return (
            cls._homeSchema.RESOURCE_ID,
            cls._homeSchema.OWNER_UID,
            cls._homeSchema.STATUS,
        )


    @classmethod
    def homeAttributes(cls):
        """
        Return a list of attributes names to map L{homeColumns} to.
        """

        # Common behavior is to have created and modified

        return (
            "_resourceID",
            "_ownerUID",
            "_status",
        )


    @classmethod
    def metadataColumns(cls):
        """
        Return a list of column name for retrieval of metadata. This allows
        different child classes to have their own type specific data, but still make use of the
        common base logic.
        """

        # Common behavior is to have created and modified

        return (
            cls._homeMetaDataSchema.CREATED,
            cls._homeMetaDataSchema.MODIFIED,
        )


    @classmethod
    def metadataAttributes(cls):
        """
        Return a list of attribute names for retrieval of metadata. This allows
        different child classes to have their own type specific data, but still make use of the
        common base logic.
        """

        # Common behavior is to have created and modified

        return (
            "_created",
            "_modified",
        )


    @inlineCallbacks
    def initFromStore(self, no_cache=False):
        """
        Initialize this object from the store. We read in and cache all the
        extra meta-data from the DB to avoid having to do DB queries for those
        individually later.
        """
        result = yield self._cacher.get(self._ownerUID)
        if result is None:
            result = yield self._homeColumnsFromOwnerQuery.on(self._txn, ownerUID=self._ownerUID)
            if result:
                result = result[0]
                if not no_cache:
                    yield self._cacher.set(self._ownerUID, result)

        if result:
            for attr, value in zip(self.homeAttributes(), result):
                setattr(self, attr, value)

            # STOP! If the status is external we need to convert this object to a CommonHomeExternal class which will
            # have the right behavior for non-hosted external users.
            if self._status == _HOME_STATUS_EXTERNAL:
                actualHome = self._externalClass(self._txn, self._ownerUID, self._resourceID)
            else:
                actualHome = self
            yield actualHome.initMetaDataFromStore()
            yield actualHome._loadPropertyStore()

            for factory_type, factory in self._txn._notifierFactories.items():
                actualHome.addNotifier(factory_type, factory.newNotifier(actualHome))

            returnValue(actualHome)
        else:
            returnValue(None)


    @inlineCallbacks
    def initMetaDataFromStore(self):
        """
        Load up the metadata and property store
        """

        queryCacher = self._txn._queryCacher
        if queryCacher:
            # Get cached copy
            cacheKey = queryCacher.keyForHomeMetaData(self._resourceID)
            data = yield queryCacher.get(cacheKey)
        else:
            data = None
        if data is None:
            # Don't have a cached copy
            data = (yield self._metaDataQuery.on(self._txn, resourceID=self._resourceID))[0]
            if queryCacher:
                # Cache the data
                yield queryCacher.setAfterCommit(self._txn, cacheKey, data)

        for attr, value in zip(self.metadataAttributes(), data):
            setattr(self, attr, value)


    @classmethod
    @inlineCallbacks
    def listHomes(cls, txn):
        """
        Retrieve the owner UIDs of all existing homes.

        @return: an iterable of C{str}s.
        """
        rows = yield Select(
            [cls._homeSchema.OWNER_UID],
            From=cls._homeSchema,
        ).on(txn)
        rids = [row[0] for row in rows]
        returnValue(rids)


    @classmethod
    @inlineCallbacks
    def homeWithUID(cls, txn, uid, create=False, authzUID=None):
        """
        @param uid: I'm going to assume uid is utf-8 encoded bytes
        """
        homeObject = yield cls.makeClass(txn, uid, authzUID=authzUID)
        if homeObject is not None:
            returnValue(homeObject)
        else:
            if not create:
                returnValue(None)

            # Determine if the user is local or external
            record = yield txn.directoryService().recordWithUID(uid.decode("utf-8"))
            if record is None:
                raise DirectoryRecordNotFoundError("Cannot create home for UID since no directory record exists: {}".format(uid))

            state = _HOME_STATUS_NORMAL if record.thisServer() else _HOME_STATUS_EXTERNAL

            # Use savepoint so we can do a partial rollback if there is a race condition
            # where this row has already been inserted
            savepoint = SavepointAction("homeWithUID")
            yield savepoint.acquire(txn)

            if cls._dataVersionValue is None:
                cls._dataVersionValue = yield txn.calendarserverValue(cls._dataVersionKey)
            try:
                resourceid = (yield Insert(
                    {
                        cls._homeSchema.OWNER_UID: uid,
                        cls._homeSchema.STATUS: state,
                        cls._homeSchema.DATAVERSION: cls._dataVersionValue,
                    },
                    Return=cls._homeSchema.RESOURCE_ID
                ).on(txn))[0][0]
                yield Insert({cls._homeMetaDataSchema.RESOURCE_ID: resourceid}).on(txn)
            except Exception:  # FIXME: Really want to trap the pg.DatabaseError but in a non-DB specific manner
                yield savepoint.rollback(txn)

                # Retry the query - row may exist now, if not re-raise
                homeObject = yield cls.makeClass(txn, uid, authzUID=authzUID)
                if homeObject:
                    returnValue(homeObject)
                else:
                    raise
            else:
                yield savepoint.release(txn)

                # Note that we must not cache the owner_uid->resource_id
                # mapping in _cacher when creating as we don't want that to appear
                # until AFTER the commit
                home = yield cls.makeClass(txn, uid, no_cache=True, authzUID=authzUID)
                yield home.createdHome()
                returnValue(home)


    @classmethod
    @inlineCallbacks
    def homeUIDWithResourceID(cls, txn, rid):
        rows = (yield cls._ownerFromResourceID.on(txn, resourceID=rid))
        if rows:
            returnValue(rows[0][0])
        else:
            returnValue(None)


    def __repr__(self):
        return "<%s: %s, %s>" % (self.__class__.__name__, self._resourceID, self._ownerUID)


    def id(self):
        """
        Retrieve the store identifier for this home.

        @return: store identifier.
        @rtype: C{int}
        """
        return self._resourceID


    def uid(self):
        """
        Retrieve the unique identifier for this home.

        @return: a string.
        """
        return self._ownerUID


    def authzuid(self):
        """
        Retrieve the unique identifier of the user accessing the data in this home.

        @return: a string.
        """
        return self._authzUID


    def external(self):
        """
        Is this an external home.

        @return: a L{bool}.
        """
        return self._status == _HOME_STATUS_EXTERNAL


    def externalClass(self):
        """
        Is this an external home which also needs to have any requests directed
        to a remote pod via the external (conduit using) implementation of this
        class

        @return: a L{bool}.
        """
        return self._status == _HOME_STATUS_EXTERNAL and self._internalRequest


    def purging(self):
        """
        Is this an external home.

        @return: a string.
        """
        return self._status == _HOME_STATUS_PURGING


    def purge(self):
        """
        Mark this home as being purged.
        """
        return self.setStatus(_HOME_STATUS_PURGING)


    @inlineCallbacks
    def setStatus(self, newStatus):
        """
        Mark this home as being purged.
        """
        # Only if different
        if self._status != newStatus:
            yield Update(
                {self._homeSchema.STATUS: newStatus},
                Where=(self._homeSchema.RESOURCE_ID == self._resourceID),
            ).on(self._txn)
            self._status = newStatus
            yield self._cacher.delete(self._ownerUID)


    def transaction(self):
        return self._txn


    def directoryService(self):
        return self._txn.store().directoryService()


    def directoryRecord(self):
        return self.directoryService().recordWithUID(self.uid().decode("utf-8"))


    @inlineCallbacks
    def invalidateQueryCache(self):
        queryCacher = self._txn._queryCacher
        if queryCacher is not None:
            cacheKey = queryCacher.keyForHomeMetaData(self._resourceID)
            yield queryCacher.invalidateAfterCommit(self._txn, cacheKey)


    @classproperty
    def _dataVersionQuery(cls):
        ch = cls._homeSchema
        return Select(
            [ch.DATAVERSION], From=ch,
            Where=ch.RESOURCE_ID == Parameter("resourceID")
        )


    @inlineCallbacks
    def dataVersion(self):
        if self._dataVersion is None:
            self._dataVersion = (yield self._dataVersionQuery.on(
                self._txn, resourceID=self._resourceID))[0][0]
        returnValue(self._dataVersion)


    def name(self):
        """
        Implement L{IDataStoreObject.name} to return the uid.
        """
        return self.uid()


    @inlineCallbacks
    def children(self):
        """
        Retrieve children contained in this home.
        """
        x = []
        names = yield self.listChildren()
        for name in names:
            x.append((yield self.childWithName(name)))
        returnValue(x)


    @inlineCallbacks
    def loadChildren(self):
        """
        Load and cache all children - Depth:1 optimization
        """
        results = (yield self._childClass.loadAllObjects(self))
        for result in results:
            self._children[result.name()] = result
            self._children[result._resourceID] = result
        self._childrenLoaded = True
        returnValue(results)


    def listChildren(self):
        """
        Retrieve the names of the children in this home.

        @return: an iterable of C{str}s.
        """

        if self._childrenLoaded:
            return succeed([k for k in self._children.keys() if isinstance(k, str)])
        else:
            return self._childClass.listObjects(self)


    @memoizedKey("name", "_children")
    def childWithName(self, name):
        """
        Retrieve the child with the given C{name} contained in this
        home.

        @param name: a string.
        @return: an L{ICalendar} or C{None} if no such child exists.
        """
        return self._childClass.objectWithName(self, name)


    def anyObjectWithShareUID(self, shareUID):
        """
        Retrieve the child accepted or otherwise with the given bind identifier contained in this
        home.

        @param name: a string.
        @return: an L{ICalendar} or C{None} if no such child exists.
        """
        return self._childClass.objectWithName(self, shareUID, accepted=None)


    @memoizedKey("resourceID", "_children")
    def childWithID(self, resourceID):
        """
        Retrieve the child with the given C{resourceID} contained in this
        home.

        @param name: a string.
        @return: an L{ICalendar} or C{None} if no such child exists.
        """
        return self._childClass.objectWithID(self, resourceID)


    def childWithExternalID(self, externalID):
        """
        Retrieve the child with the given C{externalID} contained in this
        home.

        @param name: a string.
        @return: an L{ICalendar} or C{None} if no such child exists.
        """
        return self._childClass.objectWithExternalID(self, externalID)


    def allChildWithID(self, resourceID):
        """
        Retrieve the child with the given C{resourceID} contained in this
        home.

        @param name: a string.
        @return: an L{ICalendar} or C{None} if no such child exists.
        """
        return self._childClass.objectWithID(self, resourceID, accepted=None)


    @inlineCallbacks
    def createChildWithName(self, name, externalID=None):
        if name.startswith("."):
            raise HomeChildNameNotAllowedError(name)

        child = yield self._childClass.create(self, name, externalID=externalID)
        returnValue(child)


    @inlineCallbacks
    def removeChildWithName(self, name):
        child = yield self.childWithName(name)
        if child is None:
            raise NoSuchHomeChildError()
        resourceID = child._resourceID

        yield child.remove()
        self._children.pop(name, None)
        self._children.pop(resourceID, None)


    @inlineCallbacks
    def createTrash(self):
        child = yield self._trashClass.create(self, "trash")
        returnValue(child)


    @classproperty
    def _syncTokenQuery(cls):
        """
        DAL Select statement to find the sync token.

        This is the max(REVISION) from the union of:

        1) REVISION's for all object resources in all home child collections in the targeted home
        2) REVISION's for all child collections in the targeted home

        Note the later is needed to track changes directly to the home child themselves (e.g.
        property changes, deletion etc).
        """
        rev = cls._revisionsSchema
        bind = cls._bindSchema
        return Select(
            [Max(rev.REVISION)],
            From=Select(
                [rev.REVISION],
                From=rev,
                Where=(
                    rev.RESOURCE_ID.In(
                        Select(
                            [bind.RESOURCE_ID],
                            From=bind,
                            Where=bind.HOME_RESOURCE_ID == Parameter("resourceID"),
                        )
                    )
                ),
                SetExpression=Union(
                    Select(
                        [rev.REVISION],
                        From=rev,
                        Where=(rev.HOME_RESOURCE_ID == Parameter("resourceID")).And(rev.RESOURCE_ID == None),
                    ),
                    optype=Union.OPTYPE_ALL,
                )
            ),
        )


    def revisionFromToken(self, token):
        if token is None:
            return 0
        elif isinstance(token, str):
            _ignore_uuid, revision = token.split("_", 1)
            return int(revision)
        else:
            return token


    @inlineCallbacks
    def syncToken(self):
        """
        Return the current sync token for the home. This is an aggregate of sync tokens for child
        collections. We will cache this value to avoid doing the query more than necessary. Care must be
        taken to invalid the cached value properly.
        """
        if self._syncTokenRevision is None:
            self._syncTokenRevision = (yield self._syncTokenQuery.on(
                self._txn, resourceID=self._resourceID))[0][0]
            if self._syncTokenRevision is None:
                self._syncTokenRevision = int((yield self._txn.calendarserverValue("MIN-VALID-REVISION")))
        returnValue("%s_%s" % (self._resourceID, self._syncTokenRevision))


    @classproperty
    def _changesQuery(cls):
        bind = cls._bindSchema
        rev = cls._revisionsSchema
        return Select(
            [
                bind.RESOURCE_NAME,
                rev.COLLECTION_NAME,
                rev.RESOURCE_NAME,
                rev.DELETED,
            ],
            From=rev.join(
                bind,
                (bind.HOME_RESOURCE_ID == Parameter("resourceID")).And
                (rev.RESOURCE_ID == bind.RESOURCE_ID),
                'left outer'
            ),
            Where=(rev.REVISION > Parameter("revision")).And
                  (rev.HOME_RESOURCE_ID == Parameter("resourceID"))
        )


    @inlineCallbacks
    def doChangesQuery(self, revision):
        """
            Do the changes query.
            Subclasses may override.
        """
        result = yield self._changesQuery.on(
            self._txn,
            resourceID=self._resourceID,
            revision=revision)
        returnValue(result)


    def resourceNamesSinceToken(self, token, depth):
        """
        Return the changed and deleted resources since a particular sync-token. This simply extracts
        the revision from from the token then calls L{resourceNamesSinceRevision}.

        @param revision: the revision to determine changes since
        @type revision: C{int}
        """

        return self.resourceNamesSinceRevision(self.revisionFromToken(token), depth)


    @inlineCallbacks
    def resourceNamesSinceRevision(self, revision, depth):
        """
        Determine the list of child resources that have changed since the specified sync revision.
        We do the same SQL query for both depth "1" and "infinity", but filter the results for
        "1" to only account for a collection change.

        Now that we are truncating the revision table, we need to handle the full sync (revision == 0)
        case a little differently as the revision table will not contain data for resources that exist,
        but were last modified before the revision cut-off. Instead for revision == 0 we need to list
        all existing child resources.

        We need to handle shared collection a little differently from owned ones. When a shared collection
        is bound into a home we record a revision for it using the sharee home id and sharee collection name.
        That revision is the "starting point" for changes: so if sync occurs with a revision earlier than
        that, we return the list of all resources in the shared collection since they are all "new" as far
        as the client is concerned since the shared collection has just appeared. For a later revision, we
        just report the changes since that one. When a shared collection is removed from a home, we again
        record a revision for the sharee home and sharee collection name with the "deleted" flag set. That way
        the shared collection can be reported as removed.

        For external shared collections we need to report them as invalid as we cannot aggregate the sync token
        for this home with the sync token from the external share which is under the control of the other pod.
        Reporting it as invalid means that clients should do requests directly on the share itself to sync it.

        @param revision: the sync revision to compare to
        @type revision: C{str}
        @param depth: depth for determine what changed
        @type depth: C{str}
        """

        if revision:
            minValidRevision = yield self._txn.calendarserverValue("MIN-VALID-REVISION")
            if revision < int(minValidRevision):
                raise SyncTokenValidException
        else:
            results = yield self.resourceNamesSinceRevisionZero(depth)
            returnValue(results)

        # Use revision table to find changes since the last revision - this will not include
        # changes to child resources of shared collections - those we will get later
        results = [
            (
                path if path else (collection if collection else ""),
                name if name else "",
                wasdeleted
            )
            for path, collection, name, wasdeleted in
            (yield self.doChangesQuery(revision))
        ]

        changed = set()
        deleted = set()
        invalid = set()
        deleted_collections = set()
        for path, name, wasdeleted in results:
            if wasdeleted:
                if name:
                    # Resource deleted - for depth "1" report collection as changed,
                    # otherwise report resource as deleted
                    if depth == "1":
                        changed.add("%s/" % (path,))
                    else:
                        deleted.add("%s/%s" % (path, name,))
                else:
                    # Collection was deleted
                    deleted.add("%s/" % (path,))
                    deleted_collections.add(path)

            if path not in deleted_collections:
                # Always report collection as changed
                changed.add("%s/" % (path,))

                # Resource changed - for depth "infinity" report resource as changed
                if name and depth != "1":
                    changed.add("%s/%s" % (path, name,))

        # Now deal with existing shared collections
        # TODO: think about whether this can be done in one query rather than looping over each share
        for share in (yield self.children()):
            if not share.owned():
                sharedChanged, sharedDeleted, sharedInvalid = yield share.sharedChildResourceNamesSinceRevision(revision, depth)
                changed |= sharedChanged
                changed -= sharedInvalid
                deleted |= sharedDeleted
                deleted -= sharedInvalid
                invalid |= sharedInvalid

        changed = sorted(changed)
        deleted = sorted(deleted)
        invalid = sorted(invalid)
        returnValue((changed, deleted, invalid,))


    @inlineCallbacks
    def resourceNamesSinceRevisionZero(self, depth):
        """
        Revision == 0 specialization of L{resourceNamesSinceRevision} .

        @param depth: depth for determine what changed
        @type depth: C{str}
        """

        # Scan each child
        changed = set()
        deleted = set()
        invalid = set()
        for child in (yield self.children()):
            if child.owned():
                path = child.name()
                # Always report collection as changed
                changed.add("%s/" % (path,))

                # Resource changed - for depth "infinity" report resource as changed
                if depth != "1":
                    for name in (yield child.listObjectResources()):
                        changed.add("%s/%s" % (path, name,))
            else:
                sharedChanged, sharedDeleted, sharedInvalid = yield child.sharedChildResourceNamesSinceRevisionZero(depth)
                changed |= sharedChanged
                changed -= sharedInvalid
                deleted |= sharedDeleted
                deleted -= sharedInvalid
                invalid |= sharedInvalid

        changed = sorted(changed)
        deleted = sorted(deleted)
        invalid = sorted(invalid)
        returnValue((changed, deleted, invalid,))


    @inlineCallbacks
    def _loadPropertyStore(self):

        # Use any authz uid in place of the viewer uid so delegates have their own
        # set of properties
        props = yield PropertyStore.load(
            self.uid(),
            self.uid(),
            self.authzuid(),
            self._txn,
            self._resourceID,
            notifyCallback=self.notifyChanged
        )
        self._propertyStore = props


    def properties(self):
        return self._propertyStore


    # IDataStoreObject
    def contentType(self):
        """
        The content type of objects
        """
        return None


    def md5(self):
        return None


    def size(self):
        return 0


    def created(self):
        return datetimeMktime(parseSQLTimestamp(self._created)) if self._created else None


    def modified(self):
        return datetimeMktime(parseSQLTimestamp(self._modified)) if self._modified else None


    @classmethod
    def _objectResourceQuery(cls, checkBindMode):
        obj = cls._objectSchema
        bind = cls._bindSchema
        where = ((obj.UID == Parameter("uid"))
                 .And(bind.HOME_RESOURCE_ID == Parameter("resourceID")))
        if checkBindMode:
            where = where.And(bind.BIND_MODE == Parameter("bindMode"))
        return Select(
            [obj.PARENT_RESOURCE_ID, obj.RESOURCE_ID],
            From=obj.join(bind, obj.PARENT_RESOURCE_ID == bind.RESOURCE_ID),
            Where=where
        )


    @classproperty
    def _resourceByUIDQuery(cls):
        return cls._objectResourceQuery(checkBindMode=False)


    @classproperty
    def _resourceByUIDBindQuery(cls):
        return cls._objectResourceQuery(checkBindMode=True)


    @inlineCallbacks
    def objectResourcesWithUID(self, uid, ignore_children=[], allowShared=True):
        """
        Return all child object resources with the specified UID, ignoring any
        in the named child collections.
        """
        results = []
        if allowShared:
            rows = (yield self._resourceByUIDQuery.on(
                self._txn, uid=uid, resourceID=self._resourceID
            ))
        else:
            rows = (yield self._resourceByUIDBindQuery.on(
                self._txn, uid=uid, resourceID=self._resourceID,
                bindMode=_BIND_MODE_OWN
            ))
        if rows:
            for childID, objectID in rows:
                child = (yield self.childWithID(childID))
                if child and child.name() not in ignore_children:
                    objectResource = (
                        yield child.objectResourceWithID(objectID)
                    )
                    results.append(objectResource)

        returnValue(results)


    @classmethod
    def _objectResourceIDQuery(cls):
        obj = cls._objectSchema
        return Select(
            [obj.PARENT_RESOURCE_ID],
            From=obj,
            Where=(obj.RESOURCE_ID == Parameter("resourceID")),
        )


    @inlineCallbacks
    def objectResourceWithID(self, rid):
        """
        Return all child object resources with the specified resource-ID.
        """
        rows = (yield self._objectResourceIDQuery().on(
            self._txn, resourceID=rid
        ))
        if rows and len(rows) == 1:
            child = (yield self.childWithID(rows[0][0]))
            objectResource = (
                yield child.objectResourceWithID(rid)
            )
            returnValue(objectResource)

        returnValue(None)


    @classproperty
    def _quotaQuery(cls):
        meta = cls._homeMetaDataSchema
        return Select(
            [meta.QUOTA_USED_BYTES], From=meta,
            Where=meta.RESOURCE_ID == Parameter("resourceID")
        )


    @inlineCallbacks
    def quotaUsedBytes(self):
        if self._quotaUsedBytes is None:
            self._quotaUsedBytes = (yield self._quotaQuery.on(
                self._txn, resourceID=self._resourceID))[0][0]
        returnValue(self._quotaUsedBytes)


    @classproperty
    def _preLockResourceIDQuery(cls):
        meta = cls._homeMetaDataSchema
        return Select(From=meta,
                      Where=meta.RESOURCE_ID == Parameter("resourceID"),
                      ForUpdate=True)


    @classproperty
    def _increaseQuotaQuery(cls):
        meta = cls._homeMetaDataSchema
        return Update({meta.QUOTA_USED_BYTES: meta.QUOTA_USED_BYTES +
                       Parameter("delta")},
                      Where=meta.RESOURCE_ID == Parameter("resourceID"),
                      Return=meta.QUOTA_USED_BYTES)


    @classproperty
    def _resetQuotaQuery(cls):
        meta = cls._homeMetaDataSchema
        return Update({meta.QUOTA_USED_BYTES: 0},
                      Where=meta.RESOURCE_ID == Parameter("resourceID"))


    @inlineCallbacks
    def adjustQuotaUsedBytes(self, delta):
        """
        Adjust quota used. We need to get a lock on the row first so that the
        adjustment is done atomically. It is import to do the 'select ... for
        update' because a race also exists in the 'update ... x = x + 1' case
        as seen via unit tests.
        """
        yield self._preLockResourceIDQuery.on(self._txn,
                                              resourceID=self._resourceID)

        self._quotaUsedBytes = (yield self._increaseQuotaQuery.on(
            self._txn, delta=delta, resourceID=self._resourceID))[0][0]

        # Double check integrity
        if self._quotaUsedBytes < 0:
            log.error(
                "Fixing quota adjusted below zero to {used} by change amount "
                "{delta}",
                used=self._quotaUsedBytes, delta=delta
            )
            yield self._resetQuotaQuery.on(self._txn,
                                           resourceID=self._resourceID)
            self._quotaUsedBytes = 0


    def addNotifier(self, factory_name, notifier):
        if self._notifiers is None:
            self._notifiers = {}
        self._notifiers[factory_name] = notifier


    def getNotifier(self, factory_name):
        return self._notifiers.get(factory_name)


    def notifierID(self):
        return (self._notifierPrefix, self.uid(),)


    @inlineCallbacks
    def notifyChanged(self, category=ChangeCategory.default):
        """
        Send notifications, change sync token and bump last modified because
        the resource has changed.  We ensure we only do this once per object
        per transaction.
        """

        if self._txn.isNotifiedAlready(self):
            returnValue(None)
        self._txn.notificationAddedForObject(self)

        # Update modified if object still exists
        if self._resourceID:
            yield self.bumpModified()

        # Send notifications
        if self._notifiers:
            # cache notifiers run in post commit
            notifier = self._notifiers.get("cache", None)
            if notifier:
                self._txn.postCommit(notifier.notify)
            # push notifiers add their work items immediately
            notifier = self._notifiers.get("push", None)
            if notifier:
                yield notifier.notify(self._txn, priority=category.value)


    @classproperty
    def _lockLastModifiedQuery(cls):
        meta = cls._homeMetaDataSchema
        return Select(
            From=meta,
            Where=meta.RESOURCE_ID == Parameter("resourceID"),
            ForUpdate=True,
            NoWait=True
        )


    @classproperty
    def _changeLastModifiedQuery(cls):
        meta = cls._homeMetaDataSchema
        return Update({meta.MODIFIED: utcNowSQL},
                      Where=meta.RESOURCE_ID == Parameter("resourceID"),
                      Return=meta.MODIFIED)


    @inlineCallbacks
    def bumpModified(self):
        """
        Bump the MODIFIED value. A possible deadlock could happen here if two
        or more simultaneous changes are happening. In that case it is OK for
        the MODIFIED change to fail so long as at least one works. We will use
        SAVEPOINT logic to handle ignoring the deadlock error. We use SELECT
        FOR UPDATE NOWAIT to ensure we do not delay the transaction whilst
        waiting for deadlock detection to kick in.
        """

        # NB if modified is bumped we know that sync token will have changed
        # too, so invalidate the cached value
        self._syncTokenRevision = None

        @inlineCallbacks
        def _bumpModified(subtxn):
            yield self._lockLastModifiedQuery.on(
                subtxn, resourceID=self._resourceID
            )
            result = yield self._changeLastModifiedQuery.on(
                subtxn, resourceID=self._resourceID
            )
            returnValue(result)

        try:
            self._modified = (
                yield self._txn.subtransaction(_bumpModified, retries=0, failureOK=True)
            )[0][0]
            yield self.invalidateQueryCache()

        except AllRetriesFailed:
            log.debug("CommonHome.bumpModified failed")


    @inlineCallbacks
    def removeUnacceptedShares(self):
        """
        Unbinds any collections that have been shared to this home but not yet
        accepted.  Associated invite entries are also removed.
        """
        bind = self._bindSchema
        kwds = {"homeResourceID" : self._resourceID}
        yield Delete(
            From=bind,
            Where=(bind.HOME_RESOURCE_ID == Parameter("homeResourceID")).And(bind.BIND_STATUS != _BIND_STATUS_ACCEPTED)
        ).on(self._txn, **kwds)


    @inlineCallbacks
    def ownerHomeAndChildNameForChildID(self, resourceID):
        """
        Get the owner home for a shared child ID and the owner's name for that bound child.
        Subclasses may override.
        """
        ownerHomeID, ownerName = (yield self._childClass._ownerHomeWithResourceID.on(self._txn, resourceID=resourceID))[0]
        ownerHome = yield self._txn.homeWithResourceID(self._homeType, ownerHomeID)
        returnValue((ownerHome, ownerName))



class _SharedSyncLogic(object):
    """
    Logic for maintaining sync-token shared between notification collections and
    shared collections.
    """

    @classproperty
    def _childSyncTokenQuery(cls):
        """
        DAL query for retrieving the sync token of a L{CommonHomeChild} based on
        its resource ID.
        """
        rev = cls._revisionsSchema
        return Select([Max(rev.REVISION)], From=rev,
                      Where=rev.RESOURCE_ID == Parameter("resourceID"))


    def revisionFromToken(self, token):
        if token is None:
            return 0
        elif isinstance(token, str) or isinstance(token, unicode):
            _ignore_uuid, revision = token.split("_", 1)
            return int(revision)
        else:
            return token


    @inlineCallbacks
    def syncToken(self):
        if self._syncTokenRevision is None:
            self._syncTokenRevision = (yield self._childSyncTokenQuery.on(
                self._txn, resourceID=self._resourceID))[0][0]
            if self._syncTokenRevision is None:
                self._syncTokenRevision = int((yield self._txn.calendarserverValue("MIN-VALID-REVISION")))
        returnValue(("%s_%s" % (self._resourceID, self._syncTokenRevision,)))


    def objectResourcesSinceToken(self, token):
        raise NotImplementedError()


    @classmethod
    def _objectNamesSinceRevisionQuery(cls, deleted=True):
        """
        DAL query for (resource, deleted-flag)
        """
        rev = cls._revisionsSchema
        where = (rev.REVISION > Parameter("revision")).And(rev.RESOURCE_ID == Parameter("resourceID"))
        if not deleted:
            where = where.And(rev.DELETED == False)
        return Select(
            [rev.RESOURCE_NAME, rev.DELETED],
            From=rev,
            Where=where,
        )


    def resourceNamesSinceToken(self, token):
        """
        Return the changed and deleted resources since a particular sync-token. This simply extracts
        the revision from from the token then calls L{resourceNamesSinceRevision}.

        @param revision: the revision to determine changes since
        @type revision: C{int}
        """

        return self.resourceNamesSinceRevision(self.revisionFromToken(token))


    @inlineCallbacks
    def resourceNamesSinceRevision(self, revision):
        """
        Return the changed and deleted resources since a particular revision.

        @param revision: the revision to determine changes since
        @type revision: C{int}
        """
        changed = []
        deleted = []
        invalid = []
        if revision:
            minValidRevision = yield self._txn.calendarserverValue("MIN-VALID-REVISION")
            if revision < int(minValidRevision):
                raise SyncTokenValidException

            results = [
                (name if name else "", removed) for name, removed in (
                    yield self._objectNamesSinceRevisionQuery().on(
                        self._txn, revision=revision, resourceID=self._resourceID)
                )
            ]
            results.sort(key=lambda x: x[1])

            for name, wasdeleted in results:
                if name:
                    if wasdeleted:
                        deleted.append(name)
                    else:
                        changed.append(name)
        else:
            changed = yield self.listObjectResources()

        returnValue((changed, deleted, invalid))


    @classproperty
    def _removeDeletedRevision(cls):
        rev = cls._revisionsSchema
        return Delete(From=rev,
                      Where=(rev.HOME_RESOURCE_ID == Parameter("homeID")).And(
                          rev.COLLECTION_NAME == Parameter("collectionName")))


    @classproperty
    def _addNewRevision(cls):
        rev = cls._revisionsSchema
        return Insert(
            {
                rev.HOME_RESOURCE_ID: Parameter("homeID"),
                rev.RESOURCE_ID: Parameter("resourceID"),
                rev.COLLECTION_NAME: Parameter("collectionName"),
                rev.RESOURCE_NAME: None,
                # Always starts false; may be updated to be a tombstone
                # later.
                rev.DELETED: False
            },
            Return=[rev.REVISION]
        )


    @inlineCallbacks
    def _initSyncToken(self):
        yield self._removeDeletedRevision.on(
            self._txn, homeID=self._home._resourceID, collectionName=self._name
        )
        self._syncTokenRevision = (yield (
            self._addNewRevision.on(self._txn, homeID=self._home._resourceID,
                                    resourceID=self._resourceID,
                                    collectionName=self._name)))[0][0]
        self._txn.bumpRevisionForObject(self)


    @classproperty
    def _renameSyncTokenQuery(cls):
        """
        DAL query to change sync token for a rename (increment and adjust
        resource name).
        """
        rev = cls._revisionsSchema
        return Update(
            {
                rev.REVISION: schema.REVISION_SEQ,
                rev.COLLECTION_NAME: Parameter("name")
            },
            Where=(rev.RESOURCE_ID == Parameter("resourceID")).And
                  (rev.RESOURCE_NAME == None),
            Return=rev.REVISION
        )


    @inlineCallbacks
    def _renameSyncToken(self):
        self._syncTokenRevision = (yield self._renameSyncTokenQuery.on(
            self._txn, name=self._name, resourceID=self._resourceID))[0][0]
        self._txn.bumpRevisionForObject(self)


    @classproperty
    def _bumpSyncTokenQuery(cls):
        """
        DAL query to change collection sync token. Note this can impact multiple rows if the
        collection is shared.
        """
        rev = cls._revisionsSchema
        return Update(
            {rev.REVISION: schema.REVISION_SEQ, },
            Where=(rev.RESOURCE_ID == Parameter("resourceID")).And
                  (rev.RESOURCE_NAME == None)
        )


    @inlineCallbacks
    def _bumpSyncToken(self):

        if not self._txn.isRevisionBumpedAlready(self):
            self._txn.bumpRevisionForObject(self)
            yield self._bumpSyncTokenQuery.on(
                self._txn,
                resourceID=self._resourceID,
            )
            self._syncTokenRevision = None


    @classproperty
    def _deleteSyncTokenQuery(cls):
        """
        DAL query to remove all child revision information. The revision for the collection
        itself is not touched.
        """
        rev = cls._revisionsSchema
        return Delete(
            From=rev,
            Where=(rev.HOME_RESOURCE_ID == Parameter("homeID")).And
                  (rev.RESOURCE_ID == Parameter("resourceID")).And
                  (rev.COLLECTION_NAME == None)
        )


    @classproperty
    def _sharedRemovalQuery(cls):
        """
        DAL query to indicate a shared collection has been deleted.
        """
        rev = cls._revisionsSchema
        return Update(
            {
                rev.RESOURCE_ID: None,
                rev.REVISION: schema.REVISION_SEQ,
                rev.DELETED: True
            },
            Where=(rev.HOME_RESOURCE_ID == Parameter("homeID")).And(
                rev.RESOURCE_ID == Parameter("resourceID")).And(
                rev.RESOURCE_NAME == None)
        )


    @classproperty
    def _unsharedRemovalQuery(cls):
        """
        DAL query to indicate an owned collection has been deleted.
        """
        rev = cls._revisionsSchema
        return Update(
            {
                rev.RESOURCE_ID: None,
                rev.REVISION: schema.REVISION_SEQ,
                rev.DELETED: True
            },
            Where=(rev.RESOURCE_ID == Parameter("resourceID")).And(
                rev.RESOURCE_NAME == None),
        )


    @inlineCallbacks
    def _deletedSyncToken(self, sharedRemoval=False):
        """
        When a collection is deleted we remove all the revision information for its child resources.
        We update the collection's sync token to indicate it has been deleted - that way a sync on
        the home collection can report the deletion of the collection.

        @param sharedRemoval: indicates whether the collection being removed is shared
        @type sharedRemoval: L{bool}
        """
        # Remove all child entries
        yield self._deleteSyncTokenQuery.on(self._txn,
                                            homeID=self._home._resourceID,
                                            resourceID=self._resourceID)

        # If this is a share being removed then we only mark this one specific
        # home/resource-id as being deleted.  On the other hand, if it is a
        # non-shared collection, then we need to mark all collections
        # with the resource-id as being deleted to account for direct shares.
        if sharedRemoval:
            yield self._sharedRemovalQuery.on(self._txn,
                                              homeID=self._home._resourceID,
                                              resourceID=self._resourceID)
        else:
            yield self._unsharedRemovalQuery.on(self._txn,
                                                resourceID=self._resourceID)
        self._syncTokenRevision = None


    def _insertRevision(self, name):
        return self._changeRevision("insert", name)


    def _updateRevision(self, name):
        return self._changeRevision("update", name)


    def _deleteRevision(self, name):
        return self._changeRevision("delete", name)


    @classproperty
    def _deleteBumpTokenQuery(cls):
        rev = cls._revisionsSchema
        return Update(
            {rev.REVISION: schema.REVISION_SEQ, rev.DELETED: True},
            Where=(rev.RESOURCE_ID == Parameter("resourceID")).And(
                rev.RESOURCE_NAME == Parameter("name")),
            Return=rev.REVISION
        )


    @classproperty
    def _updateBumpTokenQuery(cls):
        rev = cls._revisionsSchema
        return Update(
            {rev.REVISION: schema.REVISION_SEQ},
            Where=(rev.RESOURCE_ID == Parameter("resourceID")).And(
                rev.RESOURCE_NAME == Parameter("name")),
            Return=rev.REVISION
        )


    @classproperty
    def _insertFindPreviouslyNamedQuery(cls):
        rev = cls._revisionsSchema
        return Select(
            [rev.RESOURCE_ID],
            From=rev,
            Where=(rev.RESOURCE_ID == Parameter("resourceID")).And(
                rev.RESOURCE_NAME == Parameter("name"))
        )


    @classproperty
    def _updatePreviouslyNamedQuery(cls):
        rev = cls._revisionsSchema
        return Update(
            {rev.REVISION: schema.REVISION_SEQ, rev.DELETED: False},
            Where=(rev.RESOURCE_ID == Parameter("resourceID")).And(
                rev.RESOURCE_NAME == Parameter("name")),
            Return=rev.REVISION
        )


    @classproperty
    def _completelyNewRevisionQuery(cls):
        rev = cls._revisionsSchema
        return Insert(
            {
                rev.HOME_RESOURCE_ID: Parameter("homeID"),
                rev.RESOURCE_ID: Parameter("resourceID"),
                rev.RESOURCE_NAME: Parameter("name"),
                rev.REVISION: schema.REVISION_SEQ,
                rev.DELETED: False
            },
            Return=rev.REVISION
        )


    @inlineCallbacks
    def _changeRevision(self, action, name):

        # Need to handle the case where for some reason the revision entry is
        # actually missing. For a "delete" we don't care, for an "update" we
        # will turn it into an "insert".
        if action == "delete":
            rows = (
                yield self._deleteBumpTokenQuery.on(
                    self._txn, resourceID=self._resourceID, name=name))
            if rows:
                self._syncTokenRevision = rows[0][0]
        elif action == "update":
            rows = (
                yield self._updateBumpTokenQuery.on(
                    self._txn, resourceID=self._resourceID, name=name))
            if rows:
                self._syncTokenRevision = rows[0][0]
            else:
                action = "insert"

        if action == "insert":
            # Note that an "insert" may happen for a resource that previously
            # existed and then was deleted. In that case an entry in the
            # REVISIONS table still exists so we have to detect that and do db
            # INSERT or UPDATE as appropriate

            found = bool((
                yield self._insertFindPreviouslyNamedQuery.on(
                    self._txn, resourceID=self._resourceID, name=name)))
            if found:
                self._syncTokenRevision = (
                    yield self._updatePreviouslyNamedQuery.on(
                        self._txn, resourceID=self._resourceID, name=name)
                )[0][0]
            else:
                self._syncTokenRevision = (
                    yield self._completelyNewRevisionQuery.on(
                        self._txn, homeID=self.ownerHome()._resourceID,
                        resourceID=self._resourceID, name=name)
                )[0][0]
        yield self._maybeNotify()
        returnValue(self._syncTokenRevision)


    def _maybeNotify(self):
        """
        Maybe notify changed.  (Overridden in NotificationCollection.)
        """
        return succeed(None)



SharingInvitation = namedtuple(
    "SharingInvitation",
    ["uid", "ownerUID", "ownerHomeID", "shareeUID", "shareeHomeID", "mode", "status", "summary"]
)



class SharingMixIn(object):
    """
    Common class for CommonHomeChild and AddressBookObject
    """

    @classproperty
    def _bindInsertQuery(cls, **kw):
        """
        DAL statement to create a bind entry that connects a collection to its
        home.
        """
        bind = cls._bindSchema
        return Insert({
            bind.HOME_RESOURCE_ID: Parameter("homeID"),
            bind.RESOURCE_ID: Parameter("resourceID"),
            bind.EXTERNAL_ID: Parameter("externalID"),
            bind.RESOURCE_NAME: Parameter("name"),
            bind.BIND_MODE: Parameter("mode"),
            bind.BIND_STATUS: Parameter("bindStatus"),
            bind.MESSAGE: Parameter("message"),
        })


    @classmethod
    def _updateBindColumnsQuery(cls, columnMap):
        bind = cls._bindSchema
        return Update(
            columnMap,
            Where=(bind.RESOURCE_ID == Parameter("resourceID")).And(
                bind.HOME_RESOURCE_ID == Parameter("homeID")),
        )


    @classproperty
    def _deleteBindForResourceIDAndHomeID(cls):
        bind = cls._bindSchema
        return Delete(
            From=bind,
            Where=(bind.RESOURCE_ID == Parameter("resourceID")).And(
                bind.HOME_RESOURCE_ID == Parameter("homeID")),
        )


    @classmethod
    def _bindFor(cls, condition):
        bind = cls._bindSchema
        columns = cls.bindColumns() + cls.additionalBindColumns()
        return Select(
            columns,
            From=bind,
            Where=condition
        )


    @classmethod
    def _bindInviteFor(cls, condition):
        home = cls._homeSchema
        bind = cls._bindSchema
        return Select(
            [
                home.OWNER_UID,
                bind.HOME_RESOURCE_ID,
                bind.RESOURCE_ID,
                bind.RESOURCE_NAME,
                bind.BIND_MODE,
                bind.BIND_STATUS,
                bind.MESSAGE,
            ],
            From=bind.join(home, on=(bind.HOME_RESOURCE_ID == home.RESOURCE_ID)),
            Where=condition
        )


    @classproperty
    def _sharedInvitationBindForResourceID(cls):
        bind = cls._bindSchema
        return cls._bindInviteFor(
            (bind.RESOURCE_ID == Parameter("resourceID")).And
            (bind.BIND_MODE != _BIND_MODE_OWN)
        )


    @classproperty
    def _acceptedBindForHomeID(cls):
        bind = cls._bindSchema
        return cls._bindFor((bind.HOME_RESOURCE_ID == Parameter("homeID"))
                            .And(bind.BIND_STATUS == _BIND_STATUS_ACCEPTED))


    @classproperty
    def _bindForResourceIDAndHomeID(cls):
        """
        DAL query that looks up home bind rows by home child
        resource ID and home resource ID.
        """
        bind = cls._bindSchema
        return cls._bindFor((bind.RESOURCE_ID == Parameter("resourceID"))
                            .And(bind.HOME_RESOURCE_ID == Parameter("homeID")))


    @classproperty
    def _bindForExternalIDAndHomeID(cls):
        """
        DAL query that looks up home bind rows by home child
        resource ID and home resource ID.
        """
        bind = cls._bindSchema
        return cls._bindFor((bind.EXTERNAL_ID == Parameter("externalID"))
                            .And(bind.HOME_RESOURCE_ID == Parameter("homeID")))


    @classproperty
    def _bindForNameAndHomeID(cls):
        """
        DAL query that looks up any bind rows by home child
        resource ID and home resource ID.
        """
        bind = cls._bindSchema
        return cls._bindFor((bind.RESOURCE_NAME == Parameter("name"))
                            .And(bind.HOME_RESOURCE_ID == Parameter("homeID")))


    #
    # Higher level API
    #
    @inlineCallbacks
    def inviteUIDToShare(self, shareeUID, mode, summary=None, shareName=None):
        """
        Invite a user to share this collection - either create the share if it does not exist, or
        update the existing share with new values. Make sure a notification is sent as well.

        @param shareeUID: UID of the sharee
        @type shareeUID: C{str}
        @param mode: access mode
        @type mode: C{int}
        @param summary: share message
        @type summary: C{str}
        """

        # Look for existing invite and update its fields or create new one
        shareeView = yield self.shareeView(shareeUID)
        if shareeView is not None:
            status = _BIND_STATUS_INVITED if shareeView.shareStatus() in (_BIND_STATUS_DECLINED, _BIND_STATUS_INVALID) else None
            yield self.updateShare(shareeView, mode=mode, status=status, summary=summary)
        else:
            shareeView = yield self.createShare(shareeUID=shareeUID, mode=mode, summary=summary, shareName=shareName)

        # Check for external
        if shareeView.viewerHome().external():
            yield self._sendExternalInvite(shareeView)
        else:
            # Send invite notification
            yield self._sendInviteNotification(shareeView)
        returnValue(shareeView)


    @inlineCallbacks
    def directShareWithUser(self, shareeUID, shareName=None):
        """
        Create a direct share with the specified user. Note it is currently up to the app layer
        to enforce access control - this is not ideal as we really should have control of that in
        the store. Once we do, this api will need to verify that access is allowed for a direct share.

        NB no invitations are used with direct sharing.

        @param shareeUID: UID of the sharee
        @type shareeUID: C{str}
        """

        # Ignore if it already exists
        shareeView = yield self.shareeView(shareeUID)
        if shareeView is None:
            shareeView = yield self.createShare(shareeUID=shareeUID, mode=_BIND_MODE_DIRECT, shareName=shareName)
            yield shareeView.newShare()

            # Check for external
            if shareeView.viewerHome().external():
                yield self._sendExternalInvite(shareeView)

        returnValue(shareeView)


    @inlineCallbacks
    def uninviteUIDFromShare(self, shareeUID):
        """
        Remove a user from a share. Make sure a notification is sent as well.

        @param shareeUID: UID of the sharee
        @type shareeUID: C{str}
        """
        # Cancel invites - we'll just use whatever userid we are given

        shareeView = yield self.shareeView(shareeUID)
        if shareeView is not None:
            if shareeView.viewerHome().external():
                yield self._sendExternalUninvite(shareeView)
            else:
                # If current user state is accepted then we send an invite with the new state, otherwise
                # we cancel any existing invites for the user
                if not shareeView.direct():
                    if shareeView.shareStatus() != _BIND_STATUS_ACCEPTED:
                        yield self._removeInviteNotification(shareeView)
                    else:
                        yield self._sendInviteNotification(shareeView, notificationState=_BIND_STATUS_DELETED)

            # Remove the bind
            yield self.removeShare(shareeView)


    @inlineCallbacks
    def acceptShare(self, summary=None):
        """
        This share is being accepted.
        """

        if not self.direct() and self.shareStatus() != _BIND_STATUS_ACCEPTED:
            if self.external():
                yield self._replyExternalInvite(_BIND_STATUS_ACCEPTED, summary)
            ownerView = yield self.ownerView()
            yield ownerView.updateShare(self, status=_BIND_STATUS_ACCEPTED)
            yield self.newShare(displayname=summary)
            if not ownerView.external():
                yield self._sendReplyNotification(ownerView, summary)


    @inlineCallbacks
    def declineShare(self):
        """
        This share is being declined.
        """

        if not self.direct() and self.shareStatus() != _BIND_STATUS_DECLINED:
            if self.external():
                yield self._replyExternalInvite(_BIND_STATUS_DECLINED)
            ownerView = yield self.ownerView()
            yield ownerView.updateShare(self, status=_BIND_STATUS_DECLINED)
            if not ownerView.external():
                yield self._sendReplyNotification(ownerView)


    @inlineCallbacks
    def deleteShare(self):
        """
        This share is being deleted (by the sharee) - either decline or remove (for direct shares).
        """

        ownerView = yield self.ownerView()
        if self.direct():
            yield ownerView.removeShare(self)
            if ownerView.external():
                yield self._replyExternalInvite(_BIND_STATUS_DECLINED)
        else:
            yield self.declineShare()


    @inlineCallbacks
    def ownerDeleteShare(self):
        """
        This share is being deleted (by the owner) - either decline or remove (for direct shares).
        """

        # Change status on store object
        yield self.setShared(False)

        # Remove all sharees (direct and invited)
        for invitation in (yield self.sharingInvites()):
            yield self.uninviteUIDFromShare(invitation.shareeUID)


    def newShare(self, displayname=None):
        """
        Override in derived classes to do any specific operations needed when a share
        is first accepted.
        """
        return succeed(None)


    @inlineCallbacks
    def allInvitations(self):
        """
        Get list of all invitations (non-direct) to this object.
        """
        invitations = yield self.sharingInvites()

        # remove direct shares as those are not "real" invitations
        invitations = filter(lambda x: x.mode != _BIND_MODE_DIRECT, invitations)
        invitations.sort(key=lambda invitation: invitation.shareeUID)
        returnValue(invitations)


    @inlineCallbacks
    def _sendInviteNotification(self, shareeView, notificationState=None):
        """
        Called on the owner's resource.
        """
        # When deleting the message is the sharee's display name
        displayname = shareeView.shareMessage()
        if notificationState == _BIND_STATUS_DELETED:
            displayname = str(shareeView.properties().get(PropertyName.fromElement(element.DisplayName), displayname))

        notificationtype = {
            "notification-type": "invite-notification",
            "shared-type": shareeView.sharedResourceType(),
        }
        notificationdata = {
            "notification-type": "invite-notification",
            "shared-type": shareeView.sharedResourceType(),
            "dtstamp": DateTime.getNowUTC().getText(),
            "owner": shareeView.ownerHome().uid(),
            "sharee": shareeView.viewerHome().uid(),
            "uid": shareeView.shareUID(),
            "status": shareeView.shareStatus() if notificationState is None else notificationState,
            "access": (yield shareeView.effectiveShareMode()),
            "ownerName": self.shareName(),
            "summary": displayname,
        }
        if hasattr(self, "getSupportedComponents"):
            notificationdata["supported-components"] = self.getSupportedComponents()

        # Add to sharee's collection
        notifications = yield self._txn.notificationsWithUID(shareeView.viewerHome().uid())
        yield notifications.writeNotificationObject(shareeView.shareUID(), notificationtype, notificationdata)


    @inlineCallbacks
    def _sendReplyNotification(self, ownerView, summary=None):
        """
        Create a reply notification based on the current state of this shared resource.
        """

        # Generate invite XML
        notificationUID = "%s-reply" % (self.shareUID(),)

        notificationtype = {
            "notification-type": "invite-reply",
            "shared-type": self.sharedResourceType(),
        }

        notificationdata = {
            "notification-type": "invite-reply",
            "shared-type": self.sharedResourceType(),
            "dtstamp": DateTime.getNowUTC().getText(),
            "owner": self.ownerHome().uid(),
            "sharee": self.viewerHome().uid(),
            "status": self.shareStatus(),
            "ownerName": ownerView.shareName(),
            "in-reply-to": self.shareUID(),
            "summary": summary,
        }

        # Add to owner notification collection
        notifications = yield self._txn.notificationsWithUID(self.ownerHome().uid())
        yield notifications.writeNotificationObject(notificationUID, notificationtype, notificationdata)


    @inlineCallbacks
    def _removeInviteNotification(self, shareeView):
        """
        Called on the owner's resource.
        """

        # Remove from sharee's collection
        notifications = yield self._txn.notificationsWithUID(shareeView.viewerHome().uid())
        yield notifications.removeNotificationObjectWithUID(shareeView.shareUID())


    #
    # External/cross-pod API
    #
    @inlineCallbacks
    def _sendExternalInvite(self, shareeView):

        yield self._txn.store().conduit.send_shareinvite(
            self._txn,
            shareeView.ownerHome()._homeType,
            shareeView.ownerHome().uid(),
            self.id(),
            self.shareName(),
            shareeView.viewerHome().uid(),
            shareeView.shareUID(),
            shareeView.shareMode(),
            shareeView.shareMessage(),
            self.getInviteCopyProperties(),
            supported_components=self.getSupportedComponents() if hasattr(self, "getSupportedComponents") else None,
        )


    @inlineCallbacks
    def _sendExternalUninvite(self, shareeView):

        yield self._txn.store().conduit.send_shareuninvite(
            self._txn,
            shareeView.ownerHome()._homeType,
            shareeView.ownerHome().uid(),
            self.id(),
            shareeView.viewerHome().uid(),
            shareeView.shareUID(),
        )


    @inlineCallbacks
    def _replyExternalInvite(self, status, summary=None):

        yield self._txn.store().conduit.send_sharereply(
            self._txn,
            self.viewerHome()._homeType,
            self.ownerHome().uid(),
            self.viewerHome().uid(),
            self.shareUID(),
            status,
            summary,
        )


    #
    # Lower level API
    #
    @inlineCallbacks
    def ownerView(self):
        """
        Return the owner resource counterpart of this shared resource.

        Note we have to play a trick with the property store to coerce it to match
        the per-user properties for the owner.
        """
        # Get the child of the owner home that has the same resource id as the owned one
        ownerView = yield self.ownerHome().childWithID(self.id())
        returnValue(ownerView)


    @inlineCallbacks
    def shareeView(self, shareeUID):
        """
        Return the shared resource counterpart of this owned resource for the specified sharee.

        Note we have to play a trick with the property store to coerce it to match
        the per-user properties for the sharee.
        """

        # Never return the owner's own resource
        if self._home.uid() == shareeUID:
            returnValue(None)

        # Get the child of the sharee home that has the same resource id as the owned one
        shareeHome = yield self._txn.homeWithUID(self._home._homeType, shareeUID, authzUID=shareeUID)
        shareeView = (yield shareeHome.allChildWithID(self.id())) if shareeHome is not None else None
        returnValue(shareeView)


    @inlineCallbacks
    def shareWithUID(self, shareeUID, mode, status=None, summary=None, shareName=None):
        """
        Share this (owned) L{CommonHomeChild} with another principal.

        @param shareeUID: The UID of the sharee.
        @type: L{str}

        @param mode: The sharing mode; L{_BIND_MODE_READ} or
            L{_BIND_MODE_WRITE} or L{_BIND_MODE_DIRECT}
        @type mode: L{str}

        @param status: The sharing status; L{_BIND_STATUS_INVITED} or
            L{_BIND_STATUS_ACCEPTED}
        @type: L{str}

        @param summary: The proposed message to go along with the share, which
            will be used as the default display name.
        @type: L{str}

        @return: the name of the shared calendar in the new calendar home.
        @rtype: L{str}
        """
        shareeHome = yield self._txn.calendarHomeWithUID(shareeUID, create=True)
        returnValue(
            (yield self.shareWith(shareeHome, mode, status, summary, shareName))
        )


    @inlineCallbacks
    def shareWith(self, shareeHome, mode, status=None, summary=None, shareName=None):
        """
        Share this (owned) L{CommonHomeChild} with another home.

        @param shareeHome: The home of the sharee.
        @type: L{CommonHome}

        @param mode: The sharing mode; L{_BIND_MODE_READ} or
            L{_BIND_MODE_WRITE} or L{_BIND_MODE_DIRECT}
        @type: L{str}

        @param status: The sharing status; L{_BIND_STATUS_INVITED} or
            L{_BIND_STATUS_ACCEPTED}
        @type: L{str}

        @param summary: The proposed message to go along with the share, which
            will be used as the default display name.
        @type: L{str}

        @param shareName: The proposed name of the new share.
        @type: L{str}

        @return: the name of the shared calendar in the new calendar home.
        @rtype: L{str}
        """

        if status is None:
            status = _BIND_STATUS_ACCEPTED

        @inlineCallbacks
        def doInsert(subt):
            newName = shareName if shareName is not None else self.newShareName()
            yield self._bindInsertQuery.on(
                subt,
                homeID=shareeHome._resourceID,
                resourceID=self._resourceID,
                externalID=self._externalID,
                name=newName,
                mode=mode,
                bindStatus=status,
                message=summary
            )
            returnValue(newName)
        try:
            bindName = yield self._txn.subtransaction(doInsert)
        except AllRetriesFailed:
            # FIXME: catch more specific exception
            child = yield shareeHome.allChildWithID(self._resourceID)
            yield self.updateShare(
                child, mode=mode, status=status,
                summary=summary
            )
            bindName = child._name
        else:
            if status == _BIND_STATUS_ACCEPTED:
                shareeView = yield shareeHome.anyObjectWithShareUID(bindName)
                yield shareeView._initSyncToken()
                yield shareeView._initBindRevision()

        # Mark this as shared
        yield self.setShared(True)

        # Must send notification to ensure cache invalidation occurs
        yield self.notifyPropertyChanged()
        yield shareeHome.notifyChanged()

        returnValue(bindName)


    @inlineCallbacks
    def createShare(self, shareeUID, mode, summary=None, shareName=None):
        """
        Create a new shared resource. If the mode is direct, the share is created in accepted state,
        otherwise the share is created in invited state.
        """
        shareeHome = yield self._txn.homeWithUID(self.ownerHome()._homeType, shareeUID, create=True)

        yield self.shareWith(
            shareeHome,
            mode=mode,
            status=_BIND_STATUS_INVITED if mode != _BIND_MODE_DIRECT else _BIND_STATUS_ACCEPTED,
            summary=summary,
            shareName=shareName,
        )
        shareeView = yield self.shareeView(shareeUID)
        returnValue(shareeView)


    @inlineCallbacks
    def updateShare(self, shareeView, mode=None, status=None, summary=None):
        """
        Update share mode, status, and message for a home child shared with
        this (owned) L{CommonHomeChild}.

        @param shareeView: The sharee home child that shares this.
        @type shareeView: L{CommonHomeChild}

        @param mode: The sharing mode; L{_BIND_MODE_READ} or
            L{_BIND_MODE_WRITE} or None to not update
        @type mode: L{str}

        @param status: The sharing status; L{_BIND_STATUS_INVITED} or
            L{_BIND_STATUS_ACCEPTED} or L{_BIND_STATUS_DECLINED} or
            L{_BIND_STATUS_INVALID}  or None to not update
        @type status: L{str}

        @param summary: The proposed message to go along with the share, which
            will be used as the default display name, or None to not update
        @type summary: L{str}
        """
        # TODO: raise a nice exception if shareeView is not, in fact, a shared
        # version of this same L{CommonHomeChild}

        # remove None parameters, and substitute None for empty string
        bind = self._bindSchema
        columnMap = {}
        if mode != None and mode != shareeView._bindMode:
            columnMap[bind.BIND_MODE] = mode
        if status != None and status != shareeView._bindStatus:
            columnMap[bind.BIND_STATUS] = status
        if summary != None and summary != shareeView._bindMessage:
            columnMap[bind.MESSAGE] = summary

        if columnMap:

            # Count accepted
            if bind.BIND_STATUS in columnMap:
                previouslyAcceptedCount = yield shareeView._previousAcceptCount()

            yield self._updateBindColumnsQuery(columnMap).on(
                self._txn,
                resourceID=self._resourceID, homeID=shareeView._home._resourceID
            )

            # Update affected attributes
            if bind.BIND_MODE in columnMap:
                shareeView._bindMode = columnMap[bind.BIND_MODE]

            if bind.BIND_STATUS in columnMap:
                shareeView._bindStatus = columnMap[bind.BIND_STATUS]
                yield shareeView._changedStatus(previouslyAcceptedCount)

            if bind.MESSAGE in columnMap:
                shareeView._bindMessage = columnMap[bind.MESSAGE]

            yield shareeView.invalidateQueryCache()

            # Must send notification to ensure cache invalidation occurs
            yield self.notifyPropertyChanged()
            yield shareeView.viewerHome().notifyChanged()


    def _previousAcceptCount(self):
        return succeed(1)


    @inlineCallbacks
    def _changedStatus(self, previouslyAcceptedCount):
        if self._bindStatus == _BIND_STATUS_ACCEPTED:
            yield self._initSyncToken()
            yield self._initBindRevision()
            self._home._children[self._name] = self
            self._home._children[self._resourceID] = self
        elif self._bindStatus in (_BIND_STATUS_INVITED, _BIND_STATUS_DECLINED):
            yield self._deletedSyncToken(sharedRemoval=True)
            self._home._children.pop(self._name, None)
            self._home._children.pop(self._resourceID, None)


    @inlineCallbacks
    def removeShare(self, shareeView):
        """
        Remove the shared version of this (owned) L{CommonHomeChild} from the
        referenced L{CommonHome}.

        @see: L{CommonHomeChild.shareWith}

        @param shareeView: The shared resource being removed.

        @return: a L{Deferred} which will fire with the previous shareUID
        """

        # remove sync tokens
        shareeHome = shareeView.viewerHome()
        yield shareeView._deletedSyncToken(sharedRemoval=True)
        shareeHome._children.pop(shareeView._name, None)
        shareeHome._children.pop(shareeView._resourceID, None)

        # Must send notification to ensure cache invalidation occurs
        yield self.notifyPropertyChanged()
        yield shareeHome.notifyChanged()

        # delete binds including invites
        yield self._deleteBindForResourceIDAndHomeID.on(
            self._txn,
            resourceID=self._resourceID,
            homeID=shareeHome._resourceID,
        )

        yield shareeView.invalidateQueryCache()


    @inlineCallbacks
    def unshare(self):
        """
        Unshares a collection, regardless of which "direction" it was shared.
        """
        if self.owned():
            # This collection may be shared to others
            invites = yield self.sharingInvites()
            for invite in invites:
                shareeView = yield self.shareeView(invite.shareeUID)
                yield self.removeShare(shareeView)
        else:
            # This collection is shared to me
            ownerView = yield self.ownerView()
            yield ownerView.removeShare(self)


    @inlineCallbacks
    def sharingInvites(self):
        """
        Retrieve the list of all L{SharingInvitation}'s for this L{CommonHomeChild}, irrespective of mode.

        @return: L{SharingInvitation} objects
        @rtype: a L{Deferred} which fires with a L{list} of L{SharingInvitation}s.
        """
        if not self.owned():
            returnValue([])

        # get all accepted binds
        invitedRows = yield self._sharedInvitationBindForResourceID.on(
            self._txn, resourceID=self._resourceID, homeID=self._home._resourceID
        )

        result = []
        for homeUID, homeRID, _ignore_resourceID, resourceName, bindMode, bindStatus, bindMessage in invitedRows:
            invite = SharingInvitation(
                resourceName,
                self.ownerHome().name(),
                self.ownerHome().id(),
                homeUID,
                homeRID,
                bindMode,
                bindStatus,
                bindMessage,
            )
            result.append(invite)
        returnValue(result)


    @inlineCallbacks
    def _initBindRevision(self):
        yield self.syncToken() # init self._syncTokenRevision if None
        self._bindRevision = self._syncTokenRevision

        bind = self._bindSchema
        yield self._updateBindColumnsQuery(
            {bind.BIND_REVISION : Parameter("revision"), }
        ).on(
            self._txn,
            revision=self._bindRevision,
            resourceID=self._resourceID,
            homeID=self.viewerHome()._resourceID,
        )
        yield self.invalidateQueryCache()


    def sharedResourceType(self):
        """
        The sharing resource type. Needs to be overridden by each type of resource that can be shared.

        @return: an identifier for the type of the share.
        @rtype: C{str}
        """
        return ""


    def newShareName(self):
        """
        Name used when creating a new share. By default this is a UUID.
        """
        return str(uuid4())


    def owned(self):
        """
        @see: L{ICalendar.owned}
        """
        return self._bindMode == _BIND_MODE_OWN


    def isShared(self):
        """
        For an owned collection indicate whether it is shared.

        @return: C{True} if shared, C{False} otherwise
        @rtype: C{bool}
        """
        return self.owned() and self._bindMessage == "shared"


    @inlineCallbacks
    def setShared(self, shared):
        """
        Set an owned collection to shared or unshared state. Technically this is not useful as "shared"
        really means it has invitees, but the current sharing spec supports a notion of a shared collection
        that has not yet had invitees added. For the time being we will support that option by using a new
        MESSAGE value to indicate an owned collection that is "shared".

        @param shared: whether or not the owned collection is "shared"
        @type shared: C{bool}
        """
        assert self.owned(), "Cannot change share mode on a shared collection"

        # Only if change is needed
        newMessage = "shared" if shared else None
        if self._bindMessage == newMessage:
            returnValue(None)

        self._bindMessage = newMessage

        bind = self._bindSchema
        yield Update(
            {bind.MESSAGE: self._bindMessage},
            Where=(bind.RESOURCE_ID == Parameter("resourceID")).And(
                bind.HOME_RESOURCE_ID == Parameter("homeID")),
        ).on(self._txn, resourceID=self._resourceID, homeID=self.viewerHome()._resourceID)

        yield self.invalidateQueryCache()
        yield self.notifyPropertyChanged()


    def direct(self):
        """
        Is this a "direct" share?

        @return: a boolean indicating whether it's direct.
        """
        return self._bindMode == _BIND_MODE_DIRECT


    def indirect(self):
        """
        Is this an "indirect" share?

        @return: a boolean indicating whether it's indirect.
        """
        return self._bindMode == _BIND_MODE_INDIRECT


    def shareUID(self):
        """
        @see: L{ICalendar.shareUID}
        """
        return self.name()


    def shareMode(self):
        """
        @see: L{ICalendar.shareMode}
        """
        return self._bindMode


    def _effectiveShareMode(self, bindMode, viewerUID, txn):
        """
        Get the effective share mode without a calendar object
        """
        return bindMode


    def effectiveShareMode(self):
        """
        @see: L{ICalendar.shareMode}
        """
        return self._bindMode


    def shareName(self):
        """
        This is a path like name for the resource within the home being shared. For object resource
        shares this will be a combination of the L{CommonHomeChild} name and the L{CommonObjecrResource}
        name. Otherwise it is just the L{CommonHomeChild} name. This is needed to expose a value to the
        app-layer such that it can construct a URI for the actual WebDAV resource being shared.
        """
        name = self.name()
        if self.sharedResourceType() == "group":
            name = self.parentCollection().name() + "/" + name
        return name


    def shareStatus(self):
        """
        @see: L{ICalendar.shareStatus}
        """
        return self._bindStatus


    def accepted(self):
        """
        @see: L{ICalendar.shareStatus}
        """
        return self._bindStatus == _BIND_STATUS_ACCEPTED


    def shareMessage(self):
        """
        @see: L{ICalendar.shareMessage}
        """
        return self._bindMessage


    def getInviteCopyProperties(self):
        """
        Get a dictionary of property name/values (as strings) for properties that are shadowable and
        need to be copied to a sharee's collection when an external (cross-pod) share is created.
        Sub-classes should override to expose the properties they care about.
        """
        return {}


    def setInviteCopyProperties(self, props):
        """
        Copy a set of shadowable properties (as name/value strings) onto this shared resource when
        a cross-pod invite is processed. Sub-classes should override to expose the properties they
        care about.
        """
        pass


    @classmethod
    def metadataColumns(cls):
        """
        Return a list of column name for retrieval of metadata. This allows
        different child classes to have their own type specific data, but still make use of the
        common base logic.
        """

        # Common behavior is to have created and modified

        return (
            cls._homeChildMetaDataSchema.CREATED,
            cls._homeChildMetaDataSchema.MODIFIED,
        )


    @classmethod
    def metadataAttributes(cls):
        """
        Return a list of attribute names for retrieval of metadata. This allows
        different child classes to have their own type specific data, but still make use of the
        common base logic.
        """

        # Common behavior is to have created and modified

        return (
            "_created",
            "_modified",
        )


    @classmethod
    def bindColumns(cls):
        """
        Return a list of column names for retrieval during creation. This allows
        different child classes to have their own type specific data, but still make use of the
        common base logic.
        """

        return (
            cls._bindSchema.BIND_MODE,
            cls._bindSchema.HOME_RESOURCE_ID,
            cls._bindSchema.RESOURCE_ID,
            cls._bindSchema.EXTERNAL_ID,
            cls._bindSchema.RESOURCE_NAME,
            cls._bindSchema.BIND_STATUS,
            cls._bindSchema.BIND_REVISION,
            cls._bindSchema.MESSAGE
        )


    @classmethod
    def bindAttributes(cls):
        """
        Return a list of column names for retrieval during creation. This allows
        different child classes to have their own type specific data, but still make use of the
        common base logic.
        """

        return (
            "_bindMode",
            "_homeResourceID",
            "_resourceID",
            "_externalID",
            "_name",
            "_bindStatus",
            "_bindRevision",
            "_bindMessage",
        )

    bindColumnCount = 8

    @classmethod
    def additionalBindColumns(cls):
        """
        Return a list of column names for retrieval during creation. This allows
        different child classes to have their own type specific data, but still make use of the
        common base logic.
        """

        return ()


    @classmethod
    def additionalBindAttributes(cls):
        """
        Return a list of attribute names for retrieval of during creation. This allows
        different child classes to have their own type specific data, but still make use of the
        common base logic.
        """

        return ()


    @classproperty
    def _childrenAndMetadataForHomeID(cls):
        bind = cls._bindSchema
        child = cls._homeChildSchema
        childMetaData = cls._homeChildMetaDataSchema

        columns = cls.bindColumns() + cls.additionalBindColumns() + cls.metadataColumns()
        return Select(
            columns,
            From=child.join(
                bind, child.RESOURCE_ID == bind.RESOURCE_ID,
                'left outer').join(
                    childMetaData, childMetaData.RESOURCE_ID == bind.RESOURCE_ID,
                    'left outer'),
            Where=(bind.HOME_RESOURCE_ID == Parameter("homeID")).And(
                bind.BIND_STATUS == _BIND_STATUS_ACCEPTED)
        )


    @classmethod
    def _revisionsForResourceIDs(cls, resourceIDs):
        rev = cls._revisionsSchema
        return Select(
            [rev.RESOURCE_ID, Max(rev.REVISION)],
            From=rev,
            Where=rev.RESOURCE_ID.In(Parameter("resourceIDs", len(resourceIDs))).And(
                (rev.RESOURCE_NAME != None).Or(rev.DELETED == False)),
            GroupBy=rev.RESOURCE_ID
        )


    @inlineCallbacks
    def invalidateQueryCache(self):
        queryCacher = self._txn._queryCacher
        if queryCacher is not None:
            yield queryCacher.invalidateAfterCommit(self._txn, queryCacher.keyForHomeChildMetaData(self._resourceID))
            yield queryCacher.invalidateAfterCommit(self._txn, queryCacher.keyForObjectWithName(self._home._resourceID, self._name))
            yield queryCacher.invalidateAfterCommit(self._txn, queryCacher.keyForObjectWithResourceID(self._home._resourceID, self._resourceID))
            yield queryCacher.invalidateAfterCommit(self._txn, queryCacher.keyForObjectWithExternalID(self._home._resourceID, self._externalID))



class CommonHomeChild(FancyEqMixin, Memoizable, _SharedSyncLogic, HomeChildBase, SharingMixIn):
    """
    Common ancestor class of AddressBooks and Calendars.
    """
    log = Logger()

    compareAttributes = (
        "_name",
        "_home",
        "_resourceID",
    )

    _externalClass = None
    _objectResourceClass = None

    _bindSchema = None
    _homeSchema = None
    _homeChildSchema = None
    _homeChildMetaDataSchema = None
    _revisionsSchema = None
    _objectSchema = None

    _childType = None


    @classmethod
    @inlineCallbacks
    def makeClass(cls, home, bindData, additionalBindData, metadataData, propstore=None, ownerHome=None):
        """
        Given the various database rows, build the actual class.

        @param home: the parent home object
        @type home: L{CommonHome}
        @param bindData: the standard set of bind columns
        @type bindData: C{list}
        @param additionalBindData: additional bind data specific to sub-classes
        @type additionalBindData: C{list}
        @param metadataData: metadata data
        @type metadataData: C{list}
        @param propstore: a property store to use, or C{None} to load it automatically
        @type propstore: L{PropertyStore}
        @param ownerHome: the home of the owner, or C{None} to figure it out automatically
        @type ownerHome: L{CommonHome}

        @return: the constructed child class
        @rtype: L{CommonHomeChild}
        """

        bindMode, _ignore_homeID, resourceID, externalID, name, bindStatus, bindRevision, bindMessage = bindData

        if ownerHome is None:
            if bindMode == _BIND_MODE_OWN:
                ownerHome = home
                ownerName = name
            else:
                ownerHome, ownerName = yield home.ownerHomeAndChildNameForChildID(resourceID)
        else:
            ownerName = None

        c = cls._externalClass if ownerHome.externalClass() else cls
        child = c(
            home=home,
            name=name,
            resourceID=resourceID,
            mode=bindMode,
            status=bindStatus,
            revision=bindRevision,
            message=bindMessage,
            ownerHome=ownerHome,
            ownerName=ownerName,
            externalID=externalID,
        )

        if additionalBindData:
            for attr, value in zip(child.additionalBindAttributes(), additionalBindData):
                setattr(child, attr, value)

        if metadataData:
            for attr, value in zip(child.metadataAttributes(), metadataData):
                setattr(child, attr, value)

        # We have to re-adjust the property store object to account for possible shared
        # collections as previously we loaded them all as if they were owned
        if propstore and bindMode != _BIND_MODE_OWN:
            propstore._setDefaultUserUID(ownerHome.uid())
        yield child._loadPropertyStore(propstore)

        returnValue(child)


    @classmethod
    @inlineCallbacks
    def _getDBData(cls, home, name, resourceID, externalID):
        """
        Given a set of identifying information, load the data rows for the object. Only one of
        L{name}, L{resourceID} or L{externalID} is specified - others are C{None}.

        @param home: the parent home object
        @type home: L{CommonHome}
        @param name: the resource name
        @type name: C{str}
        @param resourceID: the resource ID
        @type resourceID: C{int}
        @param externalID: the resource ID of the external (cross-pod) referenced item
        @type externalID: C{int}
        """

        # Get the bind row data
        row = None
        queryCacher = home._txn._queryCacher

        if queryCacher:
            # Retrieve data from cache
            if name:
                cacheKey = queryCacher.keyForObjectWithName(home._resourceID, name)
            elif resourceID:
                cacheKey = queryCacher.keyForObjectWithResourceID(home._resourceID, resourceID)
            elif externalID:
                cacheKey = queryCacher.keyForObjectWithExternalID(home._resourceID, externalID)
            row = yield queryCacher.get(cacheKey)

        if row is None:
            # No cached copy
            if name:
                rows = yield cls._bindForNameAndHomeID.on(home._txn, name=name, homeID=home._resourceID)
            elif resourceID:
                rows = yield cls._bindForResourceIDAndHomeID.on(home._txn, resourceID=resourceID, homeID=home._resourceID)
            elif externalID:
                rows = yield cls._bindForExternalIDAndHomeID.on(home._txn, externalID=externalID, homeID=home._resourceID)
            row = rows[0] if rows else None

        if not row:
            returnValue(None)

        if queryCacher:
            # Cache the result
            queryCacher.setAfterCommit(home._txn, queryCacher.keyForObjectWithName(home._resourceID, name), row)
            queryCacher.setAfterCommit(home._txn, queryCacher.keyForObjectWithResourceID(home._resourceID, resourceID), row)
            queryCacher.setAfterCommit(home._txn, queryCacher.keyForObjectWithExternalID(home._resourceID, externalID), row)

        bindData = row[:cls.bindColumnCount]
        additionalBindData = row[cls.bindColumnCount:cls.bindColumnCount + len(cls.additionalBindColumns())]
        resourceID = bindData[cls.bindColumns().index(cls._bindSchema.RESOURCE_ID)]

        # Get the matching metadata data
        metadataData = None
        if queryCacher:
            # Retrieve from cache
            cacheKey = queryCacher.keyForHomeChildMetaData(resourceID)
            metadataData = yield queryCacher.get(cacheKey)

        if metadataData is None:
            # No cached copy
            metadataData = (yield cls._metadataByIDQuery.on(home._txn, resourceID=resourceID))[0]
            if queryCacher:
                # Cache the results
                yield queryCacher.setAfterCommit(home._txn, cacheKey, metadataData)

        returnValue((bindData, additionalBindData, metadataData,))


    def __init__(self, home, name, resourceID, mode, status, revision=0, message=None, ownerHome=None, ownerName=None, externalID=None):

        self._home = home
        self._name = name
        self._resourceID = resourceID
        self._externalID = externalID
        self._bindMode = mode
        self._bindStatus = status
        self._bindRevision = revision
        self._bindMessage = message
        self._ownerHome = home if ownerHome is None else ownerHome
        self._ownerName = name if ownerName is None else ownerName
        self._created = None
        self._modified = None
        self._objects = {}
        self._objectNames = None
        self._syncTokenRevision = None

        # Always use notifiers based off the owner home so that shared collections use tokens common
        # to the owner - and thus will be the same for each sharee. Without that, each sharee would have
        # a different token to subscribe to and thus would each need a separate push - whereas a common
        # token only requires one push (to multiple subscribers).
        if self._ownerHome._notifiers:
            self._notifiers = dict([(factory_name, notifier.clone(self),) for factory_name, notifier in self._ownerHome._notifiers.items()])
        else:
            self._notifiers = None


    def isTrash(self):
        return False


    def originalParentForResource(self, objectResource):
        return succeed(objectResource._parentCollection)


    def memoMe(self, key, memo):
        """
        Add this object to the memo dictionary in whatever fashion is appropriate.

        @param key: key used for lookup
        @type key: C{object} (typically C{str} or C{int})
        @param memo: the dict to store to
        @type memo: C{dict}
        """
        memo[self._name] = self
        memo[self._resourceID] = self


    @classmethod
    @inlineCallbacks
    def listObjects(cls, home):
        """
        Retrieve the names of the children that exist in the given home.

        @return: an iterable of C{str}s.
        """
        # FIXME: tests don't cover this as directly as they should.
        rows = yield cls._acceptedBindForHomeID.on(
            home._txn, homeID=home._resourceID
        )
        names = [row[cls.bindColumns().index(cls._bindSchema.RESOURCE_NAME)] for row in rows]
        returnValue(names)


    @classmethod
    @inlineCallbacks
    def loadAllObjects(cls, home):
        """
        Load all L{CommonHomeChild} instances which are children of a given
        L{CommonHome} and return a L{Deferred} firing a list of them.  This must
        create the child classes and initialize them using "batched" SQL
        operations to keep this constant wrt the number of children.  This is an
        optimization for Depth:1 operations on the home.
        """
        results = []

        # Load from the main table first
        dataRows = (yield cls._childrenAndMetadataForHomeID.on(home._txn, homeID=home._resourceID))

        if dataRows:
            # Get property stores
            childResourceIDs = [dataRow[2] for dataRow in dataRows]

            propertyStores = yield PropertyStore.forMultipleResourcesWithResourceIDs(
                home.uid(), None, None, home._txn, childResourceIDs
            )

            # Get revisions
            revisions = (yield cls._revisionsForResourceIDs(childResourceIDs).on(home._txn, resourceIDs=childResourceIDs))
            revisions = dict(revisions)

        # Create the actual objects merging in properties
        for dataRow in dataRows:
            bindData = dataRow[:cls.bindColumnCount]
            resourceID = bindData[cls.bindColumns().index(cls._bindSchema.RESOURCE_ID)]
            additionalBindData = dataRow[cls.bindColumnCount:cls.bindColumnCount + len(cls.additionalBindColumns())]
            metadataData = dataRow[cls.bindColumnCount + len(cls.additionalBindColumns()):]
            propstore = propertyStores.get(resourceID, None)

            child = yield cls.makeClass(home, bindData, additionalBindData, metadataData, propstore)
            child._syncTokenRevision = revisions.get(resourceID, 0)
            results.append(child)

        returnValue(results)


    @classmethod
    def objectWithName(cls, home, name, accepted=True):
        return cls.objectWith(home, name=name, accepted=accepted)


    @classmethod
    def objectWithID(cls, home, resourceID, accepted=True):
        return cls.objectWith(home, resourceID=resourceID, accepted=accepted)


    @classmethod
    def objectWithExternalID(cls, home, externalID, accepted=True):
        return cls.objectWith(home, externalID=externalID, accepted=accepted)


    @classmethod
    @inlineCallbacks
    def objectWith(cls, home, name=None, resourceID=None, externalID=None, accepted=True):
        """
        Create the object using one of the specified arguments as the key to load it. One
        and only one of the keyword arguments must be set.

        @param parent: parent collection
        @type parent: L{CommonHomeChild}
        @param name: name of the resource, or C{None}
        @type name: C{str}
        @param uid: resource data UID, or C{None}
        @type uid: C{str}
        @param resourceID: resource id
        @type resourceID: C{int}
        @param accepted: if C{True} only load owned or accepted share items
        @type accepted: C{bool}

        @return: the new object or C{None} if not found
        @rtype: C{CommonHomeChild}
        """

        dbData = yield cls._getDBData(home, name, resourceID, externalID)
        if dbData is None:
            returnValue(None)
        bindData, additionalBindData, metadataData = dbData

        bindStatus = bindData[cls.bindColumns().index(cls._bindSchema.BIND_STATUS)]
        if accepted is not None and (bindStatus == _BIND_STATUS_ACCEPTED) != bool(accepted):
            returnValue(None)

        child = yield cls.makeClass(home, bindData, additionalBindData, metadataData)
        returnValue(child)


    @classproperty
    def _insertHomeChild(cls):
        """
        DAL statement to create a home child with all default values.
        """
        child = cls._homeChildSchema
        return Insert(
            {
                child.RESOURCE_ID: schema.RESOURCE_ID_SEQ,
            },
            Return=(child.RESOURCE_ID)
        )


    @classproperty
    def _insertHomeChildMetaData(cls):
        """
        DAL statement to create a home child with all default values.
        """
        child = cls._homeChildMetaDataSchema
        return Insert(
            {
                child.RESOURCE_ID: Parameter("resourceID"),
                child.CHILD_TYPE: Parameter("childType"),
            },
            Return=(child.CREATED, child.MODIFIED)
        )


    @classmethod
    @inlineCallbacks
    def create(cls, home, name, externalID=None):

        if (yield cls._bindForNameAndHomeID.on(home._txn, name=name, homeID=home._resourceID)):
            raise HomeChildNameAlreadyExistsError(name)

        if name.startswith("."):
            raise HomeChildNameNotAllowedError(name)

        # Create this object
        resourceID = (yield cls._insertHomeChild.on(home._txn))[0][0]

        # Initialize this object
        _created, _modified = (
            yield cls._insertHomeChildMetaData.on(
                home._txn, resourceID=resourceID, childType=cls._childType
            )
        )[0]
        # Bind table needs entry
        yield cls._bindInsertQuery.on(
            home._txn, homeID=home._resourceID, resourceID=resourceID, externalID=externalID,
            name=name, mode=_BIND_MODE_OWN, bindStatus=_BIND_STATUS_ACCEPTED,
            message=None,
        )

        # Initialize other state
        child = yield cls.objectWithID(home, resourceID)

        yield child._initSyncToken()

        # Change notification for a create is on the home collection
        yield home.notifyChanged()
        yield child.notifyPropertyChanged()
        returnValue(child)


    @classproperty
    def _metadataByIDQuery(cls):
        """
        DAL query to retrieve created/modified dates based on a resource ID.
        """
        child = cls._homeChildMetaDataSchema
        return Select(cls.metadataColumns(),
                      From=child,
                      Where=child.RESOURCE_ID == Parameter("resourceID"))


    def id(self):
        """
        Retrieve the store identifier for this collection.

        @return: store identifier.
        @rtype: C{int}
        """
        return self._resourceID


    def external_id(self):
        """
        Retrieve the external store identifier for this collection.

        @return: a string.
        """
        return self._externalID


    def external(self):
        """
        Is this an external home.

        @return: a string.
        """
        return self.ownerHome().external()


    def externalClass(self):
        """
        Is this an external home.

        @return: a string.
        """
        return self.ownerHome().externalClass()


    def externalize(self):
        """
        Create a dictionary mapping key attributes so this object can be sent over a cross-pod call
        and reconstituted at the other end. Note that the other end may have a different schema so
        the attributes may not match exactly and will need to be processed accordingly.
        """
        data = {}
        data["bindData"] = dict([(attr[1:], getattr(self, attr, None)) for attr in self.bindAttributes()])
        data["additionalBindData"] = dict([(attr[1:], getattr(self, attr, None)) for attr in self.additionalBindAttributes()])
        data["metadataData"] = dict([(attr[1:], getattr(self, attr, None)) for attr in self.metadataAttributes()])
        return data


    @classmethod
    @inlineCallbacks
    def internalize(cls, parent, mapping):
        """
        Given a mapping generated by L{externalize}, convert the values into an array of database
        like items that conforms to the ordering of L{_allColumns} so it can be fed into L{makeClass}.
        Note that there may be a schema mismatch with the external data, so treat missing items as
        C{None} and ignore extra items.
        """

        bindData = [mapping["bindData"].get(row[1:]) for row in cls.bindAttributes()]
        additionalBindData = [mapping["additionalBindData"].get(row[1:]) for row in cls.additionalBindAttributes()]
        metadataData = [mapping["metadataData"].get(row[1:]) for row in cls.metadataAttributes()]
        child = yield cls.makeClass(parent, bindData, additionalBindData, metadataData)
#        for attr in cls._otherSerializedAttributes():
#            setattr(child, attr, mapping.get(attr[1:]))
        returnValue(child)


    @property
    def _txn(self):
        return self._home._txn


    def directoryService(self):
        return self._txn.store().directoryService()


    def __repr__(self):
        return "<%s: %s>" % (self.__class__.__name__, self._resourceID)


    def exists(self):
        """
        An empty resource-id means this object does not yet exist in the DB.
        """
        return self._resourceID is not None


    def name(self):
        return self._name


    @classproperty
    def _renameQuery(cls):
        """
        DAL statement to rename a L{CommonHomeChild}
        """
        bind = cls._bindSchema
        return Update({bind.RESOURCE_NAME: Parameter("name")},
                      Where=(bind.RESOURCE_ID == Parameter("resourceID")).And(
                          bind.HOME_RESOURCE_ID == Parameter("homeID")))


    @inlineCallbacks
    def rename(self, name):
        """
        Change the name of this L{CommonHomeChild} and update its sync token to
        reflect that change.

        @return: a L{Deferred} which fires when the modification is complete.
        """

        if self.isShared() or self.external():
            raise ShareNotAllowed("Cannot rename a shared collection")

        oldName = self._name

        yield self.invalidateQueryCache()

        yield self._renameQuery.on(self._txn, name=name,
                                   resourceID=self._resourceID,
                                   homeID=self._home._resourceID)
        self._name = name
        # update memos
        del self._home._children[oldName]
        self._home._children[name] = self
        yield self._renameSyncToken()

        yield self.notifyPropertyChanged()
        yield self._home.notifyChanged()


    @classproperty
    def _deleteQuery(cls):
        """
        DAL statement to delete a L{CommonHomeChild} by its resource ID.
        """
        child = cls._homeChildSchema
        return Delete(child, Where=child.RESOURCE_ID == Parameter("resourceID"))


    @inlineCallbacks
    def remove(self):

        # Stop sharing first
        yield self.ownerDeleteShare()

        # Do before setting _resourceID making changes
        yield self.notifyPropertyChanged()

        yield self.invalidateQueryCache()

        yield self._deletedSyncToken()
        yield self._deleteQuery.on(self._txn, NoSuchHomeChildError, resourceID=self._resourceID)
        yield self.properties()._removeResource()

        # Set to non-existent state
        self._resourceID = None
        self._created = None
        self._modified = None
        self._objects = {}

        yield self._home.notifyChanged()


    def ownerHome(self):
        """
        @see: L{ICalendar.ownerCalendarHome}
        @see: L{IAddressbook.ownerAddessbookHome}
        """
        return self._ownerHome


    def viewerHome(self):
        """
        @see: L{ICalendar.viewerCalendarHome}
        @see: L{IAddressbook.viewerAddressbookHome}
        """
        return self._home


    @classproperty
    def _ownerHomeWithResourceID(cls):
        """
        DAL query to retrieve the home resource ID and resource name of the owner from the bound
        home-child ID.
        """
        bind = cls._bindSchema
        return Select(
            [bind.HOME_RESOURCE_ID, bind.RESOURCE_NAME, ],
            From=bind,
            Where=(bind.RESOURCE_ID == Parameter("resourceID")).And(
                bind.BIND_MODE == _BIND_MODE_OWN)
        )


    @inlineCallbacks
    def objectResources(self):
        """
        Load and cache all children - Depth:1 optimization
        """
        results = (yield self._objectResourceClass.loadAllObjects(self))
        for result in results:
            self._objects[result.name()] = result
            self._objects[result.uid()] = result
            self._objects[result.id()] = result
        self._objectNames = sorted([result.name() for result in results])
        returnValue(results)


    @inlineCallbacks
    def objectResourcesWithNames(self, names):
        """
        Load and cache all named children - set of names optimization
        """
        results = (yield self._objectResourceClass.loadAllObjectsWithNames(self, names))
        for result in results:
            self._objects[result.name()] = result
            self._objects[result.uid()] = result
            self._objects[result.id()] = result
        self._objectNames = sorted([result.name() for result in results])
        returnValue(results)


<<<<<<< HEAD
=======
    @classproperty
    def _objectResourceNamesQuery(cls):
        """
        DAL query to load all object resource names for a home child.
        """
        obj = cls._objectSchema
        return Select(
            [obj.RESOURCE_NAME],
            From=obj,
            Where=(
                obj.PARENT_RESOURCE_ID == Parameter('resourceID')
            ).And(
                obj.IS_TRASH == False
            )
        )


>>>>>>> 9e9a45c3
    @inlineCallbacks
    def listObjectResources(self):
        """
        Returns a list of names of object resources in this collection, taking
        into account the IS_TRASH flag and skipping those in the trash.
        """
        if self._objectNames is None:
            self._objectNames = yield self._objectResourceClass.listObjects(self)
        returnValue(self._objectNames)


    @inlineCallbacks
    def countObjectResources(self):
        if self._objectNames is None:
            count = (yield self._objectResourceClass.countObjects(self))
            returnValue(count)
        returnValue(len(self._objectNames))


    def objectResourceWithName(self, name):
        if name in self._objects:
            return succeed(self._objects[name])
        else:
            return self._makeObjectResource(name=name)


    def objectResourceWithUID(self, uid):
        if uid in self._objects:
            return succeed(self._objects[uid])
        else:
            return self._makeObjectResource(uid=uid)


    def objectResourceWithID(self, resourceID):
        if resourceID in self._objects:
            return succeed(self._objects[resourceID])
        else:
            return self._makeObjectResource(resourceID=resourceID)


    @inlineCallbacks
    def _makeObjectResource(self, name=None, uid=None, resourceID=None):
        """
        We create the empty object first then have it initialize itself from the
        store.
        """
        objectResource = (
            yield self._objectResourceClass.objectWith(self, name=name, uid=uid, resourceID=resourceID)
        )
        if objectResource:
            self._objects[objectResource.name()] = objectResource
            self._objects[objectResource.uid()] = objectResource
            self._objects[objectResource.id()] = objectResource
        else:
            if resourceID:
                self._objects[resourceID] = None
            else:
                self._objects[name if name else uid] = None
        returnValue(objectResource)


    @inlineCallbacks
    def resourceNameForUID(self, uid):
        try:
            resource = self._objects[uid]
            returnValue(resource.name() if resource else None)
        except KeyError:
            pass
        name = yield self._objectResourceClass.resourceNameForUID(self, uid)
        if name:
            returnValue(name)
        else:
            self._objects[uid] = None
            returnValue(None)


    @inlineCallbacks
    def resourceUIDForName(self, name):
        try:
            resource = self._objects[name]
            returnValue(resource.uid() if resource else None)
        except KeyError:
            pass
        uid = yield self._objectResourceClass.resourceUIDForName(self, name)
        if uid:
            returnValue(uid)
        else:
            self._objects[name] = None
            returnValue(None)


    @inlineCallbacks
    def createObjectResourceWithName(self, name, component, options=None):
        """
        Create a new resource with component data and optional metadata. We
        create the python object using the metadata then create the actual store
        object with setComponent.
        """

        # Create => a new resource name
        if name in self._objects and self._objects[name]:
            raise ObjectResourceNameAlreadyExistsError()

        # Apply check to the size of the collection
        if config.MaxResourcesPerCollection:
            child_count = (yield self.countObjectResources())
            if child_count >= config.MaxResourcesPerCollection:
                raise TooManyObjectResourcesError()

        objectResource = (
            yield self._objectResourceClass.create(self, name, component, options)
        )
        self._objects[objectResource.name()] = objectResource
        self._objects[objectResource.uid()] = objectResource
        self._objects[objectResource.id()] = objectResource
        self._objectNames = None

        # Note: create triggers a notification when the component is set, so we
        # don't need to call notify() here like we do for object removal.
        returnValue(objectResource)


    @inlineCallbacks
    def addedObjectResource(self, child):
        """
        When a resource is put back from the trash to the original collection,
        this method updates/invalidates caches and triggers a notification.
        """
        self._objects[child.name()] = child
        self._objects[child.uid()] = child
        self._objects[child.id()] = child
        # Invalidate _objectNames so it will get reloaded
        self._objectNames = None
        yield self.notifyChanged()


    @inlineCallbacks
    def removedObjectResource(self, child):
        self._objects.pop(child.name(), None)
        self._objects.pop(child.uid(), None)
        self._objects.pop(child.id(), None)
        if self._objectNames and child.name() in self._objectNames:
            self._objectNames.remove(child.name())
        yield self._deleteRevision(child.name())
        yield self.notifyChanged(category=child.removeNotifyCategory())


    @classproperty
    def _moveParentUpdateQuery(cls, adjustName=False):
        """
        DAL query to update a child to be in a new parent.
        """
        obj = cls._objectSchema
        cols = {
            obj.PARENT_RESOURCE_ID: Parameter("newParentID")
        }
        if adjustName:
            cols[obj.RESOURCE_NAME] = Parameter("newName")
        return Update(
            cols,
            Where=obj.RESOURCE_ID == Parameter("resourceID")
        )


    def _movedObjectResource(self, child, newparent):
        """
        Method that subclasses can override to do an extra DB adjustments when a resource
        is moved.
        """
        return succeed(True)


    @inlineCallbacks
    def _validObjectResource(self, child, newparent, newname=None):
        """
        Check that the move operation is valid

        TODO: check that the resource name does not exist in the new parent, or that the UID
        does not exist there too.

        @param child: the child resource to move
        @type child: L{CommonObjectResource}
        @param newparent: the parent to move to
        @type newparent: L{CommonHomeChild}
        @param newname: new name to use in new parent
        @type newname: C{str} or C{None} for existing name
        """

        name = child.name()

        if newname is None:
            newname = name

        # Create => a new resource name
        if newname.startswith("."):
            raise ObjectResourceNameNotAllowedError(newname)

        # Make sure name is not already used - i.e., overwrite not allowed
        if (yield newparent.objectResourceWithName(newname)) is not None:
            raise ObjectResourceNameAlreadyExistsError(newname)

        # Apply check to the size of the collection
        if config.MaxResourcesPerCollection:
            child_count = (yield self.countObjectResources())
            if child_count >= config.MaxResourcesPerCollection:
                raise TooManyObjectResourcesError()

        returnValue(newname)


    @inlineCallbacks
    def moveObjectResource(self, child, newparent, newname=None):
        """
        Move a child of this collection into another collection without actually removing/re-inserting the data.
        Make sure sync and cache details for both collections are updated.

        TODO: check that the resource name does not exist in the new parent, or that the UID
        does not exist there too.

        @param child: the child resource to move
        @type child: L{CommonObjectResource}
        @param newparent: the parent to move to
        @type newparent: L{CommonHomeChild}
        @param newname: new name to use in new parent
        @type newname: C{str} or C{None} for existing name
        """

        name = child.name()
        newname = yield self._validObjectResource(child, newparent, newname)
        uid = child.uid()

        # Clean this collections cache and signal sync change
        self._objects.pop(name, None)
        self._objects.pop(uid, None)
        self._objects.pop(child.id(), None)
        yield self._deleteRevision(name)
        yield self.notifyChanged()

        # Handle cases where move is within the same collection or to a different collection
        # with/without a name change
        obj = self._objectSchema
        cols = {}
        if newparent._resourceID != self._resourceID:
            cols[obj.PARENT_RESOURCE_ID] = Parameter("newParentID")
        if newname != name:
            cols[obj.RESOURCE_NAME] = Parameter("newName")
        yield Update(
            cols,
            Where=obj.RESOURCE_ID == Parameter("resourceID")
        ).on(
            self._txn,
            resourceID=child._resourceID,
            newParentID=newparent._resourceID,
            newName=newname,
        )

        # Only signal a move when parent is different
        if newparent._resourceID != self._resourceID:
            yield self._movedObjectResource(child, newparent)

        child._parentCollection = newparent

        # Signal sync change on new collection
        newparent._objects.pop(name, None)
        newparent._objects.pop(uid, None)
        newparent._objects.pop(child.id(), None)
        yield newparent._insertRevision(newname)
        yield newparent.notifyChanged()


    @inlineCallbacks
    def moveObjectResourceCreateDelete(self, child, newparent, newname=None):
        """
        Move a child of this collection into another collection by doing a create/delete.

        TODO: check that the resource name does not exist in the new parent, or that the UID
        does not exist there too.

        @param child: the child resource to move
        @type child: L{CommonObjectResource}
        @param newparent: the parent to move to
        @type newparent: L{CommonHomeChild}
        @param newname: new name to use in new parent
        @type newname: C{str} or C{None} for existing name
        """

        name = child.name()
        newname = yield self._validObjectResource(child, newparent, newname)

        # Do a move as a create/delete
        component = yield child.component()
        yield newparent.moveObjectResourceHere(name, component)
        yield self.moveObjectResourceAway(child.id(), child)


    @inlineCallbacks
    def moveObjectResourceHere(self, name, component):
        """
        Create a new child in this collection as part of a move operation. This needs to be split out because
        behavior differs for sub-classes and cross-pod operations.

        @param name: new name to use in new parent
        @type name: C{str} or C{None} for existing name
        @param component: data for new resource
        @type component: L{Component}
        """

        yield self.createObjectResourceWithName(name, component)


    @inlineCallbacks
    def moveObjectResourceAway(self, rid, child=None):
        """
        Remove the child as the result of a move operation. This needs to be split out because
        behavior differs for sub-classes and cross-pod operations.

        @param rid: the child resource-id to move
        @type rid: C{int}
        @param child: the child resource to move - might be C{None} for cross-pod
        @type child: L{CommonObjectResource}
        """

        if child is None:
            child = yield self.objectResourceWithID(rid)
        yield child.remove()


    def objectResourcesHaveProperties(self):
        return False


    def search(self, filter):
        """
        Do a query of the contents of this collection.

        @param filter: the query filter to use
        @type filter: L{Filter}

        @return: the names of the matching resources
        @rtype: C{list}
        """

        # This implementation raises - sub-classes override to do the actual query
        raise IndexedSearchException()


    @inlineCallbacks
    def sharedChildResourceNamesSinceRevision(self, revision, depth):
        """
        Determine the list of child resources that have changed since the specified sync revision.
        We do the same SQL query for both depth "1" and "infinity", but filter the results for
        "1" to only account for a collection change.

        We need to handle shared collection a little differently from owned ones. When a shared collection
        is bound into a home we record a revision for it using the sharee home id and sharee collection name.
        That revision is the "starting point" for changes: so if sync occurs with a revision earlier than
        that, we return the list of all resources in the shared collection since they are all "new" as far
        as the client is concerned since the shared collection has just appeared. For a later revision, we
        just report the changes since that one. When a shared collection is removed from a home, we again
        record a revision for the sharee home and sharee collection name with the "deleted" flag set. That way
        the shared collection can be reported as removed.

        @param revision: the sync revision to compare to
        @type revision: C{str}
        @param depth: depth for determine what changed
        @type depth: C{str}
        """
        changed = set()
        deleted = set()
        invalid = set()
        if self.external():
            if depth == "1":
                pass
            else:
                invalid.add(self.name() + "/")
        else:
            # If revision is prior to when the share was created, then treat as a full sync of the share
            if revision != 0 and revision < self._bindRevision:
                if depth != "1":
                    # This should never happen unless the client the share existed, was removed and then
                    # re-added and the client has a token from before the remove. In that case the token is no
                    # longer valid - a full sync has to be done.
                    raise SyncTokenValidException
                else:
                    results = yield self.sharedChildResourceNamesSinceRevisionZero(depth)
                    returnValue(results)

            rev = self._revisionsSchema
            results = [
                (
                    self.name(),
                    name if name else "",
                    wasdeleted
                )
                for name, wasdeleted in
                (yield Select(
                    [rev.RESOURCE_NAME, rev.DELETED],
                    From=rev,
                    Where=(rev.REVISION > revision).And(
                        rev.RESOURCE_ID == self._resourceID)
                ).on(self._txn))
                if name
            ]

            for path, name, wasdeleted in results:
                if wasdeleted:
                    if depth == "1":
                        changed.add("%s/" % (path,))
                    else:
                        deleted.add("%s/%s" % (path, name,))

                # Always report collection as changed
                changed.add("%s/" % (path,))

                # Resource changed - for depth "infinity" report resource as changed
                if name and depth != "1":
                    changed.add("%s/%s" % (path, name,))

        returnValue((changed, deleted, invalid,))


    @inlineCallbacks
    def sharedChildResourceNamesSinceRevisionZero(self, depth):
        """
        Revision == 0 specialization of L{sharedChildResourceNamesSinceRevision}. We report on all
        existing resources -= this collection and children (if depth == infinite).

        @param depth: depth for determine what changed
        @type depth: C{str}
        """
        changed = set()
        deleted = set()
        invalid = set()
        path = self.name()
        if self.external():
            if depth == "1":
                changed.add("{}/".format(path))
            else:
                invalid.add("{}/".format(path))
        else:
            path = self.name()
            # Always report collection as changed
            changed.add(path + "/")

            # Resource changed - for depth "infinity" report resource as changed
            if depth != "1":
                for name in (yield self.listObjectResources()):
                    changed.add("%s/%s" % (path, name,))

        returnValue((changed, deleted, invalid,))


    @inlineCallbacks
    def _loadPropertyStore(self, props=None):
        if props is None:
            # Use any authz uid in place of the viewer uid so delegates have their own
            # set of properties
            props = yield PropertyStore.load(
                self.ownerHome().uid(),
                self.viewerHome().uid(),
                self.viewerHome().authzuid(),
                self._txn,
                self._resourceID,
                notifyCallback=self.notifyPropertyChanged
            )
        self.initPropertyStore(props)
        self._properties = props


    def properties(self):
        return self._properties


    def initPropertyStore(self, props):
        """
        A hook for subclasses to override in order to set up their property
        store after it's been created.

        @param props: the L{PropertyStore} from C{properties()}.
        """
        pass


    # IDataStoreObject
    def contentType(self):
        raise NotImplementedError()


    def md5(self):
        return None


    def size(self):
        return 0


    def created(self):
        return datetimeMktime(parseSQLTimestamp(self._created)) if self._created else None


    def modified(self):
        return datetimeMktime(parseSQLTimestamp(self._modified)) if self._modified else None


    def addNotifier(self, factory_name, notifier):
        if self._notifiers is None:
            self._notifiers = {}
        self._notifiers[factory_name] = notifier


    def getNotifier(self, factory_name):
        return self._notifiers.get(factory_name)


    def notifierID(self):
        return (self.ownerHome()._notifierPrefix, "%s/%s" % (self.ownerHome().uid(), self._ownerName,),)


    def parentNotifierID(self):
        return self.ownerHome().notifierID()


    def notifyChanged(self, category=ChangeCategory.default):
        """
        Send notifications when a child resource is changed.
        """
        return self._notifyChanged(property_change=False, category=category)


    def notifyPropertyChanged(self):
        """
        Send notifications when properties on this object change.
        """
        return self._notifyChanged(property_change=True)


    @inlineCallbacks
    def _notifyChanged(self, property_change=False, category=ChangeCategory.default):
        """
        Send notifications, change sync token and bump last modified because
        the resource has changed.  We ensure we only do this once per object
        per transaction.

        Note that we distinguish between property changes and child resource changes. For property
        changes we need to bump the collections revision token, but we must not do that for child
        changes because that can cause a deadlock (plus it is not needed as the overall revision
        token includes the child token via the max() construct in the query).

        @param property_change: indicates whether this is the result of a property change as opposed to
            a child resource being added, changed or removed.
        @type property_change: C{bool}
        """
        if self._txn.isNotifiedAlready(self):
            returnValue(None)
        self._txn.notificationAddedForObject(self)

        # Update modified if object still exists
        if self._resourceID:
            yield self.bumpModified()

            # Bump the collection level sync token only for property change
            if property_change:
                yield self._bumpSyncToken()

        # Send notifications
        if self._notifiers:
            # cache notifiers run in post commit
            notifier = self._notifiers.get("cache", None)
            if notifier:
                self._txn.postCommit(notifier.notify)
            # push notifiers add their work items immediately
            notifier = self._notifiers.get("push", None)
            if notifier:
                yield notifier.notify(self._txn, priority=category.value)


    @classproperty
    def _lockLastModifiedQuery(cls):
        schema = cls._homeChildMetaDataSchema
        return Select(
            From=schema,
            Where=schema.RESOURCE_ID == Parameter("resourceID"),
            ForUpdate=True,
            NoWait=True
        )


    @classproperty
    def _changeLastModifiedQuery(cls):
        schema = cls._homeChildMetaDataSchema
        return Update({schema.MODIFIED: utcNowSQL},
                      Where=schema.RESOURCE_ID == Parameter("resourceID"),
                      Return=schema.MODIFIED)


    @inlineCallbacks
    def bumpModified(self):
        """
        Bump the MODIFIED value. A possible deadlock could happen here if two
        or more simultaneous changes are happening. In that case it is OK for
        the MODIFIED change to fail so long as at least one works. We will use
        SAVEPOINT logic to handle ignoring the deadlock error. We use SELECT
        FOR UPDATE NOWAIT to ensure we do not delay the transaction whilst
        waiting for deadlock detection to kick in.
        """

        @inlineCallbacks
        def _bumpModified(subtxn):
            yield self._lockLastModifiedQuery.on(
                subtxn, resourceID=self._resourceID
            )
            result = yield self._changeLastModifiedQuery.on(
                subtxn, resourceID=self._resourceID
            )
            returnValue(result)

        try:
            self._modified = (
                yield self._txn.subtransaction(
                    _bumpModified, retries=0, failureOK=True
                )
            )[0][0]

            queryCacher = self._txn._queryCacher
            if queryCacher is not None:
                cacheKey = queryCacher.keyForHomeChildMetaData(
                    self._resourceID
                )
                yield queryCacher.invalidateAfterCommit(self._txn, cacheKey)
        except AllRetriesFailed:
            log.debug("CommonHomeChild.bumpModified failed")



class CommonObjectResource(FancyEqMixin, object):
    """
    Base class for object resources.
    """
    log = Logger()

    compareAttributes = (
        "_name",
        "_parentCollection",
    )

    _externalClass = None
    _objectSchema = None
    _componentClass = None

    # Sub-classes must override and set their version number. This is used for
    # on-demand data upgrades - i.e., any time old data is read it will be
    # converted to the latest format and written back.
    _currentDataVersion = 0

    BATCH_LOAD_SIZE = 50


    @classmethod
    @inlineCallbacks
    def makeClass(cls, parent, objectData, propstore=None):
        """
        Given the various database rows, build the actual class.

        @param parent: the parent collection object
        @type parent: L{CommonHomeChild}

        @param objectData: the standard set of object columns
        @type objectData: C{list}

        @param propstore: a property store to use, or C{None} to load it
            automatically
        @type propstore: L{PropertyStore}

        @return: the constructed child class
        @rtype: L{CommonHomeChild}
        """

        c = cls._externalClass if parent.externalClass() else cls
        child = c(
            parent,
            objectData[cls._allColumns().index(cls._objectSchema.RESOURCE_NAME)],
            objectData[cls._allColumns().index(cls._objectSchema.UID)],
        )

        for attr, value in zip(child._rowAttributes(), objectData):
            setattr(child, attr, value)

        yield child._loadPropertyStore(propstore)

        returnValue(child)


    @classmethod
    @inlineCallbacks
    def _getDBData(cls, parent, name, uid, resourceID):
        """
        Given a set of identifying information, load the data rows for the object. Only one of
        L{name}, L{uid} or L{resourceID} is specified - others are C{None}.

        @param parent: the parent collection object
        @type parent: L{CommonHomeChild}
        @param name: the resource name
        @type name: C{str}
        @param uid: the UID of the data
        @type uid: C{str}
        @param resourceID: the resource ID
        @type resourceID: C{int}
        """

        rows = None
        if name:
            if parent.isTrash():
                # the name needs to be split
                parentID, name = parent.parseName(name)
            else:
                parentID = parent._resourceID

            rows = yield cls._allColumnsWithParentAndName.on(
                parent._txn,
                name=name,
                parentID=parentID
            )
        elif uid:
            assert not parent.isTrash(), "UID lookup in Trash not supported"

            rows = yield cls._allColumnsWithParentAndUID.on(
                parent._txn,
                uid=uid,
                parentID=parent._resourceID
            )
        elif resourceID:
            assert not parent.isTrash(), "ID lookup in Trash not supported"

            rows = yield cls._allColumnsWithParentAndID.on(
                parent._txn,
                resourceID=resourceID,
                parentID=parent._resourceID
            )

        returnValue(rows[0] if rows else None)


    def __init__(self, parent, name, uid, resourceID=None, options=None):
        self._parentCollection = parent
        self._resourceID = resourceID
        self._name = name
        self._uid = uid
        self._md5 = None
        self._size = None
        self._created = None
        self._modified = None
        self._dataversion = None
        self._textData = None
        self._cachedComponent = None

        self._locked = False


    @classproperty
    def _allColumnsWithParentQuery(cls):
        obj = cls._objectSchema
        return Select(cls._allColumns(), From=obj,
                      Where=obj.PARENT_RESOURCE_ID == Parameter("parentID"))


    @classmethod
    @inlineCallbacks
    def _allColumnsWithParent(cls, parent):
        returnValue((yield cls._allColumnsWithParentQuery.on(
            parent._txn, parentID=parent._resourceID)))


    @classmethod
    @inlineCallbacks
    def loadAllObjects(cls, parent):
        """
        Load all child objects and return a list of them. This must create the
        child classes and initialize them using "batched" SQL operations to keep
        this constant wrt the number of children. This is an optimization for
        Depth:1 operations on the collection.
        """

        results = []

        # Load from the main table first
        dataRows = yield cls._allColumnsWithParent(parent)

        if dataRows:
            # Get property stores for all these child resources (if any found)
            if parent.objectResourcesHaveProperties():
                propertyStores = (yield PropertyStore.forMultipleResources(
                    parent._home.uid(),
                    None,
                    None,
                    parent._txn,
                    cls._objectSchema.RESOURCE_ID,
                    cls._objectSchema.PARENT_RESOURCE_ID,
                    parent._resourceID
                ))
            else:
                propertyStores = {}

        # Create the actual objects merging in properties
        for row in dataRows:
            resourceID = row[cls._allColumns().index(cls._objectSchema.RESOURCE_ID)]
            propstore = propertyStores.get(resourceID, None)

            child = yield cls.makeClass(parent, row, propstore=propstore)
            results.append(child)

        returnValue(results)


    @classmethod
    @inlineCallbacks
    def loadAllObjectsWithNames(cls, parent, names):
        """
        Load all child objects with the specified names, doing so in batches (because we need to match
        using SQL "resource_name in (...)" where there might be a character length limit on the number
        of items in the set).
        """
        names = tuple(names)
        results = []
        while(len(names)):
            result_batch = (yield cls._loadAllObjectsWithNames(parent, names[:cls.BATCH_LOAD_SIZE]))
            results.extend(result_batch)
            names = names[cls.BATCH_LOAD_SIZE:]

        returnValue(results)


    @classmethod
    @inlineCallbacks
    def listObjects(cls, parent):
        """
        Query to load all object resource names for a home child.
        """
        obj = cls._objectSchema
        rows = yield Select(
            [obj.RESOURCE_NAME],
            From=obj,
            Where=obj.PARENT_RESOURCE_ID == Parameter('parentID')
        ).on(parent._txn, parentID=parent.id())
        returnValue(sorted([row[0] for row in rows]))


    @classmethod
    @inlineCallbacks
    def countObjects(cls, parent):
        obj = cls._objectSchema
        rows = yield Select(
            [Count(ALL_COLUMNS)],
            From=obj,
            Where=obj.PARENT_RESOURCE_ID == Parameter('parentID')
        ).on(parent._txn, parentID=parent.id())
        returnValue(rows[0][0])


    @classmethod
    def _allColumnsWithParentAndNamesQuery(cls, names):
        obj = cls._objectSchema
        return Select(cls._allColumns(), From=obj,
                      Where=(obj.PARENT_RESOURCE_ID == Parameter("parentID")).And(
                          obj.RESOURCE_NAME.In(Parameter("names", len(names)))))


    @classmethod
    @inlineCallbacks
    def _allColumnsWithParentAndNames(cls, parent, names):
        returnValue((yield cls._allColumnsWithParentAndNamesQuery(names).on(
            parent._txn, parentID=parent._resourceID, names=names)))


    @classmethod
    @inlineCallbacks
    def _loadAllObjectsWithNames(cls, parent, names):
        """
        Load all child objects with the specified names. This must create the
        child classes and initialize them using "batched" SQL operations to keep
        this constant wrt the number of children. This is an optimization for
        Depth:1 operations on the collection.
        """

        # Optimize case of single name to load
        if len(names) == 1:
            obj = yield cls.objectWithName(parent, names[0])
            returnValue([obj] if obj else [])

        results = []

        # Load from the main table first
        dataRows = yield cls._allColumnsWithParentAndNames(parent, names)

        if dataRows:
            # Get property stores for all these child resources
            if parent.objectResourcesHaveProperties():
                propertyStores = (yield PropertyStore.forMultipleResourcesWithResourceIDs(
                    parent._home.uid(),
                    None,
                    None,
                    parent._txn,
                    tuple([row[0] for row in dataRows]),
                ))
            else:
                propertyStores = {}

        # Create the actual objects merging in properties
        for row in dataRows:
            resourceID = row[cls._allColumns().index(cls._objectSchema.RESOURCE_ID)]
            propstore = propertyStores.get(resourceID, None)

            child = yield cls.makeClass(parent, row, propstore=propstore)
            results.append(child)

        returnValue(results)


    @classmethod
    def objectWithName(cls, parent, name):
        return cls.objectWith(parent, name=name)


    @classmethod
    def objectWithUID(cls, parent, uid):
        return cls.objectWith(parent, uid=uid)


    @classmethod
    def objectWithID(cls, parent, resourceID):
        return cls.objectWith(parent, resourceID=resourceID)


    @classmethod
    @inlineCallbacks
    def objectWith(cls, parent, name=None, uid=None, resourceID=None):
        """
        Create the object using one of the specified arguments as the key to load it. One
        and only one of the keyword arguments must be set.

        @param parent: parent collection
        @type parent: L{CommonHomeChild}
        @param name: name of the resource, or C{None}
        @type name: C{str}
        @param uid: resource data UID, or C{None}
        @type uid: C{str}
        @param resourceID: resource id
        @type resourceID: C{int}

        @return: the new object or C{None} if not found
        @rtype: C{CommonObjectResource}
        """

        row = yield cls._getDBData(parent, name, uid, resourceID)

        if row:
            child = yield cls.makeClass(parent, row)

            # Use the name that was passed in, especially to cover the case
            # where the "trashed" name is prepended with the original collection
            # id (otherwise the name will be missing that id)
            if name is not None:
                child._name = name

            returnValue(child)
        else:
            returnValue(None)


    @classmethod
    @inlineCallbacks
    def resourceNameForUID(cls, parent, uid):
        """
        Query to retrieve the resource name for an object resource based on
        its UID column.
        """
        obj = cls._objectSchema
        rows = yield Select(
            [obj.RESOURCE_NAME],
            From=obj,
            Where=(obj.UID == Parameter("uid")).And(
                obj.PARENT_RESOURCE_ID == Parameter("parentID"))
        ).on(parent._txn, uid=uid, parentID=parent.id())
        returnValue(rows[0][0] if rows else "")


    @classmethod
    @inlineCallbacks
    def resourceUIDForName(cls, parent, name):
        """
        Query to retrieve the UID for an object resource based on its
        resource name column.
        """
        obj = cls._objectSchema
        rows = yield Select(
            [obj.UID],
            From=obj,
            Where=(obj.RESOURCE_NAME == Parameter("name")).And(
                obj.PARENT_RESOURCE_ID == Parameter("parentID"))
        ).on(parent._txn, name=name, parentID=parent.id())
        returnValue(rows[0][0] if rows else "")


    @classmethod
    @inlineCallbacks
    def create(cls, parent, name, component, options=None):

        child = (yield parent.objectResourceWithName(name))
        if child:
            raise ObjectResourceNameAlreadyExistsError(name)

        if name.startswith("."):
            raise ObjectResourceNameNotAllowedError(name)

        c = cls._externalClass if parent.externalClass() else cls
        objectResource = c(parent, name, None, None, options=options)
        yield objectResource.setComponent(component, inserting=True)
        yield objectResource._loadPropertyStore(created=True)

        # Note: setComponent triggers a notification, so we don't need to
        # call notify( ) here like we do for object removal.
        returnValue(objectResource)


    @classmethod
    def _allColumnsWithParentAnd(cls, column, paramName):
        """
        DAL query for all columns where PARENT_RESOURCE_ID matches a parentID
        parameter and a given instance column matches a given parameter name.
        """
        return Select(
            cls._allColumns(), From=cls._objectSchema,
            Where=(column == Parameter(paramName)).And(
                cls._objectSchema.PARENT_RESOURCE_ID == Parameter("parentID"))
        )


    @classproperty
    def _allColumnsWithParentAndName(cls):
        return cls._allColumnsWithParentAnd(cls._objectSchema.RESOURCE_NAME, "name")


    @classproperty
    def _allColumnsWithParentAndUID(cls):
        return cls._allColumnsWithParentAnd(cls._objectSchema.UID, "uid")


    @classproperty
    def _allColumnsWithParentAndID(cls):
        return cls._allColumnsWithParentAnd(cls._objectSchema.RESOURCE_ID, "resourceID")


    @classmethod
    def _allColumns(cls):
        """
        Full set of columns in the object table that need to be loaded to
        initialize the object resource state.
        """
        obj = cls._objectSchema
        return [
            obj.RESOURCE_ID,
            obj.RESOURCE_NAME,
            obj.UID,
            obj.MD5,
            Len(obj.TEXT),
            obj.CREATED,
            obj.MODIFIED,
            obj.DATAVERSION,
        ]


    @classmethod
    def _rowAttributes(cls):
        """
        Object attributes used to store the column values from L{_allColumns}. This used to create
        a mapping when serializing the object for cross-pod requests.
        """
        return (
            "_resourceID",
            "_name",
            "_uid",
            "_md5",
            "_size",
            "_created",
            "_modified",
            "_dataversion",
        )


    @classmethod
    def _otherSerializedAttributes(cls):
        """
        Other object attributes used for serialization.
        """
        return (
            "_componentChanged",
        )


    def externalize(self):
        """
        Create a dictionary mapping key attributes so this object can be sent over a cross-pod call
        and reconstituted at the other end. Note that the other end may have a different schema so
        the attributes may not match exactly and will need to be processed accordingly.
        """
        return dict([(attr[1:], getattr(self, attr, None)) for attr in itertools.chain(self._rowAttributes(), self._otherSerializedAttributes())])


    @classmethod
    @inlineCallbacks
    def internalize(cls, parent, mapping):
        """
        Given a mapping generated by L{externalize}, convert the values into an array of database
        like items that conforms to the ordering of L{_allColumns} so it can be fed into L{makeClass}.
        Note that there may be a schema mismatch with the external data, so treat missing items as
        C{None} and ignore extra items.
        """

        child = yield cls.makeClass(parent, [mapping.get(row[1:]) for row in cls._rowAttributes()])
        for attr in cls._otherSerializedAttributes():
            setattr(child, attr, mapping.get(attr[1:]))
        returnValue(child)


    @inlineCallbacks
    def _loadPropertyStore(self, props=None, created=False):
        if props is None:
            if self._parentCollection.objectResourcesHaveProperties():
                props = yield PropertyStore.load(
                    self._parentCollection.ownerHome().uid(),
                    self._parentCollection.viewerHome().uid(),
                    self._parentCollection.viewerHome().authzuid(),
                    self._txn,
                    self._resourceID,
                    created=created
                )
            else:
                props = NonePropertyStore(self._parentCollection.ownerHome().uid())
        self.initPropertyStore(props)
        self._propertyStore = props


    def properties(self):
        return self._propertyStore


    def initPropertyStore(self, props):
        """
        A hook for subclasses to override in order to set up their property
        store after it's been created.

        @param props: the L{PropertyStore} from C{properties()}.
        """
        pass


    def __repr__(self):
        return "<%s: %s>" % (self.__class__.__name__, self._resourceID)


    def id(self):
        """
        Retrieve the store identifier for this object resource.

        @return: store identifier.
        @rtype: C{int}
        """
        return self._resourceID


    @property
    def _txn(self):
        return self._parentCollection._txn


    @property
    def _home(self):
        return self._parentCollection._home


    def transaction(self):
        return self._parentCollection._txn


    def directoryService(self):
        return self._txn.store().directoryService()


    def parentCollection(self):
        return self._parentCollection


    def owned(self):
        return self._parentCollection.owned()


    def ownerHome(self):
        return self._parentCollection.ownerHome()


    def viewerHome(self):
        return self._parentCollection.viewerHome()


    @classmethod
    def _selectForUpdateQuery(cls, nowait):
        """
        DAL statement to lock a L{CommonObjectResource} by its resource ID.
        """
        return Select(From=cls._objectSchema, ForUpdate=True, NoWait=nowait, Where=cls._objectSchema.RESOURCE_ID == Parameter("resourceID"))


    @inlineCallbacks
    def lock(self, wait=True, txn=None):
        """
        Attempt to obtain a row lock on the object resource. 'wait' determines whether the DB call will
        block on any existing lock held by someone else. Lock will remain until
        transaction is complete, or fail if resource is missing, or it is already locked
        and wait=False is used. Occasionally we need to lock via a separate transaction so we
        pass that in too.

        @param wait: whether or not to wait on someone else's lock
        @type wait: C{bool}
        @param txn: alternative transaction to use
        @type txn: L{CommonStoreTransaction}

        @raise: L{NoSuchObjectResourceError} if resource does not exist, other L{Exception}
                if already locked and NOWAIT is used.
        """

        txn = txn if txn is not None else self._txn
        yield self._selectForUpdateQuery(not wait).on(txn, NoSuchObjectResourceError, resourceID=self._resourceID)
        self._locked = True


    def setComponent(self, component, inserting=False, options=None):
        raise NotImplementedError


    def component(self):
        raise NotImplementedError


    @inlineCallbacks
    def componentType(self):
        returnValue((yield self.component()).mainType())


    @classproperty
    def _deleteQuery(cls):
        """
        DAL statement to delete a L{CommonObjectResource} by its resource ID.
        """
        return Delete(cls._objectSchema, Where=cls._objectSchema.RESOURCE_ID == Parameter("resourceID"))


    @inlineCallbacks
    def moveTo(self, destination, name=None):
        """
        Move object to another collection.

        @param destination: parent collection to move to
        @type destination: L{CommonHomeChild}
        @param name: new name in destination
        @type name: C{str} or C{None} to use existing name
        """

        yield self.moveValidation(destination, name)

        # If possible we do a "fast" move by simply fixing up the database information directly rather than
        # re-writing any data. That is only possible when the source and destination are on this pod.
        if not self._parentCollection.external() and not destination.external():
            yield self._parentCollection.moveObjectResource(self, destination, name)
        else:
            yield self._parentCollection.moveObjectResourceCreateDelete(self, destination, name)


    def moveValidation(self, destination, name):
        raise NotImplementedError


    @inlineCallbacks
    def remove(self, options=None):
        """
        Just moves the object to the trash
        """


        if config.EnableTrashCollection:
            if self._parentCollection.isTrash():
                raise AlreadyInTrashError
            else:
                yield self.toTrash()
        else:
            yield self.reallyRemove(options=options)


    @inlineCallbacks
    def reallyRemove(self, options=None):
        """
        Remove, bypassing the trash
        """

        yield self._deleteQuery.on(self._txn, NoSuchObjectResourceError,
                                   resourceID=self._resourceID)
        yield self.properties()._removeResource()

        yield self._parentCollection.removedObjectResource(self)

        # Set to non-existent state
        self._resourceID = None
        self._name = None
        self._uid = None
        self._md5 = None
        self._size = None
        self._created = None
        self._modified = None
        self._textData = None
        self._cachedComponent = None


    @classproperty
    def _updateIsTrashQuery(cls):
        obj = cls._objectSchema
        return Update(
            {obj.IS_TRASH: Parameter("isTrash")},
            Where=obj.RESOURCE_ID == Parameter("resourceID"),
        )


    @inlineCallbacks
    def toTrash(self):
        yield self._updateIsTrashQuery.on(
            self._txn, isTrash=True, resourceID=self._resourceID
        )
        yield self._parentCollection.removedObjectResource(self)
        yield self._parentCollection._deleteRevision(self.name())

        trash = yield self._parentCollection._home.childWithName("trash")
        if trash is not None:
            yield trash._insertRevision(
                trash.nameForResource(
                    self._parentCollection,
                    self
                )
            )


    @inlineCallbacks
    def fromTrash(self):
        trash = self._parentCollection
        self._parentCollection = yield trash.originalParentForResource(self)
        yield self._updateIsTrashQuery.on(
            self._txn, isTrash=False, resourceID=self._resourceID
        )
        yield trash._deleteRevision(
            trash.nameForResource(
                self._parentCollection,
                self
            )
        )
        _ignored, self._name = trash.parseName(self._name)

        yield self._parentCollection.addedObjectResource(self)
        yield self._parentCollection._insertRevision(self.name())



    @classproperty
    def _selectIsTrashQuery(cls):
        obj = cls._objectSchema
        return Select((obj.IS_TRASH,), From=obj, Where=obj.RESOURCE_ID == Parameter("resourceID"))


    @inlineCallbacks
    def isTrash(self):
        returnValue(
            (
                yield self._selectIsTrashQuery.on(
                    self._txn, resourceID=self._resourceID
                )
            )[0][0]
        )


    def removeNotifyCategory(self):
        """
        Indicates what category to use when determining the priority of push
        notifications when this object is removed.

        @returns: The "default" category (but should be overridden to return
            values such as "inbox")
        @rtype: L{ChangeCategory}
        """
        return ChangeCategory.default


    def uid(self):
        return self._uid


    def name(self):
        return self._name


    # IDataStoreObject
    def contentType(self):
        raise NotImplementedError()


    def md5(self):
        return self._md5


    def size(self):
        return self._size


    def created(self):
        return datetimeMktime(parseSQLTimestamp(self._created))


    def modified(self):
        return datetimeMktime(parseSQLTimestamp(self._modified))


    @classproperty
    def _textByIDQuery(cls):
        """
        DAL query to load iCalendar/vCard text via an object's resource ID.
        """
        obj = cls._objectSchema
        return Select([obj.TEXT], From=obj,
                      Where=obj.RESOURCE_ID == Parameter("resourceID"))


    @inlineCallbacks
    def _text(self):
        if self._textData is None:
            texts = (
                yield self._textByIDQuery.on(self._txn,
                                             resourceID=self._resourceID)
            )
            if texts:
                text = texts[0][0]
                self._textData = text
                returnValue(text)
            else:
                raise ConcurrentModification()
        else:
            returnValue(self._textData)



class NotificationCollection(FancyEqMixin, _SharedSyncLogic):
    log = Logger()

    implements(INotificationCollection)

    compareAttributes = (
        "_uid",
        "_resourceID",
    )

    _revisionsSchema = schema.NOTIFICATION_OBJECT_REVISIONS
    _homeSchema = schema.NOTIFICATION_HOME


    def __init__(self, txn, uid, resourceID):

        self._txn = txn
        self._uid = uid
        self._resourceID = resourceID
        self._dataVersion = None
        self._notifications = {}
        self._notificationNames = None
        self._syncTokenRevision = None

        # Make sure we have push notifications setup to push on this collection
        # as well as the home it is in
        self._notifiers = dict([(factory_name, factory.newNotifier(self),) for factory_name, factory in txn._notifierFactories.items()])

    _resourceIDFromUIDQuery = Select(
        [_homeSchema.RESOURCE_ID], From=_homeSchema,
        Where=_homeSchema.OWNER_UID == Parameter("uid"))

    _UIDFromResourceIDQuery = Select(
        [_homeSchema.OWNER_UID], From=_homeSchema,
        Where=_homeSchema.RESOURCE_ID == Parameter("rid"))

    _provisionNewNotificationsQuery = Insert(
        {_homeSchema.OWNER_UID: Parameter("uid")},
        Return=_homeSchema.RESOURCE_ID
    )


    @property
    def _home(self):
        """
        L{NotificationCollection} serves as its own C{_home} for the purposes of
        working with L{_SharedSyncLogic}.
        """
        return self


    @classmethod
    @inlineCallbacks
    def notificationsWithUID(cls, txn, uid, create):
        """
        @param uid: I'm going to assume uid is utf-8 encoded bytes
        """
        rows = yield cls._resourceIDFromUIDQuery.on(txn, uid=uid)

        if rows:
            resourceID = rows[0][0]
            created = False
        elif create:
            # Determine if the user is local or external
            record = yield txn.directoryService().recordWithUID(uid.decode("utf-8"))
            if record is None:
                raise DirectoryRecordNotFoundError("Cannot create home for UID since no directory record exists: {}".format(uid))

            state = _HOME_STATUS_NORMAL if record.thisServer() else _HOME_STATUS_EXTERNAL
            if state == _HOME_STATUS_EXTERNAL:
                raise RecordNotAllowedError("Cannot store notifications for external user: {}".format(uid))

            # Use savepoint so we can do a partial rollback if there is a race
            # condition where this row has already been inserted
            savepoint = SavepointAction("notificationsWithUID")
            yield savepoint.acquire(txn)

            try:
                resourceID = str((
                    yield cls._provisionNewNotificationsQuery.on(txn, uid=uid)
                )[0][0])
            except Exception:
                # FIXME: Really want to trap the pg.DatabaseError but in a non-
                # DB specific manner
                yield savepoint.rollback(txn)

                # Retry the query - row may exist now, if not re-raise
                rows = yield cls._resourceIDFromUIDQuery.on(txn, uid=uid)
                if rows:
                    resourceID = rows[0][0]
                    created = False
                else:
                    raise
            else:
                created = True
                yield savepoint.release(txn)
        else:
            returnValue(None)
        collection = cls(txn, uid, resourceID)
        yield collection._loadPropertyStore()
        if created:
            yield collection._initSyncToken()
            yield collection.notifyChanged()
        returnValue(collection)


    @classmethod
    @inlineCallbacks
    def notificationsWithResourceID(cls, txn, rid):
        rows = yield cls._UIDFromResourceIDQuery.on(txn, rid=rid)

        if rows:
            uid = rows[0][0]
            result = (yield cls.notificationsWithUID(txn, uid, create=False))
            returnValue(result)
        else:
            returnValue(None)


    @inlineCallbacks
    def _loadPropertyStore(self):
        self._propertyStore = yield PropertyStore.load(
            self._uid,
            self._uid,
            None,
            self._txn,
            self._resourceID,
            notifyCallback=self.notifyChanged
        )


    def __repr__(self):
        return "<%s: %s>" % (self.__class__.__name__, self._resourceID)


    def id(self):
        """
        Retrieve the store identifier for this collection.

        @return: store identifier.
        @rtype: C{int}
        """
        return self._resourceID


    @classproperty
    def _dataVersionQuery(cls):
        nh = cls._homeSchema
        return Select(
            [nh.DATAVERSION], From=nh,
            Where=nh.RESOURCE_ID == Parameter("resourceID")
        )


    @inlineCallbacks
    def dataVersion(self):
        if self._dataVersion is None:
            self._dataVersion = (yield self._dataVersionQuery.on(
                self._txn, resourceID=self._resourceID))[0][0]
        returnValue(self._dataVersion)


    def name(self):
        return "notification"


    def uid(self):
        return self._uid


    def owned(self):
        return True


    def ownerHome(self):
        return self._home


    def viewerHome(self):
        return self._home


    @inlineCallbacks
    def notificationObjects(self):
        results = (yield NotificationObject.loadAllObjects(self))
        for result in results:
            self._notifications[result.uid()] = result
        self._notificationNames = sorted([result.name() for result in results])
        returnValue(results)

    _notificationUIDsForHomeQuery = Select(
        [schema.NOTIFICATION.NOTIFICATION_UID], From=schema.NOTIFICATION,
        Where=schema.NOTIFICATION.NOTIFICATION_HOME_RESOURCE_ID ==
        Parameter("resourceID"))


    @inlineCallbacks
    def listNotificationObjects(self):
        if self._notificationNames is None:
            rows = yield self._notificationUIDsForHomeQuery.on(
                self._txn, resourceID=self._resourceID)
            self._notificationNames = sorted([row[0] for row in rows])
        returnValue(self._notificationNames)


    # used by _SharedSyncLogic.resourceNamesSinceRevision()
    def listObjectResources(self):
        return self.listNotificationObjects()


    def _nameToUID(self, name):
        """
        Based on the file-backed implementation, the 'name' is just uid +
        ".xml".
        """
        return name.rsplit(".", 1)[0]


    def notificationObjectWithName(self, name):
        return self.notificationObjectWithUID(self._nameToUID(name))


    @memoizedKey("uid", "_notifications")
    @inlineCallbacks
    def notificationObjectWithUID(self, uid):
        """
        Create an empty notification object first then have it initialize itself
        from the store.
        """
        no = NotificationObject(self, uid)
        no = (yield no.initFromStore())
        returnValue(no)


    @inlineCallbacks
    def writeNotificationObject(self, uid, notificationtype, notificationdata):

        inserting = False
        notificationObject = yield self.notificationObjectWithUID(uid)
        if notificationObject is None:
            notificationObject = NotificationObject(self, uid)
            inserting = True
        yield notificationObject.setData(uid, notificationtype, notificationdata, inserting=inserting)
        if inserting:
            yield self._insertRevision("%s.xml" % (uid,))
            if self._notificationNames is not None:
                self._notificationNames.append(notificationObject.uid())
        else:
            yield self._updateRevision("%s.xml" % (uid,))
        yield self.notifyChanged()


    def removeNotificationObjectWithName(self, name):
        if self._notificationNames is not None:
            self._notificationNames.remove(self._nameToUID(name))
        return self.removeNotificationObjectWithUID(self._nameToUID(name))

    _removeByUIDQuery = Delete(
        From=schema.NOTIFICATION,
        Where=(schema.NOTIFICATION.NOTIFICATION_UID == Parameter("uid")).And(
            schema.NOTIFICATION.NOTIFICATION_HOME_RESOURCE_ID
            == Parameter("resourceID")))


    @inlineCallbacks
    def removeNotificationObjectWithUID(self, uid):
        yield self._removeByUIDQuery.on(
            self._txn, uid=uid, resourceID=self._resourceID)
        self._notifications.pop(uid, None)
        yield self._deleteRevision("%s.xml" % (uid,))
        yield self.notifyChanged()

    _initSyncTokenQuery = Insert(
        {
            _revisionsSchema.HOME_RESOURCE_ID : Parameter("resourceID"),
            _revisionsSchema.RESOURCE_NAME    : None,
            _revisionsSchema.REVISION         : schema.REVISION_SEQ,
            _revisionsSchema.DELETED          : False
        }, Return=_revisionsSchema.REVISION
    )


    @inlineCallbacks
    def _initSyncToken(self):
        self._syncTokenRevision = (yield self._initSyncTokenQuery.on(
            self._txn, resourceID=self._resourceID))[0][0]

    _syncTokenQuery = Select(
        [Max(_revisionsSchema.REVISION)], From=_revisionsSchema,
        Where=_revisionsSchema.HOME_RESOURCE_ID == Parameter("resourceID")
    )


    @inlineCallbacks
    def syncToken(self):
        if self._syncTokenRevision is None:
            self._syncTokenRevision = (
                yield self._syncTokenQuery.on(
                    self._txn, resourceID=self._resourceID)
            )[0][0]
            if self._syncTokenRevision is None:
                self._syncTokenRevision = int((yield self._txn.calendarserverValue("MIN-VALID-REVISION")))
        returnValue("%s_%s" % (self._resourceID, self._syncTokenRevision))


    def properties(self):
        return self._propertyStore


    def addNotifier(self, factory_name, notifier):
        if self._notifiers is None:
            self._notifiers = {}
        self._notifiers[factory_name] = notifier


    def getNotifier(self, factory_name):
        return self._notifiers.get(factory_name)


    def notifierID(self):
        return (self._txn._homeClass[self._txn._primaryHomeType]._notifierPrefix, "%s/notification" % (self.ownerHome().uid(),),)


    def parentNotifierID(self):
        return (self._txn._homeClass[self._txn._primaryHomeType]._notifierPrefix, "%s" % (self.ownerHome().uid(),),)


    @inlineCallbacks
    def notifyChanged(self, category=ChangeCategory.default):
        """
        Send notifications, change sync token and bump last modified because
        the resource has changed.  We ensure we only do this once per object
        per transaction.
        """
        if self._txn.isNotifiedAlready(self):
            returnValue(None)
        self._txn.notificationAddedForObject(self)

        # Send notifications
        if self._notifiers:
            # cache notifiers run in post commit
            notifier = self._notifiers.get("cache", None)
            if notifier:
                self._txn.postCommit(notifier.notify)
            # push notifiers add their work items immediately
            notifier = self._notifiers.get("push", None)
            if notifier:
                yield notifier.notify(self._txn, priority=category.value)

        returnValue(None)


    @classproperty
    def _completelyNewRevisionQuery(cls):
        rev = cls._revisionsSchema
        return Insert({rev.HOME_RESOURCE_ID: Parameter("homeID"),
                       # rev.RESOURCE_ID: Parameter("resourceID"),
                       rev.RESOURCE_NAME: Parameter("name"),
                       rev.REVISION: schema.REVISION_SEQ,
                       rev.DELETED: False},
                      Return=rev.REVISION)


    def _maybeNotify(self):
        """
        Emit a push notification after C{_changeRevision}.
        """
        return self.notifyChanged()


    @inlineCallbacks
    def remove(self):
        """
        Remove DB rows corresponding to this notification home.
        """
        # Delete NOTIFICATION rows
        no = schema.NOTIFICATION
        kwds = {"ResourceID": self._resourceID}
        yield Delete(
            From=no,
            Where=(
                no.NOTIFICATION_HOME_RESOURCE_ID == Parameter("ResourceID")
            ),
        ).on(self._txn, **kwds)

        # Delete NOTIFICATION_HOME (will cascade to NOTIFICATION_OBJECT_REVISIONS)
        nh = schema.NOTIFICATION_HOME
        yield Delete(
            From=nh,
            Where=(
                nh.RESOURCE_ID == Parameter("ResourceID")
            ),
        ).on(self._txn, **kwds)



class NotificationObject(FancyEqMixin, object):
    """
    This used to store XML data and an XML element for the type. But we are now switching it
    to use JSON internally. The app layer will convert that to XML and fill in the "blanks" as
    needed for the app.
    """
    log = Logger()

    implements(INotificationObject)

    compareAttributes = (
        "_resourceID",
        "_home",
    )

    _objectSchema = schema.NOTIFICATION

    def __init__(self, home, uid):
        self._home = home
        self._resourceID = None
        self._uid = uid
        self._md5 = None
        self._size = None
        self._created = None
        self._modified = None
        self._notificationType = None
        self._notificationData = None


    def __repr__(self):
        return "<%s: %s>" % (self.__class__.__name__, self._resourceID)


    @classproperty
    def _allColumnsByHomeIDQuery(cls):
        """
        DAL query to load all columns by home ID.
        """
        obj = cls._objectSchema
        return Select(
            [obj.RESOURCE_ID, obj.NOTIFICATION_UID, obj.MD5,
             Len(obj.NOTIFICATION_DATA), obj.NOTIFICATION_TYPE, obj.CREATED, obj.MODIFIED],
            From=obj,
            Where=(obj.NOTIFICATION_HOME_RESOURCE_ID == Parameter("homeID"))
        )


    @classmethod
    @inlineCallbacks
    def loadAllObjects(cls, parent):
        """
        Load all child objects and return a list of them. This must create the
        child classes and initialize them using "batched" SQL operations to keep
        this constant wrt the number of children. This is an optimization for
        Depth:1 operations on the collection.
        """

        results = []

        # Load from the main table first
        dataRows = (
            yield cls._allColumnsByHomeIDQuery.on(parent._txn,
                                                  homeID=parent._resourceID))

        if dataRows:
            # Get property stores for all these child resources (if any found)
            propertyStores = (yield PropertyStore.forMultipleResources(
                parent.uid(),
                None,
                None,
                parent._txn,
                schema.NOTIFICATION.RESOURCE_ID,
                schema.NOTIFICATION.NOTIFICATION_HOME_RESOURCE_ID,
                parent._resourceID,
            ))

        # Create the actual objects merging in properties
        for row in dataRows:
            child = cls(parent, None)
            (child._resourceID,
             child._uid,
             child._md5,
             child._size,
             child._notificationType,
             child._created,
             child._modified,) = tuple(row)
            try:
                child._notificationType = json.loads(child._notificationType)
            except ValueError:
                pass
            if isinstance(child._notificationType, unicode):
                child._notificationType = child._notificationType.encode("utf-8")
            child._loadPropertyStore(
                props=propertyStores.get(child._resourceID, None)
            )
            results.append(child)

        returnValue(results)


    @classproperty
    def _oneNotificationQuery(cls):
        no = cls._objectSchema
        return Select(
            [
                no.RESOURCE_ID,
                no.MD5,
                Len(no.NOTIFICATION_DATA),
                no.NOTIFICATION_TYPE,
                no.CREATED,
                no.MODIFIED
            ],
            From=no,
            Where=(no.NOTIFICATION_UID ==
                   Parameter("uid")).And(no.NOTIFICATION_HOME_RESOURCE_ID ==
                                         Parameter("homeID")))


    @inlineCallbacks
    def initFromStore(self):
        """
        Initialise this object from the store, based on its UID and home
        resource ID. We read in and cache all the extra metadata from the DB to
        avoid having to do DB queries for those individually later.

        @return: L{self} if object exists in the DB, else C{None}
        """
        rows = (yield self._oneNotificationQuery.on(
            self._txn, uid=self._uid, homeID=self._home._resourceID))
        if rows:
            (self._resourceID,
             self._md5,
             self._size,
             self._notificationType,
             self._created,
             self._modified,) = tuple(rows[0])
            try:
                self._notificationType = json.loads(self._notificationType)
            except ValueError:
                pass
            if isinstance(self._notificationType, unicode):
                self._notificationType = self._notificationType.encode("utf-8")
            self._loadPropertyStore()
            returnValue(self)
        else:
            returnValue(None)


    def _loadPropertyStore(self, props=None, created=False):
        if props is None:
            props = NonePropertyStore(self._home.uid())
        self._propertyStore = props


    def properties(self):
        return self._propertyStore


    def id(self):
        """
        Retrieve the store identifier for this object.

        @return: store identifier.
        @rtype: C{int}
        """
        return self._resourceID


    @property
    def _txn(self):
        return self._home._txn


    def notificationCollection(self):
        return self._home


    def uid(self):
        return self._uid


    def name(self):
        return self.uid() + ".xml"


    @classproperty
    def _newNotificationQuery(cls):
        no = cls._objectSchema
        return Insert(
            {
                no.NOTIFICATION_HOME_RESOURCE_ID: Parameter("homeID"),
                no.NOTIFICATION_UID: Parameter("uid"),
                no.NOTIFICATION_TYPE: Parameter("notificationType"),
                no.NOTIFICATION_DATA: Parameter("notificationData"),
                no.MD5: Parameter("md5"),
            },
            Return=[no.RESOURCE_ID, no.CREATED, no.MODIFIED]
        )


    @classproperty
    def _updateNotificationQuery(cls):
        no = cls._objectSchema
        return Update(
            {
                no.NOTIFICATION_TYPE: Parameter("notificationType"),
                no.NOTIFICATION_DATA: Parameter("notificationData"),
                no.MD5: Parameter("md5"),
            },
            Where=(no.NOTIFICATION_HOME_RESOURCE_ID == Parameter("homeID")).And(
                no.NOTIFICATION_UID == Parameter("uid")),
            Return=no.MODIFIED
        )


    @inlineCallbacks
    def setData(self, uid, notificationtype, notificationdata, inserting=False):
        """
        Set the object resource data and update and cached metadata.
        """

        notificationtext = json.dumps(notificationdata)
        self._notificationType = notificationtype
        self._md5 = hashlib.md5(notificationtext).hexdigest()
        self._size = len(notificationtext)
        if inserting:
            rows = yield self._newNotificationQuery.on(
                self._txn, homeID=self._home._resourceID, uid=uid,
                notificationType=json.dumps(self._notificationType),
                notificationData=notificationtext, md5=self._md5
            )
            self._resourceID, self._created, self._modified = rows[0]
            self._loadPropertyStore()
        else:
            rows = yield self._updateNotificationQuery.on(
                self._txn, homeID=self._home._resourceID, uid=uid,
                notificationType=json.dumps(self._notificationType),
                notificationData=notificationtext, md5=self._md5
            )
            self._modified = rows[0][0]
        self._notificationData = notificationdata

    _notificationDataFromID = Select(
        [_objectSchema.NOTIFICATION_DATA], From=_objectSchema,
        Where=_objectSchema.RESOURCE_ID == Parameter("resourceID"))


    @inlineCallbacks
    def notificationData(self):
        if self._notificationData is None:
            self._notificationData = (yield self._notificationDataFromID.on(self._txn, resourceID=self._resourceID))[0][0]
            try:
                self._notificationData = json.loads(self._notificationData)
            except ValueError:
                pass
            if isinstance(self._notificationData, unicode):
                self._notificationData = self._notificationData.encode("utf-8")
        returnValue(self._notificationData)


    def contentType(self):
        """
        The content type of NotificationObjects is text/xml.
        """
        return MimeType.fromString("text/xml")


    def md5(self):
        return self._md5


    def size(self):
        return self._size


    def notificationType(self):
        return self._notificationType


    def created(self):
        return datetimeMktime(parseSQLTimestamp(self._created))


    def modified(self):
        return datetimeMktime(parseSQLTimestamp(self._modified))



def determineNewest(uid, homeType):
    """
    Construct a query to determine the modification time of the newest object
    in a given home.

    @param uid: the UID of the home to scan.
    @type uid: C{str}

    @param homeType: The type of home to scan; C{ECALENDARTYPE},
        C{ENOTIFICATIONTYPE}, or C{EADDRESSBOOKTYPE}.
    @type homeType: C{int}

    @return: A select query that will return a single row containing a single
        column which is the maximum value.
    @rtype: L{Select}
    """
    if homeType == ENOTIFICATIONTYPE:
        return Select(
            [Max(schema.NOTIFICATION.MODIFIED)],
            From=schema.NOTIFICATION_HOME.join(
                schema.NOTIFICATION,
                on=schema.NOTIFICATION_HOME.RESOURCE_ID ==
                schema.NOTIFICATION.NOTIFICATION_HOME_RESOURCE_ID),
            Where=schema.NOTIFICATION_HOME.OWNER_UID == uid
        )
    homeTypeName = {ECALENDARTYPE: "CALENDAR",
                    EADDRESSBOOKTYPE: "ADDRESSBOOK"}[homeType]
    home = getattr(schema, homeTypeName + "_HOME")
    bind = getattr(schema, homeTypeName + "_BIND")
    child = getattr(schema, homeTypeName)
    obj = getattr(schema, homeTypeName + "_OBJECT")
    return Select(
        [Max(obj.MODIFIED)],
        From=home.join(bind, on=bind.HOME_RESOURCE_ID == home.RESOURCE_ID).join(
            child, on=child.RESOURCE_ID == bind.RESOURCE_ID).join(
            obj, on=obj.PARENT_RESOURCE_ID == child.RESOURCE_ID),
        Where=(bind.BIND_MODE == 0).And(home.OWNER_UID == uid)
    )



@inlineCallbacks
def mergeHomes(sqlTxn, one, other, homeType):
    """
    Merge two homes together.  This determines which of C{one} or C{two} is
    newer - that is, has been modified more recently - and pulls all the data
    from the older into the newer home.  Then, it changes the UID of the old
    home to its UID, normalized and prefixed with "old.", and then re-names the
    new home to its name, normalized.

    Because the UIDs of both homes have changed, B{both one and two will be
    invalid to all other callers from the start of the invocation of this
    function}.

    @param sqlTxn: the transaction to use
    @type sqlTxn: A L{CommonTransaction}

    @param one: A calendar home.
    @type one: L{ICalendarHome}

    @param two: Another, different calendar home.
    @type two: L{ICalendarHome}

    @param homeType: The type of home to scan; L{ECALENDARTYPE} or
        L{EADDRESSBOOKTYPE}.
    @type homeType: C{int}

    @return: a L{Deferred} which fires with with the newer of C{one} or C{two},
        into which the data from the other home has been merged, when the merge
        is complete.
    """
    from txdav.caldav.datastore.util import migrateHome as migrateCalendarHome
    from txdav.carddav.datastore.util import migrateHome as migrateABHome
    migrateHome = {EADDRESSBOOKTYPE: migrateABHome,
                   ECALENDARTYPE: migrateCalendarHome,
                   ENOTIFICATIONTYPE: _dontBotherWithNotifications}[homeType]
    homeTable = {EADDRESSBOOKTYPE: schema.ADDRESSBOOK_HOME,
                 ECALENDARTYPE: schema.CALENDAR_HOME,
                 ENOTIFICATIONTYPE: schema.NOTIFICATION_HOME}[homeType]
    both = []
    both.append([one,
                 (yield determineNewest(one.uid(), homeType).on(sqlTxn))])
    both.append([other,
                 (yield determineNewest(other.uid(), homeType).on(sqlTxn))])
    both.sort(key=lambda x: x[1])

    older = both[0][0]
    newer = both[1][0]
    yield migrateHome(older, newer, merge=True)
    # Rename the old one to 'old.<correct-guid>'
    newNormalized = normalizeUUIDOrNot(newer.uid())
    oldNormalized = normalizeUUIDOrNot(older.uid())
    yield _renameHome(sqlTxn, homeTable, older.uid(), "old." + oldNormalized)
    # Rename the new one to '<correct-guid>'
    if newer.uid() != newNormalized:
        yield _renameHome(sqlTxn, homeTable, newer.uid(), newNormalized)
    yield returnValue(newer)



def _renameHome(txn, table, oldUID, newUID):
    """
    Rename a calendar, addressbook, or notification home.  Note that this
    function is only safe in transactions that have had caching disabled, and
    more specifically should only ever be used during upgrades.  Running this
    in a normal transaction will have unpredictable consequences, especially
    with respect to memcache.

    @param txn: an SQL transaction to use for this update
    @type txn: L{twext.enterprise.ienterprise.IAsyncTransaction}

    @param table: the storage table of the desired home type
    @type table: L{TableSyntax}

    @param oldUID: the old UID, the existing home's UID
    @type oldUID: L{str}

    @param newUID: the new UID, to change the UID to
    @type newUID: L{str}

    @return: a L{Deferred} which fires when the home is renamed.
    """
    return Update({table.OWNER_UID: newUID},
                  Where=table.OWNER_UID == oldUID).on(txn)



def _dontBotherWithNotifications(older, newer, merge):
    """
    Notifications are more transient and can be easily worked around; don't
    bother to migrate all of them when there is a UUID case mismatch.
    """
    pass



@inlineCallbacks
def _normalizeHomeUUIDsIn(t, homeType):
    """
    Normalize the UUIDs in the given L{txdav.common.datastore.CommonStore}.

    This changes the case of the UUIDs in the calendar home.

    @param t: the transaction to normalize all the UUIDs in.
    @type t: L{CommonStoreTransaction}

    @param homeType: The type of home to scan, L{ECALENDARTYPE},
        L{EADDRESSBOOKTYPE}, or L{ENOTIFICATIONTYPE}.
    @type homeType: C{int}

    @return: a L{Deferred} which fires with C{None} when the UUID normalization
        is complete.
    """
    from txdav.caldav.datastore.util import fixOneCalendarHome
    homeTable = {EADDRESSBOOKTYPE: schema.ADDRESSBOOK_HOME,
                 ECALENDARTYPE: schema.CALENDAR_HOME,
                 ENOTIFICATIONTYPE: schema.NOTIFICATION_HOME}[homeType]
    homeTypeName = homeTable.model.name.split("_")[0]

    allUIDs = yield Select([homeTable.OWNER_UID],
                           From=homeTable,
                           OrderBy=homeTable.OWNER_UID).on(t)
    total = len(allUIDs)
    allElapsed = []
    for n, [UID] in enumerate(allUIDs):
        start = time.time()
        if allElapsed:
            estimate = "%0.3d" % ((sum(allElapsed) / len(allElapsed)) *
                                  total - n)
        else:
            estimate = "unknown"
        log.info(
            "Scanning UID {uid} [{homeType}] "
            "({pct!0.2d}%, {estimate} seconds remaining)...",
            uid=UID, pct=(n / float(total)) * 100, estimate=estimate,
            homeType=homeTypeName
        )
        other = None
        this = yield _getHome(t, homeType, UID)
        if homeType == ECALENDARTYPE:
            fixedThisHome = yield fixOneCalendarHome(this)
        else:
            fixedThisHome = 0
        fixedOtherHome = 0
        if this is None:
            log.info(
                "{uid!r} appears to be missing, already processed", uid=UID
            )
        try:
            uuidobj = UUID(UID)
        except ValueError:
            pass
        else:
            newname = str(uuidobj).upper()
            if UID != newname:
                log.info(
                    "Detected case variance: {uid} {newuid}[{homeType}]",
                    uid=UID, newuid=newname, homeType=homeTypeName
                )
                other = yield _getHome(t, homeType, newname)
                if other is None:
                    # No duplicate: just fix the name.
                    yield _renameHome(t, homeTable, UID, newname)
                else:
                    if homeType == ECALENDARTYPE:
                        fixedOtherHome = yield fixOneCalendarHome(other)
                    this = yield mergeHomes(t, this, other, homeType)
                # NOTE: WE MUST NOT TOUCH EITHER HOME OBJECT AFTER THIS POINT.
                # THE UIDS HAVE CHANGED AND ALL OPERATIONS WILL FAIL.

        end = time.time()
        elapsed = end - start
        allElapsed.append(elapsed)
        log.info(
            "Scanned UID {uid}; {elapsed} seconds elapsed,"
            " {fixes} properties fixed ({duplicate} fixes in duplicate).",
            uid=UID, elapsed=elapsed, fixes=fixedThisHome,
            duplicate=fixedOtherHome
        )
    returnValue(None)



def _getHome(txn, homeType, uid):
    """
    Like L{CommonHome.homeWithUID} but also honoring ENOTIFICATIONTYPE which
    isn't I{really} a type of home.

    @param txn: the transaction to retrieve the home from
    @type txn: L{CommonStoreTransaction}

    @param homeType: L{ENOTIFICATIONTYPE}, L{ECALENDARTYPE}, or
        L{EADDRESSBOOKTYPE}.

    @param uid: the UID of the home to retrieve.
    @type uid: L{str}

    @return: a L{Deferred} that fires with the L{CommonHome} or
        L{NotificationHome} when it has been retrieved.
    """
    if homeType == ENOTIFICATIONTYPE:
        return txn.notificationsWithUID(uid, create=False)
    else:
        return txn.homeWithUID(homeType, uid)



@inlineCallbacks
def _normalizeColumnUUIDs(txn, column):
    """
    Upper-case the UUIDs in the given SQL DAL column.

    @param txn: The transaction.
    @type txn: L{CommonStoreTransaction}

    @param column: the column, which may contain UIDs, to normalize.
    @type column: L{ColumnSyntax}

    @return: A L{Deferred} that will fire when the UUID normalization of the
        given column has completed.
    """
    tableModel = column.model.table
    # Get a primary key made of column syntax objects for querying and
    # comparison later.
    pkey = [ColumnSyntax(columnModel)
            for columnModel in tableModel.primaryKey]
    for row in (yield Select([column] + pkey,
                             From=TableSyntax(tableModel)).on(txn)):
        before = row[0]
        pkeyparts = row[1:]
        after = normalizeUUIDOrNot(before)
        if after != before:
            where = _AndNothing
            # Build a where clause out of the primary key and the parts of the
            # primary key that were found.
            for pkeycol, pkeypart in zip(pkeyparts, pkey):
                where = where.And(pkeycol == pkeypart)
            yield Update({column: after}, Where=where).on(txn)



class _AndNothing(object):
    """
    Simple placeholder for iteratively generating a 'Where' clause; the 'And'
    just returns its argument, so it can be used at the start of the loop.
    """
    @staticmethod
    def And(self):
        """
        Return the argument.
        """
        return self



@inlineCallbacks
def _needsNormalizationUpgrade(txn):
    """
    Determine whether a given store requires a UUID normalization data upgrade.

    @param txn: the transaction to use
    @type txn: L{CommonStoreTransaction}

    @return: a L{Deferred} that fires with C{True} or C{False} depending on
        whether we need the normalization upgrade or not.
    """
    for x in [schema.CALENDAR_HOME, schema.ADDRESSBOOK_HOME,
              schema.NOTIFICATION_HOME]:
        slct = Select([x.OWNER_UID], From=x,
                      Where=x.OWNER_UID != Upper(x.OWNER_UID))
        rows = yield slct.on(txn)
        if rows:
            for [uid] in rows:
                if normalizeUUIDOrNot(uid) != uid:
                    returnValue(True)
    returnValue(False)



@inlineCallbacks
def fixUUIDNormalization(store):
    """
    Fix all UUIDs in the given SQL store to be in a canonical form;
    00000000-0000-0000-0000-000000000000 format and upper-case.
    """
    t = store.newTransaction(disableCache=True)

    # First, let's see if there are any calendar, addressbook, or notification
    # homes that have a de-normalized OWNER_UID.  If there are none, then we can
    # early-out and avoid the tedious and potentially expensive inspection of
    # oodles of calendar data.
    if not (yield _needsNormalizationUpgrade(t)):
        log.info("No potentially denormalized UUIDs detected, "
                 "skipping normalization upgrade.")
        yield t.abort()
        returnValue(None)
    try:
        yield _normalizeHomeUUIDsIn(t, ECALENDARTYPE)
        yield _normalizeHomeUUIDsIn(t, EADDRESSBOOKTYPE)
        yield _normalizeHomeUUIDsIn(t, ENOTIFICATIONTYPE)
        yield _normalizeColumnUUIDs(t, schema.RESOURCE_PROPERTY.VIEWER_UID)
        yield _normalizeColumnUUIDs(t, schema.APN_SUBSCRIPTIONS.SUBSCRIBER_GUID)
    except:
        log.failure("Unable to normalize UUIDs")
        yield t.abort()
        # There's a lot of possible problems here which are very hard to test
        # for individually; unexpected data that might cause constraint
        # violations under one of the manipulations done by
        # normalizeHomeUUIDsIn. Since this upgrade does not come along with a
        # schema version bump and may be re- attempted at any time, just raise
        # the exception and log it so that we can try again later, and the
        # service will survive for everyone _not_ affected by this somewhat
        # obscure bug.
    else:
        yield t.commit()<|MERGE_RESOLUTION|>--- conflicted
+++ resolved
@@ -6174,26 +6174,6 @@
         returnValue(results)
 
 
-<<<<<<< HEAD
-=======
-    @classproperty
-    def _objectResourceNamesQuery(cls):
-        """
-        DAL query to load all object resource names for a home child.
-        """
-        obj = cls._objectSchema
-        return Select(
-            [obj.RESOURCE_NAME],
-            From=obj,
-            Where=(
-                obj.PARENT_RESOURCE_ID == Parameter('resourceID')
-            ).And(
-                obj.IS_TRASH == False
-            )
-        )
-
-
->>>>>>> 9e9a45c3
     @inlineCallbacks
     def listObjectResources(self):
         """
