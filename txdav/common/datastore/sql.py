--- conflicted
+++ resolved
@@ -1762,18 +1762,11 @@
         child = yield self.childWithName(name)
         if child is None:
             raise NoSuchHomeChildError()
+
         resourceID = child._resourceID
-
-        #resourceID = child._resourceID
         yield child.remove()
         self._children.pop(name, None)
-<<<<<<< HEAD
-        # FIX ME:  need to keep resourceID around so that default calendars work:
-        # see twistedcaldav.scheduling_store.caldav.test.test_resource.DefaultCalendar.test_missing_default_vevent_calendar
-        # self._children.pop(resourceID, None)
-=======
         self._children.pop(resourceID, None)
->>>>>>> 8e302ddf
 
 
     @classproperty
