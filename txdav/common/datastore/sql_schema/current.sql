--- conflicted
+++ resolved
@@ -729,7 +729,20 @@
 	CALENDAR_OBJECT_SPLITTER_WORK(RESOURCE_ID);
 
 ---------------------------
-<<<<<<< HEAD
+-- Revision Cleaner Work --
+---------------------------
+
+create table FIND_MIN_VALID_REVISION_WORK (
+  WORK_ID                       integer      primary key default nextval('WORKITEM_SEQ') not null, -- implicit index
+  NOT_BEFORE                    timestamp    default timezone('UTC', CURRENT_TIMESTAMP)
+);
+
+create table REVISION_CLEANUP_WORK (
+  WORK_ID                       integer      primary key default nextval('WORKITEM_SEQ') not null, -- implicit index
+  NOT_BEFORE                    timestamp    default timezone('UTC', CURRENT_TIMESTAMP)
+);
+
+---------------------------
 -- Schedule Refresh Work --
 ---------------------------
 
@@ -836,21 +849,6 @@
 create index SCHEDULE_REPLY_CANCEL_WORK_HOME_RESOURCE_ID on
 	SCHEDULE_REPLY_CANCEL_WORK(HOME_RESOURCE_ID);
 
-=======
--- Revision Cleaner Work --
----------------------------
-
-create table FIND_MIN_VALID_REVISION_WORK (
-  WORK_ID                       integer      primary key default nextval('WORKITEM_SEQ') not null, -- implicit index
-  NOT_BEFORE                    timestamp    default timezone('UTC', CURRENT_TIMESTAMP)
-);
-
-create table REVISION_CLEANUP_WORK (
-  WORK_ID                       integer      primary key default nextval('WORKITEM_SEQ') not null, -- implicit index
-  NOT_BEFORE                    timestamp    default timezone('UTC', CURRENT_TIMESTAMP)
-);
-
->>>>>>> dc002030
 --------------------
 -- Schema Version --
 --------------------
@@ -860,11 +858,7 @@
   VALUE                         varchar(255)
 );
 
-<<<<<<< HEAD
-insert into CALENDARSERVER values ('VERSION', '26');
-=======
-insert into CALENDARSERVER values ('VERSION', '33');
->>>>>>> dc002030
+insert into CALENDARSERVER values ('VERSION', '34');
 insert into CALENDARSERVER values ('CALENDAR-DATAVERSION', '5');
 insert into CALENDARSERVER values ('ADDRESSBOOK-DATAVERSION', '2');
 insert into CALENDARSERVER values ('NOTIFICATION-DATAVERSION', '1');
