--- conflicted
+++ resolved
@@ -463,9 +463,6 @@
   VALUE                         varchar(255)
 );
 
-insert into CALENDARSERVER values ('VERSION', '6');
-<<<<<<< HEAD
+insert into CALENDARSERVER values ('VERSION', '7');
 insert into CALENDARSERVER values ('CALENDAR-DATAVERSION', '2');
-insert into CALENDARSERVER values ('ADDRESSBOOK-DATAVERSION', '1');
-=======
->>>>>>> 3789987d
+insert into CALENDARSERVER values ('ADDRESSBOOK-DATAVERSION', '1');