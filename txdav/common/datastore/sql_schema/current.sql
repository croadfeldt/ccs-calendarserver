--- conflicted
+++ resolved
@@ -350,8 +350,8 @@
   MODIFIED                timestamp    default timezone('UTC', CURRENT_TIMESTAMP),
   KIND 			  		  integer      not null, -- enum OBJECT_KIND 
   
-  unique(ADDRESSBOOK_RESOURCE_ID, RESOURCE_NAME), -- implicit index
-  unique(ADDRESSBOOK_RESOURCE_ID, VCARD_UID)      -- implicit index
+  unique (ADDRESSBOOK_RESOURCE_ID, RESOURCE_NAME), -- implicit index
+  unique (ADDRESSBOOK_RESOURCE_ID, VCARD_UID)      -- implicit index
 );
 
 -----------------------------
@@ -376,7 +376,7 @@
     GROUP_ID              integer      not null references ADDRESSBOOK_OBJECT on delete cascade,	-- AddressBook Object's (kind=='group') RESOURCE_ID
  	ADDRESSBOOK_ID		  integer      not null references ADDRESSBOOK_OBJECT on delete cascade,	-- only used on insert and whole address book delete
     MEMBER_ID             integer      not null references ADDRESSBOOK_OBJECT,						-- member AddressBook Object's RESOURCE_ID
-    primary key(GROUP_ID, MEMBER_ID) -- implicit index
+    primary key (GROUP_ID, MEMBER_ID) -- implicit index
 );
 
 ------------------------------------------
@@ -387,7 +387,7 @@
     GROUP_ID              integer      not null references ADDRESSBOOK_OBJECT on delete cascade,	-- AddressBook Object's (kind=='group') RESOURCE_ID
  	ADDRESSBOOK_ID		  integer      not null references ADDRESSBOOK_OBJECT on delete cascade,	-- only used on insert and whole address book delete
     MEMBER_ADDRESS  	  varchar(255) not null, 													-- member AddressBook Object's 'calendar' address
-    primary key(GROUP_ID, MEMBER_ADDRESS) -- implicit index
+    primary key (GROUP_ID, MEMBER_ADDRESS) -- implicit index
 );
 
 ----------------------
@@ -411,23 +411,6 @@
 create index ADDRESSBOOK_BIND_RESOURCE_ID on
   ADDRESSBOOK_BIND(ADDRESSBOOK_RESOURCE_ID);
 
-<<<<<<< HEAD
-=======
-create table ADDRESSBOOK_OBJECT (
-  RESOURCE_ID             integer      primary key default nextval('RESOURCE_ID_SEQ'),    -- implicit index
-  ADDRESSBOOK_RESOURCE_ID integer      not null references ADDRESSBOOK on delete cascade,
-  RESOURCE_NAME           varchar(255) not null,
-  VCARD_TEXT              text         not null,
-  VCARD_UID               varchar(255) not null,
-  MD5                     char(32)     not null,
-  CREATED                 timestamp    default timezone('UTC', CURRENT_TIMESTAMP),
-  MODIFIED                timestamp    default timezone('UTC', CURRENT_TIMESTAMP),
-
-  unique (ADDRESSBOOK_RESOURCE_ID, RESOURCE_NAME), -- implicit index
-  unique (ADDRESSBOOK_RESOURCE_ID, VCARD_UID)      -- implicit index
-);
-
->>>>>>> 7df46420
 ---------------
 -- Revisions --
 ---------------
