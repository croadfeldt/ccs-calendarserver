-- -*- test-case-name: txdav.caldav.datastore.test.test_sql,txdav.carddav.datastore.test.test_sql -*-

----
-- Copyright (c) 2010-2013 Apple Inc. All rights reserved.
--
-- Licensed under the Apache License, Version 2.0 (the "License");
-- you may not use this file except in compliance with the License.
-- You may obtain a copy of the License at
--
-- http://www.apache.org/licenses/LICENSE-2.0
--
-- Unless required by applicable law or agreed to in writing, software
-- distributed under the License is distributed on an "AS IS" BASIS,
-- WITHOUT WARRANTIES OR CONDITIONS OF ANY KIND, either express or implied.
-- See the License for the specific language governing permissions and
-- limitations under the License.
----


-----------------
-- Resource ID --
-----------------

create sequence RESOURCE_ID_SEQ;


-------------------------
-- Cluster Bookkeeping --
-------------------------

-- Information about a process connected to this database.

-- Note that this must match the node info schema in twext.enterprise.queue.
create table NODE_INFO (
  HOSTNAME  varchar(255) not null,
  PID       integer      not null,
  PORT      integer      not null,
  TIME      timestamp    not null default timezone('UTC', CURRENT_TIMESTAMP),

  primary key (HOSTNAME, PORT)
);

-- Unique named locks.  This table should always be empty, but rows are
-- temporarily created in order to prevent undesirable concurrency.
create table NAMED_LOCK (
    LOCK_NAME varchar(255) primary key
);


-------------------
-- Calendar Home --
-------------------

create table CALENDAR_HOME (
  RESOURCE_ID      integer      primary key default nextval('RESOURCE_ID_SEQ'), -- implicit index
  OWNER_UID        varchar(255) not null unique,                                 -- implicit index
  DATAVERSION      integer      default 0 not null
);

--------------
-- Calendar --
--------------

create table CALENDAR (
  RESOURCE_ID integer   primary key default nextval('RESOURCE_ID_SEQ') -- implicit index
);

----------------------------
-- Calendar Home Metadata --
----------------------------

create table CALENDAR_HOME_METADATA (
  RESOURCE_ID              integer     primary key references CALENDAR_HOME on delete cascade, -- implicit index
  QUOTA_USED_BYTES         integer     default 0 not null,
  DEFAULT_EVENTS           integer     default null references CALENDAR on delete set null,
  DEFAULT_TASKS            integer     default null references CALENDAR on delete set null,
  ALARM_VEVENT_TIMED       text        default null,
  ALARM_VEVENT_ALLDAY      text        default null,
  ALARM_VTODO_TIMED        text        default null,
  ALARM_VTODO_ALLDAY       text        default null,
  CREATED                  timestamp   default timezone('UTC', CURRENT_TIMESTAMP),
  MODIFIED                 timestamp   default timezone('UTC', CURRENT_TIMESTAMP)
);


-----------------------
-- Calendar Metadata --
-----------------------

create table CALENDAR_METADATA (
  RESOURCE_ID           integer      primary key references CALENDAR on delete cascade, -- implicit index
  SUPPORTED_COMPONENTS  varchar(255) default null,
  CREATED               timestamp    default timezone('UTC', CURRENT_TIMESTAMP),
  MODIFIED              timestamp    default timezone('UTC', CURRENT_TIMESTAMP)
);


---------------------------
-- Sharing Notifications --
---------------------------

create table NOTIFICATION_HOME (
  RESOURCE_ID integer      primary key default nextval('RESOURCE_ID_SEQ'), -- implicit index
  OWNER_UID   varchar(255) not null unique                                 -- implicit index
);

create table NOTIFICATION (
  RESOURCE_ID                   integer      primary key default nextval('RESOURCE_ID_SEQ'), -- implicit index
  NOTIFICATION_HOME_RESOURCE_ID integer      not null references NOTIFICATION_HOME,
  NOTIFICATION_UID              varchar(255) not null,
  XML_TYPE                      varchar(255) not null,
  XML_DATA                      text         not null,
  MD5                           char(32)     not null,
  CREATED                       timestamp    default timezone('UTC', CURRENT_TIMESTAMP),
  MODIFIED                      timestamp    default timezone('UTC', CURRENT_TIMESTAMP),

  unique(NOTIFICATION_UID, NOTIFICATION_HOME_RESOURCE_ID) -- implicit index
);

create index NOTIFICATION_NOTIFICATION_HOME_RESOURCE_ID on
  NOTIFICATION(NOTIFICATION_HOME_RESOURCE_ID);


-------------------
-- Calendar Bind --
-------------------

-- Joins CALENDAR_HOME and CALENDAR

create table CALENDAR_BIND (
  CALENDAR_HOME_RESOURCE_ID integer      not null references CALENDAR_HOME,
  CALENDAR_RESOURCE_ID      integer      not null references CALENDAR on delete cascade,
  CALENDAR_RESOURCE_NAME    varchar(255) not null,
  BIND_MODE                 integer      not null, -- enum CALENDAR_BIND_MODE
  BIND_STATUS               integer      not null, -- enum CALENDAR_BIND_STATUS
  BIND_REVISION				integer      default 0 not null,
  MESSAGE                   text,
  TRANSP                    integer      default 0 not null, -- enum CALENDAR_TRANSP
  ALARM_VEVENT_TIMED        text         default null,
  ALARM_VEVENT_ALLDAY       text         default null,
  ALARM_VTODO_TIMED         text         default null,
  ALARM_VTODO_ALLDAY        text         default null,

  primary key(CALENDAR_HOME_RESOURCE_ID, CALENDAR_RESOURCE_ID), -- implicit index
  unique(CALENDAR_HOME_RESOURCE_ID, CALENDAR_RESOURCE_NAME)     -- implicit index
);

create index CALENDAR_BIND_RESOURCE_ID on CALENDAR_BIND(CALENDAR_RESOURCE_ID);

-- Enumeration of calendar bind modes

create table CALENDAR_BIND_MODE (
  ID          integer     primary key,
  DESCRIPTION varchar(16) not null unique
);

insert into CALENDAR_BIND_MODE values (0, 'own'  );
insert into CALENDAR_BIND_MODE values (1, 'read' );
insert into CALENDAR_BIND_MODE values (2, 'write');
insert into CALENDAR_BIND_MODE values (3, 'direct');

-- Enumeration of statuses

create table CALENDAR_BIND_STATUS (
  ID          integer     primary key,
  DESCRIPTION varchar(16) not null unique
);

insert into CALENDAR_BIND_STATUS values (0, 'invited' );
insert into CALENDAR_BIND_STATUS values (1, 'accepted');
insert into CALENDAR_BIND_STATUS values (2, 'declined');
insert into CALENDAR_BIND_STATUS values (3, 'invalid');


-- Enumeration of transparency

create table CALENDAR_TRANSP (
  ID          integer     primary key,
  DESCRIPTION varchar(16) not null unique
);

insert into CALENDAR_TRANSP values (0, 'opaque' );
insert into CALENDAR_TRANSP values (1, 'transparent');


---------------------
-- Calendar Object --
---------------------

create table CALENDAR_OBJECT (
  RESOURCE_ID          integer      primary key default nextval('RESOURCE_ID_SEQ'), -- implicit index
  CALENDAR_RESOURCE_ID integer      not null references CALENDAR on delete cascade,
  RESOURCE_NAME        varchar(255) not null,
  ICALENDAR_TEXT       text         not null,
  ICALENDAR_UID        varchar(255) not null,
  ICALENDAR_TYPE       varchar(255) not null,
  ATTACHMENTS_MODE     integer      default 0 not null, -- enum CALENDAR_OBJECT_ATTACHMENTS_MODE
  DROPBOX_ID           varchar(255),
  ORGANIZER            varchar(255),
  RECURRANCE_MIN       date,        -- minimum date that recurrences have been expanded to.
  RECURRANCE_MAX       date,        -- maximum date that recurrences have been expanded to.
  ACCESS               integer      default 0 not null,
  SCHEDULE_OBJECT      boolean      default false,
  SCHEDULE_TAG         varchar(36)  default null,
  SCHEDULE_ETAGS       text         default null,
  PRIVATE_COMMENTS     boolean      default false not null,
  MD5                  char(32)     not null,
  CREATED              timestamp    default timezone('UTC', CURRENT_TIMESTAMP),
  MODIFIED             timestamp    default timezone('UTC', CURRENT_TIMESTAMP),

  unique (CALENDAR_RESOURCE_ID, RESOURCE_NAME) -- implicit index

  -- since the 'inbox' is a 'calendar resource' for the purpose of storing
  -- calendar objects, this constraint has to be selectively enforced by the
  -- application layer.

  -- unique(CALENDAR_RESOURCE_ID, ICALENDAR_UID)
);

create index CALENDAR_OBJECT_CALENDAR_RESOURCE_ID_AND_ICALENDAR_UID on
  CALENDAR_OBJECT(CALENDAR_RESOURCE_ID, ICALENDAR_UID);

create index CALENDAR_OBJECT_CALENDAR_RESOURCE_ID_RECURRANCE_MAX on
  CALENDAR_OBJECT(CALENDAR_RESOURCE_ID, RECURRANCE_MAX);

create index CALENDAR_OBJECT_ICALENDAR_UID on
  CALENDAR_OBJECT(ICALENDAR_UID);

create index CALENDAR_OBJECT_DROPBOX_ID on
  CALENDAR_OBJECT(DROPBOX_ID);

-- Enumeration of attachment modes

create table CALENDAR_OBJECT_ATTACHMENTS_MODE (
  ID          integer     primary key,
  DESCRIPTION varchar(16) not null unique
);

insert into CALENDAR_OBJECT_ATTACHMENTS_MODE values (0, 'none' );
insert into CALENDAR_OBJECT_ATTACHMENTS_MODE values (1, 'read' );
insert into CALENDAR_OBJECT_ATTACHMENTS_MODE values (2, 'write');


-- Enumeration of calendar access types

create table CALENDAR_ACCESS_TYPE (
  ID          integer     primary key,
  DESCRIPTION varchar(32) not null unique
);

insert into CALENDAR_ACCESS_TYPE values (0, ''             );
insert into CALENDAR_ACCESS_TYPE values (1, 'public'       );
insert into CALENDAR_ACCESS_TYPE values (2, 'private'      );
insert into CALENDAR_ACCESS_TYPE values (3, 'confidential' );
insert into CALENDAR_ACCESS_TYPE values (4, 'restricted'   );


-----------------
-- Instance ID --
-----------------

create sequence INSTANCE_ID_SEQ;


----------------
-- Time Range --
----------------

create table TIME_RANGE (
  INSTANCE_ID                 integer        primary key default nextval('INSTANCE_ID_SEQ'), -- implicit index
  CALENDAR_RESOURCE_ID        integer        not null references CALENDAR on delete cascade,
  CALENDAR_OBJECT_RESOURCE_ID integer        not null references CALENDAR_OBJECT on delete cascade,
  FLOATING                    boolean        not null,
  START_DATE                  timestamp      not null,
  END_DATE                    timestamp      not null,
  FBTYPE                      integer        not null,
  TRANSPARENT                 boolean        not null
);

create index TIME_RANGE_CALENDAR_RESOURCE_ID on
  TIME_RANGE(CALENDAR_RESOURCE_ID);
create index TIME_RANGE_CALENDAR_OBJECT_RESOURCE_ID on
  TIME_RANGE(CALENDAR_OBJECT_RESOURCE_ID);


-- Enumeration of free/busy types

create table FREE_BUSY_TYPE (
  ID          integer     primary key,
  DESCRIPTION varchar(16) not null unique
);

insert into FREE_BUSY_TYPE values (0, 'unknown'         );
insert into FREE_BUSY_TYPE values (1, 'free'            );
insert into FREE_BUSY_TYPE values (2, 'busy'            );
insert into FREE_BUSY_TYPE values (3, 'busy-unavailable');
insert into FREE_BUSY_TYPE values (4, 'busy-tentative'  );


------------------
-- Transparency --
------------------

create table TRANSPARENCY (
  TIME_RANGE_INSTANCE_ID      integer      not null references TIME_RANGE on delete cascade,
  USER_ID                     varchar(255) not null,
  TRANSPARENT                 boolean      not null
);

create index TRANSPARENCY_TIME_RANGE_INSTANCE_ID on
  TRANSPARENCY(TIME_RANGE_INSTANCE_ID);


----------------
-- Attachment --
----------------

create sequence ATTACHMENT_ID_SEQ;

create table ATTACHMENT (
  ATTACHMENT_ID               integer           primary key default nextval('ATTACHMENT_ID_SEQ'), -- implicit index
  CALENDAR_HOME_RESOURCE_ID   integer           not null references CALENDAR_HOME,
  DROPBOX_ID                  varchar(255),
  CONTENT_TYPE                varchar(255)      not null,
  SIZE                        integer           not null,
  MD5                         char(32)          not null,
  CREATED                     timestamp default timezone('UTC', CURRENT_TIMESTAMP),
  MODIFIED                    timestamp default timezone('UTC', CURRENT_TIMESTAMP),
  PATH                        varchar(1024)     not null
);

create index ATTACHMENT_CALENDAR_HOME_RESOURCE_ID on
  ATTACHMENT(CALENDAR_HOME_RESOURCE_ID);

-- Many-to-many relationship between attachments and calendar objects
create table ATTACHMENT_CALENDAR_OBJECT (
  ATTACHMENT_ID                  integer      not null references ATTACHMENT on delete cascade,
  MANAGED_ID                     varchar(255) not null,
  CALENDAR_OBJECT_RESOURCE_ID    integer      not null references CALENDAR_OBJECT on delete cascade,

  primary key (ATTACHMENT_ID, CALENDAR_OBJECT_RESOURCE_ID), -- implicit index
  unique (MANAGED_ID, CALENDAR_OBJECT_RESOURCE_ID) --implicit index
);


-----------------------
-- Resource Property --
-----------------------

create table RESOURCE_PROPERTY (
  RESOURCE_ID integer      not null, -- foreign key: *.RESOURCE_ID
  NAME        varchar(255) not null,
  VALUE       text         not null, -- FIXME: xml?
  VIEWER_UID  varchar(255),

  primary key (RESOURCE_ID, NAME, VIEWER_UID) -- implicit index
);


----------------------
-- AddressBook Home --
----------------------

create table ADDRESSBOOK_HOME (
  RESOURCE_ID      				integer			primary key default nextval('RESOURCE_ID_SEQ'), -- implicit index
  ADDRESSBOOK_PROPERTY_STORE_ID	integer      	default nextval('RESOURCE_ID_SEQ') not null, 	-- implicit index
  OWNER_UID        				varchar(255) 	not null unique,                                -- implicit index
  DATAVERSION      				integer      	default 0 not null
);


-------------------------------
-- AddressBook Home Metadata --
-------------------------------

create table ADDRESSBOOK_HOME_METADATA (
  RESOURCE_ID      integer      primary key references ADDRESSBOOK_HOME on delete cascade, -- implicit index
  QUOTA_USED_BYTES integer      default 0 not null,
  CREATED          timestamp    default timezone('UTC', CURRENT_TIMESTAMP),
  MODIFIED         timestamp    default timezone('UTC', CURRENT_TIMESTAMP)
);


-----------------------------
-- Shared AddressBook Bind --
-----------------------------

-- Joins sharee ADDRESSBOOK_HOME and owner ADDRESSBOOK_HOME

create table SHARED_ADDRESSBOOK_BIND (
  ADDRESSBOOK_HOME_RESOURCE_ID			integer			not null references ADDRESSBOOK_HOME,
  OWNER_ADDRESSBOOK_HOME_RESOURCE_ID    integer      	not null references ADDRESSBOOK_HOME on delete cascade,
  ADDRESSBOOK_RESOURCE_NAME    			varchar(255) 	not null,
  BIND_MODE                    			integer      	not null,	-- enum CALENDAR_BIND_MODE
  BIND_STATUS                  			integer      	not null,	-- enum CALENDAR_BIND_STATUS
  BIND_REVISION				   			integer      	default 0 not null,
  MESSAGE                      			text,                  		-- FIXME: xml?

  primary key (ADDRESSBOOK_HOME_RESOURCE_ID, OWNER_ADDRESSBOOK_HOME_RESOURCE_ID), -- implicit index
  unique (ADDRESSBOOK_HOME_RESOURCE_ID, ADDRESSBOOK_RESOURCE_NAME)     -- implicit index
);

create index SHARED_ADDRESSBOOK_BIND_RESOURCE_ID on
  SHARED_ADDRESSBOOK_BIND(OWNER_ADDRESSBOOK_HOME_RESOURCE_ID);


------------------------
-- AddressBook Object --
------------------------

create table ADDRESSBOOK_OBJECT (
  RESOURCE_ID             		integer   		primary key default nextval('RESOURCE_ID_SEQ'),    -- implicit index
  ADDRESSBOOK_HOME_RESOURCE_ID 	integer      	not null references ADDRESSBOOK_HOME on delete cascade,
  RESOURCE_NAME           		varchar(255) 	not null,
  VCARD_TEXT              		text         	not null,
  VCARD_UID               		varchar(255) 	not null,
  KIND 			  		  		integer      	not null,  -- enum ADDRESSBOOK_OBJECT_KIND
  MD5                     		char(32)     	not null,
  CREATED                 		timestamp    	default timezone('UTC', CURRENT_TIMESTAMP),
  MODIFIED                		timestamp    	default timezone('UTC', CURRENT_TIMESTAMP),

  unique (ADDRESSBOOK_HOME_RESOURCE_ID, RESOURCE_NAME), -- implicit index
  unique (ADDRESSBOOK_HOME_RESOURCE_ID, VCARD_UID)      -- implicit index
);


-----------------------------
-- AddressBook Object kind --
-----------------------------

create table ADDRESSBOOK_OBJECT_KIND (
  ID          integer     primary key,
  DESCRIPTION varchar(16) not null unique
);

<<<<<<< HEAD
create table ADDRESSBOOK_BIND (
  ADDRESSBOOK_HOME_RESOURCE_ID integer      not null references ADDRESSBOOK_HOME,
  ADDRESSBOOK_RESOURCE_ID      integer      not null references ADDRESSBOOK on delete cascade,
  ADDRESSBOOK_RESOURCE_NAME    varchar(255) not null,
  BIND_MODE                    integer      not null, -- enum CALENDAR_BIND_MODE
  BIND_STATUS                  integer      not null, -- enum CALENDAR_BIND_STATUS
  BIND_REVISION				   integer      default 0 not null,
  MESSAGE                      text,                  -- FIXME: xml?
=======
insert into ADDRESSBOOK_OBJECT_KIND values (0, 'person');
insert into ADDRESSBOOK_OBJECT_KIND values (1, 'group' );
insert into ADDRESSBOOK_OBJECT_KIND values (2, 'resource');
insert into ADDRESSBOOK_OBJECT_KIND values (3, 'location');
>>>>>>> 73d576cf


---------------------------------
-- Address Book Object Members --
---------------------------------

create table ABO_MEMBERS (
    GROUP_ID              integer      not null references ADDRESSBOOK_OBJECT on delete cascade,	-- AddressBook Object's (kind=='group') RESOURCE_ID
 	ADDRESSBOOK_ID		  integer      not null references ADDRESSBOOK_HOME on delete cascade,
    MEMBER_ID             integer      not null references ADDRESSBOOK_OBJECT,						-- member AddressBook Object's RESOURCE_ID
    primary key (GROUP_ID, MEMBER_ID) -- implicit index
);


------------------------------------------
-- Address Book Object Foreign Members  --
------------------------------------------

create table ABO_FOREIGN_MEMBERS (
    GROUP_ID              integer      not null references ADDRESSBOOK_OBJECT on delete cascade,	-- AddressBook Object's (kind=='group') RESOURCE_ID
 	ADDRESSBOOK_ID		  integer      not null references ADDRESSBOOK_HOME on delete cascade,
    MEMBER_ADDRESS  	  varchar(255) not null, 													-- member AddressBook Object's 'calendar' address
    primary key (GROUP_ID, MEMBER_ADDRESS) -- implicit index
);


-----------------------
-- Shared Group Bind --
-----------------------

-- Joins ADDRESSBOOK_HOME and ADDRESSBOOK_OBJECT (kind == group)

create table SHARED_GROUP_BIND (	
  ADDRESSBOOK_HOME_RESOURCE_ID 		integer      not null references ADDRESSBOOK_HOME,
  GROUP_RESOURCE_ID      			integer      not null references ADDRESSBOOK_OBJECT on delete cascade,
  GROUP_ADDRESSBOOK_RESOURCE_NAME	varchar(255) not null,
  BIND_MODE                    		integer      not null, -- enum CALENDAR_BIND_MODE
  BIND_STATUS                  		integer      not null, -- enum CALENDAR_BIND_STATUS
  BIND_REVISION				   		integer      default 0 not null,
  MESSAGE                      		text,                  -- FIXME: xml?

  primary key (ADDRESSBOOK_HOME_RESOURCE_ID, GROUP_RESOURCE_ID), -- implicit index
  unique (ADDRESSBOOK_HOME_RESOURCE_ID, GROUP_ADDRESSBOOK_RESOURCE_NAME)     -- implicit index
);

create index SHARED_GROUP_BIND_RESOURCE_ID on
  SHARED_GROUP_BIND(GROUP_RESOURCE_ID);


---------------
-- Revisions --
---------------

create sequence REVISION_SEQ;

create table CALENDAR_OBJECT_REVISIONS (
  CALENDAR_HOME_RESOURCE_ID integer      not null references CALENDAR_HOME,
  CALENDAR_RESOURCE_ID      integer      references CALENDAR,
  CALENDAR_NAME             varchar(255) default null,
  RESOURCE_NAME             varchar(255),
  REVISION                  integer      default nextval('REVISION_SEQ') not null,
  DELETED                   boolean      not null
);

create index CALENDAR_OBJECT_REVISIONS_HOME_RESOURCE_ID_CALENDAR_RESOURCE_ID
  on CALENDAR_OBJECT_REVISIONS(CALENDAR_HOME_RESOURCE_ID, CALENDAR_RESOURCE_ID);

create index CALENDAR_OBJECT_REVISIONS_RESOURCE_ID_RESOURCE_NAME
  on CALENDAR_OBJECT_REVISIONS(CALENDAR_RESOURCE_ID, RESOURCE_NAME);

create index CALENDAR_OBJECT_REVISIONS_RESOURCE_ID_REVISION
  on CALENDAR_OBJECT_REVISIONS(CALENDAR_RESOURCE_ID, REVISION);


----------------------------------
-- AddressBook Object Revisions --
----------------------------------

create table ADDRESSBOOK_OBJECT_REVISIONS (
  ADDRESSBOOK_HOME_RESOURCE_ID 			integer			not null references ADDRESSBOOK_HOME,
  OWNER_ADDRESSBOOK_HOME_RESOURCE_ID    integer     	references ADDRESSBOOK_HOME,
  ADDRESSBOOK_NAME             			varchar(255) 	default null,
  RESOURCE_NAME                			varchar(255),
  REVISION                     			integer     	default nextval('REVISION_SEQ') not null,
  DELETED                      			boolean      	not null
);

create index ADDRESSBOOK_OBJECT_REVISIONS_HOME_RESOURCE_ID_OWNER_ADDRESSBOOK_HOME_RESOURCE_ID
  on ADDRESSBOOK_OBJECT_REVISIONS(ADDRESSBOOK_HOME_RESOURCE_ID, OWNER_ADDRESSBOOK_HOME_RESOURCE_ID);

create index ADDRESSBOOK_OBJECT_REVISIONS_OWNER_HOME_RESOURCE_ID_RESOURCE_NAME
  on ADDRESSBOOK_OBJECT_REVISIONS(OWNER_ADDRESSBOOK_HOME_RESOURCE_ID, RESOURCE_NAME);

create index ADDRESSBOOK_OBJECT_REVISIONS_OWNER_HOME_RESOURCE_ID_REVISION
  on ADDRESSBOOK_OBJECT_REVISIONS(OWNER_ADDRESSBOOK_HOME_RESOURCE_ID, REVISION);


-----------------------------------
-- Notification Object Revisions --
-----------------------------------

create table NOTIFICATION_OBJECT_REVISIONS (
  NOTIFICATION_HOME_RESOURCE_ID integer      not null references NOTIFICATION_HOME on delete cascade,
  RESOURCE_NAME                 varchar(255),
  REVISION                      integer      default nextval('REVISION_SEQ') not null,
  DELETED                       boolean      not null,

  unique(NOTIFICATION_HOME_RESOURCE_ID, RESOURCE_NAME) -- implicit index
);

create index NOTIFICATION_OBJECT_REVISIONS_RESOURCE_ID_REVISION
  on NOTIFICATION_OBJECT_REVISIONS(NOTIFICATION_HOME_RESOURCE_ID, REVISION);


-------------------------------------------
-- Apple Push Notification Subscriptions --
-------------------------------------------

create table APN_SUBSCRIPTIONS (
  TOKEN                         varchar(255) not null,
  RESOURCE_KEY                  varchar(255) not null,
  MODIFIED                      integer      not null,
  SUBSCRIBER_GUID               varchar(255) not null,
  USER_AGENT                    varchar(255) default null,
  IP_ADDR                       varchar(255) default null,

  primary key (TOKEN, RESOURCE_KEY) -- implicit index
);

create index APN_SUBSCRIPTIONS_RESOURCE_KEY
   on APN_SUBSCRIPTIONS(RESOURCE_KEY);

   
-----------------
-- IMIP Tokens --
-----------------

create table IMIP_TOKENS (
  TOKEN                         varchar(255) not null,
  ORGANIZER                     varchar(255) not null,
  ATTENDEE                      varchar(255) not null,
  ICALUID                       varchar(255) not null,
  ACCESSED                      timestamp    default timezone('UTC', CURRENT_TIMESTAMP),

  primary key (ORGANIZER, ATTENDEE, ICALUID) -- implicit index
);

create index IMIP_TOKENS_TOKEN
   on IMIP_TOKENS(TOKEN);

   
----------------
-- Work Items --
----------------

create sequence WORKITEM_SEQ;


---------------------------
-- IMIP Inivitation Work --
---------------------------

create table IMIP_INVITATION_WORK (
  WORK_ID                       integer      primary key default nextval('WORKITEM_SEQ') not null,
  NOT_BEFORE                    timestamp    default timezone('UTC', CURRENT_TIMESTAMP),
  FROM_ADDR                     varchar(255) not null,
  TO_ADDR                       varchar(255) not null,
  ICALENDAR_TEXT                text         not null
);


-----------------------
-- IMIP Polling Work --
-----------------------

create table IMIP_POLLING_WORK (
  WORK_ID                       integer      primary key default nextval('WORKITEM_SEQ') not null,
  NOT_BEFORE                    timestamp    default timezone('UTC', CURRENT_TIMESTAMP)
);


---------------------
-- IMIP Reply Work --
---------------------

create table IMIP_REPLY_WORK (
  WORK_ID                       integer      primary key default nextval('WORKITEM_SEQ') not null,
  NOT_BEFORE                    timestamp    default timezone('UTC', CURRENT_TIMESTAMP),
  ORGANIZER                     varchar(255) not null,
  ATTENDEE                      varchar(255) not null,
  ICALENDAR_TEXT                text         not null
);


------------------------
-- Push Notifications --
------------------------

create table PUSH_NOTIFICATION_WORK (
  WORK_ID                       integer      primary key default nextval('WORKITEM_SEQ') not null,
  NOT_BEFORE                    timestamp    default timezone('UTC', CURRENT_TIMESTAMP),
  PUSH_ID                       varchar(255) not null
);

-----------------
-- GroupCacher --
-----------------

create table GROUP_CACHER_POLLING_WORK (
  WORK_ID                       integer      primary key default nextval('WORKITEM_SEQ') not null,
  NOT_BEFORE                    timestamp    default timezone('UTC', CURRENT_TIMESTAMP)
);


--------------------
-- Schema Version --
--------------------

create table CALENDARSERVER (
  NAME                          varchar(255) primary key, -- implicit index
  VALUE                         varchar(255)
);

insert into CALENDARSERVER values ('VERSION', '20');
insert into CALENDARSERVER values ('CALENDAR-DATAVERSION', '4');
insert into CALENDARSERVER values ('ADDRESSBOOK-DATAVERSION', '2');<|MERGE_RESOLUTION|>--- conflicted
+++ resolved
@@ -433,21 +433,10 @@
   DESCRIPTION varchar(16) not null unique
 );
 
-<<<<<<< HEAD
-create table ADDRESSBOOK_BIND (
-  ADDRESSBOOK_HOME_RESOURCE_ID integer      not null references ADDRESSBOOK_HOME,
-  ADDRESSBOOK_RESOURCE_ID      integer      not null references ADDRESSBOOK on delete cascade,
-  ADDRESSBOOK_RESOURCE_NAME    varchar(255) not null,
-  BIND_MODE                    integer      not null, -- enum CALENDAR_BIND_MODE
-  BIND_STATUS                  integer      not null, -- enum CALENDAR_BIND_STATUS
-  BIND_REVISION				   integer      default 0 not null,
-  MESSAGE                      text,                  -- FIXME: xml?
-=======
 insert into ADDRESSBOOK_OBJECT_KIND values (0, 'person');
 insert into ADDRESSBOOK_OBJECT_KIND values (1, 'group' );
 insert into ADDRESSBOOK_OBJECT_KIND values (2, 'resource');
 insert into ADDRESSBOOK_OBJECT_KIND values (3, 'location');
->>>>>>> 73d576cf
 
 
 ---------------------------------
