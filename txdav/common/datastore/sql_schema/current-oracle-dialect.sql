create sequence RESOURCE_ID_SEQ;
create sequence INSTANCE_ID_SEQ;
create sequence ATTACHMENT_ID_SEQ;
create sequence REVISION_SEQ;
create sequence WORKITEM_SEQ;
create table NODE_INFO (
    "HOSTNAME" nvarchar2(255),
    "PID" integer not null,
    "PORT" integer not null,
    "TIME" timestamp default CURRENT_TIMESTAMP at time zone 'UTC' not null, 
    primary key("HOSTNAME", "PORT")
);

create table NAMED_LOCK (
    "LOCK_NAME" nvarchar2(255) primary key
);

create table CALENDAR_HOME (
    "RESOURCE_ID" integer primary key,
    "OWNER_UID" nvarchar2(255) unique,
    "DATAVERSION" integer default 0 not null
);

create table CALENDAR (
    "RESOURCE_ID" integer primary key
);

create table CALENDAR_HOME_METADATA (
    "RESOURCE_ID" integer primary key references CALENDAR_HOME on delete cascade,
    "QUOTA_USED_BYTES" integer default 0 not null,
    "DEFAULT_EVENTS" integer default null references CALENDAR on delete set null,
    "DEFAULT_TASKS" integer default null references CALENDAR on delete set null,
    "DEFAULT_POLLS" integer default null references CALENDAR on delete set null,
    "ALARM_VEVENT_TIMED" nclob default null,
    "ALARM_VEVENT_ALLDAY" nclob default null,
    "ALARM_VTODO_TIMED" nclob default null,
    "ALARM_VTODO_ALLDAY" nclob default null,
    "AVAILABILITY" nclob default null,
    "CREATED" timestamp default CURRENT_TIMESTAMP at time zone 'UTC',
    "MODIFIED" timestamp default CURRENT_TIMESTAMP at time zone 'UTC'
);

create table CALENDAR_METADATA (
    "RESOURCE_ID" integer primary key references CALENDAR on delete cascade,
    "SUPPORTED_COMPONENTS" nvarchar2(255) default null,
    "CREATED" timestamp default CURRENT_TIMESTAMP at time zone 'UTC',
    "MODIFIED" timestamp default CURRENT_TIMESTAMP at time zone 'UTC'
);

create table NOTIFICATION_HOME (
    "RESOURCE_ID" integer primary key,
    "OWNER_UID" nvarchar2(255) unique
);

create table NOTIFICATION (
    "RESOURCE_ID" integer primary key,
    "NOTIFICATION_HOME_RESOURCE_ID" integer not null references NOTIFICATION_HOME,
    "NOTIFICATION_UID" nvarchar2(255),
    "XML_TYPE" nvarchar2(255),
    "XML_DATA" nclob,
    "MD5" nchar(32),
    "CREATED" timestamp default CURRENT_TIMESTAMP at time zone 'UTC',
    "MODIFIED" timestamp default CURRENT_TIMESTAMP at time zone 'UTC', 
    unique("NOTIFICATION_UID", "NOTIFICATION_HOME_RESOURCE_ID")
);

create table CALENDAR_BIND (
    "CALENDAR_HOME_RESOURCE_ID" integer not null references CALENDAR_HOME,
    "CALENDAR_RESOURCE_ID" integer not null references CALENDAR on delete cascade,
    "CALENDAR_RESOURCE_NAME" nvarchar2(255),
    "BIND_MODE" integer not null,
    "BIND_STATUS" integer not null,
    "BIND_REVISION" integer default 0 not null,
    "MESSAGE" nclob,
    "TRANSP" integer default 0 not null,
    "ALARM_VEVENT_TIMED" nclob default null,
    "ALARM_VEVENT_ALLDAY" nclob default null,
    "ALARM_VTODO_TIMED" nclob default null,
    "ALARM_VTODO_ALLDAY" nclob default null,
    "TIMEZONE" nclob default null, 
    primary key("CALENDAR_HOME_RESOURCE_ID", "CALENDAR_RESOURCE_ID"), 
    unique("CALENDAR_HOME_RESOURCE_ID", "CALENDAR_RESOURCE_NAME")
);

create table CALENDAR_BIND_MODE (
    "ID" integer primary key,
    "DESCRIPTION" nvarchar2(16) unique
);

insert into CALENDAR_BIND_MODE (DESCRIPTION, ID) values ('own', 0);
insert into CALENDAR_BIND_MODE (DESCRIPTION, ID) values ('read', 1);
insert into CALENDAR_BIND_MODE (DESCRIPTION, ID) values ('write', 2);
insert into CALENDAR_BIND_MODE (DESCRIPTION, ID) values ('direct', 3);
create table CALENDAR_BIND_STATUS (
    "ID" integer primary key,
    "DESCRIPTION" nvarchar2(16) unique
);

insert into CALENDAR_BIND_STATUS (DESCRIPTION, ID) values ('invited', 0);
insert into CALENDAR_BIND_STATUS (DESCRIPTION, ID) values ('accepted', 1);
insert into CALENDAR_BIND_STATUS (DESCRIPTION, ID) values ('declined', 2);
insert into CALENDAR_BIND_STATUS (DESCRIPTION, ID) values ('invalid', 3);
create table CALENDAR_TRANSP (
    "ID" integer primary key,
    "DESCRIPTION" nvarchar2(16) unique
);

insert into CALENDAR_TRANSP (DESCRIPTION, ID) values ('opaque', 0);
insert into CALENDAR_TRANSP (DESCRIPTION, ID) values ('transparent', 1);
create table CALENDAR_OBJECT (
    "RESOURCE_ID" integer primary key,
    "CALENDAR_RESOURCE_ID" integer not null references CALENDAR on delete cascade,
    "RESOURCE_NAME" nvarchar2(255),
    "ICALENDAR_TEXT" nclob,
    "ICALENDAR_UID" nvarchar2(255),
    "ICALENDAR_TYPE" nvarchar2(255),
    "ATTACHMENTS_MODE" integer default 0 not null,
    "DROPBOX_ID" nvarchar2(255),
    "ORGANIZER" nvarchar2(255),
    "RECURRANCE_MIN" date,
    "RECURRANCE_MAX" date,
    "ACCESS" integer default 0 not null,
    "SCHEDULE_OBJECT" integer default 0,
    "SCHEDULE_TAG" nvarchar2(36) default null,
    "SCHEDULE_ETAGS" nclob default null,
    "PRIVATE_COMMENTS" integer default 0 not null,
    "MD5" nchar(32),
    "CREATED" timestamp default CURRENT_TIMESTAMP at time zone 'UTC',
    "MODIFIED" timestamp default CURRENT_TIMESTAMP at time zone 'UTC', 
    unique("CALENDAR_RESOURCE_ID", "RESOURCE_NAME")
);

create table CALENDAR_OBJECT_ATTACHMENTS_MO (
    "ID" integer primary key,
    "DESCRIPTION" nvarchar2(16) unique
);

insert into CALENDAR_OBJECT_ATTACHMENTS_MO (DESCRIPTION, ID) values ('none', 0);
insert into CALENDAR_OBJECT_ATTACHMENTS_MO (DESCRIPTION, ID) values ('read', 1);
insert into CALENDAR_OBJECT_ATTACHMENTS_MO (DESCRIPTION, ID) values ('write', 2);
create table CALENDAR_ACCESS_TYPE (
    "ID" integer primary key,
    "DESCRIPTION" nvarchar2(32) unique
);

insert into CALENDAR_ACCESS_TYPE (DESCRIPTION, ID) values ('', 0);
insert into CALENDAR_ACCESS_TYPE (DESCRIPTION, ID) values ('public', 1);
insert into CALENDAR_ACCESS_TYPE (DESCRIPTION, ID) values ('private', 2);
insert into CALENDAR_ACCESS_TYPE (DESCRIPTION, ID) values ('confidential', 3);
insert into CALENDAR_ACCESS_TYPE (DESCRIPTION, ID) values ('restricted', 4);
create table TIME_RANGE (
    "INSTANCE_ID" integer primary key,
    "CALENDAR_RESOURCE_ID" integer not null references CALENDAR on delete cascade,
    "CALENDAR_OBJECT_RESOURCE_ID" integer not null references CALENDAR_OBJECT on delete cascade,
    "FLOATING" integer not null,
    "START_DATE" timestamp not null,
    "END_DATE" timestamp not null,
    "FBTYPE" integer not null,
    "TRANSPARENT" integer not null
);

create table FREE_BUSY_TYPE (
    "ID" integer primary key,
    "DESCRIPTION" nvarchar2(16) unique
);

insert into FREE_BUSY_TYPE (DESCRIPTION, ID) values ('unknown', 0);
insert into FREE_BUSY_TYPE (DESCRIPTION, ID) values ('free', 1);
insert into FREE_BUSY_TYPE (DESCRIPTION, ID) values ('busy', 2);
insert into FREE_BUSY_TYPE (DESCRIPTION, ID) values ('busy-unavailable', 3);
insert into FREE_BUSY_TYPE (DESCRIPTION, ID) values ('busy-tentative', 4);
create table TRANSPARENCY (
    "TIME_RANGE_INSTANCE_ID" integer not null references TIME_RANGE on delete cascade,
    "USER_ID" nvarchar2(255),
    "TRANSPARENT" integer not null
);

create table ATTACHMENT (
    "ATTACHMENT_ID" integer primary key,
    "CALENDAR_HOME_RESOURCE_ID" integer not null references CALENDAR_HOME,
    "DROPBOX_ID" nvarchar2(255),
    "CONTENT_TYPE" nvarchar2(255),
    "SIZE" integer not null,
    "MD5" nchar(32),
    "CREATED" timestamp default CURRENT_TIMESTAMP at time zone 'UTC',
    "MODIFIED" timestamp default CURRENT_TIMESTAMP at time zone 'UTC',
    "PATH" nvarchar2(1024)
);

create table ATTACHMENT_CALENDAR_OBJECT (
    "ATTACHMENT_ID" integer not null references ATTACHMENT on delete cascade,
    "MANAGED_ID" nvarchar2(255),
    "CALENDAR_OBJECT_RESOURCE_ID" integer not null references CALENDAR_OBJECT on delete cascade, 
    primary key("ATTACHMENT_ID", "CALENDAR_OBJECT_RESOURCE_ID"), 
    unique("MANAGED_ID", "CALENDAR_OBJECT_RESOURCE_ID")
);

create table RESOURCE_PROPERTY (
    "RESOURCE_ID" integer not null,
    "NAME" nvarchar2(255),
    "VALUE" nclob,
    "VIEWER_UID" nvarchar2(255), 
    primary key("RESOURCE_ID", "NAME", "VIEWER_UID")
);

create table ADDRESSBOOK_HOME (
    "RESOURCE_ID" integer primary key,
    "ADDRESSBOOK_PROPERTY_STORE_ID" integer not null,
    "OWNER_UID" nvarchar2(255) unique,
    "DATAVERSION" integer default 0 not null
);

create table ADDRESSBOOK_HOME_METADATA (
    "RESOURCE_ID" integer primary key references ADDRESSBOOK_HOME on delete cascade,
    "QUOTA_USED_BYTES" integer default 0 not null,
    "CREATED" timestamp default CURRENT_TIMESTAMP at time zone 'UTC',
    "MODIFIED" timestamp default CURRENT_TIMESTAMP at time zone 'UTC'
);

create table SHARED_ADDRESSBOOK_BIND (
    "ADDRESSBOOK_HOME_RESOURCE_ID" integer not null references ADDRESSBOOK_HOME,
    "OWNER_HOME_RESOURCE_ID" integer not null references ADDRESSBOOK_HOME on delete cascade,
    "ADDRESSBOOK_RESOURCE_NAME" nvarchar2(255),
    "BIND_MODE" integer not null,
    "BIND_STATUS" integer not null,
    "BIND_REVISION" integer default 0 not null,
    "MESSAGE" nclob, 
    primary key("ADDRESSBOOK_HOME_RESOURCE_ID", "OWNER_HOME_RESOURCE_ID"), 
    unique("ADDRESSBOOK_HOME_RESOURCE_ID", "ADDRESSBOOK_RESOURCE_NAME")
);

create table ADDRESSBOOK_OBJECT (
    "RESOURCE_ID" integer primary key,
    "ADDRESSBOOK_HOME_RESOURCE_ID" integer not null references ADDRESSBOOK_HOME on delete cascade,
    "RESOURCE_NAME" nvarchar2(255),
    "VCARD_TEXT" nclob,
    "VCARD_UID" nvarchar2(255),
    "KIND" integer not null,
    "MD5" nchar(32),
    "CREATED" timestamp default CURRENT_TIMESTAMP at time zone 'UTC',
    "MODIFIED" timestamp default CURRENT_TIMESTAMP at time zone 'UTC', 
    unique("ADDRESSBOOK_HOME_RESOURCE_ID", "RESOURCE_NAME"), 
    unique("ADDRESSBOOK_HOME_RESOURCE_ID", "VCARD_UID")
);

create table ADDRESSBOOK_OBJECT_KIND (
    "ID" integer primary key,
    "DESCRIPTION" nvarchar2(16) unique
);

insert into ADDRESSBOOK_OBJECT_KIND (DESCRIPTION, ID) values ('person', 0);
insert into ADDRESSBOOK_OBJECT_KIND (DESCRIPTION, ID) values ('group', 1);
insert into ADDRESSBOOK_OBJECT_KIND (DESCRIPTION, ID) values ('resource', 2);
insert into ADDRESSBOOK_OBJECT_KIND (DESCRIPTION, ID) values ('location', 3);
create table ABO_MEMBERS (
    "GROUP_ID" integer not null references ADDRESSBOOK_OBJECT on delete cascade,
    "ADDRESSBOOK_ID" integer not null references ADDRESSBOOK_HOME on delete cascade,
    "MEMBER_ID" integer not null references ADDRESSBOOK_OBJECT, 
    primary key("GROUP_ID", "MEMBER_ID")
);

create table ABO_FOREIGN_MEMBERS (
    "GROUP_ID" integer not null references ADDRESSBOOK_OBJECT on delete cascade,
    "ADDRESSBOOK_ID" integer not null references ADDRESSBOOK_HOME on delete cascade,
    "MEMBER_ADDRESS" nvarchar2(255), 
    primary key("GROUP_ID", "MEMBER_ADDRESS")
);

create table SHARED_GROUP_BIND (
    "ADDRESSBOOK_HOME_RESOURCE_ID" integer not null references ADDRESSBOOK_HOME,
    "GROUP_RESOURCE_ID" integer not null references ADDRESSBOOK_OBJECT on delete cascade,
    "GROUP_ADDRESSBOOK_NAME" nvarchar2(255),
    "BIND_MODE" integer not null,
    "BIND_STATUS" integer not null,
    "BIND_REVISION" integer default 0 not null,
    "MESSAGE" nclob, 
    primary key("ADDRESSBOOK_HOME_RESOURCE_ID", "GROUP_RESOURCE_ID"), 
    unique("ADDRESSBOOK_HOME_RESOURCE_ID", "GROUP_ADDRESSBOOK_NAME")
);

create table CALENDAR_OBJECT_REVISIONS (
    "CALENDAR_HOME_RESOURCE_ID" integer not null references CALENDAR_HOME,
    "CALENDAR_RESOURCE_ID" integer references CALENDAR,
    "CALENDAR_NAME" nvarchar2(255) default null,
    "RESOURCE_NAME" nvarchar2(255),
    "REVISION" integer not null,
    "DELETED" integer not null
);

create table ADDRESSBOOK_OBJECT_REVISIONS (
    "ADDRESSBOOK_HOME_RESOURCE_ID" integer not null references ADDRESSBOOK_HOME,
    "OWNER_HOME_RESOURCE_ID" integer references ADDRESSBOOK_HOME,
    "ADDRESSBOOK_NAME" nvarchar2(255) default null,
    "RESOURCE_NAME" nvarchar2(255),
    "REVISION" integer not null,
    "DELETED" integer not null
);

create table NOTIFICATION_OBJECT_REVISIONS (
    "NOTIFICATION_HOME_RESOURCE_ID" integer not null references NOTIFICATION_HOME on delete cascade,
    "RESOURCE_NAME" nvarchar2(255),
    "REVISION" integer not null,
    "DELETED" integer not null, 
    unique("NOTIFICATION_HOME_RESOURCE_ID", "RESOURCE_NAME")
);

create table APN_SUBSCRIPTIONS (
    "TOKEN" nvarchar2(255),
    "RESOURCE_KEY" nvarchar2(255),
    "MODIFIED" integer not null,
    "SUBSCRIBER_GUID" nvarchar2(255),
    "USER_AGENT" nvarchar2(255) default null,
    "IP_ADDR" nvarchar2(255) default null, 
    primary key("TOKEN", "RESOURCE_KEY")
);

create table IMIP_TOKENS (
    "TOKEN" nvarchar2(255),
    "ORGANIZER" nvarchar2(255),
    "ATTENDEE" nvarchar2(255),
    "ICALUID" nvarchar2(255),
    "ACCESSED" timestamp default CURRENT_TIMESTAMP at time zone 'UTC', 
    primary key("ORGANIZER", "ATTENDEE", "ICALUID")
);

create table IMIP_INVITATION_WORK (
    "WORK_ID" integer primary key not null,
    "NOT_BEFORE" timestamp default CURRENT_TIMESTAMP at time zone 'UTC',
    "FROM_ADDR" nvarchar2(255),
    "TO_ADDR" nvarchar2(255),
    "ICALENDAR_TEXT" nclob
);

create table IMIP_POLLING_WORK (
    "WORK_ID" integer primary key not null,
    "NOT_BEFORE" timestamp default CURRENT_TIMESTAMP at time zone 'UTC'
);

create table IMIP_REPLY_WORK (
    "WORK_ID" integer primary key not null,
    "NOT_BEFORE" timestamp default CURRENT_TIMESTAMP at time zone 'UTC',
    "ORGANIZER" nvarchar2(255),
    "ATTENDEE" nvarchar2(255),
    "ICALENDAR_TEXT" nclob
);

create table PUSH_NOTIFICATION_WORK (
    "WORK_ID" integer primary key not null,
    "NOT_BEFORE" timestamp default CURRENT_TIMESTAMP at time zone 'UTC',
    "PUSH_ID" nvarchar2(255)
);

create table GROUP_CACHER_POLLING_WORK (
    "WORK_ID" integer primary key not null,
    "NOT_BEFORE" timestamp default CURRENT_TIMESTAMP at time zone 'UTC'
);

create table CALENDAR_OBJECT_SPLITTER_WORK (
    "WORK_ID" integer primary key not null,
    "NOT_BEFORE" timestamp default CURRENT_TIMESTAMP at time zone 'UTC',
    "RESOURCE_ID" integer not null references CALENDAR_OBJECT on delete cascade
);

create table CALENDARSERVER (
    "NAME" nvarchar2(255) primary key,
    "VALUE" nvarchar2(255)
);

insert into CALENDARSERVER (NAME, VALUE) values ('VERSION', '26');
insert into CALENDARSERVER (NAME, VALUE) values ('CALENDAR-DATAVERSION', '5');
insert into CALENDARSERVER (NAME, VALUE) values ('ADDRESSBOOK-DATAVERSION', '2');
create index CALENDAR_HOME_METADAT_3cb9049e on CALENDAR_HOME_METADATA (
    DEFAULT_EVENTS
);

create index CALENDAR_HOME_METADAT_d55e5548 on CALENDAR_HOME_METADATA (
    DEFAULT_TASKS
);

create index CALENDAR_HOME_METADAT_910264ce on CALENDAR_HOME_METADATA (
    DEFAULT_POLLS
);

create index NOTIFICATION_NOTIFICA_f891f5f9 on NOTIFICATION (
    NOTIFICATION_HOME_RESOURCE_ID
);

create index CALENDAR_BIND_RESOURC_e57964d4 on CALENDAR_BIND (
    CALENDAR_RESOURCE_ID
);

create index CALENDAR_OBJECT_CALEN_a9a453a9 on CALENDAR_OBJECT (
    CALENDAR_RESOURCE_ID,
    ICALENDAR_UID
);

create index CALENDAR_OBJECT_CALEN_96e83b73 on CALENDAR_OBJECT (
    CALENDAR_RESOURCE_ID,
    RECURRANCE_MAX
);

create index CALENDAR_OBJECT_ICALE_82e731d5 on CALENDAR_OBJECT (
    ICALENDAR_UID
);

create index CALENDAR_OBJECT_DROPB_de041d80 on CALENDAR_OBJECT (
    DROPBOX_ID
);

create index TIME_RANGE_CALENDAR_R_beb6e7eb on TIME_RANGE (
    CALENDAR_RESOURCE_ID
);

create index TIME_RANGE_CALENDAR_O_acf37bd1 on TIME_RANGE (
    CALENDAR_OBJECT_RESOURCE_ID
);

create index TRANSPARENCY_TIME_RAN_5f34467f on TRANSPARENCY (
    TIME_RANGE_INSTANCE_ID
);

create index ATTACHMENT_CALENDAR_H_0078845c on ATTACHMENT (
    CALENDAR_HOME_RESOURCE_ID
);

create index ATTACHMENT_CALENDAR_O_81508484 on ATTACHMENT_CALENDAR_OBJECT (
    CALENDAR_OBJECT_RESOURCE_ID
);

create index SHARED_ADDRESSBOOK_BI_e9a2e6d4 on SHARED_ADDRESSBOOK_BIND (
    OWNER_HOME_RESOURCE_ID
);

create index ABO_MEMBERS_ADDRESSBO_4effa879 on ABO_MEMBERS (
    ADDRESSBOOK_ID
);

create index ABO_MEMBERS_MEMBER_ID_8d66adcf on ABO_MEMBERS (
    MEMBER_ID
);

create index ABO_FOREIGN_MEMBERS_A_1fd2c5e9 on ABO_FOREIGN_MEMBERS (
    ADDRESSBOOK_ID
);

create index SHARED_GROUP_BIND_RES_cf52f95d on SHARED_GROUP_BIND (
    GROUP_RESOURCE_ID
);

create index CALENDAR_OBJECT_REVIS_3a3956c4 on CALENDAR_OBJECT_REVISIONS (
    CALENDAR_HOME_RESOURCE_ID,
    CALENDAR_RESOURCE_ID
);

create index CALENDAR_OBJECT_REVIS_6d9d929c on CALENDAR_OBJECT_REVISIONS (
    CALENDAR_RESOURCE_ID,
    RESOURCE_NAME,
    DELETED,
    REVISION
);

create index CALENDAR_OBJECT_REVIS_265c8acf on CALENDAR_OBJECT_REVISIONS (
    CALENDAR_RESOURCE_ID,
    REVISION
);

create index ADDRESSBOOK_OBJECT_RE_2bfcf757 on ADDRESSBOOK_OBJECT_REVISIONS (
    ADDRESSBOOK_HOME_RESOURCE_ID,
    OWNER_HOME_RESOURCE_ID
);

<<<<<<< HEAD
create index ADDRESSBOOK_OBJECT_RE_980b9872 on ADDRESSBOOK_OBJECT_REVISIONS (
    OWNER_HOME_RESOURCE_ID,
    RESOURCE_NAME
=======
create index ADDRESSBOOK_OBJECT_RE_00fe8288 on ADDRESSBOOK_OBJECT_REVISIONS (
    OWNER_HOME_RESOURCE_ID,
    RESOURCE_NAME,
    DELETED,
    REVISION
>>>>>>> b3bf7408
);

create index ADDRESSBOOK_OBJECT_RE_45004780 on ADDRESSBOOK_OBJECT_REVISIONS (
    OWNER_HOME_RESOURCE_ID,
    REVISION
);

create index NOTIFICATION_OBJECT_R_036a9cee on NOTIFICATION_OBJECT_REVISIONS (
    NOTIFICATION_HOME_RESOURCE_ID,
    REVISION
);

create index APN_SUBSCRIPTIONS_RES_9610d78e on APN_SUBSCRIPTIONS (
    RESOURCE_KEY
);

create index IMIP_TOKENS_TOKEN_e94b918f on IMIP_TOKENS (
    TOKEN
);

create index CALENDAR_OBJECT_SPLIT_af71dcda on CALENDAR_OBJECT_SPLITTER_WORK (
    RESOURCE_ID
);
<|MERGE_RESOLUTION|>--- conflicted
+++ resolved
@@ -366,7 +366,7 @@
     "VALUE" nvarchar2(255)
 );
 
-insert into CALENDARSERVER (NAME, VALUE) values ('VERSION', '26');
+insert into CALENDARSERVER (NAME, VALUE) values ('VERSION', '27');
 insert into CALENDARSERVER (NAME, VALUE) values ('CALENDAR-DATAVERSION', '5');
 insert into CALENDARSERVER (NAME, VALUE) values ('ADDRESSBOOK-DATAVERSION', '2');
 create index CALENDAR_HOME_METADAT_3cb9049e on CALENDAR_HOME_METADATA (
@@ -469,17 +469,11 @@
     OWNER_HOME_RESOURCE_ID
 );
 
-<<<<<<< HEAD
-create index ADDRESSBOOK_OBJECT_RE_980b9872 on ADDRESSBOOK_OBJECT_REVISIONS (
-    OWNER_HOME_RESOURCE_ID,
-    RESOURCE_NAME
-=======
 create index ADDRESSBOOK_OBJECT_RE_00fe8288 on ADDRESSBOOK_OBJECT_REVISIONS (
     OWNER_HOME_RESOURCE_ID,
     RESOURCE_NAME,
     DELETED,
     REVISION
->>>>>>> b3bf7408
 );
 
 create index ADDRESSBOOK_OBJECT_RE_45004780 on ADDRESSBOOK_OBJECT_REVISIONS (
