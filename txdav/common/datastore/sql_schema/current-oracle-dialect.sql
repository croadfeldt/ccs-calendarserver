create sequence RESOURCE_ID_SEQ;
create sequence INSTANCE_ID_SEQ;
create sequence ATTACHMENT_ID_SEQ;
create sequence REVISION_SEQ;
create sequence WORKITEM_SEQ;
create table NODE_INFO (
    "HOSTNAME" nvarchar2(255),
    "PID" integer not null,
    "PORT" integer not null,
    "TIME" timestamp default CURRENT_TIMESTAMP at time zone 'UTC' not null, 
    primary key("HOSTNAME", "PORT")
);

create table NAMED_LOCK (
    "LOCK_NAME" nvarchar2(255) primary key
);

create table CALENDAR_HOME (
    "RESOURCE_ID" integer primary key,
    "OWNER_UID" nvarchar2(255) unique,
    "DATAVERSION" integer default 0 not null
);

create table CALENDAR (
    "RESOURCE_ID" integer primary key
);

create table CALENDAR_HOME_METADATA (
    "RESOURCE_ID" integer primary key references CALENDAR_HOME on delete cascade,
    "QUOTA_USED_BYTES" integer default 0 not null,
    "DEFAULT_EVENTS" integer default null references CALENDAR on delete set null,
    "DEFAULT_TASKS" integer default null references CALENDAR on delete set null,
    "CREATED" timestamp default CURRENT_TIMESTAMP at time zone 'UTC',
    "MODIFIED" timestamp default CURRENT_TIMESTAMP at time zone 'UTC'
);

create table CALENDAR_METADATA (
    "RESOURCE_ID" integer primary key references CALENDAR on delete cascade,
    "SUPPORTED_COMPONENTS" nvarchar2(255) default null,
    "CREATED" timestamp default CURRENT_TIMESTAMP at time zone 'UTC',
    "MODIFIED" timestamp default CURRENT_TIMESTAMP at time zone 'UTC'
);

create table NOTIFICATION_HOME (
    "RESOURCE_ID" integer primary key,
    "OWNER_UID" nvarchar2(255) unique
);

create table NOTIFICATION (
    "RESOURCE_ID" integer primary key,
    "NOTIFICATION_HOME_RESOURCE_ID" integer not null references NOTIFICATION_HOME,
    "NOTIFICATION_UID" nvarchar2(255),
    "XML_TYPE" nvarchar2(255),
    "XML_DATA" nclob,
    "MD5" nchar(32),
    "CREATED" timestamp default CURRENT_TIMESTAMP at time zone 'UTC',
    "MODIFIED" timestamp default CURRENT_TIMESTAMP at time zone 'UTC', 
    unique("NOTIFICATION_UID", "NOTIFICATION_HOME_RESOURCE_ID")
);

create table CALENDAR_BIND (
    "CALENDAR_HOME_RESOURCE_ID" integer not null references CALENDAR_HOME,
    "CALENDAR_RESOURCE_ID" integer not null references CALENDAR on delete cascade,
    "CALENDAR_RESOURCE_NAME" nvarchar2(255),
    "BIND_MODE" integer not null,
    "BIND_STATUS" integer not null,
    "MESSAGE" nclob,
    "TRANSP" integer default 0 not null, 
    primary key("CALENDAR_HOME_RESOURCE_ID", "CALENDAR_RESOURCE_ID"), 
    unique("CALENDAR_HOME_RESOURCE_ID", "CALENDAR_RESOURCE_NAME")
);

create table CALENDAR_BIND_MODE (
    "ID" integer primary key,
    "DESCRIPTION" nvarchar2(16) unique
);

insert into CALENDAR_BIND_MODE (DESCRIPTION, ID) values ('own', 0);
insert into CALENDAR_BIND_MODE (DESCRIPTION, ID) values ('read', 1);
insert into CALENDAR_BIND_MODE (DESCRIPTION, ID) values ('write', 2);
insert into CALENDAR_BIND_MODE (DESCRIPTION, ID) values ('direct', 3);
create table CALENDAR_BIND_STATUS (
    "ID" integer primary key,
    "DESCRIPTION" nvarchar2(16) unique
);

insert into CALENDAR_BIND_STATUS (DESCRIPTION, ID) values ('invited', 0);
insert into CALENDAR_BIND_STATUS (DESCRIPTION, ID) values ('accepted', 1);
insert into CALENDAR_BIND_STATUS (DESCRIPTION, ID) values ('declined', 2);
insert into CALENDAR_BIND_STATUS (DESCRIPTION, ID) values ('invalid', 3);
create table CALENDAR_TRANSP (
    "ID" integer primary key,
    "DESCRIPTION" nvarchar2(16) unique
);

insert into CALENDAR_TRANSP (DESCRIPTION, ID) values ('opaque', 0);
insert into CALENDAR_TRANSP (DESCRIPTION, ID) values ('transparent', 1);
create table CALENDAR_OBJECT (
    "RESOURCE_ID" integer primary key,
    "CALENDAR_RESOURCE_ID" integer not null references CALENDAR on delete cascade,
    "RESOURCE_NAME" nvarchar2(255),
    "ICALENDAR_TEXT" nclob,
    "ICALENDAR_UID" nvarchar2(255),
    "ICALENDAR_TYPE" nvarchar2(255),
    "ATTACHMENTS_MODE" integer default 0 not null,
    "DROPBOX_ID" nvarchar2(255),
    "ORGANIZER" nvarchar2(255),
    "RECURRANCE_MIN" date,
    "RECURRANCE_MAX" date,
    "ACCESS" integer default 0 not null,
    "SCHEDULE_OBJECT" integer default 0,
    "SCHEDULE_TAG" nvarchar2(36) default null,
    "SCHEDULE_ETAGS" nclob default null,
    "PRIVATE_COMMENTS" integer default 0 not null,
    "MD5" nchar(32),
    "CREATED" timestamp default CURRENT_TIMESTAMP at time zone 'UTC',
    "MODIFIED" timestamp default CURRENT_TIMESTAMP at time zone 'UTC', 
    unique("CALENDAR_RESOURCE_ID", "RESOURCE_NAME")
);

create table CALENDAR_OBJECT_ATTACHMENTS_MO (
    "ID" integer primary key,
    "DESCRIPTION" nvarchar2(16) unique
);

insert into CALENDAR_OBJECT_ATTACHMENTS_MO (DESCRIPTION, ID) values ('none', 0);
insert into CALENDAR_OBJECT_ATTACHMENTS_MO (DESCRIPTION, ID) values ('read', 1);
insert into CALENDAR_OBJECT_ATTACHMENTS_MO (DESCRIPTION, ID) values ('write', 2);
create table CALENDAR_ACCESS_TYPE (
    "ID" integer primary key,
    "DESCRIPTION" nvarchar2(32) unique
);

insert into CALENDAR_ACCESS_TYPE (DESCRIPTION, ID) values ('', 0);
insert into CALENDAR_ACCESS_TYPE (DESCRIPTION, ID) values ('public', 1);
insert into CALENDAR_ACCESS_TYPE (DESCRIPTION, ID) values ('private', 2);
insert into CALENDAR_ACCESS_TYPE (DESCRIPTION, ID) values ('confidential', 3);
insert into CALENDAR_ACCESS_TYPE (DESCRIPTION, ID) values ('restricted', 4);
create table TIME_RANGE (
    "INSTANCE_ID" integer primary key,
    "CALENDAR_RESOURCE_ID" integer not null references CALENDAR on delete cascade,
    "CALENDAR_OBJECT_RESOURCE_ID" integer not null references CALENDAR_OBJECT on delete cascade,
    "FLOATING" integer not null,
    "START_DATE" timestamp not null,
    "END_DATE" timestamp not null,
    "FBTYPE" integer not null,
    "TRANSPARENT" integer not null
);

create table FREE_BUSY_TYPE (
    "ID" integer primary key,
    "DESCRIPTION" nvarchar2(16) unique
);

insert into FREE_BUSY_TYPE (DESCRIPTION, ID) values ('unknown', 0);
insert into FREE_BUSY_TYPE (DESCRIPTION, ID) values ('free', 1);
insert into FREE_BUSY_TYPE (DESCRIPTION, ID) values ('busy', 2);
insert into FREE_BUSY_TYPE (DESCRIPTION, ID) values ('busy-unavailable', 3);
insert into FREE_BUSY_TYPE (DESCRIPTION, ID) values ('busy-tentative', 4);
create table TRANSPARENCY (
    "TIME_RANGE_INSTANCE_ID" integer not null references TIME_RANGE on delete cascade,
    "USER_ID" nvarchar2(255),
    "TRANSPARENT" integer not null
);

create table ATTACHMENT (
    "ATTACHMENT_ID" integer primary key,
    "CALENDAR_HOME_RESOURCE_ID" integer not null references CALENDAR_HOME,
    "DROPBOX_ID" nvarchar2(255),
    "CONTENT_TYPE" nvarchar2(255),
    "SIZE" integer not null,
    "MD5" nchar(32),
    "CREATED" timestamp default CURRENT_TIMESTAMP at time zone 'UTC',
    "MODIFIED" timestamp default CURRENT_TIMESTAMP at time zone 'UTC',
    "PATH" nvarchar2(1024)
);

create table ATTACHMENT_CALENDAR_OBJECT (
    "ATTACHMENT_ID" integer not null references ATTACHMENT on delete cascade,
    "MANAGED_ID" nvarchar2(255),
    "CALENDAR_OBJECT_RESOURCE_ID" integer not null references CALENDAR_OBJECT on delete cascade, 
    primary key("ATTACHMENT_ID", "CALENDAR_OBJECT_RESOURCE_ID"), 
    unique("MANAGED_ID", "CALENDAR_OBJECT_RESOURCE_ID")
);

create table RESOURCE_PROPERTY (
    "RESOURCE_ID" integer not null,
    "NAME" nvarchar2(255),
    "VALUE" nclob,
    "VIEWER_UID" nvarchar2(255), 
    primary key("RESOURCE_ID", "NAME", "VIEWER_UID")
);

create table ADDRESSBOOK_HOME (
    "RESOURCE_ID" integer primary key,
    "ADDRESSBOOK_PROPERTY_STORE_ID" integer not null,
    "OWNER_UID" nvarchar2(255) unique,
    "DATAVERSION" integer default 0 not null
);

create table ADDRESSBOOK_HOME_METADATA (
    "RESOURCE_ID" integer primary key references ADDRESSBOOK_HOME on delete cascade,
    "QUOTA_USED_BYTES" integer default 0 not null,
    "CREATED" timestamp default CURRENT_TIMESTAMP at time zone 'UTC',
    "MODIFIED" timestamp default CURRENT_TIMESTAMP at time zone 'UTC'
);

create table SHARED_ADDRESSBOOK_BIND (
    "ADDRESSBOOK_HOME_RESOURCE_ID" integer not null references ADDRESSBOOK_HOME,
    "OWNER_ADDRESSBOOK_HOME_RESOURCE_ID" integer not null references ADDRESSBOOK_HOME on delete cascade,
    "ADDRESSBOOK_RESOURCE_NAME" nvarchar2(255),
    "BIND_MODE" integer not null,
    "BIND_STATUS" integer not null,
    "MESSAGE" nclob, 
    primary key("ADDRESSBOOK_HOME_RESOURCE_ID", "OWNER_ADDRESSBOOK_HOME_RESOURCE_ID"), 
    unique("ADDRESSBOOK_HOME_RESOURCE_ID", "ADDRESSBOOK_RESOURCE_NAME")
);

create table ADDRESSBOOK_OBJECT (
    "RESOURCE_ID" integer primary key,
    "ADDRESSBOOK_HOME_RESOURCE_ID" integer not null references ADDRESSBOOK_HOME on delete cascade,
    "RESOURCE_NAME" nvarchar2(255),
    "VCARD_TEXT" nclob,
    "VCARD_UID" nvarchar2(255),
    "KIND" integer not null,
    "MD5" nchar(32),
    "CREATED" timestamp default CURRENT_TIMESTAMP at time zone 'UTC',
    "MODIFIED" timestamp default CURRENT_TIMESTAMP at time zone 'UTC', 
    unique("ADDRESSBOOK_HOME_RESOURCE_ID", "RESOURCE_NAME"), 
    unique("ADDRESSBOOK_HOME_RESOURCE_ID", "VCARD_UID")
);

create table ADDRESSBOOK_OBJECT_KIND (
    "ID" integer primary key,
    "DESCRIPTION" nvarchar2(16) unique
);

insert into ADDRESSBOOK_OBJECT_KIND (DESCRIPTION, ID) values ('person', 0);
insert into ADDRESSBOOK_OBJECT_KIND (DESCRIPTION, ID) values ('group', 1);
insert into ADDRESSBOOK_OBJECT_KIND (DESCRIPTION, ID) values ('resource', 2);
insert into ADDRESSBOOK_OBJECT_KIND (DESCRIPTION, ID) values ('location', 3);
create table ABO_MEMBERS (
    "GROUP_ID" integer not null references ADDRESSBOOK_OBJECT on delete cascade,
    "ADDRESSBOOK_ID" integer not null references ADDRESSBOOK_HOME on delete cascade,
    "MEMBER_ID" integer not null references ADDRESSBOOK_OBJECT, 
    primary key("GROUP_ID", "MEMBER_ID")
);

create table ABO_FOREIGN_MEMBERS (
    "GROUP_ID" integer not null references ADDRESSBOOK_OBJECT on delete cascade,
    "ADDRESSBOOK_ID" integer not null references ADDRESSBOOK_HOME on delete cascade,
    "MEMBER_ADDRESS" nvarchar2(255), 
    primary key("GROUP_ID", "MEMBER_ADDRESS")
);

create table SHARED_GROUP_BIND (
    "ADDRESSBOOK_HOME_RESOURCE_ID" integer not null references ADDRESSBOOK_HOME,
    "GROUP_RESOURCE_ID" integer not null references ADDRESSBOOK_OBJECT on delete cascade,
    "GROUP_ADDRESSBOOK_RESOURCE_NAME" nvarchar2(255),
    "BIND_MODE" integer not null,
    "BIND_STATUS" integer not null,
    "MESSAGE" nclob, 
    primary key("ADDRESSBOOK_HOME_RESOURCE_ID", "GROUP_RESOURCE_ID"), 
    unique("ADDRESSBOOK_HOME_RESOURCE_ID", "GROUP_ADDRESSBOOK_RESOURCE_NAME")
);

create table CALENDAR_OBJECT_REVISIONS (
    "CALENDAR_HOME_RESOURCE_ID" integer not null references CALENDAR_HOME,
    "CALENDAR_RESOURCE_ID" integer references CALENDAR,
    "CALENDAR_NAME" nvarchar2(255) default null,
    "RESOURCE_NAME" nvarchar2(255),
    "REVISION" integer not null,
    "DELETED" integer not null
);

create table ADDRESSBOOK_OBJECT_REVISIONS (
    "ADDRESSBOOK_HOME_RESOURCE_ID" integer not null references ADDRESSBOOK_HOME,
    "OWNER_ADDRESSBOOK_HOME_RESOURCE_ID" integer references ADDRESSBOOK_HOME,
    "ADDRESSBOOK_NAME" nvarchar2(255) default null,
    "RESOURCE_NAME" nvarchar2(255),
    "REVISION" integer not null,
    "DELETED" integer not null
);

create table NOTIFICATION_OBJECT_REVISIONS (
    "NOTIFICATION_HOME_RESOURCE_ID" integer not null references NOTIFICATION_HOME on delete cascade,
    "RESOURCE_NAME" nvarchar2(255),
    "REVISION" integer not null,
    "DELETED" integer not null, 
    unique("NOTIFICATION_HOME_RESOURCE_ID", "RESOURCE_NAME")
);

create table APN_SUBSCRIPTIONS (
    "TOKEN" nvarchar2(255),
    "RESOURCE_KEY" nvarchar2(255),
    "MODIFIED" integer not null,
    "SUBSCRIBER_GUID" nvarchar2(255),
    "USER_AGENT" nvarchar2(255) default null,
    "IP_ADDR" nvarchar2(255) default null, 
    primary key("TOKEN", "RESOURCE_KEY")
);

create table IMIP_TOKENS (
    "TOKEN" nvarchar2(255),
    "ORGANIZER" nvarchar2(255),
    "ATTENDEE" nvarchar2(255),
    "ICALUID" nvarchar2(255),
    "ACCESSED" timestamp default CURRENT_TIMESTAMP at time zone 'UTC', 
    primary key("ORGANIZER", "ATTENDEE", "ICALUID")
);

create table IMIP_INVITATION_WORK (
    "WORK_ID" integer primary key not null,
    "NOT_BEFORE" timestamp default CURRENT_TIMESTAMP at time zone 'UTC',
    "FROM_ADDR" nvarchar2(255),
    "TO_ADDR" nvarchar2(255),
    "ICALENDAR_TEXT" nclob
);

create table IMIP_POLLING_WORK (
    "WORK_ID" integer primary key not null,
    "NOT_BEFORE" timestamp default CURRENT_TIMESTAMP at time zone 'UTC'
);

create table IMIP_REPLY_WORK (
    "WORK_ID" integer primary key not null,
    "NOT_BEFORE" timestamp default CURRENT_TIMESTAMP at time zone 'UTC',
    "ORGANIZER" nvarchar2(255),
    "ATTENDEE" nvarchar2(255),
    "ICALENDAR_TEXT" nclob
);

create table PUSH_NOTIFICATION_WORK (
    "WORK_ID" integer primary key not null,
    "NOT_BEFORE" timestamp default CURRENT_TIMESTAMP at time zone 'UTC',
    "PUSH_ID" nvarchar2(255)
);

create table GROUP_CACHER_POLLING_WORK (
    "WORK_ID" integer primary key not null,
    "NOT_BEFORE" timestamp default CURRENT_TIMESTAMP at time zone 'UTC'
);

create table CALENDARSERVER (
    "NAME" nvarchar2(255) primary key,
    "VALUE" nvarchar2(255)
);

insert into CALENDARSERVER (NAME, VALUE) values ('VERSION', '19');
<<<<<<< HEAD
insert into CALENDARSERVER (NAME, VALUE) values ('CALENDAR-DATAVERSION', '3');
insert into CALENDARSERVER (NAME, VALUE) values ('ADDRESSBOOK-DATAVERSION', '2');
=======
insert into CALENDARSERVER (NAME, VALUE) values ('CALENDAR-DATAVERSION', '4');
insert into CALENDARSERVER (NAME, VALUE) values ('ADDRESSBOOK-DATAVERSION', '1');
>>>>>>> 0b4c18e8
create index NOTIFICATION_NOTIFICA_f891f5f9 on NOTIFICATION (
    NOTIFICATION_HOME_RESOURCE_ID
);

create index CALENDAR_BIND_RESOURC_e57964d4 on CALENDAR_BIND (
    CALENDAR_RESOURCE_ID
);

create index CALENDAR_OBJECT_CALEN_a9a453a9 on CALENDAR_OBJECT (
    CALENDAR_RESOURCE_ID,
    ICALENDAR_UID
);

create index CALENDAR_OBJECT_CALEN_96e83b73 on CALENDAR_OBJECT (
    CALENDAR_RESOURCE_ID,
    RECURRANCE_MAX
);

create index CALENDAR_OBJECT_ICALE_82e731d5 on CALENDAR_OBJECT (
    ICALENDAR_UID
);

create index CALENDAR_OBJECT_DROPB_de041d80 on CALENDAR_OBJECT (
    DROPBOX_ID
);

create index TIME_RANGE_CALENDAR_R_beb6e7eb on TIME_RANGE (
    CALENDAR_RESOURCE_ID
);

create index TIME_RANGE_CALENDAR_O_acf37bd1 on TIME_RANGE (
    CALENDAR_OBJECT_RESOURCE_ID
);

create index TRANSPARENCY_TIME_RAN_5f34467f on TRANSPARENCY (
    TIME_RANGE_INSTANCE_ID
);

create index ATTACHMENT_CALENDAR_H_0078845c on ATTACHMENT (
    CALENDAR_HOME_RESOURCE_ID
);

create index SHARED_ADDRESSBOOK_BI_e9a2e6d4 on SHARED_ADDRESSBOOK_BIND (
    OWNER_ADDRESSBOOK_HOME_RESOURCE_ID
);

create index SHARED_GROUP_BIND_RES_cf52f95d on SHARED_GROUP_BIND (
    GROUP_RESOURCE_ID
);

create index CALENDAR_OBJECT_REVIS_3a3956c4 on CALENDAR_OBJECT_REVISIONS (
    CALENDAR_HOME_RESOURCE_ID,
    CALENDAR_RESOURCE_ID
);

create index CALENDAR_OBJECT_REVIS_2643d556 on CALENDAR_OBJECT_REVISIONS (
    CALENDAR_RESOURCE_ID,
    RESOURCE_NAME
);

create index CALENDAR_OBJECT_REVIS_265c8acf on CALENDAR_OBJECT_REVISIONS (
    CALENDAR_RESOURCE_ID,
    REVISION
);

create index ADDRESSBOOK_OBJECT_RE_40cc2d73 on ADDRESSBOOK_OBJECT_REVISIONS (
    ADDRESSBOOK_HOME_RESOURCE_ID,
    OWNER_ADDRESSBOOK_HOME_RESOURCE_ID
);

create index ADDRESSBOOK_OBJECT_RE_980b9872 on ADDRESSBOOK_OBJECT_REVISIONS (
    OWNER_ADDRESSBOOK_HOME_RESOURCE_ID,
    RESOURCE_NAME
);

create index ADDRESSBOOK_OBJECT_RE_45004780 on ADDRESSBOOK_OBJECT_REVISIONS (
    OWNER_ADDRESSBOOK_HOME_RESOURCE_ID,
    REVISION
);

create index NOTIFICATION_OBJECT_R_036a9cee on NOTIFICATION_OBJECT_REVISIONS (
    NOTIFICATION_HOME_RESOURCE_ID,
    REVISION
);

create index APN_SUBSCRIPTIONS_RES_9610d78e on APN_SUBSCRIPTIONS (
    RESOURCE_KEY
);

create index IMIP_TOKENS_TOKEN_e94b918f on IMIP_TOKENS (
    TOKEN
);
<|MERGE_RESOLUTION|>--- conflicted
+++ resolved
@@ -346,14 +346,9 @@
     "VALUE" nvarchar2(255)
 );
 
-insert into CALENDARSERVER (NAME, VALUE) values ('VERSION', '19');
-<<<<<<< HEAD
-insert into CALENDARSERVER (NAME, VALUE) values ('CALENDAR-DATAVERSION', '3');
-insert into CALENDARSERVER (NAME, VALUE) values ('ADDRESSBOOK-DATAVERSION', '2');
-=======
+insert into CALENDARSERVER (NAME, VALUE) values ('VERSION', '20');
 insert into CALENDARSERVER (NAME, VALUE) values ('CALENDAR-DATAVERSION', '4');
-insert into CALENDARSERVER (NAME, VALUE) values ('ADDRESSBOOK-DATAVERSION', '1');
->>>>>>> 0b4c18e8
+insert into CALENDARSERVER (NAME, VALUE) values ('ADDRESSBOOK-DATAVERSION', '3');
 create index NOTIFICATION_NOTIFICA_f891f5f9 on NOTIFICATION (
     NOTIFICATION_HOME_RESOURCE_ID
 );
