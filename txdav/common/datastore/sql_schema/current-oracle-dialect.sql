--- conflicted
+++ resolved
@@ -400,11 +400,7 @@
     "VALUE" nvarchar2(255)
 );
 
-<<<<<<< HEAD
 insert into CALENDARSERVER (NAME, VALUE) values ('VERSION', '33');
-=======
-insert into CALENDARSERVER (NAME, VALUE) values ('VERSION', '32');
->>>>>>> 853630fb
 insert into CALENDARSERVER (NAME, VALUE) values ('CALENDAR-DATAVERSION', '5');
 insert into CALENDARSERVER (NAME, VALUE) values ('ADDRESSBOOK-DATAVERSION', '2');
 insert into CALENDARSERVER (NAME, VALUE) values ('NOTIFICATION-DATAVERSION', '1');
