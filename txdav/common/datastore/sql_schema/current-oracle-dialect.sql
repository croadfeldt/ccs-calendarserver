create sequence RESOURCE_ID_SEQ;
create sequence INSTANCE_ID_SEQ;
create sequence ATTACHMENT_ID_SEQ;
create sequence REVISION_SEQ;
create sequence WORKITEM_SEQ;
create table NODE_INFO (
    "HOSTNAME" nvarchar2(255),
    "PID" integer not null,
    "PORT" integer not null,
    "TIME" timestamp default CURRENT_TIMESTAMP at time zone 'UTC' not null, 
    primary key("HOSTNAME", "PORT")
);

create table NAMED_LOCK (
    "LOCK_NAME" nvarchar2(255) primary key
);

create table CALENDAR_HOME (
    "RESOURCE_ID" integer primary key,
    "OWNER_UID" nvarchar2(255) unique,
    "DATAVERSION" integer default 0 not null
);

create table CALENDAR (
    "RESOURCE_ID" integer primary key
);

create table CALENDAR_HOME_METADATA (
    "RESOURCE_ID" integer primary key references CALENDAR_HOME on delete cascade,
    "QUOTA_USED_BYTES" integer default 0 not null,
    "DEFAULT_EVENTS" integer default null references CALENDAR on delete set null,
    "DEFAULT_TASKS" integer default null references CALENDAR on delete set null,
    "DEFAULT_POLLS" integer default null references CALENDAR on delete set null,
    "ALARM_VEVENT_TIMED" nclob default null,
    "ALARM_VEVENT_ALLDAY" nclob default null,
    "ALARM_VTODO_TIMED" nclob default null,
    "ALARM_VTODO_ALLDAY" nclob default null,
    "AVAILABILITY" nclob default null,
    "CREATED" timestamp default CURRENT_TIMESTAMP at time zone 'UTC',
    "MODIFIED" timestamp default CURRENT_TIMESTAMP at time zone 'UTC'
);

create table CALENDAR_METADATA (
    "RESOURCE_ID" integer primary key references CALENDAR on delete cascade,
    "SUPPORTED_COMPONENTS" nvarchar2(255) default null,
    "CREATED" timestamp default CURRENT_TIMESTAMP at time zone 'UTC',
    "MODIFIED" timestamp default CURRENT_TIMESTAMP at time zone 'UTC'
);

create table NOTIFICATION_HOME (
    "RESOURCE_ID" integer primary key,
    "OWNER_UID" nvarchar2(255) unique
);

create table NOTIFICATION (
    "RESOURCE_ID" integer primary key,
    "NOTIFICATION_HOME_RESOURCE_ID" integer not null references NOTIFICATION_HOME,
    "NOTIFICATION_UID" nvarchar2(255),
    "XML_TYPE" nvarchar2(255),
    "XML_DATA" nclob,
    "MD5" nchar(32),
    "CREATED" timestamp default CURRENT_TIMESTAMP at time zone 'UTC',
    "MODIFIED" timestamp default CURRENT_TIMESTAMP at time zone 'UTC', 
    unique("NOTIFICATION_UID", "NOTIFICATION_HOME_RESOURCE_ID")
);

create table CALENDAR_BIND (
    "CALENDAR_HOME_RESOURCE_ID" integer not null references CALENDAR_HOME,
    "CALENDAR_RESOURCE_ID" integer not null references CALENDAR on delete cascade,
    "CALENDAR_RESOURCE_NAME" nvarchar2(255),
    "BIND_MODE" integer not null,
    "BIND_STATUS" integer not null,
    "BIND_REVISION" integer default 0 not null,
    "MESSAGE" nclob,
    "TRANSP" integer default 0 not null,
    "ALARM_VEVENT_TIMED" nclob default null,
    "ALARM_VEVENT_ALLDAY" nclob default null,
    "ALARM_VTODO_TIMED" nclob default null,
    "ALARM_VTODO_ALLDAY" nclob default null,
    "TIMEZONE" nclob default null, 
    primary key("CALENDAR_HOME_RESOURCE_ID", "CALENDAR_RESOURCE_ID"), 
    unique("CALENDAR_HOME_RESOURCE_ID", "CALENDAR_RESOURCE_NAME")
);

create table CALENDAR_BIND_MODE (
    "ID" integer primary key,
    "DESCRIPTION" nvarchar2(16) unique
);

insert into CALENDAR_BIND_MODE (DESCRIPTION, ID) values ('own', 0);
insert into CALENDAR_BIND_MODE (DESCRIPTION, ID) values ('read', 1);
insert into CALENDAR_BIND_MODE (DESCRIPTION, ID) values ('write', 2);
insert into CALENDAR_BIND_MODE (DESCRIPTION, ID) values ('direct', 3);
create table CALENDAR_BIND_STATUS (
    "ID" integer primary key,
    "DESCRIPTION" nvarchar2(16) unique
);

insert into CALENDAR_BIND_STATUS (DESCRIPTION, ID) values ('invited', 0);
insert into CALENDAR_BIND_STATUS (DESCRIPTION, ID) values ('accepted', 1);
insert into CALENDAR_BIND_STATUS (DESCRIPTION, ID) values ('declined', 2);
insert into CALENDAR_BIND_STATUS (DESCRIPTION, ID) values ('invalid', 3);
create table CALENDAR_TRANSP (
    "ID" integer primary key,
    "DESCRIPTION" nvarchar2(16) unique
);

insert into CALENDAR_TRANSP (DESCRIPTION, ID) values ('opaque', 0);
insert into CALENDAR_TRANSP (DESCRIPTION, ID) values ('transparent', 1);
create table CALENDAR_OBJECT (
    "RESOURCE_ID" integer primary key,
    "CALENDAR_RESOURCE_ID" integer not null references CALENDAR on delete cascade,
    "RESOURCE_NAME" nvarchar2(255),
    "ICALENDAR_TEXT" nclob,
    "ICALENDAR_UID" nvarchar2(255),
    "ICALENDAR_TYPE" nvarchar2(255),
    "ATTACHMENTS_MODE" integer default 0 not null,
    "DROPBOX_ID" nvarchar2(255),
    "ORGANIZER" nvarchar2(255),
    "RECURRANCE_MIN" date,
    "RECURRANCE_MAX" date,
    "ACCESS" integer default 0 not null,
    "SCHEDULE_OBJECT" integer default 0,
    "SCHEDULE_TAG" nvarchar2(36) default null,
    "SCHEDULE_ETAGS" nclob default null,
    "PRIVATE_COMMENTS" integer default 0 not null,
    "MD5" nchar(32),
    "CREATED" timestamp default CURRENT_TIMESTAMP at time zone 'UTC',
    "MODIFIED" timestamp default CURRENT_TIMESTAMP at time zone 'UTC', 
    unique("CALENDAR_RESOURCE_ID", "RESOURCE_NAME")
);

create table CALENDAR_OBJECT_ATTACHMENTS_MO (
    "ID" integer primary key,
    "DESCRIPTION" nvarchar2(16) unique
);

insert into CALENDAR_OBJECT_ATTACHMENTS_MO (DESCRIPTION, ID) values ('none', 0);
insert into CALENDAR_OBJECT_ATTACHMENTS_MO (DESCRIPTION, ID) values ('read', 1);
insert into CALENDAR_OBJECT_ATTACHMENTS_MO (DESCRIPTION, ID) values ('write', 2);
create table CALENDAR_ACCESS_TYPE (
    "ID" integer primary key,
    "DESCRIPTION" nvarchar2(32) unique
);

insert into CALENDAR_ACCESS_TYPE (DESCRIPTION, ID) values ('', 0);
insert into CALENDAR_ACCESS_TYPE (DESCRIPTION, ID) values ('public', 1);
insert into CALENDAR_ACCESS_TYPE (DESCRIPTION, ID) values ('private', 2);
insert into CALENDAR_ACCESS_TYPE (DESCRIPTION, ID) values ('confidential', 3);
insert into CALENDAR_ACCESS_TYPE (DESCRIPTION, ID) values ('restricted', 4);
create table TIME_RANGE (
    "INSTANCE_ID" integer primary key,
    "CALENDAR_RESOURCE_ID" integer not null references CALENDAR on delete cascade,
    "CALENDAR_OBJECT_RESOURCE_ID" integer not null references CALENDAR_OBJECT on delete cascade,
    "FLOATING" integer not null,
    "START_DATE" timestamp not null,
    "END_DATE" timestamp not null,
    "FBTYPE" integer not null,
    "TRANSPARENT" integer not null
);

create table FREE_BUSY_TYPE (
    "ID" integer primary key,
    "DESCRIPTION" nvarchar2(16) unique
);

insert into FREE_BUSY_TYPE (DESCRIPTION, ID) values ('unknown', 0);
insert into FREE_BUSY_TYPE (DESCRIPTION, ID) values ('free', 1);
insert into FREE_BUSY_TYPE (DESCRIPTION, ID) values ('busy', 2);
insert into FREE_BUSY_TYPE (DESCRIPTION, ID) values ('busy-unavailable', 3);
insert into FREE_BUSY_TYPE (DESCRIPTION, ID) values ('busy-tentative', 4);
create table TRANSPARENCY (
    "TIME_RANGE_INSTANCE_ID" integer not null references TIME_RANGE on delete cascade,
    "USER_ID" nvarchar2(255),
    "TRANSPARENT" integer not null
);

create table ATTACHMENT (
    "ATTACHMENT_ID" integer primary key,
    "CALENDAR_HOME_RESOURCE_ID" integer not null references CALENDAR_HOME,
    "DROPBOX_ID" nvarchar2(255),
    "CONTENT_TYPE" nvarchar2(255),
    "SIZE" integer not null,
    "MD5" nchar(32),
    "CREATED" timestamp default CURRENT_TIMESTAMP at time zone 'UTC',
    "MODIFIED" timestamp default CURRENT_TIMESTAMP at time zone 'UTC',
    "PATH" nvarchar2(1024)
);

create table ATTACHMENT_CALENDAR_OBJECT (
    "ATTACHMENT_ID" integer not null references ATTACHMENT on delete cascade,
    "MANAGED_ID" nvarchar2(255),
    "CALENDAR_OBJECT_RESOURCE_ID" integer not null references CALENDAR_OBJECT on delete cascade, 
    primary key("ATTACHMENT_ID", "CALENDAR_OBJECT_RESOURCE_ID"), 
    unique("MANAGED_ID", "CALENDAR_OBJECT_RESOURCE_ID")
);

create table RESOURCE_PROPERTY (
    "RESOURCE_ID" integer not null,
    "NAME" nvarchar2(255),
    "VALUE" nclob,
    "VIEWER_UID" nvarchar2(255), 
    primary key("RESOURCE_ID", "NAME", "VIEWER_UID")
);

create table ADDRESSBOOK_HOME (
    "RESOURCE_ID" integer primary key,
    "ADDRESSBOOK_PROPERTY_STORE_ID" integer not null,
    "OWNER_UID" nvarchar2(255) unique,
    "DATAVERSION" integer default 0 not null
);

create table ADDRESSBOOK_HOME_METADATA (
    "RESOURCE_ID" integer primary key references ADDRESSBOOK_HOME on delete cascade,
    "QUOTA_USED_BYTES" integer default 0 not null,
    "CREATED" timestamp default CURRENT_TIMESTAMP at time zone 'UTC',
    "MODIFIED" timestamp default CURRENT_TIMESTAMP at time zone 'UTC'
);

create table SHARED_ADDRESSBOOK_BIND (
    "ADDRESSBOOK_HOME_RESOURCE_ID" integer not null references ADDRESSBOOK_HOME,
    "OWNER_HOME_RESOURCE_ID" integer not null references ADDRESSBOOK_HOME on delete cascade,
    "ADDRESSBOOK_RESOURCE_NAME" nvarchar2(255),
    "BIND_MODE" integer not null,
    "BIND_STATUS" integer not null,
    "BIND_REVISION" integer default 0 not null,
    "MESSAGE" nclob, 
    primary key("ADDRESSBOOK_HOME_RESOURCE_ID", "OWNER_HOME_RESOURCE_ID"), 
    unique("ADDRESSBOOK_HOME_RESOURCE_ID", "ADDRESSBOOK_RESOURCE_NAME")
);

create table ADDRESSBOOK_OBJECT (
    "RESOURCE_ID" integer primary key,
    "ADDRESSBOOK_HOME_RESOURCE_ID" integer not null references ADDRESSBOOK_HOME on delete cascade,
    "RESOURCE_NAME" nvarchar2(255),
    "VCARD_TEXT" nclob,
    "VCARD_UID" nvarchar2(255),
    "KIND" integer not null,
    "MD5" nchar(32),
    "CREATED" timestamp default CURRENT_TIMESTAMP at time zone 'UTC',
    "MODIFIED" timestamp default CURRENT_TIMESTAMP at time zone 'UTC', 
    unique("ADDRESSBOOK_HOME_RESOURCE_ID", "RESOURCE_NAME"), 
    unique("ADDRESSBOOK_HOME_RESOURCE_ID", "VCARD_UID")
);

create table ADDRESSBOOK_OBJECT_KIND (
    "ID" integer primary key,
    "DESCRIPTION" nvarchar2(16) unique
);

insert into ADDRESSBOOK_OBJECT_KIND (DESCRIPTION, ID) values ('person', 0);
insert into ADDRESSBOOK_OBJECT_KIND (DESCRIPTION, ID) values ('group', 1);
insert into ADDRESSBOOK_OBJECT_KIND (DESCRIPTION, ID) values ('resource', 2);
insert into ADDRESSBOOK_OBJECT_KIND (DESCRIPTION, ID) values ('location', 3);
create table ABO_MEMBERS (
    "GROUP_ID" integer not null,
    "ADDRESSBOOK_ID" integer not null references ADDRESSBOOK_HOME on delete cascade,
    "MEMBER_ID" integer not null,
    "REVISION" integer not null,
    "REMOVED" integer default 0 not null, 
    primary key("GROUP_ID", "MEMBER_ID", "REVISION")
);

create table ABO_FOREIGN_MEMBERS (
    "GROUP_ID" integer not null references ADDRESSBOOK_OBJECT on delete cascade,
    "ADDRESSBOOK_ID" integer not null references ADDRESSBOOK_HOME on delete cascade,
    "MEMBER_ADDRESS" nvarchar2(255), 
    primary key("GROUP_ID", "MEMBER_ADDRESS")
);

create table SHARED_GROUP_BIND (
    "ADDRESSBOOK_HOME_RESOURCE_ID" integer not null references ADDRESSBOOK_HOME,
    "GROUP_RESOURCE_ID" integer not null references ADDRESSBOOK_OBJECT on delete cascade,
    "GROUP_ADDRESSBOOK_NAME" nvarchar2(255),
    "BIND_MODE" integer not null,
    "BIND_STATUS" integer not null,
    "BIND_REVISION" integer default 0 not null,
    "MESSAGE" nclob, 
    primary key("ADDRESSBOOK_HOME_RESOURCE_ID", "GROUP_RESOURCE_ID"), 
    unique("ADDRESSBOOK_HOME_RESOURCE_ID", "GROUP_ADDRESSBOOK_NAME")
);

create table CALENDAR_OBJECT_REVISIONS (
    "CALENDAR_HOME_RESOURCE_ID" integer not null references CALENDAR_HOME,
    "CALENDAR_RESOURCE_ID" integer references CALENDAR,
    "CALENDAR_NAME" nvarchar2(255) default null,
    "RESOURCE_NAME" nvarchar2(255),
    "REVISION" integer not null,
    "DELETED" integer not null
);

create table ADDRESSBOOK_OBJECT_REVISIONS (
    "ADDRESSBOOK_HOME_RESOURCE_ID" integer not null references ADDRESSBOOK_HOME,
    "OWNER_HOME_RESOURCE_ID" integer references ADDRESSBOOK_HOME,
    "ADDRESSBOOK_NAME" nvarchar2(255) default null,
    "OBJECT_RESOURCE_ID" integer default 0,
    "RESOURCE_NAME" nvarchar2(255),
    "REVISION" integer not null,
    "DELETED" integer not null
);

create table NOTIFICATION_OBJECT_REVISIONS (
    "NOTIFICATION_HOME_RESOURCE_ID" integer not null references NOTIFICATION_HOME on delete cascade,
    "RESOURCE_NAME" nvarchar2(255),
    "REVISION" integer not null,
    "DELETED" integer not null, 
    unique("NOTIFICATION_HOME_RESOURCE_ID", "RESOURCE_NAME")
);

create table APN_SUBSCRIPTIONS (
    "TOKEN" nvarchar2(255),
    "RESOURCE_KEY" nvarchar2(255),
    "MODIFIED" integer not null,
    "SUBSCRIBER_GUID" nvarchar2(255),
    "USER_AGENT" nvarchar2(255) default null,
    "IP_ADDR" nvarchar2(255) default null, 
    primary key("TOKEN", "RESOURCE_KEY")
);

create table IMIP_TOKENS (
    "TOKEN" nvarchar2(255),
    "ORGANIZER" nvarchar2(255),
    "ATTENDEE" nvarchar2(255),
    "ICALUID" nvarchar2(255),
    "ACCESSED" timestamp default CURRENT_TIMESTAMP at time zone 'UTC', 
    primary key("ORGANIZER", "ATTENDEE", "ICALUID")
);

create table IMIP_INVITATION_WORK (
    "WORK_ID" integer primary key not null,
    "NOT_BEFORE" timestamp default CURRENT_TIMESTAMP at time zone 'UTC',
    "FROM_ADDR" nvarchar2(255),
    "TO_ADDR" nvarchar2(255),
    "ICALENDAR_TEXT" nclob
);

create table IMIP_POLLING_WORK (
    "WORK_ID" integer primary key not null,
    "NOT_BEFORE" timestamp default CURRENT_TIMESTAMP at time zone 'UTC'
);

create table IMIP_REPLY_WORK (
    "WORK_ID" integer primary key not null,
    "NOT_BEFORE" timestamp default CURRENT_TIMESTAMP at time zone 'UTC',
    "ORGANIZER" nvarchar2(255),
    "ATTENDEE" nvarchar2(255),
    "ICALENDAR_TEXT" nclob
);

create table PUSH_NOTIFICATION_WORK (
    "WORK_ID" integer primary key not null,
    "NOT_BEFORE" timestamp default CURRENT_TIMESTAMP at time zone 'UTC',
    "PUSH_ID" nvarchar2(255),
    "PRIORITY" integer not null
);

create table GROUP_CACHER_POLLING_WORK (
    "WORK_ID" integer primary key not null,
    "NOT_BEFORE" timestamp default CURRENT_TIMESTAMP at time zone 'UTC'
);

create table CALENDAR_OBJECT_SPLITTER_WORK (
    "WORK_ID" integer primary key not null,
    "NOT_BEFORE" timestamp default CURRENT_TIMESTAMP at time zone 'UTC',
    "RESOURCE_ID" integer not null references CALENDAR_OBJECT on delete cascade
);

create table CALENDARSERVER (
    "NAME" nvarchar2(255) primary key,
    "VALUE" nvarchar2(255)
);

<<<<<<< HEAD
insert into CALENDARSERVER (NAME, VALUE) values ('VERSION', '26');
=======
insert into CALENDARSERVER (NAME, VALUE) values ('VERSION', '28');
>>>>>>> 9eea645b
insert into CALENDARSERVER (NAME, VALUE) values ('CALENDAR-DATAVERSION', '5');
insert into CALENDARSERVER (NAME, VALUE) values ('ADDRESSBOOK-DATAVERSION', '2');
create index CALENDAR_HOME_METADAT_3cb9049e on CALENDAR_HOME_METADATA (
    DEFAULT_EVENTS
);

create index CALENDAR_HOME_METADAT_d55e5548 on CALENDAR_HOME_METADATA (
    DEFAULT_TASKS
);

create index CALENDAR_HOME_METADAT_910264ce on CALENDAR_HOME_METADATA (
    DEFAULT_POLLS
);

create index NOTIFICATION_NOTIFICA_f891f5f9 on NOTIFICATION (
    NOTIFICATION_HOME_RESOURCE_ID
);

create index CALENDAR_BIND_RESOURC_e57964d4 on CALENDAR_BIND (
    CALENDAR_RESOURCE_ID
);

create index CALENDAR_OBJECT_CALEN_a9a453a9 on CALENDAR_OBJECT (
    CALENDAR_RESOURCE_ID,
    ICALENDAR_UID
);

create index CALENDAR_OBJECT_CALEN_96e83b73 on CALENDAR_OBJECT (
    CALENDAR_RESOURCE_ID,
    RECURRANCE_MAX
);

create index CALENDAR_OBJECT_ICALE_82e731d5 on CALENDAR_OBJECT (
    ICALENDAR_UID
);

create index CALENDAR_OBJECT_DROPB_de041d80 on CALENDAR_OBJECT (
    DROPBOX_ID
);

create index TIME_RANGE_CALENDAR_R_beb6e7eb on TIME_RANGE (
    CALENDAR_RESOURCE_ID
);

create index TIME_RANGE_CALENDAR_O_acf37bd1 on TIME_RANGE (
    CALENDAR_OBJECT_RESOURCE_ID
);

create index TRANSPARENCY_TIME_RAN_5f34467f on TRANSPARENCY (
    TIME_RANGE_INSTANCE_ID
);

create index ATTACHMENT_CALENDAR_H_0078845c on ATTACHMENT (
    CALENDAR_HOME_RESOURCE_ID
);

create index ATTACHMENT_CALENDAR_O_81508484 on ATTACHMENT_CALENDAR_OBJECT (
    CALENDAR_OBJECT_RESOURCE_ID
);

create index SHARED_ADDRESSBOOK_BI_e9a2e6d4 on SHARED_ADDRESSBOOK_BIND (
    OWNER_HOME_RESOURCE_ID
);

create index ABO_MEMBERS_ADDRESSBO_4effa879 on ABO_MEMBERS (
    ADDRESSBOOK_ID
);

create index ABO_MEMBERS_MEMBER_ID_8d66adcf on ABO_MEMBERS (
    MEMBER_ID
);

create index ABO_FOREIGN_MEMBERS_A_1fd2c5e9 on ABO_FOREIGN_MEMBERS (
    ADDRESSBOOK_ID
);

create index SHARED_GROUP_BIND_RES_cf52f95d on SHARED_GROUP_BIND (
    GROUP_RESOURCE_ID
);

create index CALENDAR_OBJECT_REVIS_3a3956c4 on CALENDAR_OBJECT_REVISIONS (
    CALENDAR_HOME_RESOURCE_ID,
    CALENDAR_RESOURCE_ID
);

create index CALENDAR_OBJECT_REVIS_6d9d929c on CALENDAR_OBJECT_REVISIONS (
    CALENDAR_RESOURCE_ID,
    RESOURCE_NAME,
    DELETED,
    REVISION
);

create index CALENDAR_OBJECT_REVIS_265c8acf on CALENDAR_OBJECT_REVISIONS (
    CALENDAR_RESOURCE_ID,
    REVISION
);

create index ADDRESSBOOK_OBJECT_RE_2bfcf757 on ADDRESSBOOK_OBJECT_REVISIONS (
    ADDRESSBOOK_HOME_RESOURCE_ID,
    OWNER_HOME_RESOURCE_ID
);

create index ADDRESSBOOK_OBJECT_RE_00fe8288 on ADDRESSBOOK_OBJECT_REVISIONS (
    OWNER_HOME_RESOURCE_ID,
    RESOURCE_NAME,
    DELETED,
    REVISION
);

create index ADDRESSBOOK_OBJECT_RE_45004780 on ADDRESSBOOK_OBJECT_REVISIONS (
    OWNER_HOME_RESOURCE_ID,
    REVISION
);

create index NOTIFICATION_OBJECT_R_036a9cee on NOTIFICATION_OBJECT_REVISIONS (
    NOTIFICATION_HOME_RESOURCE_ID,
    REVISION
);

create index APN_SUBSCRIPTIONS_RES_9610d78e on APN_SUBSCRIPTIONS (
    RESOURCE_KEY
);

create index IMIP_TOKENS_TOKEN_e94b918f on IMIP_TOKENS (
    TOKEN
);

create index CALENDAR_OBJECT_SPLIT_af71dcda on CALENDAR_OBJECT_SPLITTER_WORK (
    RESOURCE_ID
);
<|MERGE_RESOLUTION|>--- conflicted
+++ resolved
@@ -370,11 +370,7 @@
     "VALUE" nvarchar2(255)
 );
 
-<<<<<<< HEAD
-insert into CALENDARSERVER (NAME, VALUE) values ('VERSION', '26');
-=======
-insert into CALENDARSERVER (NAME, VALUE) values ('VERSION', '28');
->>>>>>> 9eea645b
+insert into CALENDARSERVER (NAME, VALUE) values ('VERSION', '29');
 insert into CALENDARSERVER (NAME, VALUE) values ('CALENDAR-DATAVERSION', '5');
 insert into CALENDARSERVER (NAME, VALUE) values ('ADDRESSBOOK-DATAVERSION', '2');
 create index CALENDAR_HOME_METADAT_3cb9049e on CALENDAR_HOME_METADATA (
