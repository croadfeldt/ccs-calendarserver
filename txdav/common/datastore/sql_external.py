# -*- test-case-name: txdav.caldav.datastore.test.test_sql,txdav.carddav.datastore.test.test_sql -*-
##
# Copyright (c) 2013-2015 Apple Inc. All rights reserved.
#
# Licensed under the Apache License, Version 2.0 (the "License");
# you may not use this file except in compliance with the License.
# You may obtain a copy of the License at
#
# http://www.apache.org/licenses/LICENSE-2.0
#
# Unless required by applicable law or agreed to in writing, software
# distributed under the License is distributed on an "AS IS" BASIS,
# WITHOUT WARRANTIES OR CONDITIONS OF ANY KIND, either express or implied.
# See the License for the specific language governing permissions and
# limitations under the License.
##
"""
SQL data store.
"""

from twext.python.log import Logger

from twisted.internet.defer import inlineCallbacks, returnValue, succeed

from txdav.base.propertystore.sql import PropertyStore
from txdav.common.datastore.sql import CommonHome, CommonHomeChild, \
    CommonObjectResource
from txdav.common.datastore.sql_notification import NotificationCollection, \
    NotificationObjectRecord
from txdav.common.datastore.sql_tables import _HOME_STATUS_EXTERNAL
from txdav.common.icommondatastore import NonExistentExternalShare, \
    ExternalShareFailed


log = Logger()

class CommonHomeExternal(CommonHome):
    """
    A CommonHome for a user not hosted on this system, but on another pod. This is needed to provide a
    "reference" to the external user so we can share with them. Actual operations to list child resources, etc
    are all stubbed out since no data for the user is actually hosted in this store.
    """

    @classmethod
    def makeSyntheticExternalHome(cls, transaction, diruid, resourceID):
        """
        During migration we need to refer to the remote home as an external home but without have a local representation
        of it in the store. There will be a new local store home for the migrating user that will operate on local store
        objects. The synthetic home operates only on remote objects.

        @param diruid: directory UID of user
        @type diruid: L{str}
        @param resourceID: resource ID in the remote store
        @type resourceID: L{int}
        """
        attrMap = {
            "_resourceID": resourceID,
            "_ownerUID": diruid,
            "_status": _HOME_STATUS_EXTERNAL,
        }
        homeData = [attrMap.get(attr) for attr in cls.homeAttributes()]
        result = cls(transaction, homeData)
        result._childClass = result._childClass._externalClass
        return result


    def __init__(self, transaction, homeData):
        super(CommonHomeExternal, self).__init__(transaction, homeData)


    def initFromStore(self):
        """
        NoOp for an external share as there is no metadata or properties.
        """
        return succeed(self)


    @inlineCallbacks
    def readMetaData(self):
        """
        Read the home metadata from remote home and save as attributes on this object.
        """
        mapping = yield self._txn.store().conduit.send_home_metadata(self)
        self.deserialize(mapping)


    def setStatus(self, newStatus):
        return self._txn.store().conduit.send_home_set_status(self, newStatus)


    def setLocalStatus(self, newStatus):
        """
        Set the status on the object in the local store not the remote one.

        @param newStatus: the new status to set
        @type newStatus: L{int}
        """
        return super(CommonHomeExternal, self).setStatus(newStatus)


    def external(self):
        """
        Is this an external home.

        @return: a string.
        """
        return True


    def objectWithShareUID(self, shareUID):
        """
        No children.
        """
        raise AssertionError("CommonHomeExternal: not supported")


    def invitedObjectWithShareUID(self, shareUID):
        """
        No children.
        """
        raise AssertionError("CommonHomeExternal: not supported")


    @inlineCallbacks
    def createChildWithName(self, name, bindUID=None):
        """
        No real children - only external ones.
        """
        if bindUID is None:
            raise AssertionError("CommonHomeExternal: not supported")
        child = yield super(CommonHomeExternal, self).createChildWithName(name, bindUID)
        returnValue(child)


    def removeChildWithName(self, name):
        """
        No children.
        """
        raise AssertionError("CommonHomeExternal: not supported")


    @inlineCallbacks
    def removeExternalChild(self, child):
        """
        Remove an external child. Check that it is invalid or unused before calling this because if there
        are valid references to it, removing will break things.
        """
        if child._bindUID is None:
            raise AssertionError("CommonHomeExternal: not supported")
        yield super(CommonHomeExternal, self).removeChildWithName(child.name())


    def syncToken(self):
        """
        No children.
        """
        raise AssertionError("CommonHomeExternal: not supported")


    def resourceNamesSinceRevision(self, revision, depth):
        """
        No children.
        """
        raise AssertionError("CommonHomeExternal: not supported")


    @inlineCallbacks
    def _loadPropertyStore(self):
        """
        No property store - stub to a NonePropertyStore.
        """
        props = yield PropertyStore.load(
            self.uid(),
            self.uid(),
            None,
            self._txn,
            self._resourceID,
            notifyCallback=self.notifyChanged
        )
        self._propertyStore = props


    def properties(self):
        return self._propertyStore


    def objectResourcesWithUID(self, uid, ignore_children=[], allowShared=True):
        """
        No children.
        """
        raise AssertionError("CommonHomeExternal: not supported")


    def objectResourceWithID(self, rid):
        """
        No children.
        """
        raise AssertionError("CommonHomeExternal: not supported")


    def notifyChanged(self):
        """
        Notifications are not handled for external homes - make this a no-op.
        """
        return succeed(None)


    def bumpModified(self):
        """
        No changes recorded for external homes - make this a no-op.
        """
        return succeed(None)


    def removeUnacceptedShares(self):
        """
        No children.
        """
        raise AssertionError("CommonHomeExternal: not supported")


    @inlineCallbacks
    def sharedToBindRecords(self):
        results = yield self._txn.store().conduit.send_home_shared_to_records(self)
        returnValue(dict([(
            k,
            (
                self._childClass._bindRecordClass.deserialize(v[0]),
                self._childClass._bindRecordClass.deserialize(v[1]),
                self._childClass._metadataRecordClass.deserialize(v[2]),
            ),
        ) for k, v in results.items()]))



class CommonHomeChildExternal(CommonHomeChild):
    """
    A CommonHomeChild for a collection not hosted on this system, but on another pod. This will forward
    specific apis to the other pod using cross-pod requests.
    """

    @classmethod
    def listObjects(cls, home):
        """
        Retrieve the names of the children that exist in the given home.

        @return: an iterable of C{str}s.
        """

        return home._txn.store().conduit.send_homechild_listobjects(home)


    @classmethod
    @inlineCallbacks
    def loadAllObjects(cls, home):
        raw_results = yield home._txn.store().conduit.send_homechild_loadallobjects(home)

        results = []
        for mapping in raw_results:
            child = yield cls.deserialize(home, mapping)
            results.append(child)
        returnValue(results)


    @classmethod
    @inlineCallbacks
<<<<<<< HEAD
    def objectWith(cls, home, name=None, resourceID=None, externalID=None, accepted=True, onlyInTrash=False):
        mapping = yield home._txn.store().conduit.send_homechild_objectwith(home, name, resourceID, externalID, accepted, onlyInTrash)
=======
    def objectWith(cls, home, name=None, resourceID=None, bindUID=None, accepted=True):
        mapping = yield home._txn.store().conduit.send_homechild_objectwith(home, name, resourceID, bindUID, accepted)
>>>>>>> cdc0adae

        if mapping:
            child = yield cls.deserialize(home, mapping)
            returnValue(child)
        else:
            returnValue(None)


    def external(self):
        """
        Is this an external home.

        @return: a string.
        """
        return True


    def fixNonExistentExternalShare(self):
        """
        An external request has returned and indicates the external share no longer exists. That
        means this shared resource is an "orphan" and needs to be remove (uninvited) to clean things up.
        """
        log.error("Non-existent share detected and removed for {share}", share=self)
        ownerView = yield self.ownerView()
        yield ownerView.removeShare(self)


    @inlineCallbacks
    def remove(self):
        """
        External shares are never removed directly - instead they must be "uninvited". However,
        the owner's external calendar can be removed.
        """
        if self.owned():
            yield super(CommonHomeChildExternal, self).remove()
        else:
            raise AssertionError("CommonHomeChildExternal: not supported")


    @inlineCallbacks
    def moveObjectResource(self, child, newparent, newname=None):
        """
        The base class does an optimization to avoid removing/re-creating
        the actual object resource data. That might not always be possible
        with external shares if the shared resource is moved to a collection
        that is not shared or shared by someone else on a different (third)
        pod. The best bet here is to treat the move as a delete/create.
        """
        raise NotImplementedError("TODO: external resource")


    @inlineCallbacks
    def moveObjectResourceHere(self, name, component):
        """
        Create a new child in this collection as part of a move operation. This needs to be split out because
        behavior differs for sub-classes and cross-pod operations.

        @param name: new name to use in new parent
        @type name: C{str} or C{None} for existing name
        @param component: data for new resource
        @type component: L{Component}
        """

        try:
            result = yield self._txn.store().conduit.send_homechild_movehere(self, name, str(component))
        except NonExistentExternalShare:
            yield self.fixNonExistentExternalShare()
            raise ExternalShareFailed("External share does not exist")
        returnValue(result)


    @inlineCallbacks
    def moveObjectResourceAway(self, rid, child=None):
        """
        Remove the child as the result of a move operation. This needs to be split out because
        behavior differs for sub-classes and cross-pod operations.

        @param rid: the child resource-id to move
        @type rid: C{int}
        @param child: the child resource to move - might be C{None} for cross-pod
        @type child: L{CommonObjectResource}
        """

        try:
            result = yield self._txn.store().conduit.send_homechild_moveaway(self, rid)
        except NonExistentExternalShare:
            yield self.fixNonExistentExternalShare()
            raise ExternalShareFailed("External share does not exist")
        returnValue(result)


    @inlineCallbacks
    def syncTokenRevision(self):
        if self._syncTokenRevision is None:
            try:
                revision = yield self._txn.store().conduit.send_homechild_synctokenrevision(self)
            except NonExistentExternalShare:
                yield self.fixNonExistentExternalShare()
                raise ExternalShareFailed("External share does not exist")
        returnValue(revision)


    @inlineCallbacks
    def resourceNamesSinceRevision(self, revision):
        try:
            names = yield self._txn.store().conduit.send_homechild_resourcenamessincerevision(self, revision)
        except NonExistentExternalShare:
            yield self.fixNonExistentExternalShare()
            raise ExternalShareFailed("External share does not exist")

        returnValue(names)


    @inlineCallbacks
    def search(self, filter, **kwargs):
        try:
            results = yield self._txn.store().conduit.send_homechild_search(self, filter.serialize(), **kwargs)
        except NonExistentExternalShare:
            yield self.fixNonExistentExternalShare()
            raise ExternalShareFailed("External share does not exist")

        returnValue(results)


    @inlineCallbacks
    def sharingBindRecords(self):
        results = yield self._txn.store().conduit.send_homechild_sharing_records(self)
        returnValue(dict([(k, self._bindRecordClass.deserialize(v),) for k, v in results.items()]))


    def migrateBindRecords(self, bindUID):
        return self._txn.store().conduit.send_homechild_migrate_sharing_records(self, bindUID)



class CommonObjectResourceExternal(CommonObjectResource):
    """
    A CommonObjectResource for a resource not hosted on this system, but on another pod. This will forward
    specific apis to the other pod using cross-pod requests.
    """

    @classmethod
    @inlineCallbacks
    def loadAllObjects(cls, parent):
        mapping_list = yield parent._txn.store().conduit.send_objectresource_loadallobjects(parent)

        results = []
        if mapping_list:
            for mapping in mapping_list:
                child = yield cls.deserialize(parent, mapping)
                results.append(child)
        returnValue(results)


    @classmethod
    @inlineCallbacks
    def loadAllObjectsWithNames(cls, parent, names):
        mapping_list = yield parent._txn.store().conduit.send_objectresource_loadallobjectswithnames(parent, names)

        results = []
        if mapping_list:
            for mapping in mapping_list:
                child = yield cls.deserialize(parent, mapping)
                results.append(child)
        returnValue(results)


    @classmethod
    def listObjects(cls, parent):
        return parent._txn.store().conduit.send_objectresource_listobjects(parent)


    @classmethod
    def countObjects(cls, parent):
        return parent._txn.store().conduit.send_objectresource_countobjects(parent)


    @classmethod
    @inlineCallbacks
    def objectWith(cls, parent, name=None, uid=None, resourceID=None):
        mapping = yield parent._txn.store().conduit.send_objectresource_objectwith(parent, name, uid, resourceID)

        if mapping:
            child = yield cls.deserialize(parent, mapping)
            returnValue(child)
        else:
            returnValue(None)


    @classmethod
    def resourceNameForUID(cls, parent, uid):
        return parent._txn.store().conduit.send_objectresource_resourcenameforuid(parent, uid)


    @classmethod
    def resourceUIDForName(cls, parent, name):
        return parent._txn.store().conduit.send_objectresource_resourceuidforname(parent, name)


    @classmethod
    @inlineCallbacks
    def create(cls, parent, name, component, options=None):
        mapping = yield parent._txn.store().conduit.send_objectresource_create(parent, name, str(component), options=options)

        if mapping:
            child = yield cls.deserialize(parent, mapping)
            returnValue(child)
        else:
            returnValue(None)


    @inlineCallbacks
    def setComponent(self, component, **kwargs):
        self._componentChanged = yield self._txn.store().conduit.send_objectresource_setcomponent(self, str(component), **kwargs)
        self._cachedComponent = None
        returnValue(self._componentChanged)


    @inlineCallbacks
    def component(self):
        if self._cachedComponent is None:
            text = yield self._txn.store().conduit.send_objectresource_component(self)
            self._cachedComponent = self._componentClass.fromString(text)

        returnValue(self._cachedComponent)


    def remove(self):
        return self._txn.store().conduit.send_objectresource_remove(self)



class NotificationCollectionExternal(NotificationCollection):
    """
    A NotificationCollection for a resource not hosted on this system, but on another pod. This will forward
    specific apis to the other pod using cross-pod requests.
    """

    @classmethod
    def notificationsWithUID(cls, txn, uid, create=False):
        return super(NotificationCollectionExternal, cls).notificationsWithUID(txn, uid, status=_HOME_STATUS_EXTERNAL, create=create)


    def initFromStore(self):
        """
        NoOp for an external share as there are no properties.
        """
        return succeed(self)


    @inlineCallbacks
    def notificationObjectRecords(self):
        results = yield self._txn.store().conduit.send_notification_all_records(self)
        returnValue(map(NotificationObjectRecord.deserialize, results))


    def setStatus(self, newStatus):
        return self._txn.store().conduit.send_notification_set_status(self, newStatus)


    def setLocalStatus(self, newStatus):
        """
        Set the status on the object in the local store not the remote one.

        @param newStatus: the new status to set
        @type newStatus: L{int}
        """
        return super(NotificationCollectionExternal, self).setStatus(newStatus)

NotificationCollection._externalClass = NotificationCollectionExternal<|MERGE_RESOLUTION|>--- conflicted
+++ resolved
@@ -264,13 +264,8 @@
 
     @classmethod
     @inlineCallbacks
-<<<<<<< HEAD
-    def objectWith(cls, home, name=None, resourceID=None, externalID=None, accepted=True, onlyInTrash=False):
-        mapping = yield home._txn.store().conduit.send_homechild_objectwith(home, name, resourceID, externalID, accepted, onlyInTrash)
-=======
-    def objectWith(cls, home, name=None, resourceID=None, bindUID=None, accepted=True):
-        mapping = yield home._txn.store().conduit.send_homechild_objectwith(home, name, resourceID, bindUID, accepted)
->>>>>>> cdc0adae
+    def objectWith(cls, home, name=None, resourceID=None, bindUID=None, accepted=True, onlyInTrash=False):
+        mapping = yield home._txn.store().conduit.send_homechild_objectwith(home, name, resourceID, bindUID, accepted, onlyInTrash)
 
         if mapping:
             child = yield cls.deserialize(home, mapping)
