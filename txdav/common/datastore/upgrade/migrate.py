--- conflicted
+++ resolved
@@ -228,11 +228,7 @@
 
 
 
-<<<<<<< HEAD
-class UpgradeToDatabaseStep(LoggingMixIn, object):
-=======
 class UpgradeToDatabaseStep(object):
->>>>>>> 1d2d4dbe
     """
     Upgrade resources from a filesystem store to a database store.
     """
@@ -258,24 +254,14 @@
         self.gid = gid
         self.merge = merge
 
-<<<<<<< HEAD
+
     @classmethod
     def fileStoreFromPath(cls, path):
-        """ 
+        """
         @param path: a path pointing at the document root, where the file-based
             data-store is located.
         @type path: L{CachingFilePath}
-        """ 
-=======
-
-    @classmethod
-    def fileStoreFromPath(cls, path):
-        """
-        @param path: a path pointing at the document root, where the file-based
-            data-store is located.
-        @type path: L{CachingFilePath}
-        """
->>>>>>> 1d2d4dbe
+        """
 
         # TODO: TOPPATHS should be computed based on enabled flags in 'store',
         # not hard coded.
@@ -311,15 +297,9 @@
 
                     appropriateStoreClass = AppleDoubleStore
 
-<<<<<<< HEAD
-                    return FileStore(path, None, True, True,
-                              propertyStoreClass=appropriateStoreClass)
-        return None 
-=======
                     return FileStore(path, None, None, True, True,
                               propertyStoreClass=appropriateStoreClass)
         return None
->>>>>>> 1d2d4dbe
 
 
     @inlineCallbacks
@@ -366,11 +346,7 @@
         @return: a Deferred which fires when the migration is complete.
         """
         self.sqlStore.setMigrating(True)
-<<<<<<< HEAD
-        self.log_warn("Beginning filesystem -> database upgrade.")
-=======
         self.log.warn("Beginning filesystem -> database upgrade.")
->>>>>>> 1d2d4dbe
 
         for homeType, eachFunc in [
                 ("calendar", self.fileStore.withEachCalendarHomeDo),
@@ -378,11 +354,7 @@
             ]:
             yield eachFunc(
                 lambda txn, home: self._upgradeAction(
-<<<<<<< HEAD
-                    txn, home, homeType 
-=======
                     txn, home, homeType
->>>>>>> 1d2d4dbe
                 )
             )
 
@@ -404,11 +376,7 @@
 
         self.sqlStore.setMigrating(False)
 
-<<<<<<< HEAD
-        self.log_warn(
-=======
         self.log.warn(
->>>>>>> 1d2d4dbe
             "Filesystem upgrade complete, launching database service."
         )
 
@@ -416,11 +384,7 @@
     @inlineCallbacks
     def _upgradeAction(self, fileTxn, fileHome, homeType):
         uid = fileHome.uid()
-<<<<<<< HEAD
-        self.log_warn("Migrating %s UID %r" % (homeType, uid))
-=======
         self.log.warn("Migrating %s UID %r" % (homeType, uid))
->>>>>>> 1d2d4dbe
         yield self.migrateOneHome(fileTxn, homeType, fileHome)
 
 
