##
# Copyright (c) 2010-2013 Apple Inc. All rights reserved.
#
# Licensed under the Apache License, Version 2.0 (the "License");
# you may not use this file except in compliance with the License.
# You may obtain a copy of the License at
#
# http://www.apache.org/licenses/LICENSE-2.0
#
# Unless required by applicable law or agreed to in writing, software
# distributed under the License is distributed on an "AS IS" BASIS,
# WITHOUT WARRANTIES OR CONDITIONS OF ANY KIND, either express or implied.
# See the License for the specific language governing permissions and
# limitations under the License.
##

"""
Tests for L{txdav.common.datastore.upgrade.sql.upgrade}.
"""

from twext.enterprise.dal.parseschema import schemaFromPath
from twext.enterprise.ienterprise import ORACLE_DIALECT, POSTGRES_DIALECT
from twisted.internet.defer import inlineCallbacks, returnValue
from twisted.python.modules import getModule
from twisted.trial.unittest import TestCase
from txdav.common.datastore.sql_dump import dumpSchema
from txdav.common.datastore.test.util import theStoreBuilder, StubNotifierFactory
from txdav.common.datastore.upgrade.sql.upgrade import UpgradeDatabaseSchemaStep, \
<<<<<<< HEAD
    UpgradeDatabaseDataStep
=======
    UpgradeDatabaseAddressBookDataStep, UpgradeDatabaseCalendarDataStep
>>>>>>> 1d2d4dbe
import re

class SchemaUpgradeTests(TestCase):
    """
    Tests for L{UpgradeDatabaseSchemaStep}.
    """

    @staticmethod
    def _getRawSchemaVersion(fp, versionKey):
        schema = fp.getContent()
        found = re.search("insert into CALENDARSERVER (\(NAME, VALUE\) )?values \('%s', '(\d+)'\);" % (versionKey,), schema)
        return int(found.group(2)) if found else None


    def _getSchemaVersion(self, fp, versionKey):
        found = SchemaUpgradeTests._getRawSchemaVersion(fp, versionKey)
        if found is None:
            if versionKey == "VERSION":
                self.fail("Could not determine schema version for: %s" % (fp,))
            else:
                return 1
        return found


    def test_scanUpgradeFiles(self):

        upgrader = UpgradeDatabaseSchemaStep(None)

        upgrader.schemaLocation = getModule(__name__).filePath.sibling("fake_schema1")
        files = upgrader.scanForUpgradeFiles("fake_dialect")
        self.assertEqual(files,
            [(3, 4, upgrader.schemaLocation.child("upgrades").child("fake_dialect").child("upgrade_from_3_to_4.sql"))],
        )

        upgrader.schemaLocation = getModule(__name__).filePath.sibling("fake_schema2")
        files = upgrader.scanForUpgradeFiles("fake_dialect")
        self.assertEqual(files,
            [
                (3, 4, upgrader.schemaLocation.child("upgrades").child("fake_dialect").child("upgrade_from_3_to_4.sql")),
                (3, 5, upgrader.schemaLocation.child("upgrades").child("fake_dialect").child("upgrade_from_3_to_5.sql")),
                (4, 5, upgrader.schemaLocation.child("upgrades").child("fake_dialect").child("upgrade_from_4_to_5.sql")),
            ]
        )


    def test_determineUpgradeSequence(self):

        upgrader = UpgradeDatabaseSchemaStep(None)

        upgrader.schemaLocation = getModule(__name__).filePath.sibling("fake_schema1")
        files = upgrader.scanForUpgradeFiles("fake_dialect")
        upgrades = upgrader.determineUpgradeSequence(3, 4, files, "fake_dialect")
        self.assertEqual(upgrades,
            [upgrader.schemaLocation.child("upgrades").child("fake_dialect").child("upgrade_from_3_to_4.sql")],
        )
        self.assertRaises(RuntimeError, upgrader.determineUpgradeSequence, 3, 5, files, "fake_dialect")

        upgrader.schemaLocation = getModule(__name__).filePath.sibling("fake_schema2")
        files = upgrader.scanForUpgradeFiles("fake_dialect")
        upgrades = upgrader.determineUpgradeSequence(3, 5, files, "fake_dialect")
        self.assertEqual(upgrades,
            [upgrader.schemaLocation.child("upgrades").child("fake_dialect").child("upgrade_from_3_to_5.sql")]
        )
        upgrades = upgrader.determineUpgradeSequence(4, 5, files, "fake_dialect")
        self.assertEqual(upgrades,
            [upgrader.schemaLocation.child("upgrades").child("fake_dialect").child("upgrade_from_4_to_5.sql")]
        )

        upgrader.schemaLocation = getModule(__name__).filePath.sibling("fake_schema3")
        files = upgrader.scanForUpgradeFiles("fake_dialect")
        upgrades = upgrader.determineUpgradeSequence(3, 5, files, "fake_dialect")
        self.assertEqual(upgrades,
            [
                upgrader.schemaLocation.child("upgrades").child("fake_dialect").child("upgrade_from_3_to_4.sql"),
                upgrader.schemaLocation.child("upgrades").child("fake_dialect").child("upgrade_from_4_to_5.sql"),
            ]
        )


    def test_upgradeAvailability(self):
        """
        Make sure that each old schema has a valid upgrade path to the current one.
        """

        for dialect in (POSTGRES_DIALECT, ORACLE_DIALECT,):
            upgrader = UpgradeDatabaseSchemaStep(None)
            files = upgrader.scanForUpgradeFiles(dialect)

            current_version = self._getSchemaVersion(upgrader.schemaLocation.child("current.sql"), "VERSION")

            for child in upgrader.schemaLocation.child("old").child(dialect).globChildren("*.sql"):
                old_version = self._getSchemaVersion(child, "VERSION")
                upgrades = upgrader.determineUpgradeSequence(old_version, current_version, files, dialect)
                self.assertNotEqual(len(upgrades), 0)

#    def test_upgradeDataAvailability(self):
#        """
#        Make sure that each upgrade file has a valid data upgrade file or None.
#        """
#
#        for dialect in (POSTGRES_DIALECT, ORACLE_DIALECT,):
#            upgrader = UpgradeDatabaseSchemaStep(None)
#            files = upgrader.scanForUpgradeFiles(dialect)
#            for _ignore_from, _ignore_to, fp in files:
#                result = upgrader.getDataUpgrade(fp)
#                if result is not None:
#                    self.assertIsInstance(result, types.FunctionType)


    @inlineCallbacks
    def _dbSchemaUpgrades(self, child):
        """
        This does a full DB test of all possible upgrade paths. For each old schema, it loads it into the DB
        then runs the upgrade service. This ensures all the upgrade.sql files work correctly - at least for
        postgres.
        """

        store = yield theStoreBuilder.buildStore(
            self, {"push": StubNotifierFactory()}
        )

        @inlineCallbacks
        def _loadOldSchema(path):
            """
            Use the postgres schema mechanism to do tests under a separate "namespace"
            in postgres that we can quickly wipe clean afterwards.
            """
            startTxn = store.newTransaction("test_dbUpgrades")
            yield startTxn.execSQL("create schema test_dbUpgrades;")
            yield startTxn.execSQL("set search_path to test_dbUpgrades;")
            yield startTxn.execSQL(path.getContent())
            yield startTxn.commit()

        @inlineCallbacks
        def _loadVersion():
            startTxn = store.newTransaction("test_dbUpgrades")
            new_version = yield startTxn.execSQL("select value from calendarserver where name = 'VERSION';")
            yield startTxn.commit()
            returnValue(int(new_version[0][0]))

        @inlineCallbacks
        def _loadSchemaFromDatabase():
            startTxn = store.newTransaction("test_dbUpgrades")
            schema = yield dumpSchema(startTxn, "Upgraded from %s" % (child.basename(),), "test_dbUpgrades")
            yield startTxn.commit()
            returnValue(schema)

        @inlineCallbacks
        def _unloadOldSchema():
            startTxn = store.newTransaction("test_dbUpgrades")
            yield startTxn.execSQL("set search_path to public;")
            yield startTxn.execSQL("drop schema test_dbUpgrades cascade;")
            yield startTxn.commit()

        @inlineCallbacks
        def _cleanupOldSchema():
            startTxn = store.newTransaction("test_dbUpgrades")
            yield startTxn.execSQL("set search_path to public;")
            yield startTxn.execSQL("drop schema if exists test_dbUpgrades cascade;")
            yield startTxn.commit()

        self.addCleanup(_cleanupOldSchema)

        test_upgrader = UpgradeDatabaseSchemaStep(None)
        expected_version = self._getSchemaVersion(test_upgrader.schemaLocation.child("current.sql"), "VERSION")

<<<<<<< HEAD
            # Upgrade allowed
            upgrader = UpgradeDatabaseSchemaStep(store)
            yield _loadOldSchema(child)
            yield upgrader.databaseUpgrade()
            new_version = yield _loadVersion()
            yield _unloadOldSchema()

            self.assertEqual(new_version, expected_version)

            # Upgrade disallowed
            upgrader = UpgradeDatabaseSchemaStep(store, failIfUpgradeNeeded=True)
            yield _loadOldSchema(child)
            old_version = yield _loadVersion()
            try:
                yield upgrader.databaseUpgrade()
            except RuntimeError:
                pass
            except Exception:
                self.fail("RuntimeError not raised")
            else:
                self.fail("RuntimeError not raised")
            new_version = yield _loadVersion()
            yield _unloadOldSchema()
=======
        # Upgrade allowed
        upgrader = UpgradeDatabaseSchemaStep(store)
        yield _loadOldSchema(child)
        yield upgrader.databaseUpgrade()
        new_version = yield _loadVersion()

        # Compare the upgraded schema with the expected current schema
        new_schema = yield _loadSchemaFromDatabase()
        currentSchema = schemaFromPath(test_upgrader.schemaLocation.child("current.sql"))
        mismatched = currentSchema.compare(new_schema)
        self.assertEqual(len(mismatched), 0, "Schema mismatch:\n" + "\n".join(mismatched))

        yield _unloadOldSchema()

        self.assertEqual(new_version, expected_version)

        # Upgrade disallowed
        upgrader = UpgradeDatabaseSchemaStep(store, failIfUpgradeNeeded=True)
        yield _loadOldSchema(child)
        old_version = yield _loadVersion()
        try:
            yield upgrader.databaseUpgrade()
        except RuntimeError:
            pass
        except Exception:
            self.fail("RuntimeError not raised")
        else:
            self.fail("RuntimeError not raised")
        new_version = yield _loadVersion()
        yield _unloadOldSchema()
>>>>>>> 1d2d4dbe

        self.assertEqual(old_version, new_version)


    @inlineCallbacks
    def _dbDataUpgrades(self, version, versionKey, upgraderClass):
        """
        This does a full DB test of all possible data upgrade paths. For each old schema, it loads it into the DB
        then runs the data upgrade service. This ensures all the upgrade_XX.py files work correctly - at least for
        postgres.

        TODO: this currently does not create any data to test with. It simply runs the upgrade on an empty
        store.
        """

        store = yield theStoreBuilder.buildStore(
            self, {"push": StubNotifierFactory()}
        )

        @inlineCallbacks
        def _loadOldData(path, oldVersion):
            """
            Use the postgres schema mechanism to do tests under a separate "namespace"
            in postgres that we can quickly wipe clean afterwards.
            """
            startTxn = store.newTransaction("test_dbUpgrades")
            yield startTxn.execSQL("create schema test_dbUpgrades;")
            yield startTxn.execSQL("set search_path to test_dbUpgrades;")
            yield startTxn.execSQL(path.getContent())
            yield startTxn.execSQL("update CALENDARSERVER set VALUE = '%s' where NAME = '%s';" % (oldVersion, versionKey,))
            yield startTxn.commit()

        @inlineCallbacks
        def _loadVersion():
            startTxn = store.newTransaction("test_dbUpgrades")
            new_version = yield startTxn.execSQL("select value from calendarserver where name = '%s';" % (versionKey,))
            yield startTxn.commit()
            returnValue(int(new_version[0][0]))

        @inlineCallbacks
        def _unloadOldData():
            startTxn = store.newTransaction("test_dbUpgrades")
            yield startTxn.execSQL("set search_path to public;")
            yield startTxn.execSQL("drop schema test_dbUpgrades cascade;")
            yield startTxn.commit()

        @inlineCallbacks
        def _cleanupOldData():
            startTxn = store.newTransaction("test_dbUpgrades")
            yield startTxn.execSQL("set search_path to public;")
            yield startTxn.execSQL("drop schema if exists test_dbUpgrades cascade;")
            yield startTxn.commit()

        self.addCleanup(_cleanupOldData)

        test_upgrader = UpgradeDatabaseSchemaStep(None)
<<<<<<< HEAD
        expected_version = self._getSchemaVersion(test_upgrader.schemaLocation.child("current.sql"), "CALENDAR-DATAVERSION")
        versions = set()
        for child in test_upgrader.schemaLocation.child("old").child(POSTGRES_DIALECT).globChildren("*.sql"):
            versions.add(self._getSchemaVersion(child, "CALENDAR-DATAVERSION"))

        for oldVersion in sorted(versions):
            upgrader = UpgradeDatabaseDataStep(store)
            yield _loadOldData(test_upgrader.schemaLocation.child("current.sql"), oldVersion)
            yield upgrader.databaseUpgrade()
            new_version = yield _loadVersion()
            yield _unloadOldData()

            self.assertEqual(new_version, expected_version)
=======
        expected_version = self._getSchemaVersion(test_upgrader.schemaLocation.child("current.sql"), versionKey)

        oldVersion = version
        upgrader = upgraderClass(store)
        yield _loadOldData(test_upgrader.schemaLocation.child("current.sql"), oldVersion)
        yield upgrader.databaseUpgrade()
        new_version = yield _loadVersion()
        yield _unloadOldData()

        self.assertEqual(new_version, expected_version)


test_upgrader = UpgradeDatabaseSchemaStep(None)

# Bind test methods for each schema version
for child in test_upgrader.schemaLocation.child("old").child(POSTGRES_DIALECT).globChildren("*.sql"):
    def f(self, lchild=child):
        return self._dbSchemaUpgrades(lchild)
    setattr(SchemaUpgradeTests, "test_dbSchemaUpgrades_%s" % (child.basename().split(".", 1)[0],), f)

# Bind test methods for each addressbook data version
versions = set()
for child in test_upgrader.schemaLocation.child("old").child(POSTGRES_DIALECT).globChildren("*.sql"):
    version = SchemaUpgradeTests._getRawSchemaVersion(child, "ADDRESSBOOK-DATAVERSION")
    versions.add(version if version else 1)
for version in sorted(versions):
    def f(self, lversion=version):
        return self._dbDataUpgrades(lversion, "ADDRESSBOOK-DATAVERSION", UpgradeDatabaseAddressBookDataStep)
    setattr(SchemaUpgradeTests, "test_dbAddressBookDataUpgrades_%s" % (version,), f)

# Bind test methods for each calendar data version
versions = set()
for child in test_upgrader.schemaLocation.child("old").child(POSTGRES_DIALECT).globChildren("*.sql"):
    version = SchemaUpgradeTests._getRawSchemaVersion(child, "CALENDAR-DATAVERSION")
    versions.add(version if version else 1)
for version in sorted(versions):
    def f(self, lversion=version):
        return self._dbDataUpgrades(lversion, "CALENDAR-DATAVERSION", UpgradeDatabaseCalendarDataStep)
    setattr(SchemaUpgradeTests, "test_dbCalendarDataUpgrades_%s" % (version,), f)
>>>>>>> 1d2d4dbe
<|MERGE_RESOLUTION|>--- conflicted
+++ resolved
@@ -26,11 +26,7 @@
 from txdav.common.datastore.sql_dump import dumpSchema
 from txdav.common.datastore.test.util import theStoreBuilder, StubNotifierFactory
 from txdav.common.datastore.upgrade.sql.upgrade import UpgradeDatabaseSchemaStep, \
-<<<<<<< HEAD
-    UpgradeDatabaseDataStep
-=======
     UpgradeDatabaseAddressBookDataStep, UpgradeDatabaseCalendarDataStep
->>>>>>> 1d2d4dbe
 import re
 
 class SchemaUpgradeTests(TestCase):
@@ -197,31 +193,6 @@
         test_upgrader = UpgradeDatabaseSchemaStep(None)
         expected_version = self._getSchemaVersion(test_upgrader.schemaLocation.child("current.sql"), "VERSION")
 
-<<<<<<< HEAD
-            # Upgrade allowed
-            upgrader = UpgradeDatabaseSchemaStep(store)
-            yield _loadOldSchema(child)
-            yield upgrader.databaseUpgrade()
-            new_version = yield _loadVersion()
-            yield _unloadOldSchema()
-
-            self.assertEqual(new_version, expected_version)
-
-            # Upgrade disallowed
-            upgrader = UpgradeDatabaseSchemaStep(store, failIfUpgradeNeeded=True)
-            yield _loadOldSchema(child)
-            old_version = yield _loadVersion()
-            try:
-                yield upgrader.databaseUpgrade()
-            except RuntimeError:
-                pass
-            except Exception:
-                self.fail("RuntimeError not raised")
-            else:
-                self.fail("RuntimeError not raised")
-            new_version = yield _loadVersion()
-            yield _unloadOldSchema()
-=======
         # Upgrade allowed
         upgrader = UpgradeDatabaseSchemaStep(store)
         yield _loadOldSchema(child)
@@ -252,7 +223,6 @@
             self.fail("RuntimeError not raised")
         new_version = yield _loadVersion()
         yield _unloadOldSchema()
->>>>>>> 1d2d4dbe
 
         self.assertEqual(old_version, new_version)
 
@@ -309,21 +279,6 @@
         self.addCleanup(_cleanupOldData)
 
         test_upgrader = UpgradeDatabaseSchemaStep(None)
-<<<<<<< HEAD
-        expected_version = self._getSchemaVersion(test_upgrader.schemaLocation.child("current.sql"), "CALENDAR-DATAVERSION")
-        versions = set()
-        for child in test_upgrader.schemaLocation.child("old").child(POSTGRES_DIALECT).globChildren("*.sql"):
-            versions.add(self._getSchemaVersion(child, "CALENDAR-DATAVERSION"))
-
-        for oldVersion in sorted(versions):
-            upgrader = UpgradeDatabaseDataStep(store)
-            yield _loadOldData(test_upgrader.schemaLocation.child("current.sql"), oldVersion)
-            yield upgrader.databaseUpgrade()
-            new_version = yield _loadVersion()
-            yield _unloadOldData()
-
-            self.assertEqual(new_version, expected_version)
-=======
         expected_version = self._getSchemaVersion(test_upgrader.schemaLocation.child("current.sql"), versionKey)
 
         oldVersion = version
@@ -362,5 +317,4 @@
 for version in sorted(versions):
     def f(self, lversion=version):
         return self._dbDataUpgrades(lversion, "CALENDAR-DATAVERSION", UpgradeDatabaseCalendarDataStep)
-    setattr(SchemaUpgradeTests, "test_dbCalendarDataUpgrades_%s" % (version,), f)
->>>>>>> 1d2d4dbe
+    setattr(SchemaUpgradeTests, "test_dbCalendarDataUpgrades_%s" % (version,), f)