--- conflicted
+++ resolved
@@ -24,11 +24,7 @@
 from twisted.trial.unittest import TestCase
 from txdav.common.datastore.test.util import theStoreBuilder, StubNotifierFactory
 from txdav.common.datastore.upgrade.sql.upgrade import UpgradeDatabaseSchemaStep, \
-<<<<<<< HEAD
     UpgradeDatabaseAddressBookDataStep, UpgradeDatabaseCalendarDataStep
-=======
-    UpgradeDatabaseDataStep
->>>>>>> 0b4c18e8
 import re
 
 class SchemaUpgradeTests(TestCase):
@@ -188,31 +184,6 @@
         test_upgrader = UpgradeDatabaseSchemaStep(None)
         expected_version = self._getSchemaVersion(test_upgrader.schemaLocation.child("current.sql"), "VERSION")
 
-<<<<<<< HEAD
-            # Upgrade allowed
-            upgrader = UpgradeDatabaseSchemaStep(store)
-            yield _loadOldSchema(child)
-            yield upgrader.databaseUpgrade()
-            new_version = yield _loadVersion()
-            yield _unloadOldSchema()
-
-            self.assertEqual(new_version, expected_version)
-
-            # Upgrade disallowed
-            upgrader = UpgradeDatabaseSchemaStep(store, failIfUpgradeNeeded=True)
-            yield _loadOldSchema(child)
-            old_version = yield _loadVersion()
-            try:
-                yield upgrader.databaseUpgrade()
-            except RuntimeError:
-                pass
-            except Exception:
-                self.fail("RuntimeError not raised")
-            else:
-                self.fail("RuntimeError not raised")
-            new_version = yield _loadVersion()
-            yield _unloadOldSchema()
-=======
         # Upgrade allowed
         upgrader = UpgradeDatabaseSchemaStep(store)
         yield _loadOldSchema(child)
@@ -236,25 +207,23 @@
             self.fail("RuntimeError not raised")
         new_version = yield _loadVersion()
         yield _unloadOldSchema()
->>>>>>> 0b4c18e8
 
         self.assertEqual(old_version, new_version)
 
 
     @inlineCallbacks
-<<<<<<< HEAD
-    def test_dbAddressBookDataUpgrades(self):
+    def _dbDataUpgrades(self, version, versionKey, upgraderClass):
         """
         This does a full DB test of all possible data upgrade paths. For each old schema, it loads it into the DB
         then runs the data upgrade service. This ensures all the upgrade_XX.py files work correctly - at least for
         postgres.
 
-        TODO: this currently does not create any calendar data to test with. It simply runs the upgrade on an empty
+        TODO: this currently does not create any data to test with. It simply runs the upgrade on an empty
         store.
         """
 
         store = yield theStoreBuilder.buildStore(
-            self, StubNotifierFactory()
+            self, {"push": StubNotifierFactory()}
         )
 
         @inlineCallbacks
@@ -267,13 +236,13 @@
             yield startTxn.execSQL("create schema test_dbUpgrades;")
             yield startTxn.execSQL("set search_path to test_dbUpgrades;")
             yield startTxn.execSQL(path.getContent())
-            yield startTxn.execSQL("update CALENDARSERVER set VALUE = '%s' where NAME = 'ADDRESSBOOK-DATAVERSION';" % (oldVersion,))
+            yield startTxn.execSQL("update CALENDARSERVER set VALUE = '%s' where NAME = '%s';" % (oldVersion, versionKey,))
             yield startTxn.commit()
 
         @inlineCallbacks
         def _loadVersion():
             startTxn = store.newTransaction("test_dbUpgrades")
-            new_version = yield startTxn.execSQL("select value from calendarserver where name = 'ADDRESSBOOK-DATAVERSION';")
+            new_version = yield startTxn.execSQL("select value from calendarserver where name = '%s';" % (versionKey,))
             yield startTxn.commit()
             returnValue(int(new_version[0][0]))
 
@@ -294,99 +263,17 @@
         self.addCleanup(_cleanupOldData)
 
         test_upgrader = UpgradeDatabaseSchemaStep(None)
-        expected_version = self._getSchemaVersion(test_upgrader.schemaLocation.child("current.sql"), "ADDRESSBOOK-DATAVERSION")
-        versions = set()
-        for child in test_upgrader.schemaLocation.child("old").child(POSTGRES_DIALECT).globChildren("*.sql"):
-            versions.add(self._getSchemaVersion(child, "ADDRESSBOOK-DATAVERSION"))
-
-        for oldVersion in sorted(versions):
-            upgrader = UpgradeDatabaseAddressBookDataStep(store)
-            yield _loadOldData(test_upgrader.schemaLocation.child("current.sql"), oldVersion)
-            yield upgrader.databaseUpgrade()
-            new_version = yield _loadVersion()
-            yield _unloadOldData()
-
-            self.assertEqual(new_version, expected_version)
-
-
-    @inlineCallbacks
-    def test_dbCalendarDataUpgrades(self):
-=======
-    def _dbDataUpgrades(self, version):
->>>>>>> 0b4c18e8
-        """
-        This does a full DB test of all possible data upgrade paths. For each old schema, it loads it into the DB
-        then runs the data upgrade service. This ensures all the upgrade_XX.py files work correctly - at least for
-        postgres.
-
-        TODO: this currently does not create any calendar data to test with. It simply runs the upgrade on an empty
-        store.
-        """
-
-        store = yield theStoreBuilder.buildStore(
-            self, {"push": StubNotifierFactory()}
-        )
-
-        @inlineCallbacks
-        def _loadOldData(path, oldVersion):
-            """
-            Use the postgres schema mechanism to do tests under a separate "namespace"
-            in postgres that we can quickly wipe clean afterwards.
-            """
-            startTxn = store.newTransaction("test_dbUpgrades")
-            yield startTxn.execSQL("create schema test_dbUpgrades;")
-            yield startTxn.execSQL("set search_path to test_dbUpgrades;")
-            yield startTxn.execSQL(path.getContent())
-            yield startTxn.execSQL("update CALENDARSERVER set VALUE = '%s' where NAME = 'CALENDAR-DATAVERSION';" % (oldVersion,))
-            yield startTxn.commit()
-
-        @inlineCallbacks
-        def _loadVersion():
-            startTxn = store.newTransaction("test_dbUpgrades")
-            new_version = yield startTxn.execSQL("select value from calendarserver where name = 'CALENDAR-DATAVERSION';")
-            yield startTxn.commit()
-            returnValue(int(new_version[0][0]))
-
-        @inlineCallbacks
-        def _unloadOldData():
-            startTxn = store.newTransaction("test_dbUpgrades")
-            yield startTxn.execSQL("set search_path to public;")
-            yield startTxn.execSQL("drop schema test_dbUpgrades cascade;")
-            yield startTxn.commit()
-
-        @inlineCallbacks
-        def _cleanupOldData():
-            startTxn = store.newTransaction("test_dbUpgrades")
-            yield startTxn.execSQL("set search_path to public;")
-            yield startTxn.execSQL("drop schema if exists test_dbUpgrades cascade;")
-            yield startTxn.commit()
-
-        self.addCleanup(_cleanupOldData)
-
-        test_upgrader = UpgradeDatabaseSchemaStep(None)
-        expected_version = self._getSchemaVersion(test_upgrader.schemaLocation.child("current.sql"), "CALENDAR-DATAVERSION")
-<<<<<<< HEAD
-        versions = set()
-        for child in test_upgrader.schemaLocation.child("old").child(POSTGRES_DIALECT).globChildren("*.sql"):
-            versions.add(self._getSchemaVersion(child, "CALENDAR-DATAVERSION"))
-
-        for oldVersion in sorted(versions):
-            upgrader = UpgradeDatabaseCalendarDataStep(store)
-            yield _loadOldData(test_upgrader.schemaLocation.child("current.sql"), oldVersion)
-            yield upgrader.databaseUpgrade()
-            new_version = yield _loadVersion()
-            yield _unloadOldData()
-=======
->>>>>>> 0b4c18e8
+        expected_version = self._getSchemaVersion(test_upgrader.schemaLocation.child("current.sql"), versionKey)
 
         oldVersion = version
-        upgrader = UpgradeDatabaseDataStep(store)
+        upgrader = upgraderClass(store)
         yield _loadOldData(test_upgrader.schemaLocation.child("current.sql"), oldVersion)
         yield upgrader.databaseUpgrade()
         new_version = yield _loadVersion()
         yield _unloadOldData()
 
         self.assertEqual(new_version, expected_version)
+
 
 test_upgrader = UpgradeDatabaseSchemaStep(None)
 
@@ -395,6 +282,16 @@
     def f(self, lchild=child):
         return self._dbSchemaUpgrades(lchild)
     setattr(SchemaUpgradeTests, "test_dbSchemaUpgrades_%s" % (child.basename().split(".", 1)[0],), f)
+
+# Bind test methods for each addressbook data version
+versions = set()
+for child in test_upgrader.schemaLocation.child("old").child(POSTGRES_DIALECT).globChildren("*.sql"):
+    version = SchemaUpgradeTests._getRawSchemaVersion(child, "ADDRESSBOOK-DATAVERSION")
+    versions.add(version if version else 1)
+for version in sorted(versions):
+    def f(self, lversion=version):
+        return self._dbDataUpgrades(lversion, "ADDRESSBOOK-DATAVERSION", UpgradeDatabaseAddressBookDataStep)
+    setattr(SchemaUpgradeTests, "test_dbAddressBookDataUpgrades_%s" % (version,), f)
 
 # Bind test methods for each calendar data version
 versions = set()
@@ -403,5 +300,5 @@
     versions.add(version if version else 1)
 for version in sorted(versions):
     def f(self, lversion=version):
-        return self._dbDataUpgrades(lversion)
-    setattr(SchemaUpgradeTests, "test_dbDataUpgrades_%s" % (version,), f)+        return self._dbDataUpgrades(lversion, "CALENDAR-DATAVERSION", UpgradeDatabaseCalendarDataStep)
+    setattr(SchemaUpgradeTests, "test_dbCalendarDataUpgrades_%s" % (version,), f)