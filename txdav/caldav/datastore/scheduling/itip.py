##
# Copyright (c) 2006-2013 Apple Inc. All rights reserved.
#
# Licensed under the Apache License, Version 2.0 (the "License");
# you may not use this file except in compliance with the License.
# You may obtain a copy of the License at
#
# http://www.apache.org/licenses/LICENSE-2.0
#
# Unless required by applicable law or agreed to in writing, software
# distributed under the License is distributed on an "AS IS" BASIS,
# WITHOUT WARRANTIES OR CONDITIONS OF ANY KIND, either express or implied.
# See the License for the specific language governing permissions and
# limitations under the License.
##

"""
iTIP (RFC5546) scheduling message processing and generation.


This is currently used for handling auto-replies to schedule requests arriving
in an inbox. It is called in a delayed fashion via reactor.callLater.

We assume that all the components/calendars we deal with have been determined
as being 'valid for CalDAV/iTIP', i.e. they contain UIDs, single component
types, etc.
"""


from twext.python.log import Logger

from twistedcaldav.config import config
from twistedcaldav.ical import Property, iCalendarProductID, Component, \
    ignoredComponents

from pycalendar.datetime import DateTime

log = Logger()

__all__ = [
    "iTipProcessing",
    "iTipGenerator",
]

class iTipProcessing(object):

    @staticmethod
    def processNewRequest(itip_message, recipient=None, creating=False):
        """
        Process a METHOD=REQUEST for a brand new calendar object (for creating set to C{True}. This is also
        called by L{processRequest} with creating set to C{False} to do some common update behavior.

        @param itip_message: the iTIP message to process.
        @type itip_message: L{Component}
        @param recipient: the attendee calendar user address to whom the message was sent
        @type recipient: C{str}
        @param creating: whether or not a new resource is being created
        @type creating: C{bool}

        @return: calendar object ready to save
        """
        assert itip_message.propertyValue("METHOD") == "REQUEST", "iTIP message must have METHOD:REQUEST"

        calendar = itip_message.duplicate()
        method = calendar.getProperty("METHOD")
        if method:
            calendar.removeProperty(method)

        if recipient:
            iTipProcessing.addTranspForNeedsAction(calendar.subcomponents(), recipient)

            # Check for incoming DECLINED
            if creating:
                master = calendar.masterComponent()
                for component in tuple(calendar.subcomponents()):
                    if component in ignoredComponents or component is master:
                        continue
                    attendee = component.getAttendeeProperty((recipient,))
                    if attendee and attendee.parameterValue("PARTSTAT", "NEEDS-ACTION") == "DECLINED":
                        # Mark as hidden if we have a master, otherwise remove
                        if master is not None:
                            component.addProperty(Property(Component.HIDDEN_INSTANCE_PROPERTY, "T"))
                        else:
                            calendar.removeComponent(component)

        return calendar


    @staticmethod
    def processRequest(itip_message, calendar, recipient):
        """
        Process a METHOD=REQUEST. We need to merge per-attendee properties such as TRANPS, COMPLETED etc
        with the data coming from the organizer.

        @param itip_message: the iTIP message to process.
        @type itip_message: L{Component}
        @param calendar: the calendar object to apply the REQUEST to
        @type calendar: L{Component}
        @param recipient: the attendee calendar user address to whom the message was sent
        @type recipient: C{str}

        @return: a C{tuple} of:
            calendar object ready to save, or C{None} (request should be ignored)
            a C{set} of recurrences that changed, or C{None}
        """

        # Check sequencing
        if not iTipProcessing.sequenceComparison(itip_message, calendar):
            # Ignore out of sequence message
            return None, None

        # Merge Organizer data with Attendee's own changes (VALARMs, Comment only for now).
        from txdav.caldav.datastore.scheduling.icaldiff import iCalDiff
        rids = iCalDiff(calendar, itip_message, False).whatIsDifferent()

        # Different behavior depending on whether a master component is present or not
        # Here we cache per-attendee data from the existing master that we need to use in any new
        # overridden components that the organizer added
        current_master = calendar.masterComponent()
        if current_master:
            master_valarms = [comp for comp in current_master.subcomponents() if comp.name() == "VALARM"]
            private_comments = current_master.properties("X-CALENDARSERVER-PRIVATE-COMMENT")
            transps = current_master.properties("TRANSP")
            completeds = current_master.properties("COMPLETED")
            organizer = current_master.getProperty("ORGANIZER")
            organizer_schedule_status = organizer.parameterValue("SCHEDULE-STATUS", None) if organizer else None
            attendee = current_master.getAttendeeProperty((recipient,))
            attendee_dtstamp = attendee.parameterValue("X-CALENDARSERVER-DTSTAMP") if attendee else None
            other_props = {}
            for pname in config.Scheduling.CalDAV.PerAttendeeProperties:
                props = tuple(current_master.properties(pname))
                if props:
                    other_props[pname] = props
        else:
            master_valarms = ()
            private_comments = ()
            transps = ()
            completeds = ()
            organizer_schedule_status = None
            attendee_dtstamp = None
            other_props = {}

        if itip_message.masterComponent() is not None:

            # Get a new calendar object first
            new_calendar = iTipProcessing.processNewRequest(itip_message, recipient)

            # Copy over master alarms, comments
            master_component = new_calendar.masterComponent()
            for alarm in master_valarms:
                master_component.addComponent(alarm)
            for comment in private_comments:
                master_component.addProperty(comment)
            for transp in transps:
                master_component.replaceProperty(transp)
            for completed in completeds:
                master_component.replaceProperty(completed)
            if organizer_schedule_status:
                organizer = master_component.getProperty("ORGANIZER")
                if organizer:
                    organizer.setParameter("SCHEDULE-STATUS", organizer_schedule_status)
            if attendee_dtstamp:
                attendee = master_component.getAttendeeProperty((recipient,))
                if attendee:
                    attendee.setParameter("X-CALENDARSERVER-DTSTAMP", attendee_dtstamp)
            for props in other_props.values():
                [master_component.replaceProperty(prop) for prop in props]

            # Now try to match recurrences in the new calendar
            for component in tuple(new_calendar.subcomponents()):
                if component.name() != "VTIMEZONE" and component.getRecurrenceIDUTC() is not None:
                    iTipProcessing.transferItems(calendar, component, master_valarms, private_comments, transps, completeds, organizer_schedule_status, attendee_dtstamp, other_props, recipient)

            # Now try to match recurrences from the old calendar
            for component in calendar.subcomponents():
                if component.name() != "VTIMEZONE" and component.getRecurrenceIDUTC() is not None:
                    rid = component.getRecurrenceIDUTC()
                    if new_calendar.overriddenComponent(rid) is None:
                        allowCancelled = component.propertyValue("STATUS") == "CANCELLED"
                        hidden = component.hasProperty(Component.HIDDEN_INSTANCE_PROPERTY)
                        new_component = new_calendar.deriveInstance(rid, allowCancelled=allowCancelled and not hidden)
                        if new_component is not None:
                            new_calendar.addComponent(new_component)
                            iTipProcessing.transferItems(calendar, new_component, master_valarms, private_comments, transps, completeds, organizer_schedule_status, attendee_dtstamp, other_props, recipient)
                            if hidden:
                                new_component.addProperty(Property(Component.HIDDEN_INSTANCE_PROPERTY, "T"))

            # Replace the entire object
            return new_calendar, rids

        else:
            # Need existing tzids
            tzids = calendar.timezones()

            # Update existing instances
            for component in itip_message.subcomponents():
                if component.name() == "VTIMEZONE":
                    # May need to add a new VTIMEZONE
                    if component.propertyValue("TZID") not in tzids:
                        calendar.addComponent(component)
                else:
                    component = component.duplicate()
                    missingDeclined = iTipProcessing.transferItems(calendar, component, master_valarms, private_comments, transps, completeds, organizer_schedule_status, attendee_dtstamp, other_props, recipient, remove_matched=True)
                    if not missingDeclined:
                        calendar.addComponent(component)
                        if recipient:
                            iTipProcessing.addTranspForNeedsAction((component,), recipient)

            # Write back the modified object
            return calendar, rids


    @staticmethod
    def processCancel(itip_message, calendar, autoprocessing=False):
        """
        Process a METHOD=CANCEL.

        TODO: Yes, I am going to ignore RANGE= on RECURRENCE-ID for now...

        @param itip_message: the iTIP message to process.
        @type itip_message: L{Component}
        @param calendar: the calendar object to apply the CANCEL to
        @type calendar: L{Component}
        @param autoprocessing: whether or not auto-processing is occurring
        @type autoprocessing: C{bool}

        @return: C{tuple} of:
            C{bool} : C{True} if processed, C{False} if scheduling message should be ignored
            C{bool} : C{True} if calendar object should be deleted, C{False} otherwise
            C{set}  : set of Recurrence-IDs for cancelled instances, or C{None} if all cancelled
        """

        assert itip_message.propertyValue("METHOD") == "CANCEL", "iTIP message must have METHOD:CANCEL"
        assert itip_message.resourceUID() == calendar.resourceUID(), "UIDs must be the same to process iTIP message"

        # Check sequencing
        if not iTipProcessing.sequenceComparison(itip_message, calendar):
            # Ignore out of sequence message
            return False, False, None

        # Check to see if this is a cancel of the entire event
        if itip_message.masterComponent() is not None:
            if autoprocessing:
                # Delete the entire event off the auto-processed calendar
                return True, True, None
            else:
                # Cancel every instance in the existing event and sync over SEQUENCE
                calendar.replacePropertyInAllComponents(Property("STATUS", "CANCELLED"))
                newseq = itip_message.masterComponent().propertyValue("SEQUENCE")
                calendar.replacePropertyInAllComponents(Property("SEQUENCE", newseq))
                return True, False, None

        # iTIP CANCEL can contain multiple components being cancelled in the RECURRENCE-ID case.
        # So we need to iterate over each iTIP component.

        # Get the existing calendar master object if it exists
        calendar_master = calendar.masterComponent()
        exdates = []
        rids = set()

        # Look at each component in the iTIP message
        for component in itip_message.subcomponents():
            if component.name() == "VTIMEZONE":
                continue

            # Extract RECURRENCE-ID value from component
            rid = component.getRecurrenceIDUTC()
            rids.add(rid)

            # Get the one that matches in the calendar
            overridden = calendar.overriddenComponent(rid)

            if overridden:
                # We are cancelling an overridden component. Check to see if the existing override
                # is marked as hidden and if so remove it and add an EXDATE (also always do that if
                # auto-processing). Otherwise we will mark the override as cancelled so the attendee
                # can see what happened).
                hidden = overridden.hasProperty(Component.HIDDEN_INSTANCE_PROPERTY)

                if autoprocessing or hidden:
                    # Exclude the cancelled instance
                    exdates.append(component.getRecurrenceIDUTC())

                    # Remove the existing component.
                    calendar.removeComponent(overridden)
                else:
                    # Existing component is cancelled.
                    overridden.replaceProperty(Property("STATUS", "CANCELLED"))
                    newseq = component.propertyValue("SEQUENCE")
                    overridden.replaceProperty(Property("SEQUENCE", newseq))

            elif calendar_master:
                # We are trying to CANCEL a non-overridden instance.

                if autoprocessing:
                    # Exclude the cancelled instance
                    exdates.append(component.getRecurrenceIDUTC())
                else:
                    # Derive a new component and cancel it.
                    overridden = calendar.deriveInstance(rid)
                    if overridden is not None:
                        overridden.replaceProperty(Property("STATUS", "CANCELLED"))
                        calendar.addComponent(overridden)
                        newseq = component.propertyValue("SEQUENCE")
                        overridden.replacePropertyInAllComponents(Property("SEQUENCE", newseq))

        # If we have any EXDATEs lets add them to the existing calendar object.
        if exdates and calendar_master:
            calendar_master.addProperty(Property("EXDATE", exdates))

        # See if there are still components in the calendar - we might have deleted the last overridden instance
        # in which case the calendar object is empty (except for VTIMEZONEs).
        if calendar.mainType() is None:
            # Delete the now empty calendar object
            return True, True, None
        else:
            return True, False, rids


    @staticmethod
    def processReply(itip_message, calendar):
        """
        Process a METHOD=REPLY.

        TODO: Yes, I am going to ignore RANGE= on RECURRENCE-ID for now...
        TODO: We have no way to track SEQUENCE/DTSTAMP on a per-attendee basis to correctly serialize out-of-order
              replies.

        @param itip_message: the iTIP message to process.
        @type itip_message: L{Component}
        @param calendar: the calendar object to apply the REPLY to
        @type calendar: L{Component}

        @return: a C{tuple} of:
            C{True} if processed, C{False} if scheduling message should be ignored
            C{tuple} of change info
        """

        assert itip_message.propertyValue("METHOD") == "REPLY", "iTIP message must have METHOD:REPLY"
        assert itip_message.resourceUID() == calendar.resourceUID(), "UIDs must be the same to process iTIP message"

        # Take each component in the reply and update the corresponding component
        # in the organizer's copy (possibly generating new ones) so that the ATTENDEE
        # PARTSTATs match up.

        # Do the master first
        old_master = calendar.masterComponent()
        new_master = itip_message.masterComponent()
        attendees = set()
        rids = set()
        if new_master is not None and old_master is not None:
            attendee, partstat, private_comment = iTipProcessing.updateAttendeeData(new_master, old_master)
            if attendee:
                attendees.add(attendee)
                if partstat or private_comment:
                    rids.add(("", partstat, private_comment,))

        # Now do all overridden ones (sort by RECURRENCE-ID)
        sortedComponents = []
        for itip_component in itip_message.subcomponents():

            # Make sure we have an appropriate component
            if itip_component.name() == "VTIMEZONE":
                continue
            rid = itip_component.getRecurrenceIDUTC()
            if rid is None:
                continue
            sortedComponents.append((rid, itip_component,))

        sortedComponents.sort(key=lambda x: x[0])

        for rid, itip_component in sortedComponents:
            # Find matching component in organizer's copy
            match_component = calendar.overriddenComponent(rid)
            if match_component is None:
                # Attendee is overriding an instance themselves - we need to create a derived one
                # for the Organizer
                match_component = calendar.deriveInstance(rid)
                if match_component is not None:
                    calendar.addComponent(match_component)
                else:
                    log.error("Ignoring instance: %s in iTIP REPLY for: %s" % (rid, itip_message.resourceUID()))
                    continue

            attendee, partstat, private_comment = iTipProcessing.updateAttendeeData(itip_component, match_component)
            if attendee:
                attendees.add(attendee)
                if rids is not None and (partstat or private_comment):
                    rids.add((rid.getText(), partstat, private_comment,))

        # Check for an invalid instance by itself
        len_attendees = len(attendees)
        if len_attendees == 0:
            return False, None
        elif len_attendees == 1:
            return True, (attendees.pop(), rids)
        else:
            log.error("ATTENDEE property in a REPLY must be the same in all components\n%s" % (str(itip_message),))
            return False, None


    @staticmethod
    def updateAttendeeData(from_component, to_component):
        """
        Called when processing a REPLY only.

        Copy the PARTSTAT of the Attendee in the from_component to the matching ATTENDEE
        in the to_component. Ignore if no match found. Also update the private comments.

        For VPOLL we need to copy POLL-ITEM-ID response values into the actual matching
        polled sub-components as VOTER properties.

        @param from_component: component to copy from
        @type from_component: L{Component}
        @param to_component: component to copy to
        @type to_component: L{Component}
        """

        # Track what changed
        partstat_changed = False
        private_comment_changed = False

        # Get REQUEST-STATUS as we need to write that into the saved ATTENDEE property
        reqstatus = tuple(from_component.properties("REQUEST-STATUS"))
        if reqstatus:
            reqstatus = ",".join(status.value()[0] for status in reqstatus)
        else:
            reqstatus = "2.0"

        # Get attendee in from_component - there MUST be only one
        attendees = tuple(from_component.properties(from_component.recipientPropertyName()))
        if len(attendees) != 1:
            log.error("There must be one and only one ATTENDEE property in a REPLY\n%s" % (str(from_component),))
            return None, False, False

        attendee = attendees[0]
        partstat = attendee.parameterValue("PARTSTAT", "NEEDS-ACTION")

        # Now find matching ATTENDEE in to_component
        existing_attendee = to_component.getAttendeeProperty((attendee.value(),))
        if existing_attendee:
            oldpartstat = existing_attendee.parameterValue("PARTSTAT", "NEEDS-ACTION")
            existing_attendee.setParameter("PARTSTAT", partstat)
            existing_attendee.setParameter("SCHEDULE-STATUS", reqstatus)
            partstat_changed = (oldpartstat != partstat)

            # Always delete RSVP on PARTSTAT change
            if partstat_changed:
                try:
                    existing_attendee.removeParameter("RSVP")
                except KeyError:
                    pass

            # Handle attendee comments
            if config.Scheduling.CalDAV.get("EnablePrivateComments", True):
                # Look for X-CALENDARSERVER-PRIVATE-COMMENT property in iTIP component (State 1 in spec)
                attendee_comment = tuple(from_component.properties("X-CALENDARSERVER-PRIVATE-COMMENT"))
                attendee_comment = attendee_comment[0] if len(attendee_comment) else None

                # Look for matching X-CALENDARSERVER-ATTENDEE-COMMENT property in existing data (State 2 in spec)
                private_comments = tuple(to_component.properties("X-CALENDARSERVER-ATTENDEE-COMMENT"))
                for comment in private_comments:
                    attendeeref = comment.parameterValue("X-CALENDARSERVER-ATTENDEE-REF")
                    if attendeeref == attendee.value():
                        private_comment = comment
                        break
                else:
                    private_comment = None
            else:
                attendee_comment = None
                private_comment = None

            # Now do update logic
            if attendee_comment is None and private_comment is None:
                # Nothing to do
                pass

            elif attendee_comment is None and private_comment is not None:
<<<<<<< HEAD
                # Remove all property parameters
                private_comment.removeAllParameters()

                # Add default parameters
                private_comment.setParameter("X-CALENDARSERVER-ATTENDEE-REF", attendee.value())
                private_comment.setParameter("X-CALENDARSERVER-DTSTAMP", DateTime.getNowUTC().getText())

                # Set value empty
                private_comment.setValue("")
=======
                # We now remove the private comment on the organizer's side if the attendee removed it
                to_component.removeProperty(private_comment)
>>>>>>> b3bf7408

                private_comment_changed = True

            elif attendee_comment is not None and private_comment is None:

                # Add new property
                private_comment = Property(
                    "X-CALENDARSERVER-ATTENDEE-COMMENT",
                    attendee_comment.value(),
                    params={
                        "X-CALENDARSERVER-ATTENDEE-REF": attendee.value(),
                        "X-CALENDARSERVER-DTSTAMP": DateTime.getNowUTC().getText(),
                    }
                )
                to_component.addProperty(private_comment)

                private_comment_changed = True

            else:
                # Only change if different
                if private_comment.value() != attendee_comment.value():
                    # Remove all property parameters
                    private_comment.removeAllParameters()

                    # Add default parameters
                    private_comment.setParameter("X-CALENDARSERVER-ATTENDEE-REF", attendee.value())
                    private_comment.setParameter("X-CALENDARSERVER-DTSTAMP", DateTime.getNowUTC().getText())

                    # Set new value
                    private_comment.setValue(attendee_comment.value())

                    private_comment_changed = True

            # Do VPOLL transfer
            if from_component.name() == "VPOLL":
                # TODO: figure out how to report changes back
                iTipProcessing.updateVPOLLData(from_component, to_component, attendee)

        return attendee.value(), partstat_changed, private_comment_changed


    @staticmethod
    def updateVPOLLData(from_component, to_component, attendee):
        """
        Update VPOLL sub-components with voter's response.

        @param from_component: component to copy from
        @type from_component: L{Component}
        @param to_component: component to copy to
        @type to_component: L{Component}
        @param attendee: attendee being processed
        @type attendee: L{Property}
        """

        responses = {}
        for prop in from_component.properties("POLL-ITEM-ID"):
            responses[prop.value()] = prop

        for component in to_component.subcomponents():
            if component.name() in ignoredComponents:
                continue
            poll_item_id = component.propertyValue("POLL-ITEM-ID")
            if poll_item_id is None:
                continue
            voter = component.getVoterProperty((attendee.value(),))

            # If no response - remove
            if poll_item_id not in responses or not responses[poll_item_id].hasParameter("RESPONSE"):
                if voter is not None:
                    component.removeProperty(voter)
                continue

            # Add or update voter
            if voter is None:
                voter = Property("VOTER", attendee.value())
                component.addProperty(voter)
            voter.setParameter("RESPONSE", responses[poll_item_id].parameterValue("RESPONSE"))


    @staticmethod
    def transferItems(from_calendar, to_component, master_valarms, private_comments, transps, completeds, organizer_schedule_status, attendee_dtstamp, other_props, recipient, remove_matched=False):
        """
        Transfer properties from a calendar to a component by first trying to match the component in the original calendar and
        use the properties from that, or use the values provided as arguments (which have been derived from the original calendar's
        master component).

        @param from_calendar: the old calendar data to transfer items from
        @type from_calendar: L{Component}
        @param to_component: the new component to transfer items to
        @type to_component: L{Component}
        @param master_valarms: a C{list} of VALARM components from the old master to use
        @type master_valarms: C{list}
        @param private_comments: a C{list} of private comment properties from the old master to use
        @type private_comments: C{list}
        @param transps: a C{list} of TRANSP properties from the old master to use
        @type transps: C{list}
        @param completeds: a C{list} of COMPLETED properties from the old master to use
        @type completeds: C{list}
        @param organizer_schedule_status: a the SCHEDULE-STATUS value for the organizer from the old master to use
        @type organizer_schedule_status: C{str}
        @param attendee_dtstamp: an the ATTENDEE DTSTAMP parameter value from the old master to use
        @type attendee_dtstamp: C{str}
        @param other_props: other properties from the old master to use
        @type other_props: C{list}
        @param recipient: the calendar user address of the attendee whose data is being processed
        @type recipient: C{str}
        @param remove_matched: whether or not to remove the matching component rather than transfer items
        @type remove_matched: C{bool}

        @return: C{True} if an EXDATE match occurred requiring the incoming component to be removed.
        """

        rid = to_component.getRecurrenceIDUTC()

        # Is there a matching component
        matched = from_calendar.overriddenComponent(rid)
        if matched:
            # Copy over VALARMs from existing component
            [to_component.addComponent(comp) for comp in matched.subcomponents() if comp.name() == "VALARM"]
            [to_component.addProperty(prop) for prop in matched.properties("X-CALENDARSERVER-ATTENDEE-COMMENT")]
            [to_component.replaceProperty(prop) for prop in matched.properties("TRANSP")]
            [to_component.replaceProperty(prop) for prop in matched.properties("COMPLETED")]

            organizer = matched.getProperty("ORGANIZER")
            organizer_schedule_status = organizer.parameterValue("SCHEDULE-STATUS", None) if organizer else None
            if organizer_schedule_status:
                organizer = to_component.getProperty("ORGANIZER")
                if organizer:
                    organizer.setParameter("SCHEDULE-STATUS", organizer_schedule_status)

            # Remove the old one
            if remove_matched:
                from_calendar.removeComponent(matched)

            # Check for incoming DECLINED
            attendee = to_component.getAttendeeProperty((recipient,))
            if attendee and attendee.parameterValue("PARTSTAT", "NEEDS-ACTION") == "DECLINED":
                # If existing item has HIDDEN property copy that over
                if matched.hasProperty(Component.HIDDEN_INSTANCE_PROPERTY):
                    to_component.addProperty(Property(Component.HIDDEN_INSTANCE_PROPERTY, "T"))

            if attendee and attendee_dtstamp:
                attendee.setParameter("X-CALENDARSERVER-DTSTAMP", attendee_dtstamp)

            for pname in config.Scheduling.CalDAV.PerAttendeeProperties:
                [to_component.replaceProperty(prop) for prop in matched.properties(pname)]

            # Check to see if the new component is cancelled as that could mean we are copying in the wrong attendee state
            if to_component.propertyValue("STATUS") == "CANCELLED":
                from_attendee = matched.getAttendeeProperty((recipient,))
                if attendee and from_attendee:
                    attendee.setParameter("PARTSTAT", from_attendee.parameterValue("PARTSTAT", "NEEDS-ACTION"))

        else:
            # Check for incoming DECLINED
            attendee = to_component.getAttendeeProperty((recipient,))
            if attendee and attendee.parameterValue("PARTSTAT", "NEEDS-ACTION") == "DECLINED":
                return True

            # It is a new override - copy any valarms on the existing master component
            # into the new one.
            [to_component.addComponent(alarm) for alarm in master_valarms]
            [to_component.addProperty(comment) for comment in private_comments]
            [to_component.replaceProperty(transp) for transp in transps]
            [to_component.replaceProperty(completed) for completed in completeds]

            if organizer_schedule_status:
                organizer = to_component.getProperty("ORGANIZER")
                if organizer:
                    organizer.setParameter("SCHEDULE-STATUS", organizer_schedule_status)
            if attendee_dtstamp:
                attendee = to_component.getAttendeeProperty((recipient,))
                if attendee:
                    attendee.setParameter("X-CALENDARSERVER-DTSTAMP", attendee_dtstamp)

            for props in other_props.values():
                [to_component.replaceProperty(prop) for prop in props]

        return False


    @staticmethod
    def addTranspForNeedsAction(components, recipient):
        """
        For each component where the ATTENDEE property of the recipient has PARTSTAT
        NEEDS-ACTION we add TRANSP:TRANSPARENT for VEVENTs.

        @param components: list of components to process
        @type components: C{list}
        @param recipient: calendar user address of attendee to process
        @type recipient: C{str}
        """

        for component in components:
            if component.name() != "VEVENT":
                continue
            attendee = component.getAttendeeProperty((recipient,))
            if attendee and attendee.parameterValue("PARTSTAT", "NEEDS-ACTION") == "NEEDS-ACTION":
                component.replaceProperty(Property("TRANSP", "TRANSPARENT"))


    @staticmethod
    def sequenceComparison(itip, calendar):
        """
        Check the iTIP SEQUENCE values for the incoming iTIP message against the existing calendar data to determine
        whether the iTIP message is old and should be ignored.

        @param itip: the iTIP message to process
        @type itip: L{Component}
        @param calendar: the existing calendar data to compare with
        @type calendar: L{Component}

        @return: C{True} if the itip message is new and should be processed, C{False}
            if no processing is needed
        @rtype: C{bool}
        """

        # Master component comparison trumps all else
        itip_master = itip.masterComponent()
        cal_master = calendar.masterComponent()

        # If master component exists, compare all in iTIP and update if any are new
        if cal_master:
            for itip_component in itip.subcomponents():
                if itip_component.name() in ignoredComponents:
                    continue
                cal_component = calendar.overriddenComponent(itip_component.getRecurrenceIDUTC())
                if cal_component is None:
                    cal_component = cal_master

                # TODO: No DTSTAMP comparison because we do not track DTSTAMPs
                # Treat components the same as meaning so an update - in theory no harm in doing that
                if Component.compareComponentsForITIP(itip_component, cal_component, use_dtstamp=False) >= 0:
                    return True

            return False

        elif itip_master:

            # Do comparison of each appropriate component if any one is new, process the itip
            for cal_component in calendar.subcomponents():
                if cal_component.name() in ignoredComponents:
                    continue
                itip_component = itip.overriddenComponent(cal_component.getRecurrenceIDUTC())
                if itip_component is None:
                    itip_component = itip_master

                # TODO: No DTSTAMP comparison because we do not track DTSTAMPs
                # Treat components the same as meaning so an update - in theory no harm in doing that
                if Component.compareComponentsForITIP(itip_component, cal_component, use_dtstamp=False) >= 0:
                    return True

            return False

        else:
            # Do comparison of each matching component if any one is new, process the entire itip.
            # There is a race condition here, similar to REPLY, where we could reinstate an instance
            # that has been removed. Not much we can do about it without additional tracking.

            cal_rids = set()
            for cal_component in calendar.subcomponents():
                if cal_component.name() in ignoredComponents:
                    continue
                cal_rids.add(cal_component.getRecurrenceIDUTC())
            itip_rids = set()
            for itip_component in itip.subcomponents():
                if itip_component.name() in ignoredComponents:
                    continue
                itip_rids.add(itip_component.getRecurrenceIDUTC())

            # Compare ones that match
            for rid in cal_rids & itip_rids:
                cal_component = calendar.overriddenComponent(rid)
                itip_component = itip.overriddenComponent(rid)

                # TODO: No DTSTAMP comparison because we do not track DTSTAMPs
                # Treat components the same as meaning so an update - in theory no harm in doing that
                if Component.compareComponentsForITIP(itip_component, cal_component, use_dtstamp=False) >= 0:
                    return True

            # If there are others in one set and not the other - always process, else no process
            return len(cal_rids ^ itip_rids) > 0



class iTipGenerator(object):
    """
    This assumes that DTSTAMP and SEQUENCE are already at their new values in the original calendar
    data passed in to each generateXXX() call.
    """

    @staticmethod
    def generateCancel(original, attendees, instances=None, full_cancel=False):
        """
        This assumes that SEQUENCE is not already at its new value in the original calendar data. This
        is because the component passed in is the one that originally contained the attendee that is
        being removed.
        """

        itip = Component("VCALENDAR")
        itip.addProperty(Property("VERSION", "2.0"))
        itip.addProperty(Property("PRODID", iCalendarProductID))
        itip.addProperty(Property("METHOD", "CANCEL"))

        if instances is None:
            instances = (None,)

        tzids = set()
        added = False
        for instance_rid in instances:

            # Create a new component matching the type of the original
            comp = Component(original.mainType())

            # Use the master component when the instance is None
            if not instance_rid:
                instance = original.masterComponent()
                assert instance is not None, "Need a master component"
            else:
                instance = original.overriddenComponent(instance_rid)
                if instance is None:
                    instance = original.deriveInstance(instance_rid)

                # If the instance to be cancelled did not exist in the original, then
                # do nothing
                if instance is None:
                    continue

            # Add some required properties extracted from the original
            comp.addProperty(Property("DTSTAMP", instance.propertyValue("DTSTAMP")))
            comp.addProperty(Property("UID", instance.propertyValue("UID")))
            seq = instance.propertyValue("SEQUENCE")
            seq = int(seq) + 1 if seq else 1
            comp.addProperty(Property("SEQUENCE", seq))
            comp.addProperty(instance.getOrganizerProperty())
            if instance_rid:
                comp.addProperty(Property("RECURRENCE-ID", instance_rid.duplicate().adjustToUTC()))

            def addProperties(propname):
                for icalproperty in instance.properties(propname):
                    comp.addProperty(icalproperty)

            addProperties("SUMMARY")
            addProperties("DTSTART")
            addProperties("DTEND")
            addProperties("DURATION")
            if not instance_rid:
                addProperties("RRULE")
                addProperties("RDATE")
                addProperties("EXDATE")

            # Extract the matching attendee property
            for attendee in attendees:
                if full_cancel:
                    attendeeProp = original.getAttendeeProperty((attendee,))
                else:
                    attendeeProp = instance.getAttendeeProperty((attendee,))
                assert attendeeProp is not None, "Must have matching ATTENDEE property"
                comp.addProperty(attendeeProp)

            tzids.update(comp.timezoneIDs())

            itip.addComponent(comp)
            added = True

        if added:
            # Now include any referenced tzids
            for comp in original.subcomponents():
                if comp.name() == "VTIMEZONE":
                    tzid = comp.propertyValue("TZID")
                    if tzid in tzids:
                        itip.addComponent(comp)

            # Strip out unwanted bits
            iTipGenerator.prepareSchedulingMessage(itip)

            return itip
        else:
            return None


    @staticmethod
    def generateAttendeeRequest(original, attendees, filter_rids):
        """
        This assumes that SEQUENCE is already at its new value in the original calendar data.
        """

        # Start with a copy of the original as we may have to modify bits of it
        itip = original.duplicate()
        itip.replaceProperty(Property("PRODID", iCalendarProductID))
        itip.addProperty(Property("METHOD", "REQUEST"))

        # Now filter out components that do not contain every attendee
        itip.attendeesView(attendees, onlyScheduleAgentServer=True)

        # Now filter out components except the ones specified
        if itip.filterComponents(filter_rids):
            # Strip out unwanted bits
            iTipGenerator.prepareSchedulingMessage(itip)
            return itip

        else:
            return None


    @staticmethod
    def generateAttendeeReply(original, attendee, changedRids=None, force_decline=False):

        # Start with a copy of the original as we may have to modify bits of it
        itip = original.duplicate()
        itip.replaceProperty(Property("PRODID", iCalendarProductID))
        itip.addProperty(Property("METHOD", "REPLY"))

        # Now filter out components except the ones specified
        itip.filterComponents(changedRids)

        # Force update to DTSTAMP everywhere so reply sequencing will work
        itip.replacePropertyInAllComponents(Property("DTSTAMP", DateTime.getNowUTC()))

        # Remove all attendees except the one we want
        itip.removeAllButOneAttendee(attendee)

        # Remove all components which are missing the attendee
        for component in itip.subcomponents():
            if component.name() in ignoredComponents:
                continue
            if not component.getAttendeeProperty((attendee,)):
                itip.removeComponent(component)

        # No alarms
        itip.removeAlarms()

        # Remove all but essential properties
        itip.filterProperties(keep=(
            "UID",
            "RECURRENCE-ID",
            "SEQUENCE",
            "STATUS",
            "DTSTAMP",
            "DTSTART",
            "DTEND",
            "DURATION",
            "RRULE",
            "RDATE",
            "EXDATE",
            "ORGANIZER",
            "ATTENDEE",
            "VOTER",
            "X-CALENDARSERVER-PRIVATE-COMMENT",
            "SUMMARY",
            "LOCATION",
            "DESCRIPTION",
        ))

        # Now set each ATTENDEE's PARTSTAT to DECLINED
        if force_decline:
            attendeeProps = itip.getAttendeeProperties((attendee,))
            assert attendeeProps, "Must have some matching ATTENDEEs"
            for attendeeProp in attendeeProps:
                attendeeProp.setParameter("PARTSTAT", "DECLINED")

        # Add REQUEST-STATUS to each top-level component
        itip.addPropertyToAllComponents(Property("REQUEST-STATUS", ["2.0", "Success", ]))

        # Strip out unwanted bits
        iTipGenerator.prepareSchedulingMessage(itip, reply=True)

        # Handle VPOLL behavior
        for component in itip.subcomponents():
            if component.name() == "VPOLL":
                iTipGenerator.generateVPOLLReply(component, attendee)

        return itip


    @staticmethod
    def generateVPOLLReply(vpoll, attendee):
        """
        Generate the proper poll response in a reply for each component being voted on.

        @param vpoll: the VPOLL component to process
        @type vpoll: L{Component}
        @param attendee: calendar user address of attendee replying
        @type attendee: C{str}
        """

        for component in tuple(vpoll.subcomponents()):
            if component.name() in ignoredComponents:
                continue
            poll_item_id = component.propertyValue("POLL-ITEM-ID")
            if poll_item_id is None:
                continue
            voter = component.getVoterProperty((attendee,))
            if voter is not None and voter.hasParameter("RESPONSE"):
                vpoll.addProperty(Property("POLL-ITEM-ID", poll_item_id, {"RESPONSE": voter.parameterValue("RESPONSE")}))
            vpoll.removeComponent(component)


    @staticmethod
    def prepareSchedulingMessage(itip, reply=False):
        """
        Remove properties and parameters that should not be sent in an iTIP message
        """

        # All X- components go away
        itip.removeXComponents()

        # Alarms
        itip.removeAlarms()

        # Top-level properties - remove all X-
        itip.removeXProperties(do_subcomponents=False)

        # Component properties - remove all X- except for those specified
        if not reply:
            # Organizer properties that need to go to the Attendees
            keep_properties = config.Scheduling.CalDAV.OrganizerPublicProperties
        else:
            # Attendee properties that need to go to the Organizer
            keep_properties = ("X-CALENDARSERVER-PRIVATE-COMMENT",)
        itip.removeXProperties(keep_properties=keep_properties)

        # Property Parameters
        itip.removePropertyParameters("ATTENDEE", ("SCHEDULE-AGENT", "SCHEDULE-STATUS", "SCHEDULE-FORCE-SEND", "X-CALENDARSERVER-DTSTAMP",))
        itip.removePropertyParameters("VOTER", ("SCHEDULE-AGENT", "SCHEDULE-STATUS", "SCHEDULE-FORCE-SEND", "X-CALENDARSERVER-DTSTAMP",))
        itip.removePropertyParameters("ORGANIZER", ("SCHEDULE-AGENT", "SCHEDULE-STATUS", "SCHEDULE-FORCE-SEND",))



class iTIPRequestStatus(object):
    """
    String constants for various iTIP status codes we use.
    """

    MESSAGE_PENDING_CODE = "1.0"
    MESSAGE_SENT_CODE = "1.1"
    MESSAGE_DELIVERED_CODE = "1.2"

    SUCCESS_CODE = "2.0"

    INVALID_CALENDAR_USER_CODE = "3.7"
    NO_AUTHORITY_CODE = "3.8"

    BAD_REQUEST_CODE = "5.0"
    SERVICE_UNAVAILABLE_CODE = "5.1"
    INVALID_SERVICE_CODE = "5.2"
    NO_USER_SUPPORT_CODE = "5.3"

    MESSAGE_PENDING = MESSAGE_PENDING_CODE + ";Scheduling message send is pending"
    MESSAGE_SENT = MESSAGE_SENT_CODE + ";Scheduling message has been sent"
    MESSAGE_DELIVERED = MESSAGE_DELIVERED_CODE + ";Scheduling message has been delivered"

    SUCCESS = SUCCESS_CODE + ";Success"

    INVALID_CALENDAR_USER = INVALID_CALENDAR_USER_CODE + ";Invalid Calendar User"
    NO_AUTHORITY = NO_AUTHORITY_CODE + ";No authority"

    BAD_REQUEST = BAD_REQUEST_CODE + ";Service cannot handle request"
    SERVICE_UNAVAILABLE = SERVICE_UNAVAILABLE_CODE + ";Service unavailable"
    INVALID_SERVICE = INVALID_SERVICE_CODE + ";Invalid calendar service"
    NO_USER_SUPPORT = NO_USER_SUPPORT_CODE + ";No scheduling support for user"<|MERGE_RESOLUTION|>--- conflicted
+++ resolved
@@ -476,20 +476,8 @@
                 pass
 
             elif attendee_comment is None and private_comment is not None:
-<<<<<<< HEAD
-                # Remove all property parameters
-                private_comment.removeAllParameters()
-
-                # Add default parameters
-                private_comment.setParameter("X-CALENDARSERVER-ATTENDEE-REF", attendee.value())
-                private_comment.setParameter("X-CALENDARSERVER-DTSTAMP", DateTime.getNowUTC().getText())
-
-                # Set value empty
-                private_comment.setValue("")
-=======
                 # We now remove the private comment on the organizer's side if the attendee removed it
                 to_component.removeProperty(private_comment)
->>>>>>> b3bf7408
 
                 private_comment_changed = True
 
