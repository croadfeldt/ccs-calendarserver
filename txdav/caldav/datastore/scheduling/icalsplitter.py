##
# Copyright (c) 2013-2014 Apple Inc. All rights reserved.
#
# Licensed under the Apache License, Version 2.0 (the "License");
# you may not use this file except in compliance with the License.
# You may obtain a copy of the License at
#
# http://www.apache.org/licenses/LICENSE-2.0
#
# Unless required by applicable law or agreed to in writing, software
# distributed under the License is distributed on an "AS IS" BASIS,
# WITHOUT WARRANTIES OR CONDITIONS OF ANY KIND, either express or implied.
# See the License for the specific language governing permissions and
# limitations under the License.
##

from pycalendar.datetime import DateTime

from twistedcaldav.ical import Property


class iCalSplitter(object):
    """
    Class that manages the "splitting" of large iCalendar objects into two pieces so that we can keep the overall
    size of individual calendar objects to a reasonable limit. This should only be used on Organizer events.
    """

    def __init__(self, threshold, past):
        """
        @param threshold: the size in bytes that will trigger a split
        @type threshold: C{int}
        @param past: number of days in the past where the split will occur
        @type past: C{int}

        """
        self.threshold = threshold
        self.past = DateTime.getNowUTC()
        self.past.setHHMMSS(0, 0, 0)
        self.past.offsetDay(-past)
        self.now = DateTime.getNowUTC()
        self.now.setHHMMSS(0, 0, 0)
        self.now.offsetDay(-1)


    def willSplit(self, ical):
        """
        Determine if the specified iCalendar object needs to be split. Our policy is
        we can only split recurring events with past instances and future instances.

        @param ical: the iCalendar object to examine
        @type ical: L{Component}

        @return: C{True} if a split is require, C{False} otherwise
        @rtype: C{bool}
        """

        # Must be recurring
        if not ical.isRecurring():
            return False

        # Look for past/future (cacheExpandedTimeRanges will go one year in the future by default)
        now = self.now.duplicate()
        now.offsetDay(1)
        instances = ical.cacheExpandedTimeRanges(now)
        instances = sorted(instances.instances.values(), key=lambda x: x.start)
        if instances[0].start >= self.past or instances[-1].start < self.now or len(instances) <= 1:
            return False

        # Make sure there are some overridden components in the past - as splitting only makes sense when
        # overrides are present
        past_count = 0
        for instance in instances:
            if instance.start >= self.past:
                break
            elif instance.component.hasProperty("RECURRENCE-ID"):
                past_count += 1

        # Only split when there is more than one past override to split off
        if past_count < 2:
            return False

        # Now see if overall size exceeds our threshold
        return len(str(ical)) > self.threshold


    def whereSplit(self, ical, break_point=None, allow_past_the_end=True):
        """
        Determine where a split is going to happen - i.e., the RECURRENCE-ID.

        @param ical: the iCalendar object to test
        @type ical: L{Component}
        @param break_point: the date-time where the break should occur
        @type break_point: L{DateTime}

        @return: recurrence-id of the split
        @rtype: L{DateTime}
        """

        break_point = self.past if break_point is None else break_point

        # Find the instance RECURRENCE-ID where a split is going to happen
        now = self.now.duplicate()
        now.offsetDay(1)
        instances = ical.cacheExpandedTimeRanges(now)
        instances = sorted(instances.instances.values(), key=lambda x: x.start)
        rid = instances[0].rid
        for instance in instances:
<<<<<<< HEAD
            rid = instance.rid
            if instance.start >= break_point:
=======
            if instance.start >= break_point:
                rid = instance.rid

                # Do not allow a rid prior to the first instance
                if break_point and rid == instances[0].rid:
                    rid = None
>>>>>>> e93bb578
                break
        else:
            # We can get here when splitting an event for overrides only in the past,
            # which happens when splitting an Attendee's copy of an Organizer event
            # where the Organizer event has L{willSplit} == C{True}
            rid = break_point if allow_past_the_end else None

        return rid


    def split(self, ical, rid=None, olderUID=None):
        """
        Split the specified iCalendar object. This assumes that L{willSplit} has already
        been called and returned C{True}. Splitting is done by carving out old instances
        into a new L{Component} and adjusting the specified component for the on-going
        set. A RELATED-TO property is added to link old to new.

        @param ical: the iCalendar object to split
        @type ical: L{Component}

        @param rid: recurrence-id where the split should occur, or C{None} to determine it here
        @type rid: L{DateTime} or C{None}

        @param olderUID: UID to use for the split off component, or C{None} to generate one here
        @type olderUID: C{str} or C{None}

        @return: iCalendar objects for the old and new "carved out" instances
        @rtype: C{tuple} of two L{Component}'s
        """

        # Find the instance RECURRENCE-ID where a split is going to happen
        rid = self.whereSplit(ical) if rid is None else rid

        # Create the old one with a new UID value (or the one passed in)
        icalOld = ical.duplicate()
        oldUID = icalOld.newUID(newUID=olderUID)
        icalOld.onlyPastInstances(rid)

        # Adjust the current one
        icalNew = ical.duplicate()
        icalNew.onlyFutureInstances(rid)

        # Relate them - add RELATED-TO;RELTYPE=RECURRENCE-SET if not already present
        if not icalOld.hasPropertyWithParameterMatch("RELATED-TO", "RELTYPE", "X-CALENDARSERVER-RECURRENCE-SET"):
            property = Property("RELATED-TO", oldUID, params={"RELTYPE": "X-CALENDARSERVER-RECURRENCE-SET"})
            icalOld.addPropertyToAllComponents(property)
            icalNew.addPropertyToAllComponents(property)

        return (icalOld, icalNew,)<|MERGE_RESOLUTION|>--- conflicted
+++ resolved
@@ -14,7 +14,7 @@
 # limitations under the License.
 ##
 
-from pycalendar.datetime import DateTime
+from pycalendar.datetime import PyCalendarDateTime
 
 from twistedcaldav.ical import Property
 
@@ -34,10 +34,10 @@
 
         """
         self.threshold = threshold
-        self.past = DateTime.getNowUTC()
+        self.past = PyCalendarDateTime.getNowUTC()
         self.past.setHHMMSS(0, 0, 0)
         self.past.offsetDay(-past)
-        self.now = DateTime.getNowUTC()
+        self.now = PyCalendarDateTime.getNowUTC()
         self.now.setHHMMSS(0, 0, 0)
         self.now.offsetDay(-1)
 
@@ -93,7 +93,7 @@
         @type break_point: L{DateTime}
 
         @return: recurrence-id of the split
-        @rtype: L{DateTime}
+        @rtype: L{PyCalendarDateTime}
         """
 
         break_point = self.past if break_point is None else break_point
@@ -105,17 +105,12 @@
         instances = sorted(instances.instances.values(), key=lambda x: x.start)
         rid = instances[0].rid
         for instance in instances:
-<<<<<<< HEAD
-            rid = instance.rid
-            if instance.start >= break_point:
-=======
             if instance.start >= break_point:
                 rid = instance.rid
 
                 # Do not allow a rid prior to the first instance
                 if break_point and rid == instances[0].rid:
                     rid = None
->>>>>>> e93bb578
                 break
         else:
             # We can get here when splitting an event for overrides only in the past,
@@ -137,7 +132,7 @@
         @type ical: L{Component}
 
         @param rid: recurrence-id where the split should occur, or C{None} to determine it here
-        @type rid: L{DateTime} or C{None}
+        @type rid: L{PyCalendarDateTime} or C{None}
 
         @param olderUID: UID to use for the split off component, or C{None} to generate one here
         @type olderUID: C{str} or C{None}
