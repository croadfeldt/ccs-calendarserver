--- conflicted
+++ resolved
@@ -436,22 +436,13 @@
         self.assertEquals(self.flagDeletedResult, "xyzzy")
 
 
-<<<<<<< HEAD
-=======
-
->>>>>>> 2d39f43b
+
 class StubFactory(object):
 
     def __init__(self, actionTaken, deleteAllMail):
         self.actionTaken = actionTaken
         self.deleteAllMail = deleteAllMail
 
-<<<<<<< HEAD
+
     def handleMessage(self, messageData):
-        return succeed(self.actionTaken)
-
-=======
-
-    def handleMessage(self, messageData):
-        return succeed(self.actionTaken)
->>>>>>> 2d39f43b
+        return succeed(self.actionTaken)