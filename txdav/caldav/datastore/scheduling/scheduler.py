
# Copyright (c) 2005-2013 Apple Inc. All rights reserved.
#
# Licensed under the Apache License, Version 2.0 (the "License");
# you may not use this file except in compliance with the License.
# You may obtain a copy of the License at
#
# http://www.apache.org/licenses/LICENSE-2.0
#
# Unless required by applicable law or agreed to in writing, software
# distributed under the License is distributed on an "AS IS" BASIS,
# WITHOUT WARRANTIES OR CONDITIONS OF ANY KIND, either express or implied.
# See the License for the specific language governing permissions and
# limitations under the License.
##

from twisted.internet.defer import inlineCallbacks, returnValue
from twisted.python.failure import Failure

from twext.enterprise.locking import NamedLock
from twext.python.log import Logger
from twext.web2 import responsecode
from twext.web2.http import HTTPError, Response
from twext.web2.http_headers import MimeType
from txdav.xml import element as davxml
from twext.web2.dav.http import messageForFailure, statusForFailure, \
    ErrorResponse

from twistedcaldav import caldavxml
from twistedcaldav.customxml import calendarserver_namespace
from twistedcaldav.accounting import accountingEnabled, emitAccounting
from twistedcaldav.config import config
from twistedcaldav.ical import Component
from txdav.caldav.datastore.scheduling import addressmapping
from txdav.caldav.datastore.scheduling.caldav.delivery import ScheduleViaCalDAV
from txdav.caldav.datastore.scheduling.cuaddress import InvalidCalendarUser, \
    calendarUserFromPrincipal, OtherServerCalendarUser
from txdav.caldav.datastore.scheduling.cuaddress import LocalCalendarUser
from txdav.caldav.datastore.scheduling.cuaddress import RemoteCalendarUser
from txdav.caldav.datastore.scheduling.cuaddress import EmailCalendarUser
from txdav.caldav.datastore.scheduling.imip.delivery import ScheduleViaIMip
from txdav.caldav.datastore.scheduling.ischedule.delivery import ScheduleViaISchedule
from txdav.caldav.datastore.scheduling.itip import iTIPRequestStatus

import hashlib
from collections import namedtuple

"""
CalDAV/Server-to-Server scheduling behavior.

This module handles the delivery of scheduling messages to organizer and attendees. The basic idea is to first
confirm the integrity of the incoming scheduling message, check authorization. Appropriate L{DeliveryService}s
are then used to deliver the message to attendees or organizer. Delivery responses are processed and returned.
This takes into account podding of users by detecting the appropriate host for a calendar user and then
dispatching the delivery accordingly.

The L{Scheduler} class defines the basic behavior for processing deliveries. Sub-classes are defined for the
different ways a deliver can be triggered.

L{CalDAVScheduler} - handles deliveries for scheduling messages originating from inside the CalDAV server
i.e. user PUTs or POSTs.

L{IScheduleScheduler} - handles deliveries for scheduling messages being POSTed to the iSchedule inbox.

L{IMIPScheduler} - handles deliveries for POSTs on the iMIP inbox (coming from the mail gateway).

L{DirectScheduler} - used when doing some internal processing (e.g., inbox item processing during an
upgrade.

Here is a typical flow of activity for a iTIP between users on the server:

iTIP PUT request
\
 \_L{ImplicitScheduler}           - does CalDAV-schedule logic and sends iTIP message
   \
    \_L{CalDAVScheduler}          - receives iTIP message
      \
       \_L{ScheduleViaCalDAV}     - handles delivery of iTIP message
         \
          \_L{ImplicitProcessor}  - dispatches iTIP message (also auto-accept)
            \
             \_L{iTipProcessing}  - processes iTIP message

Here is a typical flow of activity for a iTIP between an organizer on the server and an iMIP attendee:

iTIP PUT request
\
 \_L{ImplicitScheduler}
   \
    \_L{CalDAVScheduler}
      \
       \_L{ScheduleViaIMip}

Here is a typical flow of activity for a iTIP between an organizer not on the server and attendee on the server:

iTIP POST on /ischedule
\
 \_L{IScheduleScheduler}
   \
    \_L{ScheduleViaCalDAV}
      \
       \_L{ImplicitProcessor}
         \
          \_L{iTipProcessing}

"""

__all__ = [
    "Scheduler",
    "RemoteScheduler",
    "DirectScheduler",
]


log = Logger()

class Scheduler(object):

    scheduleResponse = None

    errorResponse = None # The class used for generating an HTTP XML error response

    errorElements = {
        "originator-missing": (),
        "originator-invalid": (),
        "originator-denied": (),
        "recipient-missing": (),
        "recipient-invalid": (),
        "organizer-denied": (),
        "attendee-denied": (),
        "invalid-calendar-data-type": (),
        "invalid-calendar-data": (),
        "invalid-scheduling-message": (),
        "max-recipients": (),
    }

    def __init__(self, txn, originator_uid, logItems=None, noAttendeeRefresh=False):

        self.txn = txn
        self.originator_uid = originator_uid
        self.logItems = logItems
        self.noAttendeeRefresh = noAttendeeRefresh

        self.originator = None
        self.recipients = None
        self.recipientsNormalizationMap = {}
        self.calendar = None
        self.organizer = None
        self.attendee = None
        self.isiTIPRequest = None
        self.timeRange = None
        self.excludeUID = None
        self.fakeTheResult = False
        self.method = "Unknown"
        self.internal_request = False


    @inlineCallbacks
    def doSchedulingViaPOST(self, originator, recipients, calendar):
        """
        The Scheduling POST operation on an Outbox.
        """

        self.calendar = calendar
        self.preProcessCalendarData()

        if self.logItems is not None:
            self.logItems["recipients"] = len(recipients)
            self.logItems["cl"] = str(len(str(calendar)))

        # We might trigger an implicit scheduling operation here that will require consistency
        # of data for all events with the same UID. So detect this and use a lock
        if calendar.resourceType() != "VFREEBUSY":
            uid = calendar.resourceUID()
            yield NamedLock.acquire(self.txn, "ImplicitUIDLock:%s" % (hashlib.md5(uid).hexdigest(),))

        result = (yield self.doSchedulingDirectly("POST", originator, recipients, calendar))
        returnValue(result)


    def doSchedulingViaPUT(self, originator, recipients, calendar, internal_request=False, suppress_refresh=False):
        """
        The implicit scheduling PUT operation.
        """
        return self.doSchedulingDirectly("PUT", originator, recipients, calendar, internal_request, suppress_refresh)


    def doSchedulingDirectly(self, descriptor, originator, recipients, calendar, internal_request=False, suppress_refresh=False):
        """
        The implicit scheduling operation.
        """

        self.method = descriptor

        # Load various useful bits doing some basic checks on those
        self.originator = originator
        self.recipients = recipients
        self.calendar = calendar
        self.internal_request = internal_request
        self.suppress_refresh = suppress_refresh

        # Do some extra authorization checks
        self.checkAuthorization()

        return self.doScheduling()


    @inlineCallbacks
    def doScheduling(self):
        # Check validity of Originator header.
        yield self.checkOriginator()

        # Get recipient details.
        yield self.checkRecipients()

        # Check calendar data.
        self.checkCalendarData()

        # Check validity of ORGANIZER
        yield self.checkOrganizer()

        # Do security checks (e.g. spoofing)
        yield self.securityChecks()

        # Generate accounting information
        self.doAccounting()

        # Do some final checks after we have gathered all our information
        self.finalChecks()

        # Do scheduling tasks
        result = (yield self.generateSchedulingResponse())

        returnValue(result)


    def preProcessCalendarData(self):
        """
        After loading calendar data from the request, do some optional processing of it. This method will be
        overridden by those schedulers that need to do special things to the data.
        """
        pass


    def checkAuthorization(self):
        raise NotImplementedError


    def checkOriginator(self):
        raise NotImplementedError


    def checkRecipients(self):
        raise NotImplementedError


    def checkOrganizer(self):
        raise NotImplementedError


    def checkOrganizerAsOriginator(self):
        raise NotImplementedError


    def checkAttendeeAsOriginator(self):
        raise NotImplementedError


    def checkCalendarData(self):

        # Skip all the valid data checks for an internal request as we are going to assume all the internal
        # request data has been generated properly.

        if not self.internal_request:
            # Must be a valid calendar
            try:
                self.calendar.validCalendarData()
            except ValueError, e:
                log.error("%s request calendar component is not valid:%s %s" % (self.method, e, self.calendar,))
                raise HTTPError(self.errorResponse(
                    responsecode.FORBIDDEN,
                    self.errorElements["invalid-calendar-data"],
                    description="Calendar component is not valid"
                ))

            # Must have a METHOD
            if not self.calendar.isValidMethod():
                log.error("%s request must have valid METHOD property in calendar component: %s" % (self.method, self.calendar,))
                raise HTTPError(self.errorResponse(
                    responsecode.FORBIDDEN,
                    self.errorElements["invalid-scheduling-message"],
                    description="Must have valid METHOD property"
                ))

            # Verify iTIP behavior
            if not self.calendar.isValidITIP():
                log.error("%s request must have a calendar component that satisfies iTIP requirements: %s" % (self.method, self.calendar,))
                raise HTTPError(self.errorResponse(
                    responsecode.FORBIDDEN,
                    self.errorElements["invalid-scheduling-message"],
                    description="Must have a calendar component that satisfies iTIP requirements"
                ))

            # X-CALENDARSERVER-ACCESS is not allowed in Outbox POSTs
            if self.calendar.hasProperty(Component.ACCESS_PROPERTY):
                log.error("X-CALENDARSERVER-ACCESS not allowed in a calendar component %s request: %s" % (self.method, self.calendar,))
                raise HTTPError(self.errorResponse(
                    responsecode.FORBIDDEN,
                    (calendarserver_namespace, "no-access-restrictions"),
                    "Private events cannot be scheduled",
                ))

        # Determine iTIP method mode
        if self.calendar.propertyValue("METHOD") in ("PUBLISH", "REQUEST", "ADD", "CANCEL", "DECLINECOUNTER"):
            self.isiTIPRequest = True

        elif self.calendar.propertyValue("METHOD") in ("REPLY", "COUNTER", "REFRESH"):
            self.isiTIPRequest = False

            # Verify that there is a single ATTENDEE property
            attendees = self.calendar.getAttendees()

            # Must have only one
            if len(attendees) != 1:
                log.error("Wrong number of ATTENDEEs in calendar data: %s" % (str(self.calendar),))
                raise HTTPError(self.errorResponse(
                    responsecode.FORBIDDEN,
                    self.errorElements["invalid-scheduling-message"],
                    "Wrong number of attendees",
                ))
            self.attendee = attendees[0]

        else:
            msg = "Unknown iTIP METHOD: %s" % (self.calendar.propertyValue("METHOD"),)
            log.error(msg)
            raise HTTPError(self.errorResponse(
                responsecode.FORBIDDEN,
                self.errorElements["invalid-scheduling-message"],
                description=msg
            ))


    def checkForFreeBusy(self):
        if not hasattr(self, "isfreebusy"):
            if (self.calendar.propertyValue("METHOD") == "REQUEST") and (self.calendar.mainType() == "VFREEBUSY"):
                # Extract time range from VFREEBUSY object
                vfreebusies = [v for v in self.calendar.subcomponents() if v.name() == "VFREEBUSY"]
                if len(vfreebusies) != 1:
                    log.error("iTIP data is not valid for a VFREEBUSY request: %s" % (self.calendar,))
                    raise HTTPError(self.errorResponse(
                        responsecode.FORBIDDEN,
                        self.errorElements["invalid-scheduling-message"],
                        "iTIP data is not valid for a VFREEBUSY request",
                    ))
                dtstart = vfreebusies[0].getStartDateUTC()
                dtend = vfreebusies[0].getEndDateUTC()
                if dtstart is None or dtend is None:
                    log.error("VFREEBUSY start/end not valid: %s" % (self.calendar,))
                    raise HTTPError(self.errorResponse(
                        responsecode.FORBIDDEN,
                        self.errorElements["invalid-scheduling-message"],
                        "VFREEBUSY start/end not valid",
                    ))

                # Some clients send floating instead of UTC - coerce to UTC
                if not dtstart.utc() or not dtend.utc():
                    log.error("VFREEBUSY start or end not UTC: %s" % (self.calendar,))
                    raise HTTPError(self.errorResponse(
                        responsecode.FORBIDDEN,
                        self.errorElements["invalid-scheduling-message"],
                        "VFREEBUSY start or end not UTC",
                    ))

                self.timeRange = caldavxml.TimeRange(start=dtstart.getText(), end=dtend.getText())
                self.timeRange.start = dtstart
                self.timeRange.end = dtend

                # Look for masked UID
                self.excludeUID = self.calendar.getMaskUID()

                # Do free busy operation
                self.isfreebusy = True
            else:
                # Do regular invite (fan-out)
                self.isfreebusy = False

        return self.isfreebusy


    def securityChecks(self):
        raise NotImplementedError


    def doAccounting(self):
        #
        # Accounting
        #
        # Note that we associate logging with the organizer, not the
        # originator, which is good for looking for why something
        # shows up in a given principal's calendars, rather than
        # tracking the activities of a specific user.
        #
        if isinstance(self.organizer, LocalCalendarUser):
            accountingType = "iTIP-VFREEBUSY" if self.calendar.mainType() == "VFREEBUSY" else "iTIP"
            if accountingEnabled(accountingType, self.organizer.principal):
                emitAccounting(
                    accountingType, self.organizer.principal,
                    "Originator: %s\nRecipients:\n%sMethod:%s\n\n%s"
                    % (
                        str(self.originator),
                        str("".join(["    %s\n" % (recipient,) for recipient in self.recipients])),
                        str(self.method),
                        str(self.calendar),
                    )
                )


    def finalChecks(self):
        """
        Final checks before doing the actual scheduling.
        """
        pass


    @inlineCallbacks
    def generateSchedulingResponse(self):

        log.info("METHOD: %s, Component: %s" % (self.calendar.propertyValue("METHOD"), self.calendar.mainType(),))

        # For free-busy do immediate determination of iTIP result rather than fan-out
        freebusy = self.checkForFreeBusy()

        # Prepare for multiple responses
        responses = self.scheduleResponse(self.method, responsecode.OK, self.mapRecipientAddress)

        # Loop over each recipient and aggregate into lists by service types.
        caldav_recipients = []
        otherserver_recipients = []
        remote_recipients = []
        imip_recipients = []
        for ctr, recipient in enumerate(self.recipients):

            # Check for freebusy limit
            if freebusy and config.Scheduling.Options.LimitFreeBusyAttendees and ctr >= config.Scheduling.Options.LimitFreeBusyAttendees:
                err = HTTPError(self.errorResponse(
                    responsecode.NOT_FOUND,
                    self.errorElements["max-recipients"],
                    "Too many attendees",
                ))
                responses.add(recipient.cuaddr, Failure(exc_value=err), reqstatus=iTIPRequestStatus.SERVICE_UNAVAILABLE)
                continue

            if self.fakeTheResult:
                responses.add(recipient.cuaddr, responsecode.OK, reqstatus=iTIPRequestStatus.SUCCESS if freebusy else iTIPRequestStatus.MESSAGE_DELIVERED)

            elif isinstance(recipient, LocalCalendarUser):
                caldav_recipients.append(recipient)

            elif isinstance(recipient, OtherServerCalendarUser):
                otherserver_recipients.append(recipient)

            elif isinstance(recipient, RemoteCalendarUser):
                remote_recipients.append(recipient)

            elif isinstance(recipient, EmailCalendarUser):
                imip_recipients.append(recipient)

            else:
                err = HTTPError(self.errorResponse(
                    responsecode.NOT_FOUND,
                    self.errorElements["recipient-invalid"],
                    "Unknown recipient",
                ))
                responses.add(recipient.cuaddr, Failure(exc_value=err), reqstatus=iTIPRequestStatus.INVALID_CALENDAR_USER)

        # Now process local recipients
        if caldav_recipients:
            yield self.generateLocalSchedulingResponses(caldav_recipients, responses, freebusy)

        # Now process other server recipients
        if otherserver_recipients:
            yield self.generateRemoteSchedulingResponses(otherserver_recipients, responses, freebusy, getattr(self.txn, 'doing_attendee_refresh', False))

        # To reduce chatter, we suppress certain messages
        if not self.suppress_refresh:

            # Now process remote recipients
            if remote_recipients:
                yield self.generateRemoteSchedulingResponses(remote_recipients, responses, freebusy)

            # Now process iMIP recipients
            if imip_recipients:
                yield self.generateIMIPSchedulingResponses(imip_recipients, responses, freebusy)

        # Return with final response if we are done
        returnValue(responses)


    def generateLocalSchedulingResponses(self, recipients, responses, freebusy):
        """
        Generate scheduling responses for CalDAV recipients.
        """

        # Create the scheduler and run it.
        requestor = ScheduleViaCalDAV(self, recipients, responses, freebusy)
        return requestor.generateSchedulingResponses()


    def generateRemoteSchedulingResponses(self, recipients, responses, freebusy, refreshOnly=False):
        """
        Generate scheduling responses for remote recipients.
        """

        # Create the scheduler and run it.
        requestor = ScheduleViaISchedule(self, recipients, responses, freebusy)
        return requestor.generateSchedulingResponses(refreshOnly)


    def generateIMIPSchedulingResponses(self, recipients, responses, freebusy):
        """
        Generate scheduling responses for iMIP recipients.
        """

        # Create the scheduler and run it.
        requestor = ScheduleViaIMip(self, recipients, responses, freebusy)
        return requestor.generateSchedulingResponses()


    def mapRecipientAddress(self, cuaddr):
        return self.recipientsNormalizationMap.get(cuaddr, cuaddr)



class RemoteScheduler(Scheduler):

    def checkOrganizer(self):
        """
        Delay ORGANIZER check until we know what their role is.
        """
        pass


    @inlineCallbacks
    def checkRecipients(self):
        """
        Check the validity of the Recipient header values. These must all be local as there
        is no concept of server-to-server relaying.
        """

        results = []
        for recipient in self.recipients:
            # Get the principal resource for this recipient
            principal = self.txn.directoryService().recordWithCalendarUserAddress(recipient)

            # If no principal we may have a remote recipient but we should check whether
            # the address is one that ought to be on our server and treat that as a missing
            # user. Also if server-to-server is not enabled then remote addresses are not allowed.
            if principal is None:
                localUser = (yield addressmapping.mapper.isCalendarUserInMyDomain(recipient))
                if localUser:
                    log.error("No principal for calendar user address: %s" % (recipient,))
                else:
                    log.error("Unknown calendar user address: %s" % (recipient,))
                results.append(InvalidCalendarUser(recipient))
            else:
                # Map recipient to their inbox
                inbox = None
                if principal.calendarsEnabled():
                    if principal.thisServer():
                        recipient_home = yield self.txn.calendarHomeWithUID(principal.uid, create=True)
                        if recipient_home:
                            inbox = (yield recipient_home.calendarWithName("inbox"))
                    else:
                        inbox = "dummy"

                if inbox:
                    results.append(calendarUserFromPrincipal(recipient, principal, inbox))
                else:
                    log.error("No schedule inbox for principal: %s" % (principal,))
                    results.append(InvalidCalendarUser(recipient))

        self.recipients = results



class DirectScheduler(Scheduler):
    """ An implicit scheduler meant for use by local processes which don't
        need to go through all these checks. """

    errorResponse = ErrorResponse

    def checkAuthorization(self):
        pass


    def checkOrganizer(self):
        pass


    def checkOrganizerAsOriginator(self):
        pass


    def checkAttendeeAsOriginator(self):
        pass


    def securityChecks(self):
        pass


    def checkOriginator(self):
        pass


    def checkRecipients(self):
        pass



class ScheduleResponseResponse (Response):
    """
    ScheduleResponse L{Response} object.
    Renders itself as a CalDAV:schedule-response XML document.
    """
    def __init__(self, schedule_response_element, xml_responses, location=None):
        """
        @param xml_responses: an iterable of davxml.Response objects.
        @param location:      the value of the location header to return in the response,
            or None.
        """

        Response.__init__(self, code=responsecode.OK,
                          stream=schedule_response_element(*xml_responses).toxml())

        self.headers.setHeader("content-type", MimeType("text", "xml"))

        if location is not None:
            self.headers.setHeader("location", location)



class ScheduleResponseQueue (object):
    """
    Stores a list of (typically error) responses for use in a
    L{ScheduleResponse}.
    """
    log = Logger()

    schedule_response_element = caldavxml.ScheduleResponse
    response_element = caldavxml.Response
    recipient_element = caldavxml.Recipient
    recipient_uses_href = True
    request_status_element = caldavxml.RequestStatus
    error_element = davxml.Error
    response_description_element = davxml.ResponseDescription
    calendar_data_element = caldavxml.CalendarData

<<<<<<< HEAD
    ScheduleResonseDetails = namedtuple(
        "ScheduleResonseDetails",
        ["recipient", "reqstatus", "calendar", "error", "message", ]
    )

    def __init__(self, method, success_response):
=======
    def __init__(self, method, success_response, recipient_mapper=None):
>>>>>>> b3bf7408
        """
        @param method: the name of the method generating the queue.
        @param success_response: the response to return in lieu of a
            L{ScheduleResponse} if no responses are added to this queue.
        """
        self.responses = []
        self.method = method
        self.success_response = success_response
        self.recipient_mapper = recipient_mapper
        self.location = None


    def setLocation(self, location):
        """
        @param location:      the value of the location header to return in the response,
            or None.
        """
        self.location = location


    def add(self, recipient, what, reqstatus=None, calendar=None, suppressErrorLog=False):
        """
        Add a response.
        @param recipient: the recipient for this response.
        @param what: a status code or a L{Failure} for the given recipient.
        @param status: the iTIP request-status for the given recipient.
        @param calendar: the calendar data for the given recipient response.
        @param suppressErrorLog: whether to suppress a log message for errors; primarily
            this is used when trying to process a VFREEBUSY over iMIP, which isn't
            supported.
        """
        if type(what) is int:
            code = what
            error = None
            message = responsecode.RESPONSES[code]
        elif isinstance(what, Failure):
            code = statusForFailure(what)
            error = self.errorForFailure(what)
            message = messageForFailure(what)
        else:
            raise AssertionError("Unknown data type: %r" % (what,))

        if self.recipient_mapper is not None:
            recipient = self.recipient_mapper(recipient)

        if not suppressErrorLog and code > 400: # Error codes only
            self.log.error("Error during %s for %s: %s" % (self.method, recipient, message))

        details = ScheduleResponseQueue.ScheduleResonseDetails(
            self.recipient_element(davxml.HRef.fromString(recipient)) if self.recipient_uses_href else self.recipient_element.fromString(recipient),
            self.request_status_element(reqstatus),
            calendar,
            error,
            self.response_description_element(message) if message is not None else None,
        )
        self.responses.append(details)


    def errorForFailure(self, failure):
        if failure.check(HTTPError) and isinstance(failure.value.response, ErrorResponse):
            return self.error_element(failure.value.response.error)
        else:
            return None


    def clone(self, recipient, request_status, calendar_data, error, desc):
        """
        Add a response cloned from existing data.
        @param clone: the response to clone.
        """

        details = ScheduleResponseQueue.ScheduleResonseDetails(
            self.recipient_element(davxml.HRef.fromString(recipient)) if self.recipient_uses_href else self.recipient_element.fromString(recipient),
            self.request_status_element.fromString(request_status),
            calendar_data,
            self.error_element(*error) if error is not None else None,
            self.response_description_element.fromString(desc) if desc is not None else None,
        )
        self.responses.append(details)


    def response(self, format=None):
        """
        Generate a L{ScheduleResponseResponse} with the responses contained in the
        queue or, if no such responses, return the C{success_response} provided
        to L{__init__}.
        @return: the response.
        """
        if self.responses:
            # Convert our queue to all XML elements
            xml_responses = []
            for response in self.responses:
                children = []
                children.append(response.recipient)
                children.append(response.reqstatus)
                if response.calendar is not None:
                    children.append(self.calendar_data_element.fromCalendar(response.calendar, format))
                if response.error is not None:
                    children.append(response.error)
                if response.message is not None:
                    children.append(response.message)
                xml_responses.append(self.response_element(*children))

            return ScheduleResponseResponse(self.schedule_response_element, xml_responses, self.location)
        else:
            return self.success_response<|MERGE_RESOLUTION|>--- conflicted
+++ resolved
@@ -656,16 +656,12 @@
     response_description_element = davxml.ResponseDescription
     calendar_data_element = caldavxml.CalendarData
 
-<<<<<<< HEAD
     ScheduleResonseDetails = namedtuple(
         "ScheduleResonseDetails",
         ["recipient", "reqstatus", "calendar", "error", "message", ]
     )
 
-    def __init__(self, method, success_response):
-=======
     def __init__(self, method, success_response, recipient_mapper=None):
->>>>>>> b3bf7408
         """
         @param method: the name of the method generating the queue.
         @param success_response: the response to return in lieu of a
