#
# Copyright (c) 2005-2014 Apple Inc. All rights reserved.
#
# Licensed under the Apache License, Version 2.0 (the "License");
# you may not use this file except in compliance with the License.
# You may obtain a copy of the License at
#
# http://www.apache.org/licenses/LICENSE-2.0
#
# Unless required by applicable law or agreed to in writing, software
# distributed under the License is distributed on an "AS IS" BASIS,
# WITHOUT WARRANTIES OR CONDITIONS OF ANY KIND, either express or implied.
# See the License for the specific language governing permissions and
# limitations under the License.
##

from twext.python.log import Logger
from txweb2.dav.http import ErrorResponse

from twisted.internet.defer import inlineCallbacks, returnValue
from txweb2 import responsecode
from txweb2.http import HTTPError

from twistedcaldav.caldavxml import caldav_namespace
from twistedcaldav.config import config
from twistedcaldav.ical import Property

from txdav.caldav.datastore.scheduling import addressmapping
from txdav.caldav.datastore.scheduling.caldav.scheduler import CalDAVScheduler
from txdav.caldav.datastore.scheduling.cuaddress import InvalidCalendarUser, \
    LocalCalendarUser, OtherServerCalendarUser, \
    normalizeCUAddr
from txdav.caldav.datastore.scheduling.icaldiff import iCalDiff
from txdav.caldav.datastore.scheduling.itip import iTipGenerator, iTIPRequestStatus
from txdav.caldav.datastore.scheduling.utils import getCalendarObjectForRecord
from txdav.caldav.datastore.scheduling.work import ScheduleReplyWork, \
    ScheduleReplyCancelWork, ScheduleOrganizerWork

import collections

__all__ = [
    "ImplicitScheduler",
]

log = Logger()


class ImplicitSchedulingWorkError(Exception):
    pass



# TODO:
#
# Handle the case where a PUT removes the ORGANIZER property. That should be equivalent to cancelling the entire meeting.
# Support Schedule-Reply header
#

class ImplicitScheduler(object):

    # Return Status codes
    STATUS_OK = 0
    STATUS_ORPHANED_CANCELLED_EVENT = 1
    STATUS_ORPHANED_EVENT = 2

    def __init__(self, logItems=None):

        self.return_status = ImplicitScheduler.STATUS_OK
        self.logItems = logItems
        self.allowed_to_schedule = True
        self.suppress_refresh = False

        self.split_details = None

    NotAllowedExceptionDetails = collections.namedtuple("NotAllowedExceptionDetails", ("type", "args", "kwargs",))

    def setSchedulingNotAllowed(self, ex, *ex_args, **ex_kwargs):
        """
        Set indicator that scheduling is not actually allowed. Pass in exception details to raise.

        @param ex: the exception class to raise
        @type ex: C{class}
        @param ex_args: the list of arguments for the exception
        @type ex_args: C{list}
        """

        self.not_allowed = ImplicitScheduler.NotAllowedExceptionDetails(ex, ex_args, ex_kwargs)
        self.allowed_to_schedule = False


    def testSchedulingAllowed(self):
        """
        Called to raise an exception if scheduling is not allowed. This method should be called
        any time a valid scheduling operation needs to occur.
        """

        if not self.allowed_to_schedule:
            raise self.not_allowed.type(*self.not_allowed.args, **self.not_allowed.kwargs)


    @inlineCallbacks
    def testImplicitSchedulingPUT(self, parent, resource, calendar, internal_request=False):
        """
        Determine whether a store operation is a valid scheduling operation.

        @param parent: the parent (calendar) store object
        @type parent: L{txdav.caldav.datastore.sql.Calendar}
        @param resource: the store object - will be C{None} if creating a new one
        @type resource: L{txdav.caldav.datastore.sql.CalendarObject}
        @param calendar: the calendar data to store
        @type calendar: L{twistedcaldav.ical.Component}
        @param internal_request: whether or not the store originated from within the server itself
        @type internal_request: C{bool}
        """

        self.txn = parent._txn
        self.parent = parent
        self.resource = resource
        self.calendar = calendar
        self.internal_request = internal_request

        self.calendar_home = self.parent.ownerHome()

        existing_resource = resource is not None
        is_scheduling_object = (yield self.checkSchedulingObjectResource(resource))
        existing_type = "schedule" if is_scheduling_object else "calendar"
        new_type = "schedule" if (yield self.checkImplicitState()) else "calendar"

        # If the types do not currently match, re-check the stored one. We need this to work around the possibility
        # that data exists using the older algorithm of determining a scheduling object resource, and that could be
        # wrong.
        if existing_type != new_type and existing_resource:
            resource.isScheduleObject = None
            is_scheduling_object = (yield self.checkSchedulingObjectResource(resource))
            existing_type = "schedule" if is_scheduling_object else "calendar"

        if existing_type == "calendar":
            self.action = "create" if new_type == "schedule" else "none"
        else:
            self.action = "modify" if new_type == "schedule" else "remove"

        # Cannot create new resource with existing UID
        if not existing_resource or self.action == "create":
            yield self.hasCalendarResourceUIDSomewhereElse(resource, new_type)

        # If action is remove we actually need to get state from the existing scheduling object resource
        if self.action == "remove":

            # If the new data has no organizer, then there must also be no attendees
            if self.organizer is None and self.attendees:
                raise HTTPError(ErrorResponse(
                    responsecode.FORBIDDEN,
                    (caldav_namespace, "organizer-allowed"),
                    "Organizer removal also requires attendees to be removed.",
                ))

            # Also make sure that we return the new calendar being written rather than the old one
            # when the implicit action is executed
            self.return_calendar = calendar
            self.calendar = (yield resource.componentForUser())
            yield self.checkImplicitState()

        # Once we have collected sufficient information from the calendar data, check validity of organizer and attendees
        self.checkValidOrganizer()

        # Attendees are not allowed to overwrite one type with another
        if (
            not self.internal_request and
            self.state == "attendee" and
            (existing_type != new_type) and
            existing_resource
        ):
            raise HTTPError(ErrorResponse(
                responsecode.FORBIDDEN,
                (caldav_namespace, "valid-attendee-change"),
                "Cannot change scheduling object mode",
            ))

        # Organizer events must have a master component
        if self.state == "organizer" and self.calendar.masterComponent() is None:
            raise HTTPError(ErrorResponse(
                responsecode.FORBIDDEN,
                (caldav_namespace, "organizer-allowed"),
                "Organizer cannot schedule without a master component.",
            ))

        returnValue((self.action != "none", new_type == "schedule",))


    @inlineCallbacks
    def testImplicitSchedulingDELETE(self, parent, resource, calendar, internal_request=False):
        """
        Determine whether a store operation is a valid scheduling operation.

        @param parent: the parent (calendar) store object
        @type parent: L{txdav.caldav.datastore.sql.Calendar}
        @param resource: the store object
        @type resource: L{txdav.caldav.datastore.sql.CalendarObject}
        @param calendar: the calendar data being removed
        @type calendar: L{twistedcaldav.ical.Component}
        @param internal_request: whether or not the store originated from within the server itself
        @type internal_request: C{bool}
        """

        self.txn = parent._txn
        self.parent = parent
        self.resource = resource
        self.calendar = calendar
        self.internal_request = internal_request

        self.calendar_home = self.parent.ownerHome()

        yield self.checkImplicitState()

        is_scheduling_object = (yield self.checkSchedulingObjectResource(resource))
        resource_type = "schedule" if is_scheduling_object else "calendar"
        self.action = "remove" if resource_type == "schedule" else "none"

        returnValue((self.action != "none", False,))


    @inlineCallbacks
    def testAttendeeEvent(self, parent, resource, calendar):
        """
        Test the existing resource to see if it is an Attendee scheduling object resource.

        @param parent: the parent (calendar) store object
        @type parent: L{txdav.caldav.datastore.sql.Calendar}
        @param resource: the store object
        @type resource: L{txdav.caldav.datastore.sql.CalendarObject}
        @param calendar: the calendar data being tested
        @type calendar: L{twistedcaldav.ical.Component}
        """

        self.parent = parent
        self.resource = resource
        self.calendar = calendar
        self.internal_request = False
        self.action = "modify"

        self.calendar_home = self.parent.ownerHome()

        is_scheduling_object = (yield self.checkSchedulingObjectResource(resource))
        if not is_scheduling_object:
            returnValue(False)

        yield self.checkImplicitState()

        returnValue(self.state in ("attendee", "attendee-missing",))


    def checkValidOrganizer(self):
        """
        Make sure the ORGANIZER is allowed to do certain scheduling operations.
        """

        # Check to see whether the organizer principal is enabled for scheduling. If not, do not allow them
        # to create new scheduling resources.
        if self.action == "create":
            if self.organizerPrincipal and not self.organizerPrincipal.enabledAsOrganizer():
                log.error("ORGANIZER not allowed to be an Organizer: {organizer}", organizer=self.organizer)
                raise HTTPError(ErrorResponse(
                    responsecode.FORBIDDEN,
                    (caldav_namespace, "organizer-allowed"),
                    "Organizer cannot schedule",
                ))


    @inlineCallbacks
    def checkSchedulingObjectResource(self, resource):

        if resource is not None:
            implicit = resource.isScheduleObject
            if implicit is not None:
                returnValue(implicit)
            else:
                calendar = (yield resource.componentForUser())
                # Get the ORGANIZER and verify it is the same for all components
                try:
                    organizer = calendar.validOrganizerForScheduling()
                except ValueError:
                    # We have different ORGANIZERs in the same iCalendar object - this is an error
                    returnValue(False)

                # Any ORGANIZER => a scheduling object resource
                returnValue(organizer is not None)

        returnValue(False)


    @inlineCallbacks
    def checkImplicitState(self):
        # Get some useful information from the calendar
        yield self.extractCalendarData()

        # Determine what type of scheduling this is: Organizer triggered or Attendee triggered
        organizer_scheduling = (yield self.isOrganizerScheduling())
        if organizer_scheduling:
            self.state = "organizer"
        elif self.isAttendeeScheduling():
            self.state = "attendee"
        elif self.organizer:
            # There is an ORGANIZER that is not this user but no ATTENDEE property for
            # the user.
            self.state = "attendee-missing"
        else:
            self.state = None

        returnValue(self.state is not None)


    @inlineCallbacks
    def doImplicitScheduling(self, do_smart_merge=False, split_details=None):
        """
        Do implicit scheduling operation based on the data already set by call to checkImplicitScheduling.

        @param do_smart_merge: if True, merge attendee data on disk with new data being stored,
            else overwrite data on disk.
        @return: a new calendar object modified with scheduling information,
            or C{None} if nothing happened or C{int} if some other state occurs
        """

        # Setup some parameters
        self.do_smart_merge = do_smart_merge
        self.except_attendees = ()
        self.only_refresh_attendees = None
        self.split_details = split_details

        # Determine what type of scheduling this is: Organizer triggered or Attendee triggered
        if self.state == "organizer":
            yield self.doImplicitOrganizer()
        elif self.state == "attendee":
            yield self.doImplicitAttendee()
        elif self.state == "attendee-missing":
            yield self.doImplicitMissingAttendee()
        else:
            returnValue(None)

        if self.return_status:
            returnValue(self.return_status)
        else:
            returnValue(self.return_calendar if hasattr(self, "return_calendar") else self.calendar)


    @inlineCallbacks
    def refreshAllAttendeesExceptSome(self, txn, resource, except_attendees=(), only_attendees=None):
        """
        Refresh the iCalendar data for all attendees except the one specified in attendees.
        """

        self.txn = resource._txn
        self.resource = resource

        self.calendar_home = self.resource.parentCollection().ownerHome()

        self.calendar = (yield self.resource.componentForUser())
        self.state = "organizer"
        self.action = "modify"

        self.internal_request = True
        self.except_attendees = except_attendees
        self.only_refresh_attendees = only_attendees
        self.changed_rids = None
        self.reinvites = None

        # Get some useful information from the calendar
        yield self.extractCalendarData()
        self.organizerPrincipal = self.calendar_home.directoryService().recordWithCalendarUserAddress(self.organizer)
        self.organizerAddress = (yield addressmapping.mapper.getCalendarUser(self.organizer, self.organizerPrincipal))

        # Originator is the organizer in this case
        self.originatorPrincipal = self.organizerPrincipal
        self.originator = self.organizer

        # We want to suppress chatty iMIP messages when other attendees reply
        self.suppress_refresh = False

        for attendee in self.calendar.getAllAttendeeProperties():
            if attendee.parameterValue("PARTSTAT", "NEEDS-ACTION").upper() == "NEEDS-ACTION":
                self.suppress_refresh = True

        if hasattr(self.txn, "doing_attendee_refresh"):
            self.txn.doing_attendee_refresh += 1
        else:
            self.txn.doing_attendee_refresh = 1
        try:
            refreshCount = (yield self.processRequests())
        finally:
            self.txn.doing_attendee_refresh -= 1
            if self.txn.doing_attendee_refresh == 0:
                delattr(self.txn, "doing_attendee_refresh")

        if refreshCount and self.logItems is not None:
            self.logItems["itip.refreshes"] = refreshCount


    @inlineCallbacks
    def queuedOrganizerProcessing(self, txn, action, home, resource, uid, calendar, smart_merge):
        """
        Process an organizer scheduling work queue item. The basic goal here is to setup the ImplicitScheduler as if
        this operation were the equivalent of the PUT that enqueued the work, and then do the actual work.
        """

        self.txn = txn
        self.action = action
        self.state = "organizer"
        self.calendar_home = home
        self.resource = resource
        self.do_smart_merge = smart_merge

        # Handle different action scenarios
        if action == "create":
            # resource is None, calendar is None
            # Find the newly created resource
            resources = (yield self.calendar_home.objectResourcesWithUID(uid, ignore_children=["inbox"], allowShared=False))
            if len(resources) != 1:
                # Ughh - what has happened? It is possible the resource was created then deleted before we could start work processing,
                # so simply ignore this
                log.debug("ImplicitScheduler - queuedOrganizerProcessing 'create' cannot find organizer resource for UID: {uid}", uid=calendar.resourceUID())
                returnValue(None)
            self.resource = resources[0]

            # The calendar data to use is the current calendar data, not what was stored in the work item, since it might have been
            # updated a few times after the create, but those modifications are effectively coalesced into the create
            self.calendar = (yield self.resource.componentForUser())

        elif action == "modify":
            # Check that the resource still exists - it may have been deleted after this work item was queued, in which
            # case we have to ignore this (on the assumption that the "remove" action will have queued some work that will
            # execute soon).
            if self.resource is None:
                log.debug("ImplicitScheduler - queuedOrganizerProcessing 'modify' cannot find organizer resource for UID: {uid}", uid=calendar.resourceUID())
                returnValue(None)

            # The new calendar data is what is currently stored - other modifications may have causes coalescing.
            # Old calendar data is what was stored int he work item
            self.calendar = (yield self.resource.componentForUser())
            self.oldcalendar = calendar

        elif action == "remove":
            # Check whether the resource still exists - it cannot be in existence as once it is deleted, its resource-id
            # should never be used again.
            if self.resource is not None:
                log.debug("ImplicitScheduler - queuedOrganizerProcessing 'remove' found an organizer resource for UID: {uid}", uid=calendar.resourceUID())
                raise ImplicitSchedulingWorkError("Resource exists for queued 'remove' scheduling work")

            # The "new" calendar data is in fact the calendar data at the time of the remove - which is the data stored
            # in the work item.
            self.calendar = calendar

        yield self.extractCalendarData()
        self.organizerPrincipal = self.calendar_home.directoryService().recordWithCalendarUserAddress(self.organizer)
        self.organizerAddress = (yield addressmapping.mapper.getCalendarUser(self.organizer, self.organizerPrincipal))

        # Originator is the organizer in this case
        self.originatorPrincipal = self.organizerPrincipal
        self.originator = self.organizer

        self.except_attendees = ()
        self.only_refresh_attendees = None
        self.split_details = None

        yield self.doImplicitOrganizer(queued=True)


    @inlineCallbacks
    def sendAttendeeReply(self, txn, resource):

        self.txn = txn
        self.resource = resource

        self.calendar_home = self.resource.parentCollection().ownerHome()

        self.calendar = (yield self.resource.componentForUser())
        self.action = "modify"
        self.state = "attendee"

        self.internal_request = True
        self.changed_rids = None

        # Get some useful information from the calendar
        yield self.extractCalendarData()

        self.attendeePrincipal = self.calendar_home.directoryService().recordWithUID(self.calendar_home.uid())
        self.originator = self.attendee = self.attendeePrincipal.canonicalCalendarUserAddress()

        result = (yield self.scheduleWithOrganizer())

        returnValue(result)


    @inlineCallbacks
    def extractCalendarData(self):

        # Get the originator who is the owner of the calendar resource being modified
        self.originatorPrincipal = self.calendar_home.directoryService().recordWithUID(self.calendar_home.uid())

        # Pick the canonical CUA:
        self.originator = self.originatorPrincipal.canonicalCalendarUserAddress()

        # Get the ORGANIZER and verify it is the same for all components
        try:
            self.organizer = self.calendar.validOrganizerForScheduling()
        except ValueError:
            # We have different ORGANIZERs in the same iCalendar object - this is an error
            log.error("Only one ORGANIZER is allowed in an iCalendar object:\n{calendar}", calendar=self.calendar)
            raise HTTPError(ErrorResponse(
                responsecode.FORBIDDEN,
                (caldav_namespace, "single-organizer"),
                "Only one organizer allowed in scheduling object resource",
            ))

        # Coerce any local with SCHEDULE-AGENT=CLIENT
        yield self.coerceAttendeeScheduleAgent()

        # Get the ATTENDEEs
        self.attendeesByInstance = self.calendar.getAttendeesByInstance(True, onlyScheduleAgentServer=True)
        self.instances = set(self.calendar.getComponentInstances())
        self.attendees = set()
        for attendee, _ignore in self.attendeesByInstance:
            self.attendees.add(attendee)

        # Some other useful things
        self.uid = self.calendar.resourceUID()


    @inlineCallbacks
    def hasCalendarResourceUIDSomewhereElse(self, check_resource, mode):
        """
        See if a calendar component with a matching UID exists anywhere in the calendar home of the
        current recipient owner and is not the resource being targeted.
        """

        # Don't care in some cases
        if self.internal_request or self.action == "remove":
            returnValue(None)

        # Check for matching resource somewhere else in the home
        foundElsewhere = (yield self.calendar_home.hasCalendarResourceUIDSomewhereElse(self.uid, check_resource, mode))
        if foundElsewhere is not None:
            log.debug("Implicit - found component with same UID in a different collection: {resource}", resource=check_resource)
            raise HTTPError(ErrorResponse(
                responsecode.FORBIDDEN,
                (caldav_namespace, "unique-scheduling-object-resource"),
                "Cannot duplicate scheduling object resource",
            ))


    @inlineCallbacks
    def isOrganizerScheduling(self):
        """
        Test whether this is a scheduling operation by an organizer
        """

        # First must have organizer property
        if not self.organizer:
            returnValue(False)

        # Organizer must map to a valid principal
        self.organizerPrincipal = self.calendar_home.directoryService().recordWithCalendarUserAddress(self.organizer)
        self.organizerAddress = (yield addressmapping.mapper.getCalendarUser(self.organizer, self.organizerPrincipal))
        if not self.organizerPrincipal:
            returnValue(False)

        # Organizer must be the owner of the calendar resource
        if self.calendar_home.uid() != self.organizerPrincipal.uid:
            returnValue(False)

        returnValue(True)


    def isAttendeeScheduling(self):

        # First must have organizer property
        if not self.organizer:
            return False

        # Check to see whether any attendee is the owner
        for attendee in self.attendees:
            attendeePrincipal = self.calendar_home.directoryService().recordWithCalendarUserAddress(attendee)
            if attendeePrincipal and attendeePrincipal.uid == self.calendar_home.uid():
                self.attendee = attendee
                self.attendeePrincipal = attendeePrincipal
                return True

        return False


    def makeScheduler(self):
        """
        Convenience method which we can override in unit tests to make testing easier.
        """
        return CalDAVScheduler(self.txn, self.calendar_home.uid(), logItems=self.logItems)


    @inlineCallbacks
    def doImplicitOrganizer(self, queued=False):

        if not queued:
            self.oldcalendar = None
        self.changed_rids = None
        self.cancelledAttendees = ()
        self.reinvites = None
        self.needs_action_rids = None

        self.needs_sequence_change = False

        # Check for a delete
        if self.action == "remove":

            log.debug("Implicit - organizer '{organizer}' is removing UID: '{uid}'", organizer=self.organizer, uid=self.uid)
            self.oldcalendar = self.calendar

            # Cancel all attendees
            self.cancelledAttendees = [(attendee, None) for attendee in self.attendees]

            # CANCEL always bumps sequence
            if not queued:
                self.needs_sequence_change = True

        # Check for a new resource or an update
        elif self.action == "modify":

            # Read in existing data
            if not queued:
                self.oldcalendar = (yield self.resource.componentForUser())
            self.oldAttendeesByInstance = self.oldcalendar.getAttendeesByInstance(True, onlyScheduleAgentServer=True)
            self.oldInstances = set(self.oldcalendar.getComponentInstances())
            self.coerceAttendeesPartstatOnModify()

            # Don't allow any SEQUENCE to decrease
            if self.oldcalendar and not queued:
                self.calendar.sequenceInSync(self.oldcalendar)

            # Significant change
            no_change, self.changed_rids, self.needs_action_rids, reinvites, recurrence_reschedule, status_cancelled, only_status = self.isOrganizerChangeInsignificant()
            if no_change:
                if reinvites:
                    log.debug("Implicit - organizer '{organizer}' is re-inviting UID: '{uid}', attendees: {attendees}", organizer=self.organizer, uid=self.uid, attendees=", ".join(reinvites))
                    self.reinvites = reinvites
                else:
                    # Nothing to do
                    log.debug("Implicit - organizer '{organizer}' is modifying UID: '{uid}' but change is not significant", organizer=self.organizer, uid=self.uid)
                    returnValue(None)
            else:
                # Do not change PARTSTATs for a split operation
                if self.split_details is None:
                    log.debug("Implicit - organizer '{organizer}' is modifying UID: '{uid}'", organizer=self.organizer, uid=self.uid)

                    for rid in self.needs_action_rids:
                        comp = self.calendar.overriddenComponent(rid)
                        if comp is None:
                            comp = self.calendar.deriveInstance(rid)
                            if comp is not None:
                                self.calendar.addComponent(comp)

                        for attendee in comp.getAllAttendeeProperties():
                            if attendee.hasParameter("PARTSTAT"):
                                cuaddr = attendee.value()

                                if cuaddr in self.organizerPrincipal.calendarUserAddresses:
                                    # If the attendee is the organizer then do not update
                                    # the PARTSTAT to NEEDS-ACTION.
                                    # The organizer is automatically ACCEPTED to the event.
                                    continue

                                attendee.setParameter("PARTSTAT", "NEEDS-ACTION")
                else:
                    log.debug("Implicit - organizer '{organizer}' is splitting UID: '{uid}'", organizer=self.organizer, uid=self.uid)

                # Check for removed attendees
                if not recurrence_reschedule:
                    self.findRemovedAttendees()
                else:
                    self.findRemovedAttendeesOnRecurrenceChange()

                self.checkStatusCancelled(status_cancelled, only_status)

                # For now we always bump the sequence number on modifications because we cannot track DTSTAMP on
                # the Attendee side. But we check the old and the new and only bump if the client did not already do it.
                if not queued:
                    self.needs_sequence_change = self.calendar.needsiTIPSequenceChange(self.oldcalendar)

        elif self.action == "create":
            if self.split_details is None:
                log.debug("Implicit - organizer '{organizer}' is creating UID: '{uid}'", organizer=self.organizer, uid=self.uid)
                self.coerceAttendeesPartstatOnCreate()
            else:
                log.debug("Implicit - organizer '{organizer}' is creating a split UID: '{uid}'", organizer=self.organizer, uid=self.uid)
                self.needs_sequence_change = False

        # Always set RSVP=TRUE for any NEEDS-ACTION
        for attendee in self.calendar.getAllAttendeeProperties():
            if attendee.parameterValue("PARTSTAT", "NEEDS-ACTION").upper() == "NEEDS-ACTION":
                attendee.setParameter("RSVP", "TRUE")

        if self.needs_sequence_change:
            self.calendar.bumpiTIPInfo(oldcalendar=self.oldcalendar, doSequence=True)

        # If processing a queue item, actually execute the scheduling operations, else queue it.
        # Note a split is always queued, so we do not need to re-queue
        if queued or self.split_details is not None:
            yield self.scheduleWithAttendees()
        else:
            yield self.queuedScheduleWithAttendees()

        # Always clear SCHEDULE-FORCE-SEND from all attendees after scheduling
        for attendee in self.calendar.getAllAttendeeProperties():
            try:
                attendee.removeParameter("SCHEDULE-FORCE-SEND")
            except KeyError:
                pass


    def isOrganizerChangeInsignificant(self):

        rids = None
        date_changed_rids = None
        reinvites = None
        recurrence_reschedule = False
        status_cancelled = set()
        only_status = None
        differ = iCalDiff(self.oldcalendar, self.calendar, self.do_smart_merge)
        no_change = differ.organizerDiff()
        if not no_change:
            # ORGANIZER change is absolutely not allowed!
            diffs = differ.whatIsDifferent()
            rids = set()
            date_changed_rids = set()
            checkOrganizerValue = False
            for rid, props in diffs.iteritems():
                if "ORGANIZER" in props:
                    checkOrganizerValue = True
                rids.add(rid)

                if any([testprop in props for testprop in (
                    "DTSTART",
                    "DTEND",
                    "DURATION",
                    "DUE",
                    "RECURRENCE-ID",
                )]):
                    date_changed_rids.add(rid)

                # Check to see whether a change to R-ID's happened
                if rid is None:

                    if "DTSTART" in props and self.calendar.masterComponent().hasProperty("RRULE"):
                        # DTSTART change with RRULE present is always a reschedule
                        recurrence_reschedule = True

                    elif "RRULE" in props:

                        # Need to see if the RRULE change is a simple truncation or expansion - i.e. a change to
                        # COUNT or UNTIL only. If so we don't need to treat this as a complete re-schedule.

                        # Start off assuming they are different
                        recurrence_reschedule = True

                        # Get each RRULE (can be only one in the master)
                        oldrrule = tuple(self.oldcalendar.masterComponent().properties("RRULE"))
                        oldrrule = oldrrule[0].value() if len(oldrrule) else None
                        newrrule = tuple(self.calendar.masterComponent().properties("RRULE"))
                        newrrule = newrrule[0].value() if len(newrrule) else None

                        if newrrule is not None and oldrrule is not None:

                            # Normalize the rrules by removing COUNT/UNTIL and then compare
                            oldrrule = oldrrule.duplicate()
                            newrrule = newrrule.duplicate()

                            oldrrule.setUseUntil(False)
                            oldrrule.setUntil(None)
                            oldrrule.setUseCount(False)
                            oldrrule.setCount(0)

                            newrrule.setUseUntil(False)
                            newrrule.setUntil(None)
                            newrrule.setUseCount(False)
                            newrrule.setCount(0)

                            # If they are equal we have a simple change - no overall reschedule
                            if newrrule == oldrrule:
                                recurrence_reschedule = False

                # Check for addition of STATUS:CANCELLED
                if "STATUS" in props:
                    if only_status is None and len(props) == 1:
                        only_status = True
                    instance = self.calendar.overriddenComponent(rid)
                    if instance and instance.propertyValue("STATUS") == "CANCELLED":
                        status_cancelled.add(rid)
                else:
                    only_status = False

            if checkOrganizerValue:
                oldOrganizer = self.oldcalendar.getOrganizer()
                newOrganizer = self.calendar.getOrganizer()
                if oldOrganizer != newOrganizer:
                    log.error("Cannot change ORGANIZER: UID:{uid}", uid=self.uid)
                    raise HTTPError(ErrorResponse(
                        responsecode.FORBIDDEN,
                        (caldav_namespace, "valid-organizer-change"),
                        "Organizer cannot be changed",
                    ))
        else:
            # Special case of SCHEDULE-FORCE-SEND added to attendees and no other change
            reinvites = set()
            for attendee in self.calendar.getAllAttendeeProperties():
                try:
                    if attendee.parameterValue("SCHEDULE-FORCE-SEND", "").upper() == "REQUEST":
                        reinvites.add(attendee.value())
                except KeyError:
                    pass

        return no_change, rids, date_changed_rids, reinvites, recurrence_reschedule, status_cancelled, only_status


    def findRemovedAttendees(self):
        """
        Look for attendees that have been removed from any instances. Save those off
        as users that need to be sent a cancel.

        This method does not handle a full recurrence change (one where the RRULE pattern
        changes or the associated DTSTART changes). For the full change we will have another
        method to handle that.
        """

        # Several possibilities for when CANCELs need to be sent:
        #
        # Remove ATTENDEE property
        # Add EXDATE
        # Remove overridden component
        # Remove RDATE
        # Truncate RRULE
        # Change RRULE

        # TODO: the later three will be ignored for now.

        mappedOld = set(self.oldAttendeesByInstance)
        mappedNew = set(self.attendeesByInstance)

        # Get missing instances
        removedInstances = self.oldInstances - self.instances
        addedInstances = self.instances - self.oldInstances

        # Also look for new EXDATEs
        oldexdates = set()
        for property in self.oldcalendar.masterComponent().properties("EXDATE"):
            oldexdates.update([value.getValue() for value in property.value()])
        newexdates = set()
        for property in self.calendar.masterComponent().properties("EXDATE"):
            newexdates.update([value.getValue() for value in property.value()])

        addedexdates = newexdates - oldexdates

        # Now figure out the attendees that need to be sent CANCELs
        self.cancelledAttendees = set()

        for item in mappedOld:
            if item not in mappedNew:

                # Several possibilities:
                #
                # 1. removed from master component - always a CANCEL
                # 2. removed from overridden component - always a CANCEL
                # 3. removed overridden component - only CANCEL if not in master or exdate added

                new_attendee, rid = item

                # 1. & 2.
                if rid is None or rid not in removedInstances:
                    self.cancelledAttendees.add(item)
                else:
                    # 3.
                    if (new_attendee, None) not in mappedNew or rid in addedexdates:
                        self.cancelledAttendees.add(item)

        master_attendees = self.oldcalendar.masterComponent().getAttendeesByInstance(onlyScheduleAgentServer=True)
        for attendee, _ignore in master_attendees:
            for exdate in addedexdates:
                # Don't remove the master attendee's when an EXDATE is added for a removed overridden component
                # as the set of attendees in the override may be different from the master set, but the override
                # will have been accounted for by the previous attendee/instance logic.
                if exdate not in removedInstances:
                    self.cancelledAttendees.add((attendee, exdate,))

        # For overridden instances added, check whether any attendees were removed from the master
        for attendee, _ignore in master_attendees:
            for rid in addedInstances:
                if (attendee, rid) not in mappedNew and rid not in oldexdates:
                    self.cancelledAttendees.add((attendee, rid,))


    def findRemovedAttendeesOnRecurrenceChange(self):
        """
        Look for attendees that have been removed during a change to the overall recurrence.

        This is a special case to try and minimize the number of cancels sent to just those
        attendees actually removed. The basic policy is this:

        1) If an attendee is present in the master component of the new event, they never
        receive a CANCEL as they will always receive a REQUEST with the entire new event
        data. i.e., they will see an event "replacement" rather than a cancel+new request.

        2) For all attendees in the old event, not in the new master, send a cancel of
        the master or each override they appear in. That happens even if they appear in an
        override in the new calendar, since in all likelihood there is no guaranteed exact
        mapping between old and new instances.
        """

        self.cancelledAttendees = set()
        new_master_attendees = set([attendee for attendee, _ignore in self.calendar.masterComponent().getAttendeesByInstance(onlyScheduleAgentServer=True)])
        for attendee, rid in self.oldAttendeesByInstance:
            if attendee not in new_master_attendees:
                self.cancelledAttendees.add((attendee, rid,))


    def checkStatusCancelled(self, cancelled, only_status):
        """
        Check to see whether STATUS:CANCELLED has been added to any/all instances, and if so
        always trigger a METHOD:CANCEL on those. In the case where only STATUS has changed, we
        need to only send METHOD:CANCEL and suppress any METHOD:REQUEST.
        """
        if cancelled:
            for attendee, rid in self.calendar.getAttendeesByInstance(onlyScheduleAgentServer=True):
                if rid in cancelled:
                    self.cancelledAttendees.add((attendee, rid,))

            # If only a cancel is done, then suppress any METHOD:REQUEST that a normal "modify: would do
            if only_status:
                self.action = "modify-cancelled"


    def coerceAttendeesPartstatOnCreate(self):
        """
        Make sure any attendees handled by the server start off with PARTSTAT=NEEDS-ACTION as
        we do not allow the organizer to forcibly set PARTSTAT to anything else.
        """
        for attendee in self.calendar.getAllAttendeeProperties():
            # Don't adjust ORGANIZER's ATTENDEE
            if attendee.value() in self.organizerPrincipal.calendarUserAddresses:
                continue
            if attendee.parameterValue("SCHEDULE-AGENT", "SERVER").upper() == "SERVER" and attendee.hasParameter("PARTSTAT"):
                attendee.setParameter("PARTSTAT", "NEEDS-ACTION")


    def coerceAttendeesPartstatOnModify(self):
        """
        Make sure that the organizer does not change attendees' PARTSTAT to anything
        other than NEEDS-ACTION for those attendees handled by the server.
        """

        # Get the set of Rids in each calendar
        newRids = set(self.calendar.getComponentInstances())
        oldRids = set(self.oldcalendar.getComponentInstances())

        # Test/fix ones that are the same
        for rid in (newRids & oldRids):
            self.compareAttendeePartstats(self.oldcalendar.overriddenComponent(rid), self.calendar.overriddenComponent(rid))

        # Test/fix ones added
        for rid in (newRids - oldRids):
            # Compare the new one to the old master
            self.compareAttendeePartstats(self.oldcalendar.overriddenComponent(None), self.calendar.overriddenComponent(rid))

        # For removals, we ignore ones that are no longer valid
        valid_old_rids = self.calendar.validInstances(oldRids - newRids)

        # Test/fix ones removed
        for rid in valid_old_rids:
            # Compare the old one to a derived instance, and if there is a change
            # add the derived instance to the new data
            newcomp = self.calendar.deriveInstance(rid)
            if newcomp is None:
                continue
            changed = self.compareAttendeePartstats(
                self.oldcalendar.overriddenComponent(rid),
                newcomp,
            )
            if changed:
                self.calendar.addComponent(newcomp)


    def compareAttendeePartstats(self, old_component, new_component):
        """
        Compare two components, old and new, and make sure the Organizer has not changed the PARTSTATs
        in the new one to anything other than NEEDS-ACTION. If there is a change, undo it.
        """

        old_attendees = dict([(normalizeCUAddr(attendee.value()), attendee) for attendee in old_component.getAllAttendeeProperties()])
        new_attendees = dict([(normalizeCUAddr(attendee.value()), attendee) for attendee in new_component.getAllAttendeeProperties()])

        changed = False
        for cuaddr, newattendee in new_attendees.items():
            # Don't adjust ORGANIZER's ATTENDEE
            if newattendee.value() in self.organizerPrincipal.calendarUserAddresses:
                continue
            new_partstat = newattendee.parameterValue("PARTSTAT", "NEEDS-ACTION").upper()
            if newattendee.parameterValue("SCHEDULE-AGENT", "SERVER").upper() == "SERVER" and new_partstat != "NEEDS-ACTION":
                old_attendee = old_attendees.get(cuaddr)
                old_partstat = old_attendee.parameterValue("PARTSTAT", "NEEDS-ACTION").upper() if old_attendee else "NEEDS-ACTION"
                if old_attendee is None or old_partstat != new_partstat:
                    newattendee.setParameter("PARTSTAT", old_partstat)
                    changed = True

        return changed


    @inlineCallbacks
    def coerceAttendeeScheduleAgent(self):
        """
        Do not allow SCHEDULE-AGENT=CLIENT/NONE for attendees hosted by this server. Coerce to
        SCHEDULE-AGENT=SERVER.
        """

        coerced = {}
        for attendee in self.calendar.getAllAttendeeProperties():
            if attendee.parameterValue("SCHEDULE-AGENT", "SERVER").upper() == "CLIENT":
                cuaddr = attendee.value()
                if cuaddr not in coerced:
                    attendeePrincipal = self.calendar_home.directoryService().recordWithCalendarUserAddress(cuaddr)
                    attendeeAddress = (yield addressmapping.mapper.getCalendarUser(cuaddr, attendeePrincipal))
                    local_attendee = type(attendeeAddress) in (LocalCalendarUser, OtherServerCalendarUser,)
                    coerced[cuaddr] = local_attendee
                if coerced[cuaddr]:
                    attendee.removeParameter("SCHEDULE-AGENT")


    @inlineCallbacks
    def queuedScheduleWithAttendees(self):

        # First make sure we are allowed to schedule
        self.testSchedulingAllowed()

        yield ScheduleOrganizerWork.schedule(
            self.txn,
            self.oldcalendar.resourceUID() if self.oldcalendar else self.calendar.resourceUID(),
            self.action,
            self.calendar_home,
            self.resource,
            self.oldcalendar,
            self.organizerPrincipal.canonicalCalendarUserAddress(),
            self.do_smart_merge,
        )

        # First process cancelled attendees
        total = (yield self.processQueuedCancels())

        # Process regular requests next
        if self.action in ("create", "modify",):
            total += (yield self.processQueuedRequests())

        self.logItems["itip.requests"] = total


    @inlineCallbacks
    def processQueuedCancels(self):
        """
        Set each ATTENDEE who would be scheduled to status to 1.2.
        """

        # Do one per attendee
        aggregated = {}
        for attendee, rid in self.cancelledAttendees:
            aggregated.setdefault(attendee, []).append(rid)

        count = 0
        for attendee, rids in aggregated.iteritems():

            # Don't send message back to the ORGANIZER
            if attendee in self.organizerPrincipal.calendarUserAddresses:
                continue

            # Handle split by not scheduling local attendees
            if self.split_details is not None:
                attendeePrincipal = self.calendar_home.directoryService().recordWithCalendarUserAddress(attendee)
                attendeeAddress = (yield addressmapping.mapper.getCalendarUser(attendee, attendeePrincipal))
                if type(attendeeAddress) is LocalCalendarUser:
                    continue

            # Test whether an iTIP CANCEL message for this attendee would be generated
            if None in rids:
                # One big CANCEL will do
                itipmsg = iTipGenerator.generateCancel(self.oldcalendar, (attendee,), None, self.action == "remove", test_only=True)
            else:
                # Multiple CANCELs
                itipmsg = iTipGenerator.generateCancel(self.oldcalendar, (attendee,), rids, test_only=True)

            # Send scheduling message
            if itipmsg:

                # Always make it look like scheduling succeeded when queuing
                self.calendar.setParameterToValueForPropertyWithValue(
                    "SCHEDULE-STATUS",
                    iTIPRequestStatus.MESSAGE_DELIVERED_CODE,
                    "ATTENDEE",
                    attendee,
                )

                count += 1

        returnValue(count)


    @inlineCallbacks
    def processQueuedRequests(self):
        """
        Set each ATTENDEE who would be scheduled to status to 1.2.
        """

        # Do one per attendee
        count = 0
        for attendee in self.attendees:

            # Don't send message back to the ORGANIZER
            if attendee in self.organizerPrincipal.calendarUserAddresses:
                continue

            # Don't send message to specified attendees
            if attendee in self.except_attendees:
                continue

            # Only send to specified attendees
            if self.only_refresh_attendees is not None and attendee not in self.only_refresh_attendees:
                continue

            # If SCHEDULE-FORCE-SEND only change, only send message to those Attendees
            if self.reinvites and attendee not in self.reinvites:
                continue

            # Handle split by not scheduling local attendees
            if self.split_details is not None:
                attendeePrincipal = self.calendar_home.directoryService().recordWithCalendarUserAddress(attendee)
                attendeeAddress = (yield addressmapping.mapper.getCalendarUser(attendee, attendeePrincipal))
                if type(attendeeAddress) is LocalCalendarUser:
                    continue

            itipmsg = iTipGenerator.generateAttendeeRequest(self.calendar, (attendee,), self.changed_rids, test_only=True)

            # Send scheduling message
            if itipmsg is not None:

                # Always make it look like scheduling succeeded when queuing
                self.calendar.setParameterToValueForPropertyWithValue(
                    "SCHEDULE-STATUS",
                    iTIPRequestStatus.MESSAGE_DELIVERED_CODE,
                    "ATTENDEE",
                    attendee,
                )

                count += 1

        returnValue(count)


    @inlineCallbacks
    def scheduleWithAttendees(self):

        # First make sure we are allowed to schedule
        self.testSchedulingAllowed()

        # First process cancelled attendees
        total = (yield self.processCancels())

        # Process regular requests next
        if self.action in ("create", "modify",):
            total += (yield self.processRequests())

        if self.logItems is not None:
            self.logItems["itip.requests"] = total


    @inlineCallbacks
    def processCancels(self):

        # TODO: a better policy here is to aggregate by attendees with the same set of instances
        # being cancelled, but for now we will do one scheduling message per attendee.

        # Do one per attendee
        aggregated = {}
        for attendee, rid in self.cancelledAttendees:
            aggregated.setdefault(attendee, []).append(rid)

        count = 0
        for attendee, rids in aggregated.iteritems():

            # Don't send message back to the ORGANIZER
            if attendee in self.organizerPrincipal.calendarUserAddresses:
                continue

            # Handle split by not scheduling local attendees
            if self.split_details is not None:
                attendeePrincipal = self.calendar_home.directoryService().recordWithCalendarUserAddress(attendee)
                attendeeAddress = (yield addressmapping.mapper.getCalendarUser(attendee, attendeePrincipal))
                if type(attendeeAddress) is LocalCalendarUser:
                    continue

            # Generate an iTIP CANCEL message for this attendee, cancelling
            # each instance or the whole

            if None in rids:
                # One big CANCEL will do
                itipmsg = iTipGenerator.generateCancel(self.oldcalendar, (attendee,), None, self.action == "remove")
            else:
                # Multiple CANCELs
                itipmsg = iTipGenerator.generateCancel(self.oldcalendar, (attendee,), rids)

            # Send scheduling message
            if itipmsg:

                # Add split details if needed
                if self.split_details is not None:
                    rid, uid, newer_piece = self.split_details
                    itipmsg.addProperty(Property("X-CALENDARSERVER-SPLIT-RID", rid))
                    itipmsg.addProperty(Property("X-CALENDARSERVER-SPLIT-OLDER-UID" if newer_piece else "X-CALENDARSERVER-SPLIT-NEWER-UID", uid))

                # This is a local CALDAV scheduling operation.
                scheduler = self.makeScheduler()

                # Do the PUT processing
                log.info("Implicit CANCEL - organizer: '{organizer}' to attendee: '{attendee}', UID: '{uid}', RIDs: '{rids}'", organizer=self.organizer, attendee=attendee, uid=self.uid, rids=rids)
                response = (yield scheduler.doSchedulingViaPUT(self.originator, (attendee,), itipmsg, internal_request=True, suppress_refresh=self.suppress_refresh))
                self.handleSchedulingResponse(response, True)

                count += 1

        returnValue(count)


    @inlineCallbacks
    def processRequests(self):

        # TODO: a better policy here is to aggregate by attendees with the same set of instances
        # being requested, but for now we will do one scheduling message per attendee.

        # Do one per attendee
        count = 0
        for attendee in self.attendees:

            # Don't send message back to the ORGANIZER
            if attendee in self.organizerPrincipal.calendarUserAddresses:
                continue

            # Don't send message to specified attendees
            if attendee in self.except_attendees:
                continue

            # Only send to specified attendees
            if self.only_refresh_attendees is not None and attendee not in self.only_refresh_attendees:
                continue

            # If SCHEDULE-FORCE-SEND only change, only send message to those Attendees
            if self.reinvites and attendee not in self.reinvites:
                continue

            # Handle split by not scheduling local attendees
            if self.split_details is not None:
                attendeePrincipal = self.calendar_home.directoryService().recordWithCalendarUserAddress(attendee)
                attendeeAddress = (yield addressmapping.mapper.getCalendarUser(attendee, attendeePrincipal))
                if type(attendeeAddress) is LocalCalendarUser:
                    continue

            itipmsg = iTipGenerator.generateAttendeeRequest(self.calendar, (attendee,), self.changed_rids)

            # Send scheduling message
            if itipmsg is not None:

                # Add split details if needed
                if self.split_details is not None:
                    rid, uid, newer_piece = self.split_details
                    itipmsg.addProperty(Property("X-CALENDARSERVER-SPLIT-RID", rid))
                    itipmsg.addProperty(Property("X-CALENDARSERVER-SPLIT-OLDER-UID" if newer_piece else "X-CALENDARSERVER-SPLIT-NEWER-UID", uid))

                # This is a local CALDAV scheduling operation.
                scheduler = self.makeScheduler()

                # Do the PUT processing
                log.info("Implicit REQUEST - organizer: '{organizer}' to attendee: '{attendee}', UID: '{uid}'", organizer=self.organizer, attendee=attendee, uid=self.uid)
                response = (yield scheduler.doSchedulingViaPUT(self.originator, (attendee,), itipmsg, internal_request=True, suppress_refresh=self.suppress_refresh))
                self.handleSchedulingResponse(response, True)

                count += 1

        returnValue(count)


    def handleSchedulingResponse(self, response, is_organizer):

        # Map each recipient in the response to a status code
        responses = {}
        propname = self.calendar.mainComponent().recipientPropertyName() if is_organizer else "ORGANIZER"
        for item in response.responses:
            recipient = str(item.recipient.children[0])
            status = str(item.reqstatus)
            responses[recipient] = status

            # Now apply to each ATTENDEE/ORGANIZER in the original data
            self.calendar.setParameterToValueForPropertyWithValue(
                "SCHEDULE-STATUS",
                status.split(";")[0],
                propname,
                recipient)


    @inlineCallbacks
    def doImplicitAttendee(self):

        # Check SCHEDULE-AGENT
        doScheduling = self.checkOrganizerScheduleAgent()

        if self.action == "remove":
            if self.calendar.hasPropertyValueInAllComponents(Property("STATUS", "CANCELLED")):
                log.debug("Implicit - attendee '{attendee}' is removing cancelled UID: '{uid}'", attendee=self.attendee, uid=self.uid)
                # Nothing else to do
            elif doScheduling:
                # If attendee is already marked as declined in all components - nothing to do
                attendees = self.calendar.getAttendeeProperties((self.attendee,))
                if all([attendee.parameterValue("PARTSTAT", "NEEDS-ACTION") == "DECLINED" for attendee in attendees]):
                    log.debug("Implicit - attendee '{attendee}' is removing fully declined UID: '{uid}'", attendee=self.attendee, uid=self.uid)
                    # Nothing else to do
                else:
                    log.debug("Implicit - attendee '{attendee}' is cancelling UID: '{uid}'", attendee=self.attendee, uid=self.uid)
                    yield self.scheduleCancelWithOrganizer()
            else:
                log.debug("Implicit - attendee '{attendee}' is removing UID without server scheduling: '{uid}'", attendee=self.attendee, uid=self.uid)
                # Nothing else to do
            returnValue(None)

        else:
            # Make sure ORGANIZER is not changed
            if self.resource is not None:
                self.oldcalendar = (yield self.resource.componentForUser())
                oldOrganizer = self.oldcalendar.getOrganizer()
                newOrganizer = self.calendar.getOrganizer()
                if oldOrganizer != newOrganizer:
                    log.error("Cannot change ORGANIZER: UID:{uid}", uid=self.uid)
                    raise HTTPError(ErrorResponse(
                        responsecode.FORBIDDEN,
                        (caldav_namespace, "valid-attendee-change"),
                        "Cannot change organizer",
                    ))
            else:
                self.oldcalendar = None

            # Get the ORGANIZER's current copy of the calendar object
            yield self.getOrganizersCopy()
            if self.organizer_calendar:

                # If Organizer copy exists we cannot allow SCHEDULE-AGENT=CLIENT or NONE
                if not doScheduling:
                    log.error("Attendee '{attendee}' is not allowed to change SCHEDULE-AGENT on organizer: UID:{uid}", attendee=self.attendeePrincipal, uid=self.uid)
                    raise HTTPError(ErrorResponse(
                        responsecode.FORBIDDEN,
                        (caldav_namespace, "valid-attendee-change"),
                        "Cannot alter organizer",
                    ))

                # Determine whether the current change is allowed
                changeAllowed, doITipReply, changedRids, newCalendar = self.isAttendeeChangeInsignificant()
                if changeAllowed:
                    self.return_calendar = self.calendar = newCalendar

                if not changeAllowed:
                    if self.calendar.hasPropertyValueInAllComponents(Property("STATUS", "CANCELLED")):
                        log.debug("Attendee '{attendee}' is creating CANCELLED event for mismatched UID: '{uid}' - removing entire event", attendee=self.attendee, uid=self.uid)
                        self.return_status = ImplicitScheduler.STATUS_ORPHANED_EVENT
                        returnValue(None)
                    else:
                        log.error("Attendee '{attendee}' is not allowed to make an unauthorized change to an organized event: UID:{uid}", attendee=self.attendeePrincipal, uid=self.uid)
                        raise HTTPError(ErrorResponse(
                            responsecode.FORBIDDEN,
                            (caldav_namespace, "valid-attendee-change"),
                            "Attendee changes are not allowed",
                        ))

                # Check that the return calendar actually has any components left - this can happen if a cancelled
                # component is removed and replaced by another cancelled or invalid one
                if self.calendar.mainType() is None:
                    log.debug("Attendee '{attendee}' is replacing CANCELLED event: '{uid}' - removing entire event", attendee=self.attendee, uid=self.uid)
                    self.return_status = ImplicitScheduler.STATUS_ORPHANED_EVENT
                    returnValue(None)

                if not doITipReply:
                    log.debug("Implicit - attendee '{attendee}' is updating UID: '{uid}' but change is not significant", attendee=self.attendee, uid=self.uid)
                    returnValue(self.return_calendar)
                log.debug("Attendee '{attendee}' is allowed to update UID: '{uid}' with local organizer '{organizer}'", attendee=self.attendee, uid=self.uid, organizer=self.organizer)

            elif isinstance(self.organizerAddress, LocalCalendarUser):
                # If Organizer copy does not exists we cannot allow SCHEDULE-AGENT=SERVER
                if doScheduling:
                    # Check to see whether all instances are CANCELLED
                    if self.calendar.hasPropertyValueInAllComponents(Property("STATUS", "CANCELLED")):
                        log.debug("Attendee '{attendee}' is creating CANCELLED event for missing UID: '{uid}' - removing entire event", attendee=self.attendee, uid=self.uid)
                        self.return_status = ImplicitScheduler.STATUS_ORPHANED_CANCELLED_EVENT
                        returnValue(None)
                    else:
                        # Check to see whether existing event is SCHEDULE-AGENT=CLIENT/NONE
                        if self.oldcalendar:
                            oldScheduling = self.oldcalendar.getOrganizerScheduleAgent()
                            if not oldScheduling:
                                log.error("Attendee '{attendee}' is not allowed to set SCHEDULE-AGENT=SERVER on organizer: UID:{uid}", attendee=self.attendeePrincipal, uid=self.uid)
                                raise HTTPError(ErrorResponse(
                                    responsecode.FORBIDDEN,
                                    (caldav_namespace, "valid-attendee-change"),
                                    "Attendee cannot change organizer state",
                                ))

                        log.debug("Attendee '{attendee}' is not allowed to update UID: '{uid}' - missing organizer copy - removing entire event", attendee=self.attendee, uid=self.uid)
                        self.return_status = ImplicitScheduler.STATUS_ORPHANED_EVENT
                        returnValue(None)
                else:
                    log.debug("Implicit - attendee '{attendee}' is modifying UID without server scheduling: '{uid}'", attendee=self.attendee, uid=self.uid)
                    # Nothing else to do
                    returnValue(None)

            elif isinstance(self.organizerAddress, InvalidCalendarUser):
                # We will allow the attendee to do anything in this case, but we will mark the organizer
                # with an schedule-status error
                log.debug("Attendee '{attendee}' is allowed to update UID: '{uid}' with invalid organizer '{organizer}'", attendee=self.attendee, uid=self.uid, organizer=self.organizer)
                if doScheduling:
                    self.calendar.setParameterToValueForPropertyWithValue(
                        "SCHEDULE-STATUS",
                        iTIPRequestStatus.NO_USER_SUPPORT_CODE,
                        "ORGANIZER",
                        self.organizer)
                returnValue(None)

            else:
                # We have a remote Organizer of some kind. For now we will allow the Attendee
                # to make any change they like as we cannot verify what is reasonable. In reality
                # we ought to be comparing the Attendee changes against the attendee's own copy
                # and restrict changes based on that when the organizer's copy is not available.
                log.debug("Attendee '{attendee}' is allowed to update UID: '{uid}' with remote organizer '{organizer}'", attendee=self.attendee, uid=self.uid, organizer=self.organizer)
                changedRids = None

            if doScheduling:
                log.debug("Implicit - attendee '{attendee}' is updating UID: '{uid}'", attendee=self.attendee, uid=self.uid)
                yield self.scheduleWithOrganizer(changedRids)
            else:
                log.debug("Implicit - attendee '{attendee}' is updating UID without server scheduling: '{uid}'", attendee=self.attendee, uid=self.uid)
                # Nothing else to do


    @inlineCallbacks
    def doImplicitMissingAttendee(self):

        if self.action == "remove":
            # Nothing else to do
            log.debug("Implicit - missing attendee is removing UID without server scheduling: '{uid}'", uid=self.uid)

        else:
            # Make sure ORGANIZER is not changed if originally SCHEDULE-AGENT=SERVER
            if self.resource is not None:
                self.oldcalendar = (yield self.resource.componentForUser())
                oldOrganizer = self.oldcalendar.getOrganizer()
                newOrganizer = self.calendar.getOrganizer()
                if oldOrganizer != newOrganizer and self.oldcalendar.getOrganizerScheduleAgent():
                    log.error("Cannot change ORGANIZER: UID:{uid}", uid=self.uid)
                    raise HTTPError(ErrorResponse(
                        responsecode.FORBIDDEN,
                        (caldav_namespace, "valid-attendee-change"),
                        "Cannot change organizer",
                    ))

            # Never allow a missing attendee with a locally hosted organizer
            if isinstance(self.organizerAddress, LocalCalendarUser):
                log.error("Cannot remove ATTENDEE: UID:{uid}", uid=self.uid)
                raise HTTPError(ErrorResponse(
                    responsecode.FORBIDDEN,
                    (caldav_namespace, "valid-attendee-change"),
                    "Cannot remove attendee",
                ))

            # We will allow the attendee to do anything in this case, but we will mark the organizer
            # with an schedule-status error and schedule-agent none
            log.debug("Missing attendee is allowed to update UID: '{uid}' with invalid organizer '{organizer}'", uid=self.uid, organizer=self.organizer)

            # Check SCHEDULE-AGENT and coerce SERVER to NONE
            if self.calendar.getOrganizerScheduleAgent():
                self.calendar.setParameterToValueForPropertyWithValue("SCHEDULE-AGENT", "NONE", "ORGANIZER", None)
                self.calendar.setParameterToValueForPropertyWithValue("SCHEDULE-STATUS", iTIPRequestStatus.NO_USER_SUPPORT_CODE, "ORGANIZER", None)


    def checkOrganizerScheduleAgent(self):

        is_server = self.calendar.getOrganizerScheduleAgent()
        local_organizer = type(self.organizerAddress) in (LocalCalendarUser, OtherServerCalendarUser,)

        if config.Scheduling.iMIP.Enabled and self.organizerAddress.cuaddr.lower().startswith("mailto:"):
            return is_server

        if not config.Scheduling.iSchedule.Enabled and not local_organizer and is_server:
            # Coerce ORGANIZER to SCHEDULE-AGENT=NONE
            log.debug("Attendee '{attendee}' is not allowed to use SCHEDULE-AGENT=SERVER on organizer: UID:{uid}", attendee=self.attendeePrincipal, uid=self.uid)
            self.calendar.setParameterToValueForPropertyWithValue("SCHEDULE-AGENT", "NONE", "ORGANIZER", None)
            self.calendar.setParameterToValueForPropertyWithValue("SCHEDULE-STATUS", iTIPRequestStatus.NO_USER_SUPPORT_CODE, "ORGANIZER", None)
            is_server = False

        return is_server


    @inlineCallbacks
    def getOrganizersCopy(self):
        """
        Get the Organizer's copy of the event being processed.

        NB it is possible that the Organizer is not hosted on this server
        so the result here will be None. In that case we have to trust that
        the attendee does the right thing about changing the details in the event.
        """

        self.organizer_calendar = None
        calendar_resource = (yield getCalendarObjectForRecord(self.calendar_home.transaction(), self.organizerPrincipal, self.uid))
        if calendar_resource is not None:
            self.organizer_calendar = (yield calendar_resource.componentForUser())
        elif type(self.organizerAddress) in (OtherServerCalendarUser,):
            # For podding where the organizer is on a different node, we will assume that the attendee's copy
            # of the event is up to date and "authoritative". So we pretend that is the organizer copy
            self.organizer_calendar = self.oldcalendar


    def isAttendeeChangeInsignificant(self):
        """
        Check whether the change is significant (PARTSTAT) or allowed
        (attendee can only change their property, alarms, TRANSP, and
        instances. Raise an exception if it is not allowed.
        """

        oldcalendar = self.oldcalendar
        if oldcalendar is None:
            oldcalendar = self.organizer_calendar
            oldcalendar.attendeesView((self.attendee,), onlyScheduleAgentServer=True)
            if oldcalendar.mainType() is None:
                log.debug("Implicit - attendee '{attendee}' cannot use an event they are not an attendee of, UID: '{uid}'", attendee=self.attendee, uid=self.uid)
                raise HTTPError(ErrorResponse(
                    responsecode.FORBIDDEN,
                    (caldav_namespace, "valid-attendee-change"),
                    "Cannot use an event when not listed as an attendee in the organizer's copy",
                ))
        differ = iCalDiff(oldcalendar, self.calendar, self.do_smart_merge)
        return differ.attendeeMerge(self.attendee)


    def scheduleWithOrganizer(self, changedRids=None):

        # First make sure we are allowed to schedule
        self.testSchedulingAllowed()

        if self.logItems is not None:
            self.logItems["itip.reply"] = "reply"

#        itipmsg = iTipGenerator.generateAttendeeReply(self.calendar, self.attendee, changedRids=changedRids)
#
#        # Send scheduling message
#        return self.sendToOrganizer("REPLY", itipmsg)

        # Always make it look like scheduling succeeded when queuing
        self.calendar.setParameterToValueForPropertyWithValue(
            "SCHEDULE-STATUS",
            iTIPRequestStatus.MESSAGE_DELIVERED_CODE,
            "ORGANIZER",
            self.organizer,
        )

        return ScheduleReplyWork.reply(self.txn, self.calendar_home, self.resource, changedRids, self.attendee)


    def scheduleCancelWithOrganizer(self):

        # First make sure we are allowed to schedule
        self.testSchedulingAllowed()

        if self.logItems is not None:
            self.logItems["itip.reply"] = "cancel"

#        itipmsg = iTipGenerator.generateAttendeeReply(self.calendar, self.attendee, force_decline=True)
#
#        # Send scheduling message
#        return self.sendToOrganizer("CANCEL", itipmsg)

        return ScheduleReplyCancelWork.replyCancel(self.txn, self.calendar_home, self.calendar, self.attendee)


    @inlineCallbacks
    def sendToOrganizer(self, action, itipmsg):

        # Send scheduling message

        # This is a local CALDAV scheduling operation.
        scheduler = self.makeScheduler()

        # Do the PUT processing
<<<<<<< HEAD
        log.info("Implicit %s - attendee: '%s' to organizer: '%s', UID: '%s'" % (action, self.attendee, self.organizer, self.uid,))
        response = (yield scheduler.doSchedulingViaPUT(self.originator, (self.organizer,), itipmsg, internal_request=True))
        self.handleSchedulingResponse(response, False)
=======
        def _gotResponse(response):
            self.handleSchedulingResponse(response, False)

        log.info("Implicit {action} - attendee: '{attendee}' to organizer: '{organizer}', UID: '{uid}'", action=action, attendee=self.attendee, organizer=self.organizer, uid=self.uid)
        d = scheduler.doSchedulingViaPUT(self.originator, (self.organizer,), itipmsg, internal_request=True)
        d.addCallback(_gotResponse)
        return d
>>>>>>> dc002030
<|MERGE_RESOLUTION|>--- conflicted
+++ resolved
@@ -1591,16 +1591,6 @@
         scheduler = self.makeScheduler()
 
         # Do the PUT processing
-<<<<<<< HEAD
-        log.info("Implicit %s - attendee: '%s' to organizer: '%s', UID: '%s'" % (action, self.attendee, self.organizer, self.uid,))
+        log.info("Implicit {action} - attendee: '{attendee}' to organizer: '{organizer}', UID: '{uid}'", action=action, attendee=self.attendee, organizer=self.organizer, uid=self.uid)
         response = (yield scheduler.doSchedulingViaPUT(self.originator, (self.organizer,), itipmsg, internal_request=True))
-        self.handleSchedulingResponse(response, False)
-=======
-        def _gotResponse(response):
-            self.handleSchedulingResponse(response, False)
-
-        log.info("Implicit {action} - attendee: '{attendee}' to organizer: '{organizer}', UID: '{uid}'", action=action, attendee=self.attendee, organizer=self.organizer, uid=self.uid)
-        d = scheduler.doSchedulingViaPUT(self.originator, (self.organizer,), itipmsg, internal_request=True)
-        d.addCallback(_gotResponse)
-        return d
->>>>>>> dc002030
+        self.handleSchedulingResponse(response, False)