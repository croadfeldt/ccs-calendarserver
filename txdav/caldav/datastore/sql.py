--- conflicted
+++ resolved
@@ -40,15 +40,15 @@
 from twext.python.clsprop import classproperty
 from twext.python.filepath import CachingFilePath
 from twext.python.log import Logger
-from twistedcaldav.ical import Component as VComponent
-from txweb2.http_headers import MimeType, generateContentType
-from txweb2.stream import readStream
+from twext.python.vcomponent import VComponent
+from twext.web2.http_headers import MimeType, generateContentType
+from twext.web2.stream import readStream
 
 from twisted.internet.defer import inlineCallbacks, returnValue, succeed
 from twisted.python import hashlib
 from twisted.python.failure import Failure
 
-from twistedcaldav import caldavxml, customxml, ical
+from twistedcaldav import caldavxml, customxml
 from twistedcaldav.config import config
 from twistedcaldav.datafilters.peruserdata import PerUserDataFilter
 from twistedcaldav.dateops import normalizeForIndex, datetimeMktime, \
@@ -58,9 +58,6 @@
 from twistedcaldav.memcacher import Memcacher
 
 from txdav.base.propertystore.base import PropertyName
-from txdav.caldav.datastore.query.builder import buildExpression
-from txdav.caldav.datastore.query.filter import Filter
-from txdav.caldav.datastore.query.generator import CalDAVSQLQueryGenerator
 from txdav.caldav.datastore.scheduling.icalsplitter import iCalSplitter
 from txdav.caldav.datastore.scheduling.implicit import ImplicitScheduler
 from txdav.caldav.datastore.util import AttachmentRetrievalTransport, \
@@ -76,15 +73,13 @@
     AttendeeAllowedError, InvalidPerUserDataMerge, ComponentUpdateState, \
     ValidOrganizerError, ShareeAllowedError, ComponentRemoveState, \
     InvalidDefaultCalendar, \
-<<<<<<< HEAD
-    InvalidAttachmentOperation, DuplicatePrivateCommentsError
-=======
     InvalidAttachmentOperation, DuplicatePrivateCommentsError, \
-    TimeRangeUpperLimit, TimeRangeLowerLimit, InvalidSplit
->>>>>>> e93bb578
+    InvalidSplit
 from txdav.caldav.icalendarstore import QuotaExceeded
 from txdav.common.datastore.sql import CommonHome, CommonHomeChild, \
     CommonObjectResource, ECALENDARTYPE
+from txdav.common.datastore.sql_legacy import PostgresLegacyIndexEmulator, \
+    PostgresLegacyInboxIndexEmulator
 from txdav.common.datastore.sql_tables import _ATTACHMENTS_MODE_NONE, \
     _ATTACHMENTS_MODE_WRITE, schema, _BIND_MODE_OWN, \
     _ATTACHMENTS_MODE_READ, _TRANSP_OPAQUE, _TRANSP_TRANSPARENT
@@ -94,24 +89,13 @@
     InvalidObjectResourceError, ObjectResourceNameAlreadyExistsError, \
     ObjectResourceNameNotAllowedError, TooManyObjectResourcesError, \
     InvalidUIDError, UIDExistsError, UIDExistsElsewhereError, \
-    InvalidResourceMove, InvalidComponentForStoreError, \
-    NoSuchObjectResourceError
-from txdav.xml import element
-
-<<<<<<< HEAD
+    InvalidResourceMove, InvalidComponentForStoreError
+
 from pycalendar.datetime import PyCalendarDateTime
 from pycalendar.duration import PyCalendarDuration
 from pycalendar.timezone import PyCalendarTimezone
 from pycalendar.value import PyCalendarValue
 from txdav.idav import ChangeCategory
-=======
-from txdav.idav import ChangeCategory
-
-from pycalendar.datetime import DateTime
-from pycalendar.duration import Duration
-from pycalendar.timezone import Timezone
-from pycalendar.value import Value
->>>>>>> e93bb578
 
 from zope.interface.declarations import implements
 
@@ -124,8 +108,6 @@
 import uuid
 
 log = Logger()
-
-
 
 class CalendarStoreFeatures(object):
     """
@@ -415,8 +397,6 @@
 
     implements(ICalendarHome)
 
-    _homeType = ECALENDARTYPE
-
     # structured tables.  (new, preferred)
     _homeSchema = schema.CALENDAR_HOME
     _bindSchema = schema.CALENDAR_BIND
@@ -429,25 +409,11 @@
 
     _cacher = Memcacher("SQL.calhome", pickle=True, key_normalization=False)
 
-    _componentCalendarName = {
-        "VEVENT": "calendar",
-        "VTODO": "tasks",
-        "VJOURNAL": "journals",
-        "VAVAILABILITY": "available",
-        "VPOLL": "polls",
-    }
-
-    _componentDefaultColumn = {
-        "VEVENT": schema.CALENDAR_HOME_METADATA.DEFAULT_EVENTS,
-        "VTODO": schema.CALENDAR_HOME_METADATA.DEFAULT_TASKS,
-        "VPOLL": schema.CALENDAR_HOME_METADATA.DEFAULT_POLLS,
-    }
-
-    _componentDefaultAttribute = {
-        "VEVENT": "_default_events",
-        "VTODO": "_default_tasks",
-        "VPOLL": "_default_polls",
-    }
+    def __init__(self, transaction, ownerUID):
+
+        self._childClass = Calendar
+        super(CalendarHome, self).__init__(transaction, ownerUID)
+
 
     @classmethod
     def metadataColumns(cls):
@@ -459,8 +425,9 @@
 
         # Common behavior is to have created and modified
 
-        default_collections = tuple([cls._componentDefaultColumn[name] for name in sorted(cls._componentDefaultColumn.keys())])
-        return default_collections + (
+        return (
+            cls._homeMetaDataSchema.DEFAULT_EVENTS,
+            cls._homeMetaDataSchema.DEFAULT_TASKS,
             cls._homeMetaDataSchema.ALARM_VEVENT_TIMED,
             cls._homeMetaDataSchema.ALARM_VEVENT_ALLDAY,
             cls._homeMetaDataSchema.ALARM_VTODO_TIMED,
@@ -481,8 +448,9 @@
 
         # Common behavior is to have created and modified
 
-        default_attributes = tuple([cls._componentDefaultAttribute[name] for name in sorted(cls._componentDefaultAttribute.keys())])
-        return default_attributes + (
+        return (
+            "_default_events",
+            "_default_tasks",
             "_alarm_vevent_timed",
             "_alarm_vevent_allday",
             "_alarm_vtodo_timed",
@@ -667,18 +635,22 @@
     @inlineCallbacks
     def createdHome(self):
 
+        # Default calendar
+        defaultCal = yield self.createCalendarWithName("calendar")
+
         # Check whether components type must be separate
         if config.RestrictCalendarsToOneComponentType:
-            for name in ical.allowedStoreComponents:
-                cal = yield self.createCalendarWithName(self._componentCalendarName[name])
-                yield cal.setSupportedComponents(name)
-                if name not in ("VEVENT", "VAVAILABILITY",):
-                    yield cal.setUsedForFreeBusy(False)
-                yield self.setDefaultCalendar(cal, name)
+            yield defaultCal.setSupportedComponents("VEVENT")
+            yield self.setDefaultCalendar(defaultCal, False)
+
+            # Default tasks
+            defaultTasks = yield self.createCalendarWithName("tasks")
+            yield defaultTasks.setSupportedComponents("VTODO")
+            yield defaultTasks.setUsedForFreeBusy(False)
+            yield self.setDefaultCalendar(defaultTasks, True)
         else:
-            cal = yield self.createCalendarWithName("calendar")
-            for name in ical.allowedStoreComponents:
-                yield self.setDefaultCalendar(cal, name)
+            yield self.setDefaultCalendar(defaultCal, False)
+            yield self.setDefaultCalendar(defaultCal, True)
 
         inbox = yield self.createCalendarWithName("inbox")
         yield inbox.setUsedForFreeBusy(False)
@@ -732,12 +704,54 @@
                     newcal = yield self.createCalendarWithName(newname)
                     yield newcal.setSupportedComponents(support_component)
 
-            for name in ical.allowedStoreComponents:
-                yield _requireCalendarWithType(name, self._componentCalendarName[name])
-
-
-    @inlineCallbacks
-    def setDefaultCalendar(self, calendar, componentType):
+            yield _requireCalendarWithType("VEVENT", "calendar")
+            yield _requireCalendarWithType("VTODO", "tasks")
+
+
+    @inlineCallbacks
+    def pickNewDefaultCalendar(self, tasks=False):
+        """
+        First see if default provisioned calendar exists in the calendar home and pick that. Otherwise
+        pick another from the calendar home.
+        """
+
+        componentType = "VTODO" if tasks else "VEVENT"
+        test_name = "tasks" if tasks else "calendar"
+
+        defaultCalendar = (yield self.calendarWithName(test_name))
+        if defaultCalendar is None or not defaultCalendar.owned():
+
+            @inlineCallbacks
+            def _findDefault():
+                for calendarName in (yield self.listCalendars()):
+                    calendar = (yield self.calendarWithName(calendarName))
+                    if calendar.isInbox():
+                        continue
+                    if not calendar.owned():
+                        continue
+                    if not calendar.isSupportedComponent(componentType):
+                        continue
+                    break
+                else:
+                    calendar = None
+                returnValue(calendar)
+
+            defaultCalendar = yield _findDefault()
+            if defaultCalendar is None:
+                # Create a default and try and get its name again
+                yield self.ensureDefaultCalendarsExist()
+                defaultCalendar = yield _findDefault()
+                if defaultCalendar is None:
+                    # Failed to even create a default - bad news...
+                    raise RuntimeError("No valid calendars to use as a default %s calendar." % (componentType,))
+
+        yield self.setDefaultCalendar(defaultCalendar, tasks)
+
+        returnValue(defaultCalendar)
+
+
+    @inlineCallbacks
+    def setDefaultCalendar(self, calendar, tasks=False):
         """
         Set the default calendar for a particular type of component.
 
@@ -746,15 +760,10 @@
         @param tasks: C{True} for VTODO, C{False} for VEVENT
         @type componentType: C{bool}
         """
-
-        # We only support VEVENT and VTOTO right now
-        componentType = componentType.upper()
-        if componentType not in self._componentDefaultAttribute:
-            returnValue(None)
-
         chm = self._homeMetaDataSchema
-        attribute_to_test = self._componentDefaultAttribute[componentType]
-        column_to_set = self._componentDefaultColumn[componentType]
+        componentType = "VTODO" if tasks else "VEVENT"
+        attribute_to_test = "_default_tasks" if tasks else "_default_events"
+        column_to_set = chm.DEFAULT_TASKS if tasks else chm.DEFAULT_EVENTS
 
         # Check validity of the default
         if calendar.isInbox():
@@ -796,13 +805,8 @@
         @rtype: L{Calendar} or C{None}
         """
 
-        # We only support VEVENT and VTOTO right now
-        componentType = componentType.upper()
-        if componentType not in self._componentDefaultAttribute:
-            returnValue(None)
-
         # Check any default calendar property first - this will create if none exists
-        attribute_to_test = self._componentDefaultAttribute[componentType]
+        attribute_to_test = "_default_tasks" if componentType == "VTODO" else "_default_events"
         defaultID = getattr(self, attribute_to_test)
         if defaultID:
             default = (yield self.childWithID(defaultID))
@@ -823,8 +827,7 @@
 
             # Try to find a calendar supporting the required component type. If there are multiple, pick
             # the one with the oldest created timestamp as that will likely be the initial provision.
-            existing_names = (yield self.listCalendars())
-            for calendarName in existing_names:
+            for calendarName in (yield self.listCalendars()):
                 calendar = (yield self.calendarWithName(calendarName))
                 if calendar.isInbox():
                     continue
@@ -840,15 +843,12 @@
                 if not create:
                     returnValue(None)
                 else:
-                    # Try a default name mapping first, else use a UUID
-                    new_name = self._componentCalendarName[componentType]
-                    if new_name in existing_names:
-                        new_name = str(uuid.uuid4())
+                    new_name = "%ss" % (componentType.lower()[1:],)
                     default = yield self.createCalendarWithName(new_name)
-                    yield default.setSupportedComponents(componentType)
+                    yield default.setSupportedComponents(componentType.upper())
 
             # Update the metadata
-            yield self.setDefaultCalendar(default, componentType)
+            yield self.setDefaultCalendar(default, componentType == "VTODO")
 
         returnValue(default)
 
@@ -858,10 +858,7 @@
         Is the supplied calendar one of the possible default calendars.
         """
         # Not allowed to delete the default calendar
-        for attr in self._componentDefaultAttribute.values():
-            if calendar._resourceID == getattr(self, attr):
-                return True
-        return False
+        return calendar._resourceID in (self._default_events, self._default_tasks)
 
     ALARM_DETAILS = {
         (True, True): (_homeMetaDataSchema.ALARM_VEVENT_TIMED, "_alarm_vevent_timed"),
@@ -967,12 +964,6 @@
     _objectSchema = schema.CALENDAR_OBJECT
     _timeRangeSchema = schema.TIME_RANGE
 
-    # Mapping of iCalendar property name to DB column name
-    _queryFields = {
-        "UID": _objectSchema.UID,
-        "TYPE": _objectSchema.ICALENDAR_TYPE,
-    }
-
     _supportedComponents = None
 
     def __init__(self, *args, **kw):
@@ -980,6 +971,10 @@
         Initialize a calendar pointing at a record in a database.
         """
         super(Calendar, self).__init__(*args, **kw)
+        if self.isInbox():
+            self._index = PostgresLegacyInboxIndexEmulator(self)
+        else:
+            self._index = PostgresLegacyIndexEmulator(self)
         self._transp = _TRANSP_OPAQUE
 
 
@@ -1097,48 +1092,6 @@
         self.viewerHome().removedCalendarResource(child.uid())
 
 
-<<<<<<< HEAD
-=======
-    @inlineCallbacks
-    def moveObjectResourceHere(self, name, component):
-        """
-        Create a new child in this collection as part of a move operation. This needs to be split out because
-        behavior differs for sub-classes and cross-pod operations.
-
-        @param name: new name to use in new parent
-        @type name: C{str} or C{None} for existing name
-        @param component: data for new resource
-        @type component: L{Component}
-        """
-
-        # Cross-pod calls come in with component as str or unicode
-        if isinstance(component, str) or isinstance(component, unicode):
-            try:
-                component = self._objectResourceClass._componentClass.fromString(component)
-            except InvalidICalendarDataError as e:
-                raise InvalidComponentForStoreError(str(e))
-
-        yield self._createCalendarObjectWithNameInternal(name, component, internal_state=ComponentUpdateState.RAW)
-
-
-    @inlineCallbacks
-    def moveObjectResourceAway(self, rid, child=None):
-        """
-        Remove the child as the result of a move operation. This needs to be split out because
-        behavior differs for sub-classes and cross-pod operations.
-
-        @param rid: the child resource-id to move
-        @type rid: C{int}
-        @param child: the child resource to move - might be C{None} for cross-pod
-        @type child: L{CommonObjectResource}
-        """
-
-        if child is None:
-            child = yield self.objectResourceWithID(rid)
-        yield child._removeInternal(internal_state=ComponentRemoveState.INTERNAL)
-
-
->>>>>>> e93bb578
     def calendarObjectsInTimeRange(self, start, end, timeZone):
         raise NotImplementedError()
 
@@ -1318,75 +1271,6 @@
         )
 
 
-    def sharedResourceType(self):
-        """
-        The sharing resource type
-        """
-        return "calendar"
-
-
-    @inlineCallbacks
-    def newShare(self, displayname=None):
-        """
-        Override in derived classes to do any specific operations needed when a share
-        is first accepted.
-        """
-
-        # For a direct share we will copy any displayname and calendar-color over using the owners view
-        if self.direct():
-            ownerView = yield self.ownerView()
-            try:
-                displayname = ownerView.properties()[PropertyName.fromElement(element.DisplayName)]
-                self.properties()[PropertyName.fromElement(element.DisplayName)] = displayname
-            except KeyError:
-                pass
-            try:
-                color = ownerView.properties()[PropertyName.fromElement(customxml.CalendarColor)]
-                self.properties()[PropertyName.fromElement(customxml.CalendarColor)] = color
-            except KeyError:
-                pass
-        elif displayname:
-            self.properties()[PropertyName.fromElement(element.DisplayName)] = element.DisplayName.fromString(displayname)
-
-        # Calendars always start out transparent and with empty default alarms
-        yield self.setUsedForFreeBusy(False)
-        yield self.setDefaultAlarm("empty", True, True)
-        yield self.setDefaultAlarm("empty", True, False)
-        yield self.setDefaultAlarm("empty", False, True)
-        yield self.setDefaultAlarm("empty", False, False)
-
-
-    def getInviteCopyProperties(self):
-        """
-        Get a dictionary of property name/values (as strings) for properties that are shadowable and
-        need to be copied to a sharee's collection when an external (cross-pod) share is created.
-        Sub-classes should override to expose the properties they care about.
-        """
-        props = {}
-        for elem in (element.DisplayName, caldavxml.CalendarDescription, caldavxml.CalendarTimeZone, customxml.CalendarColor,):
-            if PropertyName.fromElement(elem) in self.properties():
-                props[elem.sname()] = str(self.properties()[PropertyName.fromElement(elem)])
-        return props
-
-
-    def setInviteCopyProperties(self, props):
-        """
-        Copy a set of shadowable properties (as name/value strings) onto this shared resource when
-        a cross-pod invite is processed. Sub-classes should override to expose the properties they
-        care about.
-        """
-        # Initialize these for all shares
-        for elem in (caldavxml.CalendarDescription, caldavxml.CalendarTimeZone,):
-            if PropertyName.fromElement(elem) not in self.properties() and elem.sname() in props:
-                self.properties()[PropertyName.fromElement(elem)] = elem.fromString(props[elem.sname()])
-
-        # Only initialize these for direct shares
-        if self.direct():
-            for elem in (element.DisplayName, customxml.CalendarColor,):
-                if PropertyName.fromElement(elem) not in self.properties() and elem.sname() in props:
-                    self.properties()[PropertyName.fromElement(elem)] = elem.fromString(props[elem.sname()])
-
-
     # FIXME: this is DAV-ish.  Data store calendar objects don't have
     # mime types.  -wsv
     def contentType(self):
@@ -1394,196 +1278,6 @@
         The content type of Calendar objects is text/calendar.
         """
         return MimeType.fromString("text/calendar; charset=utf-8")
-
-
-    @inlineCallbacks
-    def search(self, filter, useruid=None, fbtype=False):
-        """
-        Finds resources matching the given qualifiers.
-        @param filter: the L{Filter} for the calendar-query to execute.
-        @return: an iterable of tuples for each resource matching the
-            given C{qualifiers}. The tuples are C{(name, uid)}, where
-            C{name} is the resource name, C{uid} is the resource UID.
-        """
-
-        # We might be passed an L{Filter} or a serialization of one
-        if isinstance(filter, dict):
-            try:
-                filter = Filter.deserialize(filter)
-            except Exception:
-                filter = None
-
-        # Make sure we have a proper Filter element and get the partial SQL statement to use.
-        sql_stmt = self._sqlquery(filter, useruid, fbtype)
-
-        # No result means it is too complex for us
-        if sql_stmt is None:
-            raise IndexedSearchException()
-        sql_stmt, args, usedtimerange = sql_stmt
-
-        # Check for time-range re-expand
-        if usedtimerange is not None:
-
-            today = DateTime.getToday()
-
-            # Determine how far we need to extend the current expansion of
-            # events. If we have an open-ended time-range we will expand
-            # one year past the start. That should catch bounded
-            # recurrences - unbounded will have been indexed with an
-            # "infinite" value always included.
-            maxDate, isStartDate = filter.getmaxtimerange()
-            if maxDate:
-                maxDate = maxDate.duplicate()
-                maxDate.offsetDay(1)
-                maxDate.setDateOnly(True)
-                upperLimit = today + Duration(days=config.FreeBusyIndexExpandMaxDays)
-                if maxDate > upperLimit:
-                    raise TimeRangeUpperLimit(upperLimit)
-                if isStartDate:
-                    maxDate += Duration(days=365)
-
-            # Determine if the start date is too early for the restricted range we
-            # are applying. If it is today or later we don't need to worry about truncation
-            # in the past.
-            minDate, _ignore_isEndDate = filter.getmintimerange()
-            if minDate >= today:
-                minDate = None
-            if minDate is not None and config.FreeBusyIndexLowerLimitDays:
-                truncateLowerLimit = today - Duration(days=config.FreeBusyIndexLowerLimitDays)
-                if minDate < truncateLowerLimit:
-                    raise TimeRangeLowerLimit(truncateLowerLimit)
-
-            if maxDate is not None or minDate is not None:
-                yield self.testAndUpdateIndex(minDate, maxDate)
-
-        rowiter = yield sql_stmt.on(self._txn, **args)
-
-        # Check result for missing resources
-        results = []
-        for row in rowiter:
-            if fbtype:
-                row = list(row)
-                row[4] = 'Y' if row[4] else 'N'
-                row[7] = indexfbtype_to_icalfbtype[row[7]]
-                if row[9] is not None:
-                    row[8] = row[9]
-                row[8] = 'T' if row[8] else 'F'
-                del row[9]
-            results.append(row)
-
-        returnValue(results)
-
-
-    def _sqlquery(self, filter, useruid, fbtype):
-        """
-        Convert the supplied addressbook-query into a partial SQL statement.
-
-        @param filter: the L{Filter} for the addressbook-query to convert.
-        @return: a C{tuple} of (C{str}, C{list}), where the C{str} is the partial SQL statement,
-                and the C{list} is the list of argument substitutions to use with the SQL API execute method.
-                Or return C{None} if it is not possible to create an SQL query to fully match the addressbook-query.
-        """
-
-        if not isinstance(filter, Filter):
-            return None
-
-        try:
-            expression = buildExpression(filter, self._queryFields)
-            sql = CalDAVSQLQueryGenerator(expression, self, self.id(), useruid, fbtype)
-            return sql.generate()
-        except ValueError:
-            return None
-
-
-    @classproperty
-    def _notExpandedWithinQuery(cls): #@NoSelf
-        """
-        Query to find resources that need to be re-expanded
-        """
-        co = schema.CALENDAR_OBJECT
-        return Select(
-            [co.RESOURCE_NAME],
-            From=co,
-            Where=((co.RECURRANCE_MIN > Parameter("minDate"))
-                .Or(co.RECURRANCE_MAX < Parameter("maxDate")))
-                .And(co.CALENDAR_RESOURCE_ID == Parameter("resourceID"))
-        )
-
-
-    @inlineCallbacks
-    def notExpandedWithin(self, minDate, maxDate):
-        """
-        Gives all resources which have not been expanded beyond a given date
-        in the database.  (Unused; see above L{postgresqlgenerator}.
-        """
-        returnValue([row[0] for row in (
-            yield self._notExpandedWithinQuery.on(
-                self._txn,
-                minDate=pyCalendarTodatetime(normalizeForIndex(minDate)) if minDate is not None else None,
-                maxDate=pyCalendarTodatetime(normalizeForIndex(maxDate)),
-                resourceID=self._resourceID))]
-        )
-
-
-    @inlineCallbacks
-    def reExpandResource(self, name, expand_start, expand_end):
-        """
-        Given a resource name, remove it from the database and re-add it
-        with a longer expansion.
-        """
-        obj = yield self.calendarObjectWithName(name)
-
-        # Use a new transaction to do this update quickly without locking the row for too long. However, the original
-        # transaction may have the row locked, so use wait=False and if that fails, fall back to using the original txn.
-
-        newTxn = obj.transaction().store().newTransaction()
-        try:
-            yield obj.lock(wait=False, txn=newTxn)
-        except NoSuchObjectResourceError:
-            yield newTxn.commit()
-            returnValue(None)
-        except:
-            yield newTxn.abort()
-            newTxn = None
-
-        # Now do the re-expand using the appropriate transaction
-        try:
-            doExpand = False
-            if newTxn is None:
-                doExpand = True
-            else:
-                # We repeat this check because the resource may have been re-expanded by someone else
-                rmin, rmax = (yield obj.recurrenceMinMax(txn=newTxn))
-
-                # If the resource is not fully expanded, see if within the required range or not.
-                # Note that expand_start could be None if no lower limit is applied, but expand_end will
-                # never be None
-                if rmax is not None and rmax < expand_end:
-                    doExpand = True
-                if rmin is not None and expand_start is not None and rmin > expand_start:
-                    doExpand = True
-
-            if doExpand:
-                yield obj.updateDatabase(
-                    (yield obj.component()),
-                    expand_until=expand_end,
-                    reCreate=True,
-                    txn=newTxn,
-                )
-        finally:
-            if newTxn is not None:
-                yield newTxn.commit()
-
-
-    @inlineCallbacks
-    def testAndUpdateIndex(self, minDate, maxDate):
-        # Find out if the index is expanded far enough
-        names = yield self.notExpandedWithin(minDate, maxDate)
-
-        # Actually expand recurrence max
-        for name in names:
-            self.log.info("Search falls outside range of index for %s %s to %s" % (name, minDate, maxDate))
-            yield self.reExpandResource(name, minDate, maxDate)
 
 
     @inlineCallbacks
@@ -1799,7 +1493,6 @@
     implements(ICalendarObject)
 
     _objectSchema = schema.CALENDAR_OBJECT
-    _componentClass = VComponent
 
     def __init__(self, calendar, name, uid, resourceID=None, options=None):
 
@@ -1818,20 +1511,36 @@
         self._cachedComponent = None
         self._cachedCommponentPerUser = {}
 
+    _allColumns = [
+        _objectSchema.RESOURCE_ID,
+        _objectSchema.RESOURCE_NAME,
+        _objectSchema.UID,
+        _objectSchema.MD5,
+        Len(_objectSchema.TEXT),
+        _objectSchema.ATTACHMENTS_MODE,
+        _objectSchema.DROPBOX_ID,
+        _objectSchema.ACCESS,
+        _objectSchema.SCHEDULE_OBJECT,
+        _objectSchema.SCHEDULE_TAG,
+        _objectSchema.SCHEDULE_ETAGS,
+        _objectSchema.PRIVATE_COMMENTS,
+        _objectSchema.CREATED,
+        _objectSchema.MODIFIED
+    ]
+
 
     @classmethod
     @inlineCallbacks
     def _createInternal(cls, parent, name, component, internal_state, options=None, split_details=None):
 
-        child = (yield cls.objectWithName(parent, name))
+        child = (yield cls.objectWithName(parent, name, None))
         if child:
             raise ObjectResourceNameAlreadyExistsError(name)
 
         if name.startswith("."):
             raise ObjectResourceNameNotAllowedError(name)
 
-        c = cls._externalClass if parent.external() else cls
-        objectResource = c(parent, name, None, None, options=options)
+        objectResource = cls(parent, name, None, None, options=options)
         yield objectResource._setComponentInternal(component, inserting=True, internal_state=internal_state, split_details=split_details)
         yield objectResource._loadPropertyStore(created=True)
 
@@ -1841,49 +1550,25 @@
         returnValue(objectResource)
 
 
-    @classmethod
-    def _allColumns(cls): #@NoSelf
-        """
-        Full set of columns in the object table that need to be loaded to
-        initialize the object resource state.
-        """
-        obj = cls._objectSchema
-        return [
-            obj.RESOURCE_ID,
-            obj.RESOURCE_NAME,
-            obj.UID,
-            obj.MD5,
-            Len(obj.TEXT),
-            obj.ATTACHMENTS_MODE,
-            obj.DROPBOX_ID,
-            obj.ACCESS,
-            obj.SCHEDULE_OBJECT,
-            obj.SCHEDULE_TAG,
-            obj.SCHEDULE_ETAGS,
-            obj.PRIVATE_COMMENTS,
-            obj.CREATED,
-            obj.MODIFIED
-        ]
-
-
-    @classmethod
-    def _rowAttributes(cls): #@NoSelf
-        return (
-            "_resourceID",
-            "_name",
-            "_uid",
-            "_md5",
-            "_size",
-            "_attachment",
-            "_dropboxID",
-            "_access",
-            "_schedule_object",
-            "_schedule_tag",
-            "_schedule_etags",
-            "_private_comments",
-            "_created",
-            "_modified",
-         )
+    def _initFromRow(self, row):
+        """
+        Given a select result using the columns from L{_allColumns}, initialize
+        the calendar object resource state.
+        """
+        (self._resourceID,
+         self._name,
+         self._uid,
+         self._md5,
+         self._size,
+         self._attachment,
+         self._dropboxID,
+         self._access,
+         self._schedule_object,
+         self._schedule_tag,
+         self._schedule_etags,
+         self._private_comments,
+         self._created,
+         self._modified,) = tuple(row)
 
 
     @property
@@ -2308,11 +1993,7 @@
                                         }
                                         structured = Property("X-APPLE-STRUCTURED-LOCATION",
                                             "geo:%s" % (geo,), params=params,
-<<<<<<< HEAD
                                             valuetype=PyCalendarValue.VALUETYPE_URI)
-=======
-                                            valuetype=Value.VALUETYPE_URI)
->>>>>>> e93bb578
                                         sub.replaceProperty(structured)
                                         sub.replaceProperty(Property("LOCATION",
                                             "%s\n%s" % (title, street)))
@@ -2478,15 +2159,6 @@
         Scheduling will be done automatically.
         """
 
-<<<<<<< HEAD
-=======
-        # Cross-pod calls come in with component as str or unicode
-        if isinstance(component, str) or isinstance(component, unicode):
-            try:
-                component = self._componentClass.fromString(component)
-            except InvalidICalendarDataError as e:
-                raise InvalidComponentForStoreError(str(e))
->>>>>>> e93bb578
         try:
             result = yield self._setComponentInternal(component, inserting, ComponentUpdateState.NORMAL, smart_merge)
         except Exception:
@@ -2621,11 +2293,7 @@
         elif internal_state == ComponentUpdateState.ORGANIZER_ITIP_UPDATE:
             category = ChangeCategory.organizerITIPUpdate
         elif (internal_state == ComponentUpdateState.ATTENDEE_ITIP_UPDATE and
-<<<<<<< HEAD
             hasattr(self._txn, "doing_attende_refresh")):
-=======
-            hasattr(self._txn, "doing_attendee_refresh")):
->>>>>>> e93bb578
             category = ChangeCategory.attendeeITIPUpdate
 
         yield self._calendar.notifyChanged(category=category)
@@ -2676,7 +2344,7 @@
                 # When there is no master we have a set of overridden components -
                 #   index them all.
                 # When there is one instance - index it.
-                expand = DateTime(2100, 1, 1, 0, 0, 0, tzid=Timezone(utc=True))
+                expand = PyCalendarDateTime(2100, 1, 1, 0, 0, 0, tzid=PyCalendarTimezone(utc=True))
                 doInstanceIndexing = True
             else:
 
@@ -2688,8 +2356,8 @@
                 # by default.  This is a caching parameter which affects the size of the index;
                 # it does not affect search results beyond this period, but it may affect
                 # performance of such a search.
-                expand = (DateTime.getToday() +
-                          Duration(days=config.FreeBusyIndexExpandAheadDays))
+                expand = (PyCalendarDateTime.getToday() +
+                          PyCalendarDuration(days=config.FreeBusyIndexExpandAheadDays))
 
                 if expand_until and expand_until > expand:
                     expand = expand_until
@@ -2706,12 +2374,12 @@
                 # occurrences into some obscenely far-in-the-future date, so we cap the caching
                 # period.  Searches beyond this period will always be relatively expensive for
                 # resources with occurrences beyond this period.
-                if expand > (DateTime.getToday() +
-                             Duration(days=config.FreeBusyIndexExpandMaxDays)):
+                if expand > (PyCalendarDateTime.getToday() +
+                             PyCalendarDuration(days=config.FreeBusyIndexExpandMaxDays)):
                     raise IndexedSearchException
 
             if config.FreeBusyIndexLowerLimitDays:
-                truncateLowerLimit = DateTime.getToday()
+                truncateLowerLimit = PyCalendarDateTime.getToday()
                 truncateLowerLimit.offsetDay(-config.FreeBusyIndexLowerLimitDays)
             else:
                 truncateLowerLimit = None
@@ -2738,7 +2406,7 @@
             if not doInstanceIndexing:
                 instances = None
                 recurrenceLowerLimit = None
-                recurrenceLimit = DateTime(1900, 1, 1, 0, 0, 0, tzid=Timezone(utc=True))
+                recurrenceLimit = PyCalendarDateTime(1900, 1, 1, 0, 0, 0, tzid=PyCalendarTimezone(utc=True))
 
         co = schema.CALENDAR_OBJECT
         tr = schema.TIME_RANGE
@@ -2857,7 +2525,7 @@
         @param instances: the set of instances to add
         @type instances: L{InstanceList}
         @param truncateLowerLimit: the lower limit for instances
-        @type truncateLowerLimit: L{DateTime}
+        @type truncateLowerLimit: L{PyCalendarDateTime}
         @param isInboxItem: indicates if an inbox item
         @type isInboxItem: C{bool}
         @param txn: transaction to use
@@ -2886,8 +2554,8 @@
         # For truncated items we insert a tomb stone lower bound so that a time-range
         # query with just an end bound will match
         if lowerLimitApplied or instances.lowerLimit and len(instances.instances) == 0:
-            start = DateTime(1901, 1, 1, 0, 0, 0, tzid=Timezone(utc=True))
-            end = DateTime(1901, 1, 1, 1, 0, 0, tzid=Timezone(utc=True))
+            start = PyCalendarDateTime(1901, 1, 1, 0, 0, 0, tzid=PyCalendarTimezone(utc=True))
+            end = PyCalendarDateTime(1901, 1, 1, 1, 0, 0, tzid=PyCalendarTimezone(utc=True))
             yield self._addInstanceDetails(component, None, start, end, False, True, "UNKNOWN", isInboxItem, txn)
 
         # Special - for unbounded recurrence we insert a value for "infinity"
@@ -2895,8 +2563,8 @@
         # We also need to add the "infinity" value if the event was bounded but
         # starts after the future expansion cut-off limit.
         if component.isRecurringUnbounded() or instances.limit and len(instances.instances) == 0:
-            start = DateTime(2100, 1, 1, 0, 0, 0, tzid=Timezone(utc=True))
-            end = DateTime(2100, 1, 1, 1, 0, 0, tzid=Timezone(utc=True))
+            start = PyCalendarDateTime(2100, 1, 1, 0, 0, 0, tzid=PyCalendarTimezone(utc=True))
+            end = PyCalendarDateTime(2100, 1, 1, 1, 0, 0, tzid=PyCalendarTimezone(utc=True))
             yield self._addInstanceDetails(component, None, start, end, False, True, "UNKNOWN", isInboxItem, txn)
 
 
@@ -3054,28 +2722,14 @@
                 yield NamedLock.acquire(self._txn, "ImplicitUIDLock:%s" % (hashlib.md5(calendar.resourceUID()).hexdigest(),))
 
         # Need to also remove attachments
-        if internal_state != ComponentRemoveState.INTERNAL:
-            if self._dropboxID:
-                yield DropBoxAttachment.resourceRemoved(self._txn, self._resourceID, self._dropboxID)
-            yield ManagedAttachment.resourceRemoved(self._txn, self._resourceID)
+        if self._dropboxID:
+            yield DropBoxAttachment.resourceRemoved(self._txn, self._resourceID, self._dropboxID)
+        yield ManagedAttachment.resourceRemoved(self._txn, self._resourceID)
         yield super(CalendarObject, self).remove()
 
         # Do scheduling
         if scheduler is not None:
             yield scheduler.doImplicitScheduling()
-
-
-    def removeNotifyCategory(self):
-        """
-        Indicates what category to use when determining the priority of push
-        notifications when this object is removed.
-
-        @returns: The "inbox" category if this object is in the inbox, otherwise
-            the "default" category
-        @rtype: L{ChangeCategory}
-        """
-        return (ChangeCategory.inbox if self._calendar.isInbox() else
-                ChangeCategory.default)
 
 
     @classproperty
@@ -3097,7 +2751,7 @@
         Get the RECURRANCE_MIN, RECURRANCE_MAX value from the database. Occasionally we might need to do an
         update to time-range data via a separate transaction, so we allow that to be passed in.
 
-        @return: L{DateTime} result
+        @return: L{PyCalendarDateTime} result
         """
         # Setup appropriate txn
         txn = txn if txn is not None else self._txn
@@ -3768,8 +3422,6 @@
 
 
     @inlineCallbacks
-<<<<<<< HEAD
-=======
     def splitAt(self, rid):
         """
         User initiated split. We need to verify it is OK to do so first. We will allow any recurring item to
@@ -3804,7 +3456,6 @@
 
 
     @inlineCallbacks
->>>>>>> e93bb578
     def split(self, onlyThis=False, rid=None, olderUID=None):
         """
         Split this and all matching UID calendar objects as per L{iCalSplitter}.
@@ -4777,7 +4428,7 @@
         """
         Return an iCalendar ATTACH property for this attachment.
         """
-        attach = Property("ATTACH", "", valuetype=Value.VALUETYPE_URI)
+        attach = Property("ATTACH", "", valuetype=PyCalendarValue.VALUETYPE_URI)
         location = (yield self.updateProperty(attach))
         returnValue((attach, location,))
 
@@ -4798,10 +4449,4 @@
 
         returnValue(location)
 
-# Hook-up class relationships at the end after they have all been defined
-from txdav.caldav.datastore.sql_external import CalendarHomeExternal, CalendarExternal, CalendarObjectExternal
-CalendarHome._externalClass = CalendarHomeExternal
-CalendarHome._childClass = Calendar
-Calendar._externalClass = CalendarExternal
-Calendar._objectResourceClass = CalendarObject
-CalendarObject._externalClass = CalendarObjectExternal+Calendar._objectResourceClass = CalendarObject