# -*- test-case-name: txdav.caldav.datastore.test.test_sql -*-
##
# Copyright (c) 2010-2012 Apple Inc. All rights reserved.
#
# Licensed under the Apache License, Version 2.0 (the "License");
# you may not use this file except in compliance with the License.
# You may obtain a copy of the License at
#
# http://www.apache.org/licenses/LICENSE-2.0
#
# Unless required by applicable law or agreed to in writing, software
# distributed under the License is distributed on an "AS IS" BASIS,
# WITHOUT WARRANTIES OR CONDITIONS OF ANY KIND, either express or implied.
# See the License for the specific language governing permissions and
# limitations under the License.
##

"""
SQL backend for CalDAV storage.
"""

__all__ = [
    "CalendarHome",
    "Calendar",
    "CalendarObject",
]

from twext.enterprise.dal.syntax import Delete
from twext.enterprise.dal.syntax import Insert
from twext.enterprise.dal.syntax import Len
from twext.enterprise.dal.syntax import Parameter
from twext.enterprise.dal.syntax import Select, Count, ColumnSyntax
from twext.enterprise.dal.syntax import Update
from twext.enterprise.dal.syntax import utcNowSQL
from twext.python.clsprop import classproperty
from twext.python.filepath import CachingFilePath
from twext.python.vcomponent import VComponent
from twext.web2.http_headers import MimeType, generateContentType
from twext.web2.stream import readStream

from twisted.internet.defer import inlineCallbacks, returnValue
from twisted.python import hashlib

from twistedcaldav import caldavxml, customxml
from twistedcaldav.caldavxml import ScheduleCalendarTransp, Opaque
from twistedcaldav.config import config
from twistedcaldav.dateops import normalizeForIndex, datetimeMktime, \
    parseSQLTimestamp, pyCalendarTodatetime, parseSQLDateToPyCalendar
from twistedcaldav.ical import Component, InvalidICalendarDataError, Property
from twistedcaldav.instance import InvalidOverriddenInstanceError
from twistedcaldav.memcacher import Memcacher

from txdav.base.propertystore.base import PropertyName
<<<<<<< HEAD
from txdav.caldav.datastore.util import validateCalendarComponent, \
    dropboxIDFromCalendarObject
from txdav.caldav.icalendarstore import ICalendarHome, ICalendar, ICalendarObject, \
    IAttachment
=======
from txdav.caldav.datastore.util import AttachmentRetrievalTransport
from txdav.caldav.datastore.util import CalendarObjectBase
from txdav.caldav.datastore.util import StorageTransportBase
from txdav.caldav.datastore.util import validateCalendarComponent, \
    dropboxIDFromCalendarObject
from txdav.caldav.icalendarstore import ICalendarHome, ICalendar, ICalendarObject, \
    IAttachment, AttachmentStoreFailed, AttachmentStoreValidManagedID
from txdav.caldav.icalendarstore import QuotaExceeded
>>>>>>> 0307108e
from txdav.common.datastore.sql import CommonHome, CommonHomeChild, \
    CommonObjectResource, ECALENDARTYPE
from txdav.common.datastore.sql_legacy import PostgresLegacyIndexEmulator, \
    PostgresLegacyInboxIndexEmulator
from txdav.common.datastore.sql_tables import CALENDAR_TABLE, \
    CALENDAR_BIND_TABLE, CALENDAR_OBJECT_REVISIONS_TABLE, CALENDAR_OBJECT_TABLE, \
    _ATTACHMENTS_MODE_NONE, _ATTACHMENTS_MODE_READ, _ATTACHMENTS_MODE_WRITE, \
    CALENDAR_HOME_TABLE, CALENDAR_HOME_METADATA_TABLE, \
    CALENDAR_AND_CALENDAR_BIND, CALENDAR_OBJECT_REVISIONS_AND_BIND_TABLE, \
<<<<<<< HEAD
    CALENDAR_OBJECT_AND_BIND_TABLE, schema
from twext.enterprise.dal.syntax import Select, Count, ColumnSyntax
from twext.enterprise.dal.syntax import Insert
from twext.enterprise.dal.syntax import Update
from twext.enterprise.dal.syntax import Delete
from twext.enterprise.dal.syntax import Parameter
from twext.enterprise.dal.syntax import utcNowSQL
from twext.enterprise.dal.syntax import Len

from txdav.caldav.datastore.util import CalendarObjectBase
from txdav.caldav.icalendarstore import QuotaExceeded

from txdav.caldav.datastore.util import StorageTransportBase
=======
    CALENDAR_OBJECT_AND_BIND_TABLE, _BIND_STATUS_INVITED, schema
>>>>>>> 0307108e
from txdav.common.icommondatastore import IndexedSearchException, \
    InternalDataStoreError, HomeChildNameAlreadyExistsError, \
    HomeChildNameNotAllowedError
from txdav.xml.rfc2518 import ResourceType

from pycalendar.datetime import PyCalendarDateTime
from pycalendar.duration import PyCalendarDuration
from pycalendar.timezone import PyCalendarTimezone
from pycalendar.value import PyCalendarValue

from zope.interface.declarations import implements

import collections
import os
import tempfile
import uuid

class CalendarHome(CommonHome):

    implements(ICalendarHome)

    # structured tables.  (new, preferred)
    _homeSchema = schema.CALENDAR_HOME
    _bindSchema = schema.CALENDAR_BIND
    _homeMetaDataSchema = schema.CALENDAR_HOME_METADATA
    _revisionsSchema = schema.CALENDAR_OBJECT_REVISIONS
    _objectSchema = schema.CALENDAR_OBJECT

    # string mappings (old, removing)
    _homeTable = CALENDAR_HOME_TABLE
    _homeMetaDataTable = CALENDAR_HOME_METADATA_TABLE
    _childTable = CALENDAR_TABLE
    _bindTable = CALENDAR_BIND_TABLE
    _objectBindTable = CALENDAR_OBJECT_AND_BIND_TABLE
    _notifierPrefix = "CalDAV"
    _revisionsTable = CALENDAR_OBJECT_REVISIONS_TABLE

    _dataVersionKey = "CALENDAR-DATAVERSION"

    _cacher = Memcacher("SQL.calhome", pickle=True, key_normalization=False)

    def __init__(self, transaction, ownerUID, notifiers):

        self._childClass = Calendar
        super(CalendarHome, self).__init__(transaction, ownerUID, notifiers)

    createCalendarWithName = CommonHome.createChildWithName
    removeCalendarWithName = CommonHome.removeChildWithName
    calendarWithName = CommonHome.childWithName
    calendars = CommonHome.children
    listCalendars = CommonHome.listChildren
    loadCalendars = CommonHome.loadChildren

    @inlineCallbacks
    def remove(self):
        ch = schema.CALENDAR_HOME
        cb = schema.CALENDAR_BIND
        cor = schema.CALENDAR_OBJECT_REVISIONS
        rp = schema.RESOURCE_PROPERTY

        # delete attachments corresponding to this home, also removing from disk
        yield Attachment.removedHome(self._txn, self._resourceID)

        yield Delete(
            From=cb,
            Where=cb.CALENDAR_HOME_RESOURCE_ID == self._resourceID
        ).on(self._txn)

        yield Delete(
            From=cor,
            Where=cor.CALENDAR_HOME_RESOURCE_ID == self._resourceID
        ).on(self._txn)

        yield Delete(
            From=ch,
            Where=ch.RESOURCE_ID == self._resourceID
        ).on(self._txn)

        yield Delete(
            From=rp,
            Where=rp.RESOURCE_ID == self._resourceID
        ).on(self._txn)

        yield self._cacher.delete(str(self._ownerUID))


    @inlineCallbacks
    def hasCalendarResourceUIDSomewhereElse(self, uid, ok_object, mode):
        """
        Determine if this calendar home contains any calendar objects which
        would potentially conflict with the given UID for scheduling purposes.

        @param uid: The UID to search for.
        @type uid: C{str}

        @param ok_object: a calendar object with the given UID, that doesn't
            count as a potential conflict (since, for example, it is the one
            being updated).  May be C{None} if all objects potentially count.
        @type ok_object: L{CalendarObject} or C{NoneType}

        @param mode: a string, indicating the mode to check for conflicts.  If
            this is the string "schedule", then we are checking for potential
            conflicts with a new scheduled calendar object, which will conflict
            with any calendar object matching the given C{uid} in the home.
            Otherwise, (if this is the string "calendar") we are checking for
            conflicts with a new unscheduled calendar object, which will
            conflict only with other scheduled objects.
        @type type: C{str}

        @return: a L{Deferred} which fires with C{True} if there is a conflict
            and C{False} if not.
        """
        # FIXME: this should be documented on the interface; it should also
        # refer to calendar *object* UIDs, since calendar *resources* are an
        # HTTP protocol layer thing, not a data store thing.  (See also
        # objectResourcesWithUID.)
        objectResources = (
            yield self.objectResourcesWithUID(uid, ["inbox"], False)
        )
        for objectResource in objectResources:
            if ok_object and objectResource._resourceID == ok_object._resourceID:
                continue
            matched_mode = ("schedule" if objectResource.isScheduleObject
                            else "calendar")
            if mode == "schedule" or matched_mode == "schedule":
                returnValue(True)

        returnValue(False)


    @inlineCallbacks
    def getCalendarResourcesForUID(self, uid, allow_shared=False):

        results = []
        objectResources = (yield self.objectResourcesWithUID(uid, ["inbox"]))
        for objectResource in objectResources:
            if allow_shared or objectResource._parentCollection.owned():
                results.append(objectResource)

        returnValue(results)


    @inlineCallbacks
    def calendarObjectWithDropboxID(self, dropboxID):
        """
        Implement lookup via queries.
        """
        co = schema.CALENDAR_OBJECT
        cb = schema.CALENDAR_BIND
        rows = (yield Select(
            [co.PARENT_RESOURCE_ID,
             co.RESOURCE_ID],
            From=co.join(cb, co.PARENT_RESOURCE_ID == cb.RESOURCE_ID,
                         'left outer'),
            Where=(co.DROPBOX_ID == dropboxID).And(
                cb.HOME_RESOURCE_ID == self._resourceID)
        ).on(self._txn))

        if rows:
            calendarID, objectID = rows[0]
            calendar = (yield self.childWithID(calendarID))
            if calendar:
                calendarObject = (yield calendar.objectResourceWithID(objectID))
                returnValue(calendarObject)
        returnValue(None)


    @inlineCallbacks
    def getAllDropboxIDs(self):
        co = schema.CALENDAR_OBJECT
        cb = schema.CALENDAR_BIND
        rows = (yield Select(
            [co.DROPBOX_ID],
            From=co.join(cb, co.PARENT_RESOURCE_ID == cb.RESOURCE_ID),
            Where=(co.DROPBOX_ID != None).And(
                cb.HOME_RESOURCE_ID == self._resourceID),
            OrderBy=co.DROPBOX_ID
        ).on(self._txn))
        returnValue([row[0] for row in rows])


    @inlineCallbacks
    def getAllAttachmentNames(self):
        att = schema.ATTACHMENT
        rows = (yield Select(
            [att.DROPBOX_ID],
            From=att,
            Where=(att.CALENDAR_HOME_RESOURCE_ID == self._resourceID),
            OrderBy=att.DROPBOX_ID
        ).on(self._txn))
        returnValue([row[0] for row in rows])


    @inlineCallbacks
    def attachmentObjectWithID(self, managedID):
        attach = (yield ManagedAttachment.load(self._txn, managedID))
        returnValue(attach)


    @inlineCallbacks
    def createdHome(self):

        # Default calendar
        defaultCal = yield self.createCalendarWithName("calendar")
        props = defaultCal.properties()
        props[PropertyName(*ScheduleCalendarTransp.qname())] = ScheduleCalendarTransp(Opaque())

        # Check whether components type must be separate
        if config.RestrictCalendarsToOneComponentType:
            yield defaultCal.setSupportedComponents("VEVENT")

            # Default tasks
            defaultTasks = yield self.createCalendarWithName("tasks")
            yield defaultTasks.setSupportedComponents("VTODO")

        yield self.createCalendarWithName("inbox")


    @inlineCallbacks
    def splitCalendars(self):
        """
        Split all regular calendars by component type
        """

        # Make sure the loop does not operate on any new calendars created during the loop
        self.log_warn("Splitting calendars for user %s" % (self._ownerUID,))
        calendars = yield self.calendars()
        for calendar in calendars:

<<<<<<< HEAD
            # Ignore inbox - also shared calendars are not part of .calendars() 
=======
            # Ignore inbox - also shared calendars are not part of .calendars()
>>>>>>> 0307108e
            if calendar.name() == "inbox":
                continue
            split_count = yield calendar.splitCollectionByComponentTypes()
            self.log_warn("  Calendar: '%s', split into %d" % (calendar.name(), split_count + 1,))

        yield self.ensureDefaultCalendarsExist()


    @inlineCallbacks
    def ensureDefaultCalendarsExist(self):
        """
        Double check that we have calendars supporting at least VEVENT and VTODO,
        and create if missing.
        """

        # Double check that we have calendars supporting at least VEVENT and VTODO
        if config.RestrictCalendarsToOneComponentType:
            supported_components = set()
            names = set()
            calendars = yield self.calendars()
            for calendar in calendars:
                if calendar.name() == "inbox":
                    continue
                names.add(calendar.name())
                result = yield calendar.getSupportedComponents()
                supported_components.update(result.split(","))

            @inlineCallbacks
            def _requireCalendarWithType(support_component, tryname):
                if support_component not in supported_components:
                    newname = tryname
                    if newname in names:
                        newname = str(uuid.uuid4())
                    newcal = yield self.createCalendarWithName(newname)
                    yield newcal.setSupportedComponents(support_component)

            yield _requireCalendarWithType("VEVENT", "calendar")
            yield _requireCalendarWithType("VTODO", "tasks")


<<<<<<< HEAD
=======
    @classproperty
    def _unacceptedSharesQuery(cls): # @NoSelf
        cb = schema.CALENDAR_BIND
        return Select([cb.CALENDAR_RESOURCE_NAME],
            From=cb,
            Where=(cb.CALENDAR_HOME_RESOURCE_ID == Parameter("homeResourceID")).And(cb.BIND_STATUS == _BIND_STATUS_INVITED))


    @inlineCallbacks
    def removeUnacceptedShares(self):
        """
        Unbinds any collections that have been shared to this home but not yet
        accepted.  Associated invite entries are also removed.
        """
        inv = schema.INVITE
        cb = schema.CALENDAR_BIND
        rows = yield self._unacceptedSharesQuery.on(self._txn, homeResourceID=self._resourceID)
        for (resourceName,) in rows:
            kwds = {"ResourceName" : resourceName}
            yield Delete(
                From=inv,
                Where=(
                    inv.INVITE_UID == Parameter("ResourceName")
                ),
            ).on(self._txn, **kwds)

            yield Delete(
                From=cb,
                Where=(
                    cb.CALENDAR_RESOURCE_NAME == Parameter("ResourceName")
                ),
            ).on(self._txn, **kwds)


    @inlineCallbacks
    def removeInvites(self):
        """
        Remove all remaining invite entries for this home.
        """
        inv = schema.INVITE
        kwds = {"HomeResourceID" : self._resourceID}
        yield Delete(
            From=inv,
            Where=(inv.HOME_RESOURCE_ID == Parameter("HomeResourceID"))
        ).on(self._txn, **kwds)

>>>>>>> 0307108e
CalendarHome._register(ECALENDARTYPE)



class Calendar(CommonHomeChild):
    """
    SQL-based implementation of L{ICalendar}.
    """
    implements(ICalendar)

    # structured tables.  (new, preferred)
    _homeSchema = schema.CALENDAR_HOME
    _bindSchema = schema.CALENDAR_BIND
    _homeChildSchema = schema.CALENDAR
    _homeChildMetaDataSchema = schema.CALENDAR_METADATA
    _revisionsSchema = schema.CALENDAR_OBJECT_REVISIONS
    _objectSchema = schema.CALENDAR_OBJECT
    _timeRangeSchema = schema.TIME_RANGE

    # string mappings (old, removing)
    _bindTable = CALENDAR_BIND_TABLE
    _homeChildTable = CALENDAR_TABLE
    _homeChildBindTable = CALENDAR_AND_CALENDAR_BIND
    _revisionsTable = CALENDAR_OBJECT_REVISIONS_TABLE
    _revisionsBindTable = CALENDAR_OBJECT_REVISIONS_AND_BIND_TABLE
    _objectTable = CALENDAR_OBJECT_TABLE

    _supportedComponents = None

    def __init__(self, *args, **kw):
        """
        Initialize a calendar pointing at a record in a database.
        """
        super(Calendar, self).__init__(*args, **kw)
        if self.name() == 'inbox':
            self._index = PostgresLegacyInboxIndexEmulator(self)
        else:
            self._index = PostgresLegacyIndexEmulator(self)


    @classmethod
    def metadataColumns(cls):
        """
        Return a list of column name for retrieval of metadata. This allows
        different child classes to have their own type specific data, but still make use of the
        common base logic.
        """

        # Common behavior is to have created and modified

        return (
            cls._homeChildMetaDataSchema.CREATED,
            cls._homeChildMetaDataSchema.MODIFIED,
            cls._homeChildMetaDataSchema.SUPPORTED_COMPONENTS,
        )

<<<<<<< HEAD
=======

>>>>>>> 0307108e
    @classmethod
    def metadataAttributes(cls):
        """
        Return a list of attribute names for retrieval of metadata. This allows
        different child classes to have their own type specific data, but still make use of the
        common base logic.
        """

        # Common behavior is to have created and modified

        return (
            "_created",
            "_modified",
            "_supportedComponents",
        )

<<<<<<< HEAD
=======

>>>>>>> 0307108e
    @property
    def _calendarHome(self):
        return self._home


    # FIXME: resource type is DAV.  This doesn't belong in the data store.  -wsv
    def resourceType(self):
        return ResourceType.calendar # @UndefinedVariable

    ownerCalendarHome = CommonHomeChild.ownerHome
    viewerCalendarHome = CommonHomeChild.viewerHome
    calendarObjects = CommonHomeChild.objectResources
    listCalendarObjects = CommonHomeChild.listObjectResources
    calendarObjectWithName = CommonHomeChild.objectResourceWithName
    calendarObjectWithUID = CommonHomeChild.objectResourceWithUID
    createCalendarObjectWithName = CommonHomeChild.createObjectResourceWithName
    removeCalendarObjectWithName = CommonHomeChild.removeObjectResourceWithName
    removeCalendarObjectWithUID = CommonHomeChild.removeObjectResourceWithUID
    calendarObjectsSinceToken = CommonHomeChild.objectResourcesSinceToken


    def calendarObjectsInTimeRange(self, start, end, timeZone):
        raise NotImplementedError()


    def objectResourcesHaveProperties(self):
        """
        inbox resources need to store Originator, Recipient etc properties.
        Other calendars do not have object resources with properties.
        """
        return self._name == "inbox"


    @inlineCallbacks
    def setSupportedComponents(self, supported_components):
        """
        Update the database column with the supported components. Technically this should only happen once
        on collection creation, but for migration we may need to change after the fact - hence a separate api.
        """

        cal = self._homeChildMetaDataSchema
        yield Update(
            {
                cal.SUPPORTED_COMPONENTS : supported_components
            },
            Where=(cal.RESOURCE_ID == self._resourceID)
        ).on(self._txn)
        self._supportedComponents = supported_components

        queryCacher = self._txn._queryCacher
        if queryCacher is not None:
            cacheKey = queryCacher.keyForHomeChildMetaData(self._resourceID)
            yield queryCacher.invalidateAfterCommit(self._txn, cacheKey)


    def getSupportedComponents(self):
        return self._supportedComponents


    def isSupportedComponent(self, componentType):
        if self._supportedComponents:
            return componentType.upper() in self._supportedComponents.split(",")
        else:
            return True


    def initPropertyStore(self, props):
        # Setup peruser special properties
        props.setSpecialProperties(
            (
                PropertyName.fromElement(caldavxml.CalendarDescription),
                PropertyName.fromElement(caldavxml.CalendarTimeZone),
            ),
            (
                PropertyName.fromElement(customxml.GETCTag),
                PropertyName.fromElement(caldavxml.SupportedCalendarComponentSet),
            ),
        )


    # FIXME: this is DAV-ish.  Data store calendar objects don't have
    # mime types.  -wsv
    def contentType(self):
        """
        The content type of Calendar objects is text/calendar.
        """
        return MimeType.fromString("text/calendar; charset=utf-8")


    @inlineCallbacks
    def splitCollectionByComponentTypes(self):
        """
        If the calendar contains iCalendar data with different component types, then split it into separate collections
        each containing only one component type. When doing this make sure properties and sharing state are preserved
        on any new calendars created. Also restrict the new calendars to only the one appropriate component type. Return
        the number of splits done.
        """

        # First see how many different component types there are
        split_count = 0
        components = yield self._countComponentTypes()
        if len(components) <= 1:

            # Restrict calendar to single component type
            component = components[0][0] if components else "VEVENT"
            yield self.setSupportedComponents(component.upper())

            returnValue(split_count)

        # We will leave the component type with the highest count in the current calendar and create new calendars
        # for the others which will be moved over
<<<<<<< HEAD
        maxComponent = max(components, key=lambda x:x[1])[0]
=======
        maxComponent = max(components, key=lambda x: x[1])[0]
>>>>>>> 0307108e

        for component, _ignore_count in components:
            if component == maxComponent:
                continue
            split_count += 1
            yield self._splitComponentType(component)

        # Restrict calendar to single component type
        yield self.setSupportedComponents(maxComponent.upper())

        returnValue(split_count)


    @inlineCallbacks
    def _countComponentTypes(self):
        """
        Count each component type in this calendar.

        @return: a C{tuple} of C{tuple} containing the component type name and count.
        """

        ob = self._objectSchema
        _componentsQuery = Select(
            [ob.ICALENDAR_TYPE, Count(ob.ICALENDAR_TYPE)],
            From=ob,
            Where=ob.CALENDAR_RESOURCE_ID == Parameter('calID'),
            GroupBy=ob.ICALENDAR_TYPE
        )

        rows = yield _componentsQuery.on(self._txn, calID=self._resourceID)
        result = tuple([(componentType, componentCount) for componentType, componentCount in sorted(rows, key=lambda x:x[0])])
        returnValue(result)

<<<<<<< HEAD
=======

>>>>>>> 0307108e
    @inlineCallbacks
    def _splitComponentType(self, component):
        """
        Create a new calendar and move all components of the specified component type into the new one.
        Make sure properties and sharing state is preserved on the new calendar.

        @param component: Component type to split out
        @type component: C{str}
        """

        # Create the new calendar
        try:
            newcalendar = yield self._home.createCalendarWithName("%s-%s" % (self._name, component.lower(),))
        except HomeChildNameAlreadyExistsError:
            # If the name we want exists, try repeating with up to ten more
            for ctr in range(10):
                try:
                    newcalendar = yield self._home.createCalendarWithName("%s-%s-%d" % (self._name, component.lower(), ctr + 1,))
                except HomeChildNameAlreadyExistsError:
                    continue
            else:
                # At this point we are stuck
                raise HomeChildNameNotAllowedError

        # Restrict calendar to single component type
        yield newcalendar.setSupportedComponents(component.upper())

        # Transfer properties over
        yield newcalendar._properties.copyAllProperties(self._properties)

        # Transfer sharing
        yield self._transferSharingDetails(newcalendar, component)

        # Now move calendar data over
        yield self._transferCalendarObjects(newcalendar, component)

<<<<<<< HEAD
=======

>>>>>>> 0307108e
    @inlineCallbacks
    def _transferSharingDetails(self, newcalendar, component):
        """
        If the current calendar is shared, make the new calendar shared in the same way, but tweak the name.
        """

        cb = self._bindSchema
        columns = [ColumnSyntax(item) for item in self._bindSchema.model.columns]
        _bindQuery = Select(
            columns,
            From=cb,
            Where=(cb.CALENDAR_RESOURCE_ID == Parameter('calID')).And(
                cb.CALENDAR_HOME_RESOURCE_ID != Parameter('homeID'))
        )

        rows = yield _bindQuery.on(
            self._txn,
            calID=self._resourceID,
            homeID=self._home._resourceID,
        )

        if len(rows) == 0:
            returnValue(None)

        for row in rows:
            columnMap = dict(zip(columns, row))
            columnMap[cb.CALENDAR_RESOURCE_ID] = newcalendar._resourceID
            columnMap[cb.CALENDAR_RESOURCE_NAME] = "%s-%s" % (columnMap[cb.CALENDAR_RESOURCE_NAME], component.lower(),)
            yield Insert(columnMap).on(self._txn)
<<<<<<< HEAD
=======

>>>>>>> 0307108e

    @inlineCallbacks
    def _transferCalendarObjects(self, newcalendar, component):
        """
        Move all calendar components of the specified type to the specified calendar.
        """

        # Find resource-ids for all matching components
        ob = self._objectSchema
        _componentsQuery = Select(
            [ob.RESOURCE_ID],
            From=ob,
            Where=(ob.CALENDAR_RESOURCE_ID == Parameter('calID')).And(
                ob.ICALENDAR_TYPE == Parameter('componentType'))
        )

        rows = yield _componentsQuery.on(
            self._txn,
            calID=self._resourceID,
            componentType=component,
        )

        if len(rows) == 0:
            returnValue(None)

        for row in rows:
            resourceID = row[0]
            child = yield self.objectResourceWithID(resourceID)
            yield self.moveObjectResource(child, newcalendar)


    @classproperty
    def _moveTimeRangeUpdateQuery(cls): # @NoSelf
        """
        DAL query to update a child to be in a new parent.
        """
        tr = cls._timeRangeSchema
        return Update(
            {tr.CALENDAR_RESOURCE_ID: Parameter("newParentID")},
            Where=tr.CALENDAR_OBJECT_RESOURCE_ID == Parameter("resourceID")
        )


    @inlineCallbacks
    def _movedObjectResource(self, child, newparent):
        """
        Make sure time range entries have the new parent resource id.
        """
        yield self._moveTimeRangeUpdateQuery.on(
            self._txn,
            newParentID=newparent._resourceID,
            resourceID=child._resourceID
        )


    def unshare(self):
        """
        Unshares a collection, regardless of which "direction" it was shared.
        """
        return super(Calendar, self).unshare(ECALENDARTYPE)


    def creatingResourceCheckAttachments(self, component):
        """
        When component data is created or changed we need to look for changes related to managed attachments.

        @param component: the new calendar data
        @type component: L{Component}
        """
        return CalendarObject.creatingResourceCheckAttachments(self._txn, self, component)


icalfbtype_to_indexfbtype = {
    "UNKNOWN"         : 0,
    "FREE"            : 1,
    "BUSY"            : 2,
    "BUSY-UNAVAILABLE": 3,
    "BUSY-TENTATIVE"  : 4,
}

indexfbtype_to_icalfbtype = {
    0: '?',
    1: 'F',
    2: 'B',
    3: 'U',
    4: 'T',
}

accessMode_to_type = {
    ""                           : 0,
    Component.ACCESS_PUBLIC      : 1,
    Component.ACCESS_PRIVATE     : 2,
    Component.ACCESS_CONFIDENTIAL: 3,
    Component.ACCESS_RESTRICTED  : 4,
}
accesstype_to_accessMode = dict([(v, k) for k, v in accessMode_to_type.items()])

def _pathToName(path):
    return path.rsplit(".", 1)[0]



class CalendarObject(CommonObjectResource, CalendarObjectBase):
    implements(ICalendarObject)

    _objectTable = CALENDAR_OBJECT_TABLE
    _objectSchema = schema.CALENDAR_OBJECT

    def __init__(self, calendar, name, uid, resourceID=None, metadata=None):

        super(CalendarObject, self).__init__(calendar, name, uid, resourceID)

        if metadata is None:
            metadata = {}
        self.accessMode = metadata.get("accessMode", "")
        self.isScheduleObject = metadata.get("isScheduleObject", False)
        self.scheduleTag = metadata.get("scheduleTag", "")
        self.scheduleEtags = metadata.get("scheduleEtags", "")
        self.hasPrivateComment = metadata.get("hasPrivateComment", False)

    _allColumns = [
        _objectSchema.RESOURCE_ID,
        _objectSchema.RESOURCE_NAME,
        _objectSchema.UID,
        _objectSchema.MD5,
        Len(_objectSchema.TEXT),
        _objectSchema.ATTACHMENTS_MODE,
        _objectSchema.DROPBOX_ID,
        _objectSchema.ACCESS,
        _objectSchema.SCHEDULE_OBJECT,
        _objectSchema.SCHEDULE_TAG,
        _objectSchema.SCHEDULE_ETAGS,
        _objectSchema.PRIVATE_COMMENTS,
        _objectSchema.CREATED,
        _objectSchema.MODIFIED
    ]


    def _initFromRow(self, row):
        """
        Given a select result using the columns from L{_allColumns}, initialize
        the calendar object resource state.
        """
        (self._resourceID,
         self._name,
         self._uid,
         self._md5,
         self._size,
         self._attachment,
         self._dropboxID,
         self._access,
         self._schedule_object,
         self._schedule_tag,
         self._schedule_etags,
         self._private_comments,
         self._created,
         self._modified,) = tuple(row)


    @property
    def _calendar(self):
        return self._parentCollection


    def calendar(self):
        return self._calendar


    @inlineCallbacks
    def setComponent(self, component, inserting=False):

        validateCalendarComponent(self, self._calendar, component, inserting, self._txn._migrating)

        yield self.updateDatabase(component, inserting=inserting)

        if inserting:
            yield self._calendar._insertRevision(self._name)
        else:
            yield self._calendar._updateRevision(self._name)

        yield self._calendar.notifyChanged()


    @inlineCallbacks
    def updateDatabase(self, component, expand_until=None, reCreate=False,
                       inserting=False, txn=None):
        """
        Update the database tables for the new data being written. Occasionally we might need to do an update to
        time-range data via a separate transaction, so we allow that to be passed in. Note that in that case
        access to the parent resources will not occur in this method, so the queries on the new txn won't depend
        on any parent objects having the same txn set.

        @param component: calendar data to store
        @type component: L{Component}
        """

        # Setup appropriate txn
        txn = txn if txn is not None else self._txn

        # inbox does things slightly differently
        isInboxItem = self._parentCollection.name() == "inbox"

        # In some cases there is no need to remove/rebuild the instance index because we know no time or
        # freebusy related properties have changed (e.g. an attendee reply and refresh). In those cases
        # the component will have a special attribute present to let us know to suppress the instance indexing.
        instanceIndexingRequired = not hasattr(component, "noInstanceIndexing") or inserting or reCreate

        if instanceIndexingRequired:

            # Decide how far to expand based on the component. doInstanceIndexing will indicate whether we
            # store expanded instance data immediately, or wait until a re-expand is triggered by some later
            # operation.
            doInstanceIndexing = False
            master = component.masterComponent()
            if (master is None or not component.isRecurring()):
                # When there is no master we have a set of overridden components -
                #   index them all.
                # When there is one instance - index it.
                expand = PyCalendarDateTime(2100, 1, 1, 0, 0, 0, tzid=PyCalendarTimezone(utc=True))
                doInstanceIndexing = True
            else:

                # If migrating or re-creating or config option for delayed indexing is off, always index
                if reCreate or txn._migrating or (not config.FreeBusyIndexDelayedExpand and not isInboxItem):
                    doInstanceIndexing = True

                # Duration into the future through which recurrences are expanded in the index
                # by default.  This is a caching parameter which affects the size of the index;
                # it does not affect search results beyond this period, but it may affect
                # performance of such a search.
                expand = (PyCalendarDateTime.getToday() +
                          PyCalendarDuration(days=config.FreeBusyIndexExpandAheadDays))

                if expand_until and expand_until > expand:
                    expand = expand_until

                # Maximum duration into the future through which recurrences are expanded in the
                # index.  This is a caching parameter which affects the size of the index; it
                # does not affect search results beyond this period, but it may affect
                # performance of such a search.
                #
                # When a search is performed on a time span that goes beyond that which is
                # expanded in the index, we have to open each resource which may have data in
                # that time period.  In order to avoid doing that multiple times, we want to
                # cache those results.  However, we don't necessarily want to cache all
                # occurrences into some obscenely far-in-the-future date, so we cap the caching
                # period.  Searches beyond this period will always be relatively expensive for
                # resources with occurrences beyond this period.
                if expand > (PyCalendarDateTime.getToday() +
                             PyCalendarDuration(days=config.FreeBusyIndexExpandMaxDays)):
                    raise IndexedSearchException

            if config.FreeBusyIndexLowerLimitDays:
                truncateLowerLimit = PyCalendarDateTime.getToday()
                truncateLowerLimit.offsetDay(-config.FreeBusyIndexLowerLimitDays)
            else:
                truncateLowerLimit = None

            # Always do recurrence expansion even if we do not intend to index - we need this to double-check the
            # validity of the iCalendar recurrence data.
            try:
                instances = component.expandTimeRanges(expand, lowerLimit=truncateLowerLimit, ignoreInvalidInstances=reCreate)
                recurrenceLimit = instances.limit
                recurrenceLowerLimit = instances.lowerLimit
            except InvalidOverriddenInstanceError, e:
                self.log_error("Invalid instance %s when indexing %s in %s" %
                               (e.rid, self._name, self._calendar,))

                if txn._migrating:
                    # TODO: fix the data here by re-writing component then re-index
                    instances = component.expandTimeRanges(expand, lowerLimit=truncateLowerLimit, ignoreInvalidInstances=True)
                    recurrenceLimit = instances.limit
                    recurrenceLowerLimit = instances.lowerLimit
                else:
                    raise

            # Now coerce indexing to off if needed
            if not doInstanceIndexing:
                instances = None
                recurrenceLowerLimit = None
                recurrenceLimit = PyCalendarDateTime(1900, 1, 1, 0, 0, 0, tzid=PyCalendarTimezone(utc=True))

        co = schema.CALENDAR_OBJECT
        tr = schema.TIME_RANGE

        # Do not update if reCreate (re-indexing - we don't want to re-write data
        # or cause modified to change)
        if not reCreate:
            componentText = str(component)
            self._objectText = componentText
            organizer = component.getOrganizer()
            if not organizer:
                organizer = ""

            # CALENDAR_OBJECT table update
            self._uid = component.resourceUID()
            self._md5 = hashlib.md5(componentText + (self._schedule_tag if self._schedule_tag else "")).hexdigest()
            self._size = len(componentText)

            # Special - if migrating we need to preserve the original md5
            if txn._migrating and hasattr(component, "md5"):
                self._md5 = component.md5

            # Determine attachment mode (ignore inbox's) - NB we have to do this
            # after setting up other properties as UID at least is needed
            self._attachment = _ATTACHMENTS_MODE_NONE
            self._dropboxID = None
            if self._parentCollection.name() != "inbox":
                if component.hasPropertyInAnyComponent("X-APPLE-DROPBOX"):
                    self._attachment = _ATTACHMENTS_MODE_WRITE
                    self._dropboxID = (yield self.dropboxID())
                elif component.hasPropertyInAnyComponent("ATTACH"):
                    # FIXME: really we ought to check to see if the ATTACH
                    # properties have URI values and if those are pointing to our
                    # server dropbox collections and only then set the read mode
                    self._attachment = _ATTACHMENTS_MODE_READ
                    self._dropboxID = (yield self.dropboxID())

            values = {
                co.CALENDAR_RESOURCE_ID            : self._calendar._resourceID,
                co.RESOURCE_NAME                   : self._name,
                co.ICALENDAR_TEXT                  : componentText,
                co.ICALENDAR_UID                   : self._uid,
                co.ICALENDAR_TYPE                  : component.resourceType(),
                co.ATTACHMENTS_MODE                : self._attachment,
                co.DROPBOX_ID                      : self._dropboxID,
                co.ORGANIZER                       : organizer,
                co.ACCESS                          : self._access,
                co.SCHEDULE_OBJECT                 : self._schedule_object,
                co.SCHEDULE_TAG                    : self._schedule_tag,
                co.SCHEDULE_ETAGS                  : self._schedule_etags,
                co.PRIVATE_COMMENTS                : self._private_comments,
                co.MD5                             : self._md5
            }

            # Only needed if indexing being changed
            if instanceIndexingRequired:
                values[co.RECURRANCE_MIN] = pyCalendarTodatetime(normalizeForIndex(recurrenceLowerLimit)) if recurrenceLowerLimit else None
                values[co.RECURRANCE_MAX] = pyCalendarTodatetime(normalizeForIndex(recurrenceLimit)) if recurrenceLimit else None

            if inserting:
                self._resourceID, self._created, self._modified = (
                    yield Insert(
                        values,
                        Return=(co.RESOURCE_ID, co.CREATED, co.MODIFIED)
                    ).on(txn)
                )[0]
            else:
                values[co.MODIFIED] = utcNowSQL
                self._modified = (
                    yield Update(
                        values, Return=co.MODIFIED,
                        Where=co.RESOURCE_ID == self._resourceID
                    ).on(txn)
                )[0][0]

                # Need to wipe the existing time-range for this and rebuild if required
                if instanceIndexingRequired:
                    yield Delete(
                        From=tr,
                        Where=tr.CALENDAR_OBJECT_RESOURCE_ID == self._resourceID
                    ).on(txn)
        else:
            # Keep MODIFIED the same when doing an index-only update
            values = {
                co.RECURRANCE_MIN : pyCalendarTodatetime(normalizeForIndex(recurrenceLowerLimit)) if recurrenceLowerLimit else None,
                co.RECURRANCE_MAX : pyCalendarTodatetime(normalizeForIndex(recurrenceLimit)) if recurrenceLimit else None,
                co.MODIFIED : self._modified,
            }

            yield Update(
                values,
                Where=co.RESOURCE_ID == self._resourceID
            ).on(txn)

            # Need to wipe the existing time-range for this and rebuild
            yield Delete(
                From=tr,
                Where=tr.CALENDAR_OBJECT_RESOURCE_ID == self._resourceID
            ).on(txn)

        if instanceIndexingRequired and doInstanceIndexing:
            yield self._addInstances(component, instances, truncateLowerLimit, txn)


    @inlineCallbacks
    def _addInstances(self, component, instances, truncateLowerLimit, txn):
        """
        Add the set of supplied instances to the store.

        @param component: the component whose instances are being added
        @type component: L{Component}
        @param instances: the set of instances to add
        @type instances: L{InstanceList}
        @param truncateLowerLimit: the lower limit for instances
        @type truncateLowerLimit: L{PyCalendarDateTime}
        @param txn: transaction to use
        @type txn: L{Transaction}
        """

        # TIME_RANGE table update
        lowerLimitApplied = False
        for key in instances:
            instance = instances[key]
            start = instance.start
            end = instance.end
            floating = instance.start.floating()
            transp = instance.component.propertyValue("TRANSP") == "TRANSPARENT"
            fbtype = instance.component.getFBType()
            start.setTimezoneUTC(True)
            end.setTimezoneUTC(True)

            # Ignore if below the lower limit
            if truncateLowerLimit and end < truncateLowerLimit:
                lowerLimitApplied = True
                continue

            yield self._addInstanceDetails(component, instance.rid, start, end, floating, transp, fbtype, txn)

        # For truncated items we insert a tomb stone lower bound so that a time-range
        # query with just an end bound will match
        if lowerLimitApplied or instances.lowerLimit and len(instances.instances) == 0:
            start = PyCalendarDateTime(1901, 1, 1, 0, 0, 0, tzid=PyCalendarTimezone(utc=True))
            end = PyCalendarDateTime(1901, 1, 1, 1, 0, 0, tzid=PyCalendarTimezone(utc=True))
            yield self._addInstanceDetails(component, None, start, end, False, True, "UNKNOWN", txn)

        # Special - for unbounded recurrence we insert a value for "infinity"
        # that will allow an open-ended time-range to always match it.
        # We also need to add the "infinity" value if the event was bounded but
        # starts after the future expansion cut-off limit.
        if component.isRecurringUnbounded() or instances.limit and len(instances.instances) == 0:
            start = PyCalendarDateTime(2100, 1, 1, 0, 0, 0, tzid=PyCalendarTimezone(utc=True))
            end = PyCalendarDateTime(2100, 1, 1, 1, 0, 0, tzid=PyCalendarTimezone(utc=True))
            yield self._addInstanceDetails(component, None, start, end, False, True, "UNKNOWN", txn)


    @inlineCallbacks
    def _addInstanceDetails(self, component, rid, start, end, floating, transp, fbtype, txn):

        tr = schema.TIME_RANGE
        tpy = schema.TRANSPARENCY

        instanceid = (yield Insert({
            tr.CALENDAR_RESOURCE_ID        : self._calendar._resourceID,
            tr.CALENDAR_OBJECT_RESOURCE_ID : self._resourceID,
            tr.FLOATING                    : floating,
            tr.START_DATE                  : pyCalendarTodatetime(start),
            tr.END_DATE                    : pyCalendarTodatetime(end),
            tr.FBTYPE                      : icalfbtype_to_indexfbtype.get(fbtype, icalfbtype_to_indexfbtype["FREE"]),
            tr.TRANSPARENT                 : transp,
        }, Return=tr.INSTANCE_ID).on(txn))[0][0]
        peruserdata = component.perUserTransparency(rid)
        for useruid, usertransp in peruserdata:
            if usertransp != transp:
                (yield Insert({
                    tpy.TIME_RANGE_INSTANCE_ID : instanceid,
                    tpy.USER_ID                : useruid,
                    tpy.TRANSPARENT            : usertransp,
                }).on(txn))


    @inlineCallbacks
    def component(self):
        """
        Read calendar data and validate/fix it. Do not raise a store error here
        if there are unfixable errors as that could prevent the overall request
        to fail. Instead we will hand bad data off to the caller - that is not
        ideal but in theory we should have checked everything on the way in and
        only allowed in good data.
        """

        text = yield self._text()

        try:
            component = VComponent.fromString(text)
        except InvalidICalendarDataError, e:
            # This is a really bad situation, so do raise
            raise InternalDataStoreError(
                "Data corruption detected (%s) in id: %s"
                % (e, self._resourceID)
            )

        # Fix any bogus data we can
        fixed, unfixed = component.validCalendarData(doFix=True, doRaise=False)

        if unfixed:
            self.log_error("Calendar data id=%s had unfixable problems:\n  %s" %
                           (self._resourceID, "\n  ".join(unfixed),))

        if fixed:
            self.log_error("Calendar data id=%s had fixable problems:\n  %s" %
                           (self._resourceID, "\n  ".join(fixed),))

        returnValue(component)


    @inlineCallbacks
    def remove(self):
        # Need to also remove attachments
        yield ManagedAttachment.resourceRemoved(self._txn, self._resourceID)
        yield super(CalendarObject, self).remove()


    @classproperty
    def _recurrenceMinMaxByIDQuery(cls): # @NoSelf
        """
        DAL query to load RECURRANCE_MIN, RECURRANCE_MAX via an object's resource ID.
        """
        co = schema.CALENDAR_OBJECT
        return Select(
            [co.RECURRANCE_MIN, co.RECURRANCE_MAX, ],
            From=co,
            Where=co.RESOURCE_ID == Parameter("resourceID"),
        )


    @inlineCallbacks
    def recurrenceMinMax(self, txn=None):
        """
        Get the RECURRANCE_MIN, RECURRANCE_MAX value from the database. Occasionally we might need to do an
        update to time-range data via a separate transaction, so we allow that to be passed in.

        @return: L{PyCalendarDateTime} result
        """
        # Setup appropriate txn
        txn = txn if txn is not None else self._txn

        rMin, rMax = (
            yield self._recurrenceMinMaxByIDQuery.on(txn,
                                         resourceID=self._resourceID)
        )[0]
        returnValue((
            parseSQLDateToPyCalendar(rMin) if rMin is not None else None,
            parseSQLDateToPyCalendar(rMax) if rMax is not None else None,
        ))


    @classproperty
    def _instanceQuery(cls): # @NoSelf
        """
        DAL query to load TIME_RANGE data via an object's resource ID.
        """
        tr = schema.TIME_RANGE
        return Select(
            [
                tr.INSTANCE_ID,
                tr.START_DATE,
                tr.END_DATE,
            ],
            From=tr,
            Where=tr.CALENDAR_OBJECT_RESOURCE_ID == Parameter("resourceID"),
        )


    @inlineCallbacks
    def instances(self, txn=None):
        """
        Get the set of instances from the database.

        @return: C{list} result
        """
        # Setup appropriate txn
        txn = txn if txn is not None else self._txn

        instances = (
            yield self._instanceQuery.on(txn,
                                         resourceID=self._resourceID)
        )
        returnValue(tuple(instances))


    @inlineCallbacks
    def organizer(self):
        returnValue((yield self.component()).getOrganizer())


    def getMetadata(self):
        metadata = {}
        metadata["accessMode"] = self.accessMode
        metadata["isScheduleObject"] = self.isScheduleObject
        metadata["scheduleTag"] = self.scheduleTag
        metadata["scheduleEtags"] = self.scheduleEtags
        metadata["hasPrivateComment"] = self.hasPrivateComment
        return metadata


    def _get_accessMode(self):
        return accesstype_to_accessMode[self._access]


    def _set_accessMode(self, value):
        self._access = accessMode_to_type[value]

    accessMode = property(_get_accessMode, _set_accessMode)

    def _get_isScheduleObject(self):
        return self._schedule_object


    def _set_isScheduleObject(self, value):
        self._schedule_object = value

    isScheduleObject = property(_get_isScheduleObject, _set_isScheduleObject)

    def _get_scheduleTag(self):
        return self._schedule_tag


    def _set_scheduleTag(self, value):
        self._schedule_tag = value

    scheduleTag = property(_get_scheduleTag, _set_scheduleTag)

    def _get_scheduleEtags(self):
        return tuple(self._schedule_etags.split(",")) if self._schedule_etags else ()


    def _set_scheduleEtags(self, value):
        self._schedule_etags = ",".join(value) if value else ""

    scheduleEtags = property(_get_scheduleEtags, _set_scheduleEtags)

    def _get_hasPrivateComment(self):
        return self._private_comments


    def _set_hasPrivateComment(self, value):
        self._private_comments = value

    hasPrivateComment = property(_get_hasPrivateComment, _set_hasPrivateComment)

    @inlineCallbacks
    def _preProcessAttachmentsOnResourceChange(self, component, inserting):
        """
        When component data is created or changed we need to look for changes related to managed attachments.

        @param component: the new calendar data
        @type component: L{Component}
        @param inserting: C{True} if resource is being created
        @type inserting: C{bool}
        """
        if inserting:
            self._copyAttachments = (yield self.creatingResourceCheckAttachments(component))
            self._removeAttachments = None
        else:
            self._copyAttachments, self._removeAttachments = (yield self.updatingResourceCheckAttachments(component))


    @classmethod
    @inlineCallbacks
    def creatingResourceCheckAttachments(cls, txn, parent, component):
        """
        A new component is going to be stored. Check any ATTACH properties that may be present
        to verify they owned by the organizer/owner of the resource and re-write the managed-ids.

        @param component: calendar component about to be stored
        @type component: L{Component}
        """

        # Retrieve all ATTACH properties with a MANAGED-ID
        attached = collections.defaultdict(list)
        attachments = component.getAllPropertiesInAnyComponent("ATTACH", depth=1,)
        for attachment in attachments:
            managed_id = attachment.parameterValue("MANAGED-ID")
            if managed_id is not None:
                attached[managed_id].append(attachment)

        # Punt if no managed attachments
        if len(attached) == 0:
            returnValue(None)

        changes = yield cls._addingManagedIDs(txn, parent, attached, component.resourceUID())
        returnValue(changes)


    @inlineCallbacks
    def updatingResourceCheckAttachments(self, component):
        """
        A component is being changed. Check any ATTACH properties that may be present
        to verify they owned by the organizer/owner of the resource and re-write the managed-ids.

        @param component: calendar component about to be stored
        @type component: L{Component}
        """

        # Retrieve all ATTACH properties with a MANAGED-ID in new data
        newattached = collections.defaultdict(list)
        newattachments = component.getAllPropertiesInAnyComponent("ATTACH", depth=1,)
        for attachment in newattachments:
            managed_id = attachment.parameterValue("MANAGED-ID")
            if managed_id is not None:
                newattached[managed_id].append(attachment)

        # Retrieve all ATTACH properties with a MANAGED-ID in old data
        oldcomponent = (yield self.component())
        oldattached = collections.defaultdict(list)
        oldattachments = oldcomponent.getAllPropertiesInAnyComponent("ATTACH", depth=1,)
        for attachment in oldattachments:
            managed_id = attachment.parameterValue("MANAGED-ID")
            if managed_id is not None:
                oldattached[managed_id].append(attachment)

        # Punt if no managed attachments
        if len(newattached) + len(oldattached) == 0:
            returnValue((None, None,))

        newattached_keys = set(newattached.keys())
        oldattached_keys = set(oldattached.keys())

        # Determine what was removed
        removed = set(oldattached_keys) - set(newattached_keys)

        # Determine what was added
        added = set(newattached_keys) - set(oldattached_keys)
        changed = {}
        for managed_id in added:
            changed[managed_id] = newattached[managed_id]

        changes = yield self._addingManagedIDs(self._txn, self._parentCollection, changed, component.resourceUID())

        # Make sure existing data is not changed
        same = oldattached_keys & newattached_keys
        for managed_id in same:
            newattachment = newattached[managed_id]
            oldattachment = oldattached[managed_id][0]
            for newattachment in newattached[managed_id]:
                if newattachment != oldattachment:
                    newattachment.setParameter("MTAG", oldattachment.parameterValue("MTAG"))
                    newattachment.setParameter("FMTTYPE", oldattachment.parameterValue("FMTTYPE"))
                    newattachment.setParameter("FILENAME", oldattachment.parameterValue("FILENAME"))
                    newattachment.setParameter("SIZE", oldattachment.parameterValue("SIZE"))
                    newattachment.setValue(oldattachment.value())

        returnValue((changes, removed,))


    @classmethod
    @inlineCallbacks
    def _addingManagedIDs(cls, txn, parent, attached, newuid):
        # Now check each managed-id
        changes = []
        for managed_id, attachments in attached.items():

            # Must be in the same home as this resource
            details = (yield ManagedAttachment.usedManagedID(txn, managed_id))
            if len(details) == 0:
                raise AttachmentStoreValidManagedID
            if len(details) != 1:
                # This is a bad store error - there should be only one home associated with a managed-id
                raise InternalDataStoreError
            home_id, _ignore_resource_id, uid = details[0]

            # Policy:
            #
            # 1. If Managed-ID is re-used in a resource with the same UID - it is fine - just rewrite the details
            # 2. If Managed-ID is re-used in a different resource but owned by the same user - change managed-id to new one
            # 3. Otherwise, strip off the managed-id property and treat as unmanaged.

            # 1. UID check
            if uid == newuid:
                yield cls._syncAttachmentProperty(txn, managed_id, attachments)

            # 2. Same home
            elif home_id == parent.ownerHome()._resourceID:

                # Need to rewrite the managed-id, value in the properties
                new_id = str(uuid.uuid4())
                yield cls._syncAttachmentProperty(txn, managed_id, attachments, new_id)
                changes.append((managed_id, new_id,))

            else:
                cls._stripAttachmentProperty(attachments)

        returnValue(changes)


    @classmethod
    @inlineCallbacks
    def _syncAttachmentProperty(cls, txn, managed_id, attachments, new_id=None):
        """
        Make sure the supplied set of attach properties are all sync'd with the current value of the
        matching managed-id attachment.

        @param managed_id: Managed-Id to sync with
        @type managed_id: C{str}
        @param attachments: list of attachment properties
        @type attachments: C{list} of L{twistedcaldav.ical.Property}
        @param new_id: Value of new Managed-ID to use
        @type new_id: C{str}
        """
        original_attachment = (yield ManagedAttachment.load(txn, managed_id))
        for attachment in attachments:
            attachment.setParameter("MANAGED-ID", managed_id if new_id is None else new_id)
            attachment.setParameter("MTAG", original_attachment.md5())
            attachment.setParameter("FMTTYPE", "%s/%s" % (original_attachment.contentType().mediaType, original_attachment.contentType().mediaSubtype))
            attachment.setParameter("FILENAME", original_attachment.name())
            attachment.setParameter("SIZE", str(original_attachment.size()))
            attachment.setValue((yield original_attachment.location(new_id)))


    @classmethod
    def _stripAttachmentProperty(cls, attachments):
        """
        Strip off managed-id related properties from an attachment.
        """
        for attachment in attachments:
            attachment.removeParameter("MANAGED-ID")
            attachment.removeParameter("MTAG")


    @inlineCallbacks
    def copyResourceAttachments(self, attached):
        """
        Copy an attachment reference for some other resource and link it to this resource.

        @param attached: tuple of old, new managed ids for the attachments to copy
        @type attached: C{tuple}
        """
        for old_id, new_id in attached:
            yield ManagedAttachment.copyManagedID(self._txn, old_id, new_id, self._resourceID)


    @inlineCallbacks
    def removeResourceAttachments(self, attached):
        """
        Remove an attachment reference for this resource.

        @param attached: managed-ids to remove
        @type attached: C{tuple}
        """
        for managed_id in attached:
            yield self.removeManagedAttachmentWithID(managed_id)


    @inlineCallbacks
    def addAttachment(self, rids, content_type, filename, stream, calendar):

        # First write the data stream

        # We need to know the resource_ID of the home collection of the owner
        # (not sharee) of this event
        try:
            attachment = (yield self.createManagedAttachment())
            t = attachment.store(content_type, filename)
            yield readStream(stream, t.write)
        except Exception, e:
            self.log_error("Unable to store attachment: %s" % (e,))
            raise AttachmentStoreFailed
        yield t.loseConnection()

        # Now try and adjust the actual calendar data
        #calendar = (yield self.component())

        location = (yield attachment.location())
        attach = Property("ATTACH", location, params={
            "MANAGED-ID": attachment.managedID(),
            "MTAG": attachment.md5(),
            "FMTTYPE": "%s/%s" % (attachment.contentType().mediaType, attachment.contentType().mediaSubtype),
            "FILENAME": attachment.name(),
            "SIZE": str(attachment.size()),
        }, valuetype=PyCalendarValue.VALUETYPE_URI)
        if rids is None:
            calendar.addPropertyToAllComponents(attach)
        else:
            # TODO - per-recurrence attachments
            pass

        # TODO: Here is where we want to store data implicitly - for now we have to let app layer deal with it
        #yield self.setComponent(calendar)

        returnValue((attachment, location,))


    @inlineCallbacks
    def updateAttachment(self, managed_id, content_type, filename, stream, calendar):

        # First check the supplied managed-id is associated with this resource
        cobjs = (yield ManagedAttachment.referencesTo(self._txn, managed_id))
        if self._resourceID not in cobjs:
            raise AttachmentStoreValidManagedID

        # Next write the data stream to existing attachment

        # We need to know the resource_ID of the home collection of the owner
        # (not sharee) of this event
        try:
            # Check that this is a proper update
            oldattachment = (yield self.attachmentWithManagedID(managed_id))
            if oldattachment is None:
                self.log_error("Missing managed attachment even though ATTACHMENT_CALENDAR_OBJECT indicates it is present: %s" % (managed_id,))
                raise AttachmentStoreFailed

            # We actually create a brand new attachment object for the update, but with the same managed-id. That way, other resources
            # referencing the old attachment data will still see that.
            attachment = (yield self.updateManagedAttachment(managed_id, oldattachment))
            t = attachment.store(content_type, filename)
            yield readStream(stream, t.write)
        except Exception, e:
            self.log_error("Unable to store attachment: %s" % (e,))
            raise AttachmentStoreFailed
        yield t.loseConnection()

        # Now try and adjust the actual calendar data
        #calendar = (yield self.component())

        location = self._txn._store.attachmentsURIPattern % {
            "home": self._parentCollection.ownerHome().name(),
            "name": attachment.managedID(),
        }
        attach = Property("ATTACH", location, params={
            "MANAGED-ID": attachment.managedID(),
            "MTAG": attachment.md5(),
            "FMTTYPE": "%s/%s" % (attachment.contentType().mediaType, attachment.contentType().mediaSubtype),
            "FILENAME": attachment.name(),
            "SIZE": str(attachment.size()),
        }, valuetype=PyCalendarValue.VALUETYPE_URI)
        calendar.replaceAllPropertiesWithParameterMatch(attach, "MANAGED-ID", managed_id)

        # TODO: Here is where we want to store data implicitly - for now we have to let app layer deal with it
        #yield self.setComponent(calendar)

        returnValue((attachment, location,))


    @inlineCallbacks
    def removeAttachment(self, rids, managed_id, calendar):

        # First check the supplied managed-id is associated with this resource
        cobjs = (yield ManagedAttachment.referencesTo(self._txn, managed_id))
        if self._resourceID not in cobjs:
            raise AttachmentStoreValidManagedID

        # Now try and adjust the actual calendar data
        all_removed = False
        #calendar = (yield self.component())
        if rids is None:
            calendar.removeAllPropertiesWithParameterMatch("ATTACH", "MANAGED-ID", managed_id)
            all_removed = True
        else:
            # TODO: per-recurrence removal
            pass

        # TODO: Here is where we want to store data implicitly - for now we have to let app layer deal with it
        #yield self.setComponent(calendar)

        # Remove it - this will take care of actually removing it from the store if there are
        # no more references to the attachment
        if all_removed:
            yield self.removeManagedAttachmentWithID(managed_id)


    @inlineCallbacks
    def createManagedAttachment(self):

        # We need to know the resource_ID of the home collection of the owner
        # (not sharee) of this event
        sharerHomeID = (yield self._parentCollection.sharerHomeID())
        managedID = str(uuid.uuid4())
        returnValue((
            yield ManagedAttachment.create(
                self._txn, managedID, sharerHomeID, self._resourceID,
            )
        ))


    @inlineCallbacks
    def updateManagedAttachment(self, managedID, oldattachment):

        # We need to know the resource_ID of the home collection of the owner
        # (not sharee) of this event
        sharerHomeID = (yield self._parentCollection.sharerHomeID())
        returnValue((
            yield ManagedAttachment.update(
                self._txn, managedID, sharerHomeID, self._resourceID, oldattachment._attachmentID,
            )
        ))


    def attachmentWithManagedID(self, managed_id):
        return ManagedAttachment.load(self._txn, managed_id)


    @inlineCallbacks
    def removeManagedAttachmentWithID(self, managed_id):
        attachment = (yield self.attachmentWithManagedID(managed_id))
        if attachment._objectResourceID == self._resourceID:
            yield attachment.removeFromResource(self._resourceID)


    @inlineCallbacks
    def createAttachmentWithName(self, name):

        # We need to know the resource_ID of the home collection of the owner
        # (not sharee) of this event
        sharerHomeID = (yield self._parentCollection.sharerHomeID())
        dropboxID = (yield self.dropboxID())
        returnValue((
            yield DropBoxAttachment.create(
                self._txn, dropboxID, name, sharerHomeID,
            )
        ))


    @inlineCallbacks
    def removeAttachmentWithName(self, name):
        attachment = (yield self.attachmentWithName(name))
        yield attachment.remove()


    def attachmentWithName(self, name):
        return DropBoxAttachment.load(self._txn, self._dropboxID, name)


    def attendeesCanManageAttachments(self):
        return self._attachment == _ATTACHMENTS_MODE_WRITE

    dropboxID = dropboxIDFromCalendarObject

    _attachmentsQuery = Select(
        [schema.ATTACHMENT.PATH],
        From=schema.ATTACHMENT,
        Where=schema.ATTACHMENT.DROPBOX_ID == Parameter('dropboxID')
    )


    @inlineCallbacks
    def attachments(self):
        if self._dropboxID:
            rows = yield self._attachmentsQuery.on(self._txn,
                                                   dropboxID=self._dropboxID)
            result = []
            for row in rows:
                result.append((yield self.attachmentWithName(row[0])))
            returnValue(result)
        else:
            returnValue(())


    def initPropertyStore(self, props):
        # Setup peruser special properties
        props.setSpecialProperties(
            (
            ),
            (
                PropertyName.fromElement(caldavxml.Originator),
                PropertyName.fromElement(caldavxml.Recipient),
                PropertyName.fromElement(customxml.ScheduleChanges),
            ),
        )


    # IDataStoreObject
    def contentType(self):
        """
        The content type of Calendar objects is text/calendar.
        """
        return MimeType.fromString("text/calendar; charset=utf-8")



class AttachmentStorageTransport(StorageTransportBase):

    _TEMPORARY_UPLOADS_DIRECTORY = "Temporary"

    def __init__(self, attachment, contentType, dispositionName, creating=False):
        super(AttachmentStorageTransport, self).__init__(
            attachment, contentType, dispositionName)

        fileDescriptor, fileName = self._temporaryFile()
        # Wrap the file descriptor in a file object we can write to
        self._file = os.fdopen(fileDescriptor, "w")
        self._path = CachingFilePath(fileName)
        self._hash = hashlib.md5()
        self._creating = creating


    def _temporaryFile(self):
        """
        Returns a (file descriptor, absolute path) tuple for a temporary file within
        the Attachments/Temporary directory (creating the Temporary subdirectory
        if it doesn't exist).  It is the caller's responsibility to remove the
        file.
        """
        attachmentRoot = self._txn._store.attachmentsPath
        tempUploadsPath = attachmentRoot.child(self._TEMPORARY_UPLOADS_DIRECTORY)
        if not tempUploadsPath.exists():
            tempUploadsPath.createDirectory()
        return tempfile.mkstemp(dir=tempUploadsPath.path)


    @property
    def _txn(self):
        return self._attachment._txn


    def write(self, data):
        if isinstance(data, buffer):
            data = str(data)
        self._file.write(data)
        self._hash.update(data)


    @inlineCallbacks
    def loseConnection(self):

        # FIXME: this should be synchronously accessible; IAttachment should
        # have a method for getting its parent just as CalendarObject/Calendar
        # do.

        # FIXME: If this method isn't called, the transaction should be
        # prevented from committing successfully.  It's not valid to have an
        # attachment that doesn't point to a real file.

        home = (yield self._txn.calendarHomeWithResourceID(
                    self._attachment._ownerHomeID))

        oldSize = self._attachment.size()
        newSize = self._file.tell()
        self._file.close()
        allowed = home.quotaAllowedBytes()
        if allowed is not None and allowed < ((yield home.quotaUsedBytes())
                                              + (newSize - oldSize)):
            self._path.remove()
            if self._creating:
                yield self._attachment._internalRemove()
            raise QuotaExceeded()

        self._path.moveTo(self._attachment._path)

        yield self._attachment.changed(
            self._contentType,
            self._dispositionName,
            self._hash.hexdigest(),
            newSize
        )

        if home:
            # Adjust quota
            yield home.adjustQuotaUsedBytes(self._attachment.size() - oldSize)

            # Send change notification to home
            yield home.notifyChanged()



def sqltime(value):
    return datetimeMktime(parseSQLTimestamp(value))



class Attachment(object):

    implements(IAttachment)

    def __init__(self, txn, a_id, dropboxID, name, ownerHomeID=None, justCreated=False):
        self._txn = txn
        self._attachmentID = a_id
        self._ownerHomeID = ownerHomeID
        self._dropboxID = dropboxID
        self._contentType = None
        self._size = 0
        self._md5 = None
        self._created = None
        self._modified = None
        self._name = name
        self._justCreated = justCreated


    def _attachmentPathRoot(self):
        return self._txn._store.attachmentsPath


    @inlineCallbacks
    def initFromStore(self):
        """
        Execute necessary SQL queries to retrieve attributes.

        @return: C{True} if this attachment exists, C{False} otherwise.
        """
        att = schema.ATTACHMENT
        if self._dropboxID is not None:
            where = (att.DROPBOX_ID == self._dropboxID).And(
                   att.PATH == self._name)
        else:
            where = (att.ATTACHMENT_ID == self._attachmentID)
        rows = (yield Select(
            [
                att.ATTACHMENT_ID,
                att.DROPBOX_ID,
                att.CALENDAR_HOME_RESOURCE_ID,
                att.CONTENT_TYPE,
                att.SIZE,
                att.MD5,
                att.CREATED,
                att.MODIFIED,
                att.PATH,
            ],
            From=att,
            Where=where
        ).on(self._txn))

        if not rows:
            returnValue(None)

        row_iter = iter(rows[0])
        self._attachmentID = row_iter.next()
        self._dropboxID = row_iter.next()
        self._ownerHomeID = row_iter.next()
        self._contentType = MimeType.fromString(row_iter.next())
        self._size = row_iter.next()
        self._md5 = row_iter.next()
        self._created = sqltime(row_iter.next())
        self._modified = sqltime(row_iter.next())
        self._name = row_iter.next()

        returnValue(self)


    def dropboxID(self):
        return self._dropboxID


    def isManaged(self):
        return not self._dropboxID


    def name(self):
        return self._name


    def properties(self):
        pass # stub


    def store(self, contentType, dispositionName=None):
        return AttachmentStorageTransport(self, contentType, dispositionName, self._justCreated)


    def retrieve(self, protocol):
        return AttachmentRetrievalTransport(self._path).start(protocol)


    def changed(self, contentType, dispositionName, md5, size):
        raise NotImplementedError

    _removeStatement = Delete(
        From=schema.ATTACHMENT,
        Where=(schema.ATTACHMENT.ATTACHMENT_ID == Parameter("attachmentID"))
    )


    @inlineCallbacks
    def remove(self):
        oldSize = self._size
        self._txn.postCommit(self.removePaths)
        yield self._internalRemove()
        # Adjust quota
        home = (yield self._txn.calendarHomeWithResourceID(self._ownerHomeID))
        if home:
            yield home.adjustQuotaUsedBytes(-oldSize)

            # Send change notification to home
            yield home.notifyChanged()


    def removePaths(self):
        """
        Remove the actual file and up to attachment parent directory if empty.
        """
        self._path.remove()
        parent = self._path.parent()
        toppath = self._attachmentPathRoot().path
        while parent.path != toppath:
            if len(parent.listdir()) == 0:
                parent.remove()
                parent = parent.parent()
            else:
                break


    def _internalRemove(self):
        """
        Just delete the row; don't do any accounting / bookkeeping.  (This is
        for attachments that have failed to be created due to errors during
        storage.)
        """
        return self._removeStatement.on(self._txn, attachmentID=self._attachmentID)


    @classmethod
    @inlineCallbacks
    def removedHome(cls, txn, homeID):
        """
        A calendar home is being removed so all of its attachments must go too. When removing,
        we don't care about quota adjustment as there will be no quota once the home is removed.

        TODO: this needs to be transactional wrt the actual file deletes.
        """
        att = schema.ATTACHMENT
        attco = schema.ATTACHMENT_CALENDAR_OBJECT

        rows = (yield Select(
            [att.ATTACHMENT_ID, att.DROPBOX_ID, ],
            From=att,
            Where=(
                att.CALENDAR_HOME_RESOURCE_ID == homeID
            ),
        ).on(txn))

        for attachmentID, dropboxID in rows:
            if dropboxID:
                attachment = DropBoxAttachment(txn, attachmentID, None, None)
            else:
                attachment = ManagedAttachment(txn, attachmentID, None, None)
            attachment = (yield attachment.initFromStore())
            if attachment._path.exists():
                attachment.removePaths()

        yield Delete(
            From=attco,
            Where=(
                attco.ATTACHMENT_ID.In(Select(
                    [att.ATTACHMENT_ID, ],
                    From=att,
                    Where=(
                        att.CALENDAR_HOME_RESOURCE_ID == homeID
                    ),
                ))
            ),
        ).on(txn)

        yield Delete(
            From=att,
            Where=(
                att.CALENDAR_HOME_RESOURCE_ID == homeID
            ),
        ).on(txn)


    # IDataStoreObject
    def contentType(self):
        return self._contentType


    def md5(self):
        return self._md5


    def size(self):
        return self._size


    def created(self):
        return self._created


    def modified(self):
        return self._modified



class DropBoxAttachment(Attachment):

    @classmethod
    @inlineCallbacks
    def create(cls, txn, dropboxID, name, ownerHomeID):
        """
        Create a new Attachment object.

        @param txn: The transaction to use
        @type txn: L{CommonStoreTransaction}
        @param dropboxID: the identifier for the attachment (dropbox id or managed id)
        @type dropboxID: C{str}
        @param name: the name of the attachment
        @type name: C{str}
        @param ownerHomeID: the resource-id of the home collection of the attachment owner
        @type ownerHomeID: C{int}
        """

        # Now create the DB entry
        att = schema.ATTACHMENT
        rows = (yield Insert({
            att.CALENDAR_HOME_RESOURCE_ID : ownerHomeID,
            att.DROPBOX_ID                : dropboxID,
            att.CONTENT_TYPE              : "",
            att.SIZE                      : 0,
            att.MD5                       : "",
            att.PATH                      : name,
        }, Return=(att.ATTACHMENT_ID, att.CREATED, att.MODIFIED)).on(txn))

        row_iter = iter(rows[0])
        a_id = row_iter.next()
        created = sqltime(row_iter.next())
        modified = sqltime(row_iter.next())

        attachment = cls(txn, a_id, dropboxID, name, ownerHomeID, True)
        attachment._created = created
        attachment._modified = modified

        # File system paths need to exist
        try:
            attachment._path.parent().makedirs()
        except:
            pass

        returnValue(attachment)


    @classmethod
    @inlineCallbacks
    def load(cls, txn, dropboxID, name):
        attachment = cls(txn, None, dropboxID, name)
        attachment = (yield attachment.initFromStore())
        returnValue(attachment)


    @property
    def _path(self):
        # Use directory hashing scheme based on MD5 of dropboxID
        hasheduid = hashlib.md5(self._dropboxID).hexdigest()
        attachmentRoot = self._attachmentPathRoot().child(hasheduid[0:2]).child(hasheduid[2:4]).child(hasheduid)
        return attachmentRoot.child(self.name())


    @inlineCallbacks
    def changed(self, contentType, dispositionName, md5, size):
        """
        Dropbox attachments never change their path - ignore dispositionName.
        """

        self._contentType = contentType
        self._md5 = md5
        self._size = size

        att = schema.ATTACHMENT
        self._created, self._modified = map(
            sqltime,
            (yield Update(
                {
                    att.CONTENT_TYPE    : generateContentType(self._contentType),
                    att.SIZE            : self._size,
                    att.MD5             : self._md5,
                    att.MODIFIED        : utcNowSQL,
                },
                Where=(att.ATTACHMENT_ID == self._attachmentID),
                Return=(att.CREATED, att.MODIFIED)).on(self._txn))[0]
        )



class ManagedAttachment(Attachment):

    @classmethod
    @inlineCallbacks
    def _create(cls, txn, managedID, ownerHomeID):
        """
        Create a new Attachment object.

        @param txn: The transaction to use
        @type txn: L{CommonStoreTransaction}
        @param managedID: the identifier for the attachment
        @type managedID: C{str}
        @param ownerHomeID: the resource-id of the home collection of the attachment owner
        @type ownerHomeID: C{int}
        """

        # Now create the DB entry
        att = schema.ATTACHMENT
        rows = (yield Insert({
            att.CALENDAR_HOME_RESOURCE_ID : ownerHomeID,
            att.DROPBOX_ID                : None,
            att.CONTENT_TYPE              : "",
            att.SIZE                      : 0,
            att.MD5                       : "",
            att.PATH                      : "",
        }, Return=(att.ATTACHMENT_ID, att.CREATED, att.MODIFIED)).on(txn))

        row_iter = iter(rows[0])
        a_id = row_iter.next()
        created = sqltime(row_iter.next())
        modified = sqltime(row_iter.next())

        attachment = cls(txn, a_id, managedID, None, ownerHomeID, True)
        attachment._managedID = managedID
        attachment._created = created
        attachment._modified = modified

        # File system paths need to exist
        try:
            attachment._path.parent().makedirs()
        except:
            pass

        returnValue(attachment)


    @classmethod
    @inlineCallbacks
    def create(cls, txn, managedID, ownerHomeID, referencedBy):
        """
        Create a new Attachment object.

        @param txn: The transaction to use
        @type txn: L{CommonStoreTransaction}
        @param managedID: the identifier for the attachment
        @type managedID: C{str}
        @param ownerHomeID: the resource-id of the home collection of the attachment owner
        @type ownerHomeID: C{int}
        @param referencedBy: the resource-id of the calendar object referencing the attachment
        @type referencedBy: C{int}
        """

        # Now create the DB entry
        attachment = (yield cls._create(txn, managedID, ownerHomeID))

        # Create the attachment<->calendar object relationship for managed attachments
        attco = schema.ATTACHMENT_CALENDAR_OBJECT
        yield Insert({
            attco.ATTACHMENT_ID               : attachment._attachmentID,
            attco.MANAGED_ID                  : managedID,
            attco.CALENDAR_OBJECT_RESOURCE_ID : referencedBy,
        }).on(txn)

        returnValue(attachment)


    @classmethod
    @inlineCallbacks
    def update(cls, txn, managedID, ownerHomeID, referencedBy, oldAttachmentID):
        """
        Create a new Attachment object.

        @param txn: The transaction to use
        @type txn: L{CommonStoreTransaction}
        @param managedID: the identifier for the attachment
        @type managedID: C{str}
        @param ownerHomeID: the resource-id of the home collection of the attachment owner
        @type ownerHomeID: C{int}
        @param referencedBy: the resource-id of the calendar object referencing the attachment
        @type referencedBy: C{int}
        @param oldAttachmentID: the attachment-id of the existing attachment being updated
        @type oldAttachmentID: C{int}
        """

        # Now create the DB entry
        attachment = (yield cls._create(txn, managedID, ownerHomeID))

        # Update the attachment<->calendar object relationship for managed attachments
        attco = schema.ATTACHMENT_CALENDAR_OBJECT
        yield Update(
            {
                attco.ATTACHMENT_ID    : attachment._attachmentID,
            },
            Where=(attco.MANAGED_ID == managedID).And(
                attco.CALENDAR_OBJECT_RESOURCE_ID == referencedBy
            ),
        ).on(txn)

        # Now check whether old attachmentID is still referenced - if not delete it
        rows = (yield Select(
            [attco.ATTACHMENT_ID, ],
            From=attco,
            Where=(attco.ATTACHMENT_ID == oldAttachmentID),
        ).on(txn))
        aids = [row[0] for row in rows] if rows is not None else ()
        if len(aids) == 0:
            oldattachment = ManagedAttachment(txn, oldAttachmentID, None, None)
            oldattachment = (yield oldattachment.initFromStore())
            yield oldattachment.remove()

        returnValue(attachment)


    @classmethod
    @inlineCallbacks
    def load(cls, txn, managedID):
        attco = schema.ATTACHMENT_CALENDAR_OBJECT
        rows = (yield Select(
            [attco.ATTACHMENT_ID, attco.CALENDAR_OBJECT_RESOURCE_ID, ],
            From=attco,
            Where=(attco.MANAGED_ID == managedID),
        ).on(txn))
        if len(rows) == 0:
            returnValue(None)
        elif len(rows) != 1:
            raise AttachmentStoreValidManagedID

        attachment = cls(txn, rows[0][0], None, None)
        attachment = (yield attachment.initFromStore())
        attachment._managedID = managedID
        attachment._objectResourceID = rows[0][1]
        returnValue(attachment)


    @classmethod
    @inlineCallbacks
    def referencesTo(cls, txn, managedID):
        """
        Find all the calendar object resourceIds referenced by this supplied managed-id.
        """
        attco = schema.ATTACHMENT_CALENDAR_OBJECT
        rows = (yield Select(
            [attco.CALENDAR_OBJECT_RESOURCE_ID, ],
            From=attco,
            Where=(attco.MANAGED_ID == managedID),
        ).on(txn))
        cobjs = set([row[0] for row in rows]) if rows is not None else set()
        returnValue(cobjs)


    @classmethod
    @inlineCallbacks
    def usedManagedID(cls, txn, managedID):
        """
        Return the "owner" home and referencing resource is, and UID for a managed-id.
        """
        att = schema.ATTACHMENT
        attco = schema.ATTACHMENT_CALENDAR_OBJECT
        co = schema.CALENDAR_OBJECT
        rows = (yield Select(
            [
                att.CALENDAR_HOME_RESOURCE_ID,
                attco.CALENDAR_OBJECT_RESOURCE_ID,
                co.ICALENDAR_UID,
            ],
            From=att.join(
                attco, att.ATTACHMENT_ID == attco.ATTACHMENT_ID, "left outer"
            ).join(co, co.RESOURCE_ID == attco.CALENDAR_OBJECT_RESOURCE_ID),
            Where=(attco.MANAGED_ID == managedID),
        ).on(txn))
        returnValue(rows)


    @classmethod
    @inlineCallbacks
    def resourceRemoved(cls, txn, resourceID):
        """
        Remove all attachments referencing the specified resource.
        """

        # Find all reference attachment-ids and dereference
        attco = schema.ATTACHMENT_CALENDAR_OBJECT
        rows = (yield Select(
            [attco.MANAGED_ID, ],
            From=attco,
            Where=(attco.CALENDAR_OBJECT_RESOURCE_ID == resourceID),
        ).on(txn))
        mids = set([row[0] for row in rows]) if rows is not None else set()
        for managedID in mids:
            attachment = (yield ManagedAttachment.load(txn, managedID))
            (yield attachment.removeFromResource(resourceID))


    @classmethod
    @inlineCallbacks
    def copyManagedID(cls, txn, oldManagedID, newManagedID, referencedBy):
        """
        Copy a managed-ID to a new ID and associate the original attachment with the
        new resource.
        """

        # Find all reference attachment-ids and dereference
        attco = schema.ATTACHMENT_CALENDAR_OBJECT
        aid = (yield Select(
            [attco.ATTACHMENT_ID, ],
            From=attco,
            Where=(attco.MANAGED_ID == oldManagedID),
        ).on(txn))[0][0]

        yield Insert({
            attco.ATTACHMENT_ID               : aid,
            attco.MANAGED_ID                  : newManagedID,
            attco.CALENDAR_OBJECT_RESOURCE_ID : referencedBy,
        }).on(txn)


    def managedID(self):
        return self._managedID


    @inlineCallbacks
    def objectResource(self):
        """
        Return the calendar object resource associated with this attachment.
        """

        home = (yield self._txn.calendarHomeWithResourceID(self._ownerHomeID))
        obj = (yield home.objectResourceWithID(self._objectResourceID))
        returnValue(obj)


    @property
    def _path(self):
        # Use directory hashing scheme based on MD5 of attachmentID
        hasheduid = hashlib.md5(str(self._attachmentID)).hexdigest()
        return self._attachmentPathRoot().child(hasheduid[0:2]).child(hasheduid[2:4]).child(hasheduid)


    @inlineCallbacks
    def location(self, new_id=None):
        """
        Return the URI location of the attachment. Use a different managed-id if one is passed in. That is used
        when creating a reference to an existing attachment via a new Managed-ID.
        """
        if not hasattr(self, "_ownerName"):
            home = (yield self._txn.calendarHomeWithResourceID(self._ownerHomeID))
            self._ownerName = home.name()
        location = self._txn._store.attachmentsURIPattern % {
            "home": self._ownerName,
            "name": self._managedID if new_id is None else new_id,
        }
        returnValue(location)


    @inlineCallbacks
    def changed(self, contentType, dispositionName, md5, size):
        """
        Always update name to current disposition name.
        """

        self._contentType = contentType
        self._name = dispositionName
        self._md5 = md5
        self._size = size
        att = schema.ATTACHMENT
        self._created, self._modified = map(
            sqltime,
            (yield Update(
                {
                    att.CONTENT_TYPE    : generateContentType(self._contentType),
                    att.SIZE            : self._size,
                    att.MD5             : self._md5,
                    att.MODIFIED        : utcNowSQL,
                    att.PATH            : self._name,
                },
                Where=(att.ATTACHMENT_ID == self._attachmentID),
                Return=(att.CREATED, att.MODIFIED)).on(self._txn))[0]
        )


    @inlineCallbacks
    def removeFromResource(self, resourceID):

        # Delete the reference
        attco = schema.ATTACHMENT_CALENDAR_OBJECT
        yield Delete(
            From=attco,
            Where=(attco.ATTACHMENT_ID == self._attachmentID).And(
                   attco.CALENDAR_OBJECT_RESOURCE_ID == resourceID),
        ).on(self._txn)

        # References still exist - if not remove actual attachment
        rows = (yield Select(
            [attco.CALENDAR_OBJECT_RESOURCE_ID, ],
            From=attco,
            Where=(attco.ATTACHMENT_ID == self._attachmentID),
        ).on(self._txn))
        if len(rows) == 0:
            yield self.remove()


Calendar._objectResourceClass = CalendarObject<|MERGE_RESOLUTION|>--- conflicted
+++ resolved
@@ -51,12 +51,6 @@
 from twistedcaldav.memcacher import Memcacher
 
 from txdav.base.propertystore.base import PropertyName
-<<<<<<< HEAD
-from txdav.caldav.datastore.util import validateCalendarComponent, \
-    dropboxIDFromCalendarObject
-from txdav.caldav.icalendarstore import ICalendarHome, ICalendar, ICalendarObject, \
-    IAttachment
-=======
 from txdav.caldav.datastore.util import AttachmentRetrievalTransport
 from txdav.caldav.datastore.util import CalendarObjectBase
 from txdav.caldav.datastore.util import StorageTransportBase
@@ -65,7 +59,6 @@
 from txdav.caldav.icalendarstore import ICalendarHome, ICalendar, ICalendarObject, \
     IAttachment, AttachmentStoreFailed, AttachmentStoreValidManagedID
 from txdav.caldav.icalendarstore import QuotaExceeded
->>>>>>> 0307108e
 from txdav.common.datastore.sql import CommonHome, CommonHomeChild, \
     CommonObjectResource, ECALENDARTYPE
 from txdav.common.datastore.sql_legacy import PostgresLegacyIndexEmulator, \
@@ -75,23 +68,7 @@
     _ATTACHMENTS_MODE_NONE, _ATTACHMENTS_MODE_READ, _ATTACHMENTS_MODE_WRITE, \
     CALENDAR_HOME_TABLE, CALENDAR_HOME_METADATA_TABLE, \
     CALENDAR_AND_CALENDAR_BIND, CALENDAR_OBJECT_REVISIONS_AND_BIND_TABLE, \
-<<<<<<< HEAD
     CALENDAR_OBJECT_AND_BIND_TABLE, schema
-from twext.enterprise.dal.syntax import Select, Count, ColumnSyntax
-from twext.enterprise.dal.syntax import Insert
-from twext.enterprise.dal.syntax import Update
-from twext.enterprise.dal.syntax import Delete
-from twext.enterprise.dal.syntax import Parameter
-from twext.enterprise.dal.syntax import utcNowSQL
-from twext.enterprise.dal.syntax import Len
-
-from txdav.caldav.datastore.util import CalendarObjectBase
-from txdav.caldav.icalendarstore import QuotaExceeded
-
-from txdav.caldav.datastore.util import StorageTransportBase
-=======
-    CALENDAR_OBJECT_AND_BIND_TABLE, _BIND_STATUS_INVITED, schema
->>>>>>> 0307108e
 from txdav.common.icommondatastore import IndexedSearchException, \
     InternalDataStoreError, HomeChildNameAlreadyExistsError, \
     HomeChildNameNotAllowedError
@@ -321,11 +298,7 @@
         calendars = yield self.calendars()
         for calendar in calendars:
 
-<<<<<<< HEAD
-            # Ignore inbox - also shared calendars are not part of .calendars() 
-=======
             # Ignore inbox - also shared calendars are not part of .calendars()
->>>>>>> 0307108e
             if calendar.name() == "inbox":
                 continue
             split_count = yield calendar.splitCollectionByComponentTypes()
@@ -366,55 +339,6 @@
             yield _requireCalendarWithType("VTODO", "tasks")
 
 
-<<<<<<< HEAD
-=======
-    @classproperty
-    def _unacceptedSharesQuery(cls): # @NoSelf
-        cb = schema.CALENDAR_BIND
-        return Select([cb.CALENDAR_RESOURCE_NAME],
-            From=cb,
-            Where=(cb.CALENDAR_HOME_RESOURCE_ID == Parameter("homeResourceID")).And(cb.BIND_STATUS == _BIND_STATUS_INVITED))
-
-
-    @inlineCallbacks
-    def removeUnacceptedShares(self):
-        """
-        Unbinds any collections that have been shared to this home but not yet
-        accepted.  Associated invite entries are also removed.
-        """
-        inv = schema.INVITE
-        cb = schema.CALENDAR_BIND
-        rows = yield self._unacceptedSharesQuery.on(self._txn, homeResourceID=self._resourceID)
-        for (resourceName,) in rows:
-            kwds = {"ResourceName" : resourceName}
-            yield Delete(
-                From=inv,
-                Where=(
-                    inv.INVITE_UID == Parameter("ResourceName")
-                ),
-            ).on(self._txn, **kwds)
-
-            yield Delete(
-                From=cb,
-                Where=(
-                    cb.CALENDAR_RESOURCE_NAME == Parameter("ResourceName")
-                ),
-            ).on(self._txn, **kwds)
-
-
-    @inlineCallbacks
-    def removeInvites(self):
-        """
-        Remove all remaining invite entries for this home.
-        """
-        inv = schema.INVITE
-        kwds = {"HomeResourceID" : self._resourceID}
-        yield Delete(
-            From=inv,
-            Where=(inv.HOME_RESOURCE_ID == Parameter("HomeResourceID"))
-        ).on(self._txn, **kwds)
-
->>>>>>> 0307108e
 CalendarHome._register(ECALENDARTYPE)
 
 
@@ -471,10 +395,7 @@
             cls._homeChildMetaDataSchema.SUPPORTED_COMPONENTS,
         )
 
-<<<<<<< HEAD
-=======
-
->>>>>>> 0307108e
+
     @classmethod
     def metadataAttributes(cls):
         """
@@ -491,10 +412,7 @@
             "_supportedComponents",
         )
 
-<<<<<<< HEAD
-=======
-
->>>>>>> 0307108e
+
     @property
     def _calendarHome(self):
         return self._home
@@ -606,11 +524,7 @@
 
         # We will leave the component type with the highest count in the current calendar and create new calendars
         # for the others which will be moved over
-<<<<<<< HEAD
-        maxComponent = max(components, key=lambda x:x[1])[0]
-=======
         maxComponent = max(components, key=lambda x: x[1])[0]
->>>>>>> 0307108e
 
         for component, _ignore_count in components:
             if component == maxComponent:
@@ -644,10 +558,7 @@
         result = tuple([(componentType, componentCount) for componentType, componentCount in sorted(rows, key=lambda x:x[0])])
         returnValue(result)
 
-<<<<<<< HEAD
-=======
-
->>>>>>> 0307108e
+
     @inlineCallbacks
     def _splitComponentType(self, component):
         """
@@ -684,10 +595,7 @@
         # Now move calendar data over
         yield self._transferCalendarObjects(newcalendar, component)
 
-<<<<<<< HEAD
-=======
-
->>>>>>> 0307108e
+
     @inlineCallbacks
     def _transferSharingDetails(self, newcalendar, component):
         """
@@ -717,10 +625,7 @@
             columnMap[cb.CALENDAR_RESOURCE_ID] = newcalendar._resourceID
             columnMap[cb.CALENDAR_RESOURCE_NAME] = "%s-%s" % (columnMap[cb.CALENDAR_RESOURCE_NAME], component.lower(),)
             yield Insert(columnMap).on(self._txn)
-<<<<<<< HEAD
-=======
-
->>>>>>> 0307108e
+
 
     @inlineCallbacks
     def _transferCalendarObjects(self, newcalendar, component):
