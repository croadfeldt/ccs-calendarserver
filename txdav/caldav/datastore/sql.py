--- conflicted
+++ resolved
@@ -14,7 +14,6 @@
 # See the License for the specific language governing permissions and
 # limitations under the License.
 ##
-from twext.enterprise.util import parseSQLTimestamp
 
 
 """
@@ -33,10 +32,10 @@
 from twext.enterprise.locking import NamedLock
 from twext.enterprise.jobqueue import WorkItem, AggregatedWorkItem, \
     WORK_PRIORITY_LOW, WORK_WEIGHT_5, WORK_WEIGHT_3
+from twext.enterprise.util import parseSQLTimestamp
 from twext.python.clsprop import classproperty
 from twext.python.log import Logger
 from twext.who.idirectory import RecordType
-from twistedcaldav.ical import Component as VComponent
 from txweb2.http_headers import MimeType
 from txweb2.stream import readStream
 
@@ -86,7 +85,7 @@
     _ATTACHMENTS_MODE_READ, _ATTACHMENTS_MODE_WRITE, _BIND_MODE_DIRECT, \
     _BIND_MODE_GROUP, _BIND_MODE_GROUP_READ, _BIND_MODE_GROUP_WRITE, \
     _BIND_MODE_OWN, _BIND_MODE_READ, _BIND_MODE_WRITE, _BIND_STATUS_ACCEPTED, \
-    _TRANSP_OPAQUE, _TRANSP_TRANSPARENT, schema
+    _TRANSP_OPAQUE, _TRANSP_TRANSPARENT, schema, _CHILD_TYPE_TRASH
 from txdav.common.datastore.sql_sharing import SharingInvitation
 from txdav.common.icommondatastore import IndexedSearchException, \
     InternalDataStoreError, HomeChildNameAlreadyExistsError, \
@@ -1097,8 +1096,8 @@
         """
 
         if metadataData:
-            childType = metadataData[3]
-            if childType == "trash":  # FIXME: make this an enumeration
+            childType = metadataData[cls.metadataColumns().index(cls._homeChildMetaDataSchema.CHILD_TYPE)]
+            if childType == _CHILD_TYPE_TRASH:
                 actualClass = TrashCollection
             else:
                 actualClass = cls
@@ -1109,7 +1108,6 @@
             )
 
 
-
     @classmethod
     def metadataColumns(cls):
         """
@@ -1122,11 +1120,11 @@
 
         return (
             cls._homeChildMetaDataSchema.SUPPORTED_COMPONENTS,
-            cls._homeChildMetaDataSchema.CREATED,
-            cls._homeChildMetaDataSchema.MODIFIED,
             cls._homeChildMetaDataSchema.CHILD_TYPE,
             cls._homeChildMetaDataSchema.TRASHED,
             cls._homeChildMetaDataSchema.IS_IN_TRASH,
+            cls._homeChildMetaDataSchema.CREATED,
+            cls._homeChildMetaDataSchema.MODIFIED,
         )
 
 
@@ -1142,11 +1140,11 @@
 
         return (
             "_supportedComponents",
-            "_created",
-            "_modified",
             "_childType",
             "_trashed",
             "_isInTrash",
+            "_created",
+            "_modified",
         )
 
 
@@ -2420,7 +2418,7 @@
     implements(ICalendarObject)
 
     _objectSchema = schema.CALENDAR_OBJECT
-    _componentClass = VComponent
+    _componentClass = Component
 
     _currentDataVersion = 1
 
@@ -2486,11 +2484,11 @@
             obj.SCHEDULE_TAG,
             obj.SCHEDULE_ETAGS,
             obj.PRIVATE_COMMENTS,
+            obj.TRASHED,
+            obj.ORIGINAL_COLLECTION,
             obj.CREATED,
             obj.MODIFIED,
             obj.DATAVERSION,
-            obj.TRASHED,
-            obj.ORIGINAL_COLLECTION,
         ]
 
 
@@ -2509,11 +2507,11 @@
             "_schedule_tag",
             "_schedule_etags",
             "_private_comments",
+            "_trashed",
+            "_original_collection",
             "_created",
             "_modified",
             "_dataversion",
-            "_trashed",
-            "_original_collection",
         )
 
 
@@ -2798,7 +2796,7 @@
         """
 
         # Valid calendar data checks
-        if not isinstance(component, VComponent):
+        if not isinstance(component, Component):
             raise InvalidObjectResourceError("Wrong type of object: {0}".format(type(component),))
 
         try:
@@ -3926,7 +3924,7 @@
             text = yield self._text()
 
             try:
-                component = VComponent.fromString(text)
+                component = Component.fromString(text)
             except InvalidICalendarDataError, e:
                 # This is a really bad situation, so do raise
                 raise InternalDataStoreError(
@@ -4825,7 +4823,7 @@
 
         splitter = iCalSplitter(config.Scheduling.Options.Splitting.Size, config.Scheduling.Options.Splitting.PastDays)
         ical = (yield self.component())
-        will_split, fullyInFuture = splitter.willSplit(ical)
+        will_split, _ignore_fullyInFuture = splitter.willSplit(ical)
         returnValue(will_split)
 
 
@@ -5044,8 +5042,6 @@
                 yield cobj.split()
 
 
-
-<<<<<<< HEAD
     @inlineCallbacks
     def fromTrash(self):
         name = yield super(CalendarObject, self).fromTrash()
@@ -5112,904 +5108,9 @@
 
 
 
-class AttachmentStorageTransport(StorageTransportBase):
-
-    _TEMPORARY_UPLOADS_DIRECTORY = "Temporary"
-
-    def __init__(self, attachment, contentType, dispositionName, creating=False):
-        super(AttachmentStorageTransport, self).__init__(
-            attachment, contentType, dispositionName)
-
-        fileDescriptor, fileName = self._temporaryFile()
-        # Wrap the file descriptor in a file object we can write to
-        self._file = os.fdopen(fileDescriptor, "w")
-        self._path = CachingFilePath(fileName)
-        self._hash = hashlib.md5()
-        self._creating = creating
-
-        self._txn.postAbort(self.aborted)
-
-
-    def _temporaryFile(self):
-        """
-        Returns a (file descriptor, absolute path) tuple for a temporary file within
-        the Attachments/Temporary directory (creating the Temporary subdirectory
-        if it doesn't exist).  It is the caller's responsibility to remove the
-        file.
-        """
-        attachmentRoot = self._txn._store.attachmentsPath
-        tempUploadsPath = attachmentRoot.child(self._TEMPORARY_UPLOADS_DIRECTORY)
-        if not tempUploadsPath.exists():
-            tempUploadsPath.createDirectory()
-        return tempfile.mkstemp(dir=tempUploadsPath.path)
-
-
-    @property
-    def _txn(self):
-        return self._attachment._txn
-
-
-    def aborted(self):
-        """
-        Transaction aborted - clean up temp files.
-        """
-        if self._path.exists():
-            self._path.remove()
-
-
-    def write(self, data):
-        if isinstance(data, buffer):
-            data = str(data)
-        self._file.write(data)
-        self._hash.update(data)
-
-
-    @inlineCallbacks
-    def loseConnection(self):
-
-        # FIXME: this should be synchronously accessible; IAttachment should
-        # have a method for getting its parent just as CalendarObject/Calendar
-        # do.
-
-        # FIXME: If this method isn't called, the transaction should be
-        # prevented from committing successfully.  It's not valid to have an
-        # attachment that doesn't point to a real file.
-
-        home = (yield self._txn.calendarHomeWithResourceID(self._attachment._ownerHomeID))
-
-        oldSize = self._attachment.size()
-        newSize = self._file.tell()
-        self._file.close()
-
-        # Check max size for attachment
-        if newSize > config.MaximumAttachmentSize:
-            self._path.remove()
-            if self._creating:
-                yield self._attachment._internalRemove()
-            raise AttachmentSizeTooLarge()
-
-        # Check overall user quota
-        allowed = home.quotaAllowedBytes()
-        if allowed is not None and allowed < ((yield home.quotaUsedBytes())
-                                              + (newSize - oldSize)):
-            self._path.remove()
-            if self._creating:
-                yield self._attachment._internalRemove()
-            raise QuotaExceeded()
-
-        self._path.moveTo(self._attachment._path)
-
-        yield self._attachment.changed(
-            self._contentType,
-            self._dispositionName,
-            self._hash.hexdigest(),
-            newSize
-        )
-
-        if home:
-            # Adjust quota
-            yield home.adjustQuotaUsedBytes(self._attachment.size() - oldSize)
-
-            # Send change notification to home
-            yield home.notifyChanged()
-
-
-
-def sqltime(value):
-    return datetimeMktime(parseSQLTimestamp(value))
-
-
-
-class Attachment(object):
-
-    implements(IAttachment)
-
-    def __init__(self, txn, a_id, dropboxID, name, ownerHomeID=None, justCreated=False):
-        self._txn = txn
-        self._attachmentID = a_id
-        self._ownerHomeID = ownerHomeID
-        self._dropboxID = dropboxID
-        self._contentType = None
-        self._size = 0
-        self._md5 = None
-        self._created = None
-        self._modified = None
-        self._name = name
-        self._justCreated = justCreated
-
-
-    def __repr__(self):
-        return (
-            "<{self.__class__.__name__}: {self._attachmentID}>"
-            .format(self=self)
-        )
-
-
-    def _attachmentPathRoot(self):
-        return self._txn._store.attachmentsPath
-
-
-    @inlineCallbacks
-    def initFromStore(self):
-        """
-        Execute necessary SQL queries to retrieve attributes.
-
-        @return: C{True} if this attachment exists, C{False} otherwise.
-        """
-        att = schema.ATTACHMENT
-        if self._dropboxID:
-            where = (att.DROPBOX_ID == self._dropboxID).And(
-                att.PATH == self._name)
-        else:
-            where = (att.ATTACHMENT_ID == self._attachmentID)
-        rows = (yield Select(
-            [
-                att.ATTACHMENT_ID,
-                att.DROPBOX_ID,
-                att.CALENDAR_HOME_RESOURCE_ID,
-                att.CONTENT_TYPE,
-                att.SIZE,
-                att.MD5,
-                att.CREATED,
-                att.MODIFIED,
-                att.PATH,
-            ],
-            From=att,
-            Where=where
-        ).on(self._txn))
-
-        if not rows:
-            returnValue(None)
-
-        row_iter = iter(rows[0])
-        self._attachmentID = row_iter.next()
-        self._dropboxID = row_iter.next()
-        self._ownerHomeID = row_iter.next()
-        self._contentType = MimeType.fromString(row_iter.next())
-        self._size = row_iter.next()
-        self._md5 = row_iter.next()
-        self._created = sqltime(row_iter.next())
-        self._modified = sqltime(row_iter.next())
-        self._name = row_iter.next()
-
-        returnValue(self)
-
-
-    def dropboxID(self):
-        return self._dropboxID
-
-
-    def isManaged(self):
-        return self._dropboxID == "."
-
-
-    def name(self):
-        return self._name
-
-
-    def properties(self):
-        pass  # stub
-
-
-    def store(self, contentType, dispositionName=None):
-        if not self._name:
-            self._name = dispositionName
-        return AttachmentStorageTransport(self, contentType, dispositionName, self._justCreated)
-
-
-    def retrieve(self, protocol):
-        return AttachmentRetrievalTransport(self._path).start(protocol)
-
-
-    def changed(self, contentType, dispositionName, md5, size):
-        raise NotImplementedError
-
-    _removeStatement = Delete(
-        From=schema.ATTACHMENT,
-        Where=(schema.ATTACHMENT.ATTACHMENT_ID == Parameter("attachmentID"))
-    )
-
-
-    @inlineCallbacks
-    def remove(self):
-        oldSize = self._size
-        self._txn.postCommit(self.removePaths)
-        yield self._internalRemove()
-        # Adjust quota
-        home = (yield self._txn.calendarHomeWithResourceID(self._ownerHomeID))
-        if home:
-            yield home.adjustQuotaUsedBytes(-oldSize)
-
-            # Send change notification to home
-            yield home.notifyChanged()
-
-
-    def removePaths(self):
-        """
-        Remove the actual file and up to attachment parent directory if empty.
-        """
-        self._path.remove()
-        self.removeParentPaths()
-
-
-    def removeParentPaths(self):
-        """
-        Remove up to attachment parent directory if empty.
-        """
-        parent = self._path.parent()
-        toppath = self._attachmentPathRoot().path
-        while parent.path != toppath:
-            if len(parent.listdir()) == 0:
-                parent.remove()
-                parent = parent.parent()
-            else:
-                break
-
-
-    def _internalRemove(self):
-        """
-        Just delete the row; don't do any accounting / bookkeeping.  (This is
-        for attachments that have failed to be created due to errors during
-        storage.)
-        """
-        return self._removeStatement.on(self._txn, attachmentID=self._attachmentID)
-
-
-    @classmethod
-    @inlineCallbacks
-    def removedHome(cls, txn, homeID):
-        """
-        A calendar home is being removed so all of its attachments must go too. When removing,
-        we don't care about quota adjustment as there will be no quota once the home is removed.
-
-        TODO: this needs to be transactional wrt the actual file deletes.
-        """
-        att = schema.ATTACHMENT
-        attco = schema.ATTACHMENT_CALENDAR_OBJECT
-
-        rows = (yield Select(
-            [att.ATTACHMENT_ID, att.DROPBOX_ID, ],
-            From=att,
-            Where=(
-                att.CALENDAR_HOME_RESOURCE_ID == homeID
-            ),
-        ).on(txn))
-
-        for attachmentID, dropboxID in rows:
-            if dropboxID:
-                attachment = DropBoxAttachment(txn, attachmentID, None, None)
-            else:
-                attachment = ManagedAttachment(txn, attachmentID, None, None)
-            attachment = (yield attachment.initFromStore())
-            if attachment._path.exists():
-                attachment.removePaths()
-
-        yield Delete(
-            From=attco,
-            Where=(
-                attco.ATTACHMENT_ID.In(Select(
-                    [att.ATTACHMENT_ID, ],
-                    From=att,
-                    Where=(
-                        att.CALENDAR_HOME_RESOURCE_ID == homeID
-                    ),
-                ))
-            ),
-        ).on(txn)
-
-        yield Delete(
-            From=att,
-            Where=(
-                att.CALENDAR_HOME_RESOURCE_ID == homeID
-            ),
-        ).on(txn)
-
-
-    # IDataStoreObject
-    def contentType(self):
-        return self._contentType
-
-
-    def md5(self):
-        return self._md5
-
-
-    def size(self):
-        return self._size
-
-
-    def created(self):
-        return self._created
-
-
-    def modified(self):
-        return self._modified
-
-
-
-class DropBoxAttachment(Attachment):
-
-    @classmethod
-    @inlineCallbacks
-    def create(cls, txn, dropboxID, name, ownerHomeID):
-        """
-        Create a new Attachment object.
-
-        @param txn: The transaction to use
-        @type txn: L{CommonStoreTransaction}
-        @param dropboxID: the identifier for the attachment (dropbox id or managed id)
-        @type dropboxID: C{str}
-        @param name: the name of the attachment
-        @type name: C{str}
-        @param ownerHomeID: the resource-id of the home collection of the attachment owner
-        @type ownerHomeID: C{int}
-        """
-
-        # If store has already migrated to managed attachments we will prevent creation of dropbox attachments
-        dropbox = (yield txn.store().dropboxAllowed(txn))
-        if not dropbox:
-            raise AttachmentDropboxNotAllowed
-
-        # Now create the DB entry
-        att = schema.ATTACHMENT
-        rows = (yield Insert({
-            att.CALENDAR_HOME_RESOURCE_ID : ownerHomeID,
-            att.DROPBOX_ID                : dropboxID,
-            att.CONTENT_TYPE              : "",
-            att.SIZE                      : 0,
-            att.MD5                       : "",
-            att.PATH                      : name,
-        }, Return=(att.ATTACHMENT_ID, att.CREATED, att.MODIFIED)).on(txn))
-
-        row_iter = iter(rows[0])
-        a_id = row_iter.next()
-        created = sqltime(row_iter.next())
-        modified = sqltime(row_iter.next())
-
-        attachment = cls(txn, a_id, dropboxID, name, ownerHomeID, True)
-        attachment._created = created
-        attachment._modified = modified
-
-        # File system paths need to exist
-        try:
-            attachment._path.parent().makedirs()
-        except:
-            pass
-
-        returnValue(attachment)
-
-
-    @classmethod
-    @inlineCallbacks
-    def load(cls, txn, dropboxID, name):
-        attachment = cls(txn, None, dropboxID, name)
-        attachment = (yield attachment.initFromStore())
-        returnValue(attachment)
-
-
-    @property
-    def _path(self):
-        # Use directory hashing scheme based on MD5 of dropboxID
-        hasheduid = hashlib.md5(self._dropboxID).hexdigest()
-        attachmentRoot = self._attachmentPathRoot().child(hasheduid[0:2]).child(hasheduid[2:4]).child(hasheduid)
-        return attachmentRoot.child(self.name())
-
-
-    @classmethod
-    @inlineCallbacks
-    def resourceRemoved(cls, txn, resourceID, dropboxID):
-        """
-        Remove all attachments referencing the specified resource.
-        """
-
-        # See if any other resources still reference this dropbox ID
-        co = schema.CALENDAR_OBJECT
-        rows = (yield Select(
-            [co.RESOURCE_ID, ],
-            From=co,
-            Where=(co.DROPBOX_ID == dropboxID).And(
-                co.RESOURCE_ID != resourceID)
-        ).on(txn))
-
-        if not rows:
-            # Find each attachment with matching dropbox ID
-            att = schema.ATTACHMENT
-            rows = (yield Select(
-                [att.PATH],
-                From=att,
-                Where=(att.DROPBOX_ID == dropboxID)
-            ).on(txn))
-            for name in rows:
-                name = name[0]
-                attachment = yield cls.load(txn, dropboxID, name)
-                yield attachment.remove()
-
-
-    @inlineCallbacks
-    def changed(self, contentType, dispositionName, md5, size):
-        """
-        Dropbox attachments never change their path - ignore dispositionName.
-        """
-
-        self._contentType = contentType
-        self._md5 = md5
-        self._size = size
-
-        att = schema.ATTACHMENT
-        self._created, self._modified = map(
-            sqltime,
-            (yield Update(
-                {
-                    att.CONTENT_TYPE    : generateContentType(self._contentType),
-                    att.SIZE            : self._size,
-                    att.MD5             : self._md5,
-                    att.MODIFIED        : utcNowSQL,
-                },
-                Where=(att.ATTACHMENT_ID == self._attachmentID),
-                Return=(att.CREATED, att.MODIFIED)).on(self._txn))[0]
-        )
-
-
-    @inlineCallbacks
-    def convertToManaged(self):
-        """
-        Convert this dropbox attachment into a managed attachment by updating the
-        database and returning a new ManagedAttachment object that does not reference
-        any calendar object. Referencing will be added later.
-
-        @return: the managed attachment object
-        @rtype: L{ManagedAttachment}
-        """
-
-        # Change the DROPBOX_ID to a single "." to indicate a managed attachment.
-        att = schema.ATTACHMENT
-        (yield Update(
-            {att.DROPBOX_ID    : ".", },
-            Where=(att.ATTACHMENT_ID == self._attachmentID),
-        ).on(self._txn))
-
-        # Create an "orphaned" ManagedAttachment that points to the updated data but without
-        # an actual managed-id (which only exists when there is a reference to a calendar object).
-        mattach = (yield ManagedAttachment.load(self._txn, None, None, attachmentID=self._attachmentID))
-        mattach._managedID = str(uuid.uuid4())
-        if mattach is None:
-            raise AttachmentMigrationFailed
-
-        # Then move the file on disk from the old path to the new one
-        try:
-            mattach._path.parent().makedirs()
-        except Exception:
-            # OK to fail if it already exists, otherwise must raise
-            if not mattach._path.parent().exists():
-                raise
-        oldpath = self._path
-        newpath = mattach._path
-        oldpath.moveTo(newpath)
-        self.removeParentPaths()
-
-        returnValue(mattach)
-
-
-
-class ManagedAttachment(Attachment):
-    """
-    Managed attachments are ones that the server is in total control of. Clients do POSTs on calendar objects
-    to store the attachment data and have ATTACH properties added, updated or remove from the calendar objects.
-    Each ATTACH property in a calendar object has a MANAGED-ID iCalendar parameter that is used in the POST requests
-    to target a specific attachment. The MANAGED-ID values are unique to each calendar object resource, though
-    multiple calendar object resources can point to the same underlying attachment as there is a separate database
-    table that maps calendar objects/managed-ids to actual attachments.
-    """
-
-    @classmethod
-    @inlineCallbacks
-    def _create(cls, txn, managedID, ownerHomeID):
-        """
-        Create a new managed Attachment object.
-
-        @param txn: The transaction to use
-        @type txn: L{CommonStoreTransaction}
-        @param managedID: the identifier for the attachment
-        @type managedID: C{str}
-        @param ownerHomeID: the resource-id of the home collection of the attachment owner
-        @type ownerHomeID: C{int}
-        """
-
-        # Now create the DB entry
-        att = schema.ATTACHMENT
-        rows = (yield Insert({
-            att.CALENDAR_HOME_RESOURCE_ID : ownerHomeID,
-            att.DROPBOX_ID                : ".",
-            att.CONTENT_TYPE              : "",
-            att.SIZE                      : 0,
-            att.MD5                       : "",
-            att.PATH                      : "",
-        }, Return=(att.ATTACHMENT_ID, att.CREATED, att.MODIFIED)).on(txn))
-
-        row_iter = iter(rows[0])
-        a_id = row_iter.next()
-        created = sqltime(row_iter.next())
-        modified = sqltime(row_iter.next())
-
-        attachment = cls(txn, a_id, ".", None, ownerHomeID, True)
-        attachment._managedID = managedID
-        attachment._created = created
-        attachment._modified = modified
-
-        # File system paths need to exist
-        try:
-            attachment._path.parent().makedirs()
-        except:
-            pass
-
-        returnValue(attachment)
-
-
-    @classmethod
-    @inlineCallbacks
-    def create(cls, txn, managedID, ownerHomeID, referencedBy):
-        """
-        Create a new Attachment object.
-
-        @param txn: The transaction to use
-        @type txn: L{CommonStoreTransaction}
-        @param managedID: the identifier for the attachment
-        @type managedID: C{str}
-        @param ownerHomeID: the resource-id of the home collection of the attachment owner
-        @type ownerHomeID: C{int}
-        @param referencedBy: the resource-id of the calendar object referencing the attachment
-        @type referencedBy: C{int}
-        """
-
-        # Now create the DB entry
-        attachment = (yield cls._create(txn, managedID, ownerHomeID))
-        attachment._objectResourceID = referencedBy
-
-        # Create the attachment<->calendar object relationship for managed attachments
-        attco = schema.ATTACHMENT_CALENDAR_OBJECT
-        yield Insert({
-            attco.ATTACHMENT_ID               : attachment._attachmentID,
-            attco.MANAGED_ID                  : attachment._managedID,
-            attco.CALENDAR_OBJECT_RESOURCE_ID : attachment._objectResourceID,
-        }).on(txn)
-
-        returnValue(attachment)
-
-
-    @classmethod
-    @inlineCallbacks
-    def update(cls, txn, oldManagedID, ownerHomeID, referencedBy, oldAttachmentID):
-        """
-        Create a new Attachment object.
-
-        @param txn: The transaction to use
-        @type txn: L{CommonStoreTransaction}
-        @param oldManagedID: the identifier for the original attachment
-        @type oldManagedID: C{str}
-        @param ownerHomeID: the resource-id of the home collection of the attachment owner
-        @type ownerHomeID: C{int}
-        @param referencedBy: the resource-id of the calendar object referencing the attachment
-        @type referencedBy: C{int}
-        @param oldAttachmentID: the attachment-id of the existing attachment being updated
-        @type oldAttachmentID: C{int}
-        """
-
-        # Now create the DB entry with a new managed-ID
-        managed_id = str(uuid.uuid4())
-        attachment = (yield cls._create(txn, managed_id, ownerHomeID))
-        attachment._objectResourceID = referencedBy
-
-        # Update the attachment<->calendar object relationship for managed attachments
-        attco = schema.ATTACHMENT_CALENDAR_OBJECT
-        yield Update(
-            {
-                attco.ATTACHMENT_ID    : attachment._attachmentID,
-                attco.MANAGED_ID       : attachment._managedID,
-            },
-            Where=(attco.MANAGED_ID == oldManagedID).And(
-                attco.CALENDAR_OBJECT_RESOURCE_ID == attachment._objectResourceID
-            ),
-        ).on(txn)
-
-        # Now check whether old attachmentID is still referenced - if not delete it
-        rows = (yield Select(
-            [attco.ATTACHMENT_ID, ],
-            From=attco,
-            Where=(attco.ATTACHMENT_ID == oldAttachmentID),
-        ).on(txn))
-        aids = [row[0] for row in rows] if rows is not None else ()
-        if len(aids) == 0:
-            oldattachment = ManagedAttachment(txn, oldAttachmentID, None, None)
-            oldattachment = (yield oldattachment.initFromStore())
-            yield oldattachment.remove()
-
-        returnValue(attachment)
-
-
-    @classmethod
-    @inlineCallbacks
-    def load(cls, txn, referencedID, managedID, attachmentID=None):
-        """
-        Load a ManagedAttachment via either its managedID or attachmentID.
-        """
-
-        if managedID:
-            attco = schema.ATTACHMENT_CALENDAR_OBJECT
-            where = (attco.MANAGED_ID == managedID)
-            if referencedID is not None:
-                where = where.And(attco.CALENDAR_OBJECT_RESOURCE_ID == referencedID)
-            rows = (yield Select(
-                [attco.ATTACHMENT_ID, ],
-                From=attco,
-                Where=where,
-            ).on(txn))
-            if len(rows) == 0:
-                returnValue(None)
-            elif referencedID is not None and len(rows) != 1:
-                raise AttachmentStoreValidManagedID
-            attachmentID = rows[0][0]
-
-        attachment = cls(txn, attachmentID, None, None)
-        attachment = (yield attachment.initFromStore())
-        attachment._managedID = managedID
-        attachment._objectResourceID = referencedID
-        returnValue(attachment)
-
-
-    @classmethod
-    @inlineCallbacks
-    def referencesTo(cls, txn, managedID):
-        """
-        Find all the calendar object resourceIds referenced by this supplied managed-id.
-        """
-        attco = schema.ATTACHMENT_CALENDAR_OBJECT
-        rows = (yield Select(
-            [attco.CALENDAR_OBJECT_RESOURCE_ID, ],
-            From=attco,
-            Where=(attco.MANAGED_ID == managedID),
-        ).on(txn))
-        cobjs = set([row[0] for row in rows]) if rows is not None else set()
-        returnValue(cobjs)
-
-
-    @classmethod
-    @inlineCallbacks
-    def usedManagedID(cls, txn, managedID):
-        """
-        Return the "owner" home and referencing resource is, and UID for a managed-id.
-        """
-        att = schema.ATTACHMENT
-        attco = schema.ATTACHMENT_CALENDAR_OBJECT
-        co = schema.CALENDAR_OBJECT
-        rows = (yield Select(
-            [
-                att.CALENDAR_HOME_RESOURCE_ID,
-                attco.CALENDAR_OBJECT_RESOURCE_ID,
-                co.ICALENDAR_UID,
-            ],
-            From=att.join(
-                attco, att.ATTACHMENT_ID == attco.ATTACHMENT_ID, "left outer"
-            ).join(co, co.RESOURCE_ID == attco.CALENDAR_OBJECT_RESOURCE_ID),
-            Where=(attco.MANAGED_ID == managedID),
-        ).on(txn))
-        returnValue(rows)
-
-
-    @classmethod
-    @inlineCallbacks
-    def resourceRemoved(cls, txn, resourceID):
-        """
-        Remove all attachments referencing the specified resource.
-        """
-
-        # Find all reference attachment-ids and dereference
-        attco = schema.ATTACHMENT_CALENDAR_OBJECT
-        rows = (yield Select(
-            [attco.MANAGED_ID, ],
-            From=attco,
-            Where=(attco.CALENDAR_OBJECT_RESOURCE_ID == resourceID),
-        ).on(txn))
-        mids = set([row[0] for row in rows]) if rows is not None else set()
-        for managedID in mids:
-            attachment = (yield ManagedAttachment.load(txn, resourceID, managedID))
-            (yield attachment.removeFromResource(resourceID))
-
-
-    @classmethod
-    @inlineCallbacks
-    def copyManagedID(cls, txn, managedID, referencedBy):
-        """
-        Associate an existing attachment with the new resource.
-        """
-
-        # Find the associated attachment-id and insert new reference
-        attco = schema.ATTACHMENT_CALENDAR_OBJECT
-        aid = (yield Select(
-            [attco.ATTACHMENT_ID, ],
-            From=attco,
-            Where=(attco.MANAGED_ID == managedID),
-        ).on(txn))[0][0]
-
-        yield Insert({
-            attco.ATTACHMENT_ID               : aid,
-            attco.MANAGED_ID                  : managedID,
-            attco.CALENDAR_OBJECT_RESOURCE_ID : referencedBy,
-        }).on(txn)
-
-
-    def managedID(self):
-        return self._managedID
-
-
-    @inlineCallbacks
-    def objectResource(self):
-        """
-        Return the calendar object resource associated with this attachment.
-        """
-
-        home = (yield self._txn.calendarHomeWithResourceID(self._ownerHomeID))
-        obj = (yield home.objectResourceWithID(self._objectResourceID))
-        returnValue(obj)
-
-
-    @property
-    def _path(self):
-        # Use directory hashing scheme based on MD5 of attachmentID
-        hasheduid = hashlib.md5(str(self._attachmentID)).hexdigest()
-        return self._attachmentPathRoot().child(hasheduid[0:2]).child(hasheduid[2:4]).child(hasheduid)
-
-
-    @inlineCallbacks
-    def location(self):
-        """
-        Return the URI location of the attachment.
-        """
-        if not hasattr(self, "_ownerName"):
-            home = (yield self._txn.calendarHomeWithResourceID(self._ownerHomeID))
-            self._ownerName = home.name()
-        if not hasattr(self, "_objectDropboxID"):
-            if not hasattr(self, "_objectResource"):
-                self._objectResource = (yield self.objectResource())
-            self._objectDropboxID = self._objectResource._dropboxID
-
-        fname = self.lastSegmentOfUriPath(self._managedID, self._name)
-        location = self._txn._store.attachmentsURIPattern % {
-            "home": self._ownerName,
-            "dropbox_id": urllib.quote(self._objectDropboxID),
-            "name": urllib.quote(fname),
-        }
-        returnValue(location)
-
-
-    @classmethod
-    def lastSegmentOfUriPath(cls, managed_id, name):
-        splits = name.rsplit(".", 1)
-        fname = splits[0]
-        suffix = splits[1] if len(splits) == 2 else "unknown"
-        return "{0}-{1}.{2}".format(fname, managed_id[:8], suffix)
-
-
-    @inlineCallbacks
-    def changed(self, contentType, dispositionName, md5, size):
-        """
-        Always update name to current disposition name.
-        """
-
-        self._contentType = contentType
-        self._name = dispositionName
-        self._md5 = md5
-        self._size = size
-        att = schema.ATTACHMENT
-        self._created, self._modified = map(
-            sqltime,
-            (yield Update(
-                {
-                    att.CONTENT_TYPE    : generateContentType(self._contentType),
-                    att.SIZE            : self._size,
-                    att.MD5             : self._md5,
-                    att.MODIFIED        : utcNowSQL,
-                    att.PATH            : self._name,
-                },
-                Where=(att.ATTACHMENT_ID == self._attachmentID),
-                Return=(att.CREATED, att.MODIFIED)).on(self._txn))[0]
-        )
-
-
-    @inlineCallbacks
-    def newReference(self, resourceID):
-        """
-        Create a new reference of this attachment to the supplied calendar object resource id, and
-        return a ManagedAttachment for the new reference.
-
-        @param resourceID: the resource id to reference
-        @type resourceID: C{int}
-
-        @return: the new managed attachment
-        @rtype: L{ManagedAttachment}
-        """
-
-        attco = schema.ATTACHMENT_CALENDAR_OBJECT
-        yield Insert({
-            attco.ATTACHMENT_ID               : self._attachmentID,
-            attco.MANAGED_ID                  : self._managedID,
-            attco.CALENDAR_OBJECT_RESOURCE_ID : resourceID,
-        }).on(self._txn)
-
-        mattach = (yield ManagedAttachment.load(self._txn, resourceID, self._managedID))
-        returnValue(mattach)
-
-
-    @inlineCallbacks
-    def removeFromResource(self, resourceID):
-
-        # Delete the reference
-        attco = schema.ATTACHMENT_CALENDAR_OBJECT
-        yield Delete(
-            From=attco,
-            Where=(attco.ATTACHMENT_ID == self._attachmentID).And(
-                attco.CALENDAR_OBJECT_RESOURCE_ID == resourceID),
-        ).on(self._txn)
-
-        # References still exist - if not remove actual attachment
-        rows = (yield Select(
-            [attco.CALENDAR_OBJECT_RESOURCE_ID, ],
-            From=attco,
-            Where=(attco.ATTACHMENT_ID == self._attachmentID),
-        ).on(self._txn))
-        if len(rows) == 0:
-            yield self.remove()
-
-
-    @inlineCallbacks
-    def attachProperty(self):
-        """
-        Return an iCalendar ATTACH property for this attachment.
-        """
-        attach = Property("ATTACH", "", valuetype=Value.VALUETYPE_URI)
-        location = (yield self.updateProperty(attach))
-        returnValue((attach, location,))
-
-
-    @inlineCallbacks
-    def updateProperty(self, attach):
-        """
-        Update an iCalendar ATTACH property for this attachment.
-        """
-
-        location = (yield self.location())
-
-        attach.setParameter("MANAGED-ID", self.managedID())
-        attach.setParameter("FMTTYPE", "{0}/{1}".format(self.contentType().mediaType, self.contentType().mediaSubtype))
-        attach.setParameter("FILENAME", self.name())
-        attach.setParameter("SIZE", str(self.size()))
-        attach.setValue(location)
-
-        returnValue(location)
-
-
 class TrashCollection(Calendar):
 
-    _childType = "trash"  # FIXME: make childType an enumeration
+    _childType = _CHILD_TYPE_TRASH
 
     def isTrash(self):
         return True
@@ -6048,10 +5149,6 @@
 
 
 
-
-
-=======
->>>>>>> cdc0adae
 # Hook-up class relationships at the end after they have all been defined
 from txdav.caldav.datastore.sql_external import CalendarHomeExternal, CalendarExternal, CalendarObjectExternal
 CalendarHome._externalClass = CalendarHomeExternal
