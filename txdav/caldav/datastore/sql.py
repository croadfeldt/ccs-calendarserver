--- conflicted
+++ resolved
@@ -2009,13 +2009,8 @@
                 cutype == "RESOURCE" and config.Scheduling.Options.TrackUnscheduledResourceData):
 
                 # Find current principal and update modified by details
-<<<<<<< HEAD
                 if self._txn._authz_uid is not None:
-                    authz = self.directoryService().recordWithUID(self._txn._authz_uid)
-=======
-                if hasattr(self._txn, "_authz_uid"):
                     authz = yield self.directoryService().recordWithUID(self._txn._authz_uid.decode("utf-8"))
->>>>>>> d7421b38
                     prop = Property("X-CALENDARSERVER-MODIFIED-BY", authz.canonicalCalendarUserAddress())
                     prop.setParameter("CN", authz.displayName)
                     for candidate in authz.calendarUserAddresses:
