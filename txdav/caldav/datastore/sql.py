# -*- test-case-name: txdav.caldav.datastore.test.test_sql -*-
##
# Copyright (c) 2010-2013 Apple Inc. All rights reserved.
#
# Licensed under the Apache License, Version 2.0 (the "License");
# you may not use this file except in compliance with the License.
# You may obtain a copy of the License at
#
# http://www.apache.org/licenses/LICENSE-2.0
#
# Unless required by applicable law or agreed to in writing, software
# distributed under the License is distributed on an "AS IS" BASIS,
# WITHOUT WARRANTIES OR CONDITIONS OF ANY KIND, either express or implied.
# See the License for the specific language governing permissions and
# limitations under the License.
##

from twext.enterprise.locking import NamedLock
from urlparse import urlparse, urlunparse
from txdav.caldav.datastore.scheduling.implicit import ImplicitScheduler

"""
SQL backend for CalDAV storage.
"""

__all__ = [
    "CalendarHome",
    "Calendar",
    "CalendarObject",
]

from twext.enterprise.dal.syntax import Delete
from twext.enterprise.dal.syntax import Insert
from twext.enterprise.dal.syntax import Len
from twext.enterprise.dal.syntax import Parameter
from twext.enterprise.dal.syntax import Select, Count, ColumnSyntax
from twext.enterprise.dal.syntax import Update
from twext.enterprise.dal.syntax import utcNowSQL

from twext.enterprise.util import parseSQLTimestamp

from twext.python.clsprop import classproperty
from twext.python.filepath import CachingFilePath
from twext.python.log import Logger
from twext.python.vcomponent import VComponent
from twext.web2.http_headers import MimeType, generateContentType
from twext.web2.stream import readStream

from twisted.internet.defer import inlineCallbacks, returnValue
from twisted.python import hashlib

from twistedcaldav import caldavxml, customxml
from twistedcaldav.caldavxml import ScheduleCalendarTransp, Opaque
from twistedcaldav.config import config
from twistedcaldav.datafilters.peruserdata import PerUserDataFilter
from twistedcaldav.dateops import normalizeForIndex, datetimeMktime, \
    pyCalendarTodatetime, parseSQLDateToPyCalendar
from twistedcaldav.ical import Component, InvalidICalendarDataError, Property
from twistedcaldav.instance import InvalidOverriddenInstanceError
from twistedcaldav.memcacher import Memcacher

from txdav.base.propertystore.base import PropertyName
from txdav.caldav.datastore.util import AttachmentRetrievalTransport, \
    normalizationLookup
from txdav.caldav.datastore.util import CalendarObjectBase
from txdav.caldav.datastore.util import StorageTransportBase
from txdav.caldav.datastore.util import dropboxIDFromCalendarObject
from txdav.caldav.icalendarstore import ICalendarHome, ICalendar, ICalendarObject, \
    IAttachment, AttachmentStoreFailed, AttachmentStoreValidManagedID, \
    AttachmentMigrationFailed, AttachmentDropboxNotAllowed, \
    TooManyAttendeesError, InvalidComponentTypeError, InvalidCalendarAccessError, \
    InvalidUIDError, UIDExistsError, ResourceDeletedError, \
    AttendeeAllowedError, InvalidPerUserDataMerge, ComponentUpdateState
from txdav.caldav.icalendarstore import QuotaExceeded
from txdav.common.datastore.sql import CommonHome, CommonHomeChild, \
    CommonObjectResource, ECALENDARTYPE
from txdav.common.datastore.sql_legacy import PostgresLegacyIndexEmulator, \
    PostgresLegacyInboxIndexEmulator
from txdav.common.datastore.sql_tables import CALENDAR_TABLE, \
    CALENDAR_BIND_TABLE, CALENDAR_OBJECT_REVISIONS_TABLE, CALENDAR_OBJECT_TABLE, \
    _ATTACHMENTS_MODE_NONE, _ATTACHMENTS_MODE_WRITE, \
    CALENDAR_HOME_TABLE, CALENDAR_HOME_METADATA_TABLE, \
    CALENDAR_AND_CALENDAR_BIND, CALENDAR_OBJECT_REVISIONS_AND_BIND_TABLE, \
    CALENDAR_OBJECT_AND_BIND_TABLE, schema, _BIND_MODE_OWN, \
    _ATTACHMENTS_MODE_READ
from txdav.common.icommondatastore import IndexedSearchException, \
    InternalDataStoreError, HomeChildNameAlreadyExistsError, \
    HomeChildNameNotAllowedError, ObjectResourceTooBigError, \
    InvalidObjectResourceError
from txdav.xml.rfc2518 import ResourceType

from pycalendar.datetime import PyCalendarDateTime
from pycalendar.duration import PyCalendarDuration
from pycalendar.timezone import PyCalendarTimezone
from pycalendar.value import PyCalendarValue

from zope.interface.declarations import implements

import collections
import os
import tempfile
import urllib
import uuid

log = Logger()

class CalendarStoreFeatures(object):
    """
    Manages store-wide operations specific to calendars.
    """

    def __init__(self, store):
        """
        @param store: the underlying store object to use.
        @type store: L{twext.common.datastore.sql.CommonDataStore}
        """
        self._store = store


    @inlineCallbacks
    def hasDropboxAttachments(self, txn):
        """
        Determine whether any dropbox attachments are present.

        @param txn: the transaction to run under
        @type txn: L{txdav.common.datastore.sql.CommonStoreTransaction}
        """

        at = schema.ATTACHMENT
        rows = (yield Select(
            (at.DROPBOX_ID,),
            From=at,
            Where=at.DROPBOX_ID != ".",
            Limit=1,
        ).on(txn))
        returnValue(len(rows) != 0)


    @inlineCallbacks
    def upgradeToManagedAttachments(self, batchSize=10):
        """
        Upgrade the calendar server from old-style dropbox attachments to the new
        managed attachments. This is a one-way, one-time migration step. This method
        creates its own transactions as needed (possibly multiple when batching).

        Things to do:

        1. For any CALENDAR_OBJECT rows with a DROPBOX_ID not matching an existing DROPBOX_ID
        in the ATTACHMENT table, null out CALENDAR_OBJECT.DROPBOX_ID. Do not rewrite calendar
        data to remove X-APPLE-DROPBOX.

        2. For each item in the ATTACHMENT table, convert into a managed attachment and re-write
        all calendar data referring to that attachment.

        TODO: parallelize this as much as possible as it will have to touch a lot of data.
        """

        txn = self._store.newTransaction("CalendarStoreFeatures.upgradeToManagedAttachments - preliminary work")
        try:
            # Clear out unused CALENDAR_OBJECT.DROPBOX_IDs
            co = schema.CALENDAR_OBJECT
            at = schema.ATTACHMENT
            yield Update(
                {co.DROPBOX_ID: None},
                Where=co.RESOURCE_ID.In(Select(
                    (co.RESOURCE_ID,),
                    From=co.join(at, co.DROPBOX_ID == at.DROPBOX_ID, "left outer"),
                    Where=(co.DROPBOX_ID != None).And(at.DROPBOX_ID == None),
                )),
            ).on(txn)

            # Count number to process so we can display progress
            rows = (yield Select(
                (Count(at.DROPBOX_ID),),
                From=at,
                Where=at.DROPBOX_ID != ".",
                GroupBy=at.DROPBOX_ID,
                Limit=batchSize,
            ).on(txn))
            total = rows[0][0]
            count = 0
            log.warn("%d dropbox ids to migrate" % (total,))
        except RuntimeError, e:
            log.error("Dropbox migration failed when cleaning out dropbox ids: %s" % (e,))
            yield txn.abort()
            raise
        else:
            yield txn.commit()

        # For each remaining attachment
        rows = -1
        while rows:
            txn = self._store.newTransaction("CalendarStoreFeatures.upgradeToManagedAttachments - attachment loop count: %d" % (count,))
            try:
                dropbox_id = "Batched select"
                rows = (yield Select(
                    (at.DROPBOX_ID,),
                    From=at,
                    Where=at.DROPBOX_ID != ".",
                    Limit=batchSize,
                    Distinct=True,
                ).on(txn))
                if len(rows) > 0:
                    for dropbox_id in rows:
                        (yield self._upgradeDropbox(txn, dropbox_id))
                    count += len(rows)
                    log.warn("%d of %d dropbox ids migrated" % (count, total,))
            except RuntimeError, e:
                log.error("Dropbox migration failed for '%s': %s" % (dropbox_id, e,))
                yield txn.abort()
                raise
            else:
                yield txn.commit()


    @inlineCallbacks
    def _upgradeDropbox(self, txn, dropbox_id):
        """
        Upgrade attachments for the corresponding dropbox box to managed attachments. This is tricky
        in that we have to spot the case of a dropbox attachment being used by more than one event
        in the owner's home (e.g., the case of a recurrence split). We have to give each owned event
        its own managed attachment reference (though they point to the same actual attachment data).
        So we need to detect owned attachments and group by UID.

        @param dropbox_id: the dropbox id to upgrade
        @type dropbox_id: C{str}
        """

        log.debug("Processing dropbox id: %s" % (dropbox_id,))

        # Get all affected calendar objects
        cobjs = (yield self._loadCalendarObjectsForDropboxID(txn, dropbox_id))
        log.debug("  %d affected calendar objects" % (len(cobjs),))

        # Get names of each matching attachment
        at = schema.ATTACHMENT
        names = (yield Select(
            (at.PATH,),
            From=at,
            Where=at.DROPBOX_ID == dropbox_id,
        ).on(txn))
        log.debug("  %d associated attachment objects" % (len(names),))

        # For each attachment, update each calendar object
        for name in names:
            name = name[0]
            log.debug("  processing attachment object: %s" % (name,))
            attachment = (yield DropBoxAttachment.load(txn, dropbox_id, name))

            # Find owner objects and group all by UID
            owners = []
            cobj_by_UID = collections.defaultdict(list)
            for cobj in cobjs:
                if cobj._parentCollection.ownerHome()._resourceID == attachment._ownerHomeID:
                    owners.append(cobj)
                cobj_by_UID[cobj.uid()].append(cobj)
            log.debug("    %d owner calendar objects" % (len(owners),))
            log.debug("    %d UIDs" % (len(cobj_by_UID),))
            log.debug("    %d total calendar objects" % (sum([len(items) for items in cobj_by_UID.values()]),))

            if owners:
                # Create the managed attachment without references to calendar objects.
                managed = (yield attachment.convertToManaged())
                log.debug("    converted attachment: %r" % (attachment,))

                # Do conversion for each owner object
                for owner_obj in owners:

                    # Add a reference to the managed attachment
                    mattachment = (yield managed.newReference(owner_obj._resourceID))
                    log.debug("    added reference for: %r" % (owner_obj,))

                    # Rewrite calendar data
                    for cobj in cobj_by_UID[owner_obj.uid()]:
                        (yield cobj.convertAttachments(attachment, mattachment))
                        log.debug("    re-wrote calendar object: %r" % (cobj,))
            else:
                # TODO: look for cobjs that were not changed and remove their ATTACH properties.
                # These could happen if the owner object no longer exists.
                pass

        log.debug("  finished dropbox id: %s" % (dropbox_id,))


    @inlineCallbacks
    def _loadCalendarObjectsForDropboxID(self, txn, dropbox_id):
        """
        Load all calendar objects (and associated calendars and homes) that match the
        specified dropbox id.

        @param dropbox_id: the dropbox id to match.
        @type dropbox_id: C{str}
        """

        co = schema.CALENDAR_OBJECT
        cb = schema.CALENDAR_BIND
        rows = (yield Select(
            (cb.CALENDAR_HOME_RESOURCE_ID, co.CALENDAR_RESOURCE_ID, co.RESOURCE_ID,),
            From=co.join(cb, co.CALENDAR_RESOURCE_ID == cb.CALENDAR_RESOURCE_ID),
            Where=(co.DROPBOX_ID == dropbox_id).And(cb.BIND_MODE == _BIND_MODE_OWN)
        ).on(txn))

        results = []
        for home_rid, calendar_rid, cobj_rid in rows:
            home = (yield txn.calendarHomeWithResourceID(home_rid))
            calendar = (yield home.childWithID(calendar_rid))
            cobj = (yield calendar.objectResourceWithID(cobj_rid))
            results.append(cobj)

        returnValue(results)



class CalendarPrincipal(object):

    def __init__(self, uid, cuaddrs):
        self.principal_uid = uid
        self.cuaddrs = cuaddrs


    def uid(self):
        return self.principal_uid


    def fullName(self):
        return "%s %s" % (self.principal_uid[:4], self.principal_uid[4:])


    def calendarUserAddresses(self):
        return self.cuaddrs


    def canonicalCalendarUserAddress(self):
        return [cuaddr for cuaddr in self.cuaddrs if cuaddr.startswith("urn:uuid")][0]


    def locallyHosted(self):
        return True


    def thisServer(self):
        return True


    def calendarsEnabled(self):
        return True


    def getCUType(self):
        return "INDIVIDUAL"


    def enabledAsOrganizer(self):
        return True


    def canAutoSchedule(self, organizer):
        return False


    def getAutoScheduleMode(self, organizer):
        return "auto"



class CalendarHome(CommonHome):

    implements(ICalendarHome)

    # structured tables.  (new, preferred)
    _homeSchema = schema.CALENDAR_HOME
    _bindSchema = schema.CALENDAR_BIND
    _homeMetaDataSchema = schema.CALENDAR_HOME_METADATA
    _revisionsSchema = schema.CALENDAR_OBJECT_REVISIONS
    _objectSchema = schema.CALENDAR_OBJECT

    # string mappings (old, removing)
    _homeTable = CALENDAR_HOME_TABLE
    _homeMetaDataTable = CALENDAR_HOME_METADATA_TABLE
    _childTable = CALENDAR_TABLE
    _bindTable = CALENDAR_BIND_TABLE
    _objectBindTable = CALENDAR_OBJECT_AND_BIND_TABLE
    _notifierPrefix = "CalDAV"
    _revisionsTable = CALENDAR_OBJECT_REVISIONS_TABLE

    _dataVersionKey = "CALENDAR-DATAVERSION"

    _cacher = Memcacher("SQL.calhome", pickle=True, key_normalization=False)

    def __init__(self, transaction, ownerUID, notifiers):

        self._childClass = Calendar
        super(CalendarHome, self).__init__(transaction, ownerUID, notifiers)


    @classmethod
    def metadataColumns(cls):
        """
        Return a list of column name for retrieval of metadata. This allows
        different child classes to have their own type specific data, but still make use of the
        common base logic.
        """

        # Common behavior is to have created and modified

        return (
            cls._homeMetaDataSchema.DEFAULT_EVENTS,
            cls._homeMetaDataSchema.DEFAULT_TASKS,
            cls._homeMetaDataSchema.CREATED,
            cls._homeMetaDataSchema.MODIFIED,
        )


    @classmethod
    def metadataAttributes(cls):
        """
        Return a list of attribute names for retrieval of metadata. This allows
        different child classes to have their own type specific data, but still make use of the
        common base logic.
        """

        # Common behavior is to have created and modified

        return (
            "_default_events",
            "_default_tasks",
            "_created",
            "_modified",
        )

    createCalendarWithName = CommonHome.createChildWithName
    removeCalendarWithName = CommonHome.removeChildWithName
    calendarWithName = CommonHome.childWithName
    calendars = CommonHome.children
    listCalendars = CommonHome.listChildren
    loadCalendars = CommonHome.loadChildren

    @inlineCallbacks
    def remove(self):
        ch = schema.CALENDAR_HOME
        cb = schema.CALENDAR_BIND
        cor = schema.CALENDAR_OBJECT_REVISIONS
        rp = schema.RESOURCE_PROPERTY

        # delete attachments corresponding to this home, also removing from disk
        yield Attachment.removedHome(self._txn, self._resourceID)

        yield Delete(
            From=cb,
            Where=cb.CALENDAR_HOME_RESOURCE_ID == self._resourceID
        ).on(self._txn)

        yield Delete(
            From=cor,
            Where=cor.CALENDAR_HOME_RESOURCE_ID == self._resourceID
        ).on(self._txn)

        yield Delete(
            From=ch,
            Where=ch.RESOURCE_ID == self._resourceID
        ).on(self._txn)

        yield Delete(
            From=rp,
            Where=rp.RESOURCE_ID == self._resourceID
        ).on(self._txn)

        yield self._cacher.delete(str(self._ownerUID))


    @inlineCallbacks
    def hasCalendarResourceUIDSomewhereElse(self, uid, ok_object, mode):
        """
        Determine if this calendar home contains any calendar objects which
        would potentially conflict with the given UID for scheduling purposes.

        @param uid: The UID to search for.
        @type uid: C{str}

        @param ok_object: a calendar object with the given UID, that doesn't
            count as a potential conflict (since, for example, it is the one
            being updated).  May be C{None} if all objects potentially count.
        @type ok_object: L{CalendarObject} or C{NoneType}

        @param mode: a string, indicating the mode to check for conflicts.  If
            this is the string "schedule", then we are checking for potential
            conflicts with a new scheduled calendar object, which will conflict
            with any calendar object matching the given C{uid} in the home.
            Otherwise, (if this is the string "calendar") we are checking for
            conflicts with a new unscheduled calendar object, which will
            conflict only with other scheduled objects.
        @type mode: C{str}

        @return: a L{Deferred} which fires with C{True} if there is a conflict
            and C{False} if not.
        """
        # FIXME: this should be documented on the interface; it should also
        # refer to calendar *object* UIDs, since calendar *resources* are an
        # HTTP protocol layer thing, not a data store thing.  (See also
        # objectResourcesWithUID.)
        objectResources = (
            yield self.objectResourcesWithUID(uid, ["inbox"], False)
        )
        for objectResource in objectResources:
            if ok_object and objectResource._resourceID == ok_object._resourceID:
                continue
            matched_mode = ("schedule" if objectResource.isScheduleObject else "calendar")
            if mode == "schedule" or matched_mode == "schedule":
                returnValue(True)

        returnValue(False)


    @inlineCallbacks
    def getCalendarResourcesForUID(self, uid, allow_shared=False):

        results = []
        objectResources = (yield self.objectResourcesWithUID(uid, ["inbox"]))
        for objectResource in objectResources:
            if allow_shared or objectResource._parentCollection.owned():
                results.append(objectResource)

        returnValue(results)


    @inlineCallbacks
    def calendarObjectWithDropboxID(self, dropboxID):
        """
        Implement lookup via queries.
        """
        co = schema.CALENDAR_OBJECT
        cb = schema.CALENDAR_BIND
        rows = (yield Select(
            [co.PARENT_RESOURCE_ID,
             co.RESOURCE_ID],
            From=co.join(cb, co.PARENT_RESOURCE_ID == cb.RESOURCE_ID,
                         'left outer'),
            Where=(co.DROPBOX_ID == dropboxID).And(
                cb.HOME_RESOURCE_ID == self._resourceID)
        ).on(self._txn))

        if rows:
            calendarID, objectID = rows[0]
            calendar = (yield self.childWithID(calendarID))
            if calendar:
                calendarObject = (yield calendar.objectResourceWithID(objectID))
                returnValue(calendarObject)
        returnValue(None)


    @inlineCallbacks
    def getAllDropboxIDs(self):
        co = schema.CALENDAR_OBJECT
        cb = schema.CALENDAR_BIND
        rows = (yield Select(
            [co.DROPBOX_ID],
            From=co.join(cb, co.PARENT_RESOURCE_ID == cb.RESOURCE_ID),
            Where=(co.DROPBOX_ID != None).And(
                cb.HOME_RESOURCE_ID == self._resourceID),
            OrderBy=co.DROPBOX_ID
        ).on(self._txn))
        returnValue([row[0] for row in rows])


    @inlineCallbacks
    def getAllAttachmentNames(self):
        att = schema.ATTACHMENT
        rows = (yield Select(
            [att.DROPBOX_ID],
            From=att,
            Where=(att.CALENDAR_HOME_RESOURCE_ID == self._resourceID),
            OrderBy=att.DROPBOX_ID
        ).on(self._txn))
        returnValue([row[0] for row in rows])


    @inlineCallbacks
    def getAllManagedIDs(self):
        at = schema.ATTACHMENT
        attco = schema.ATTACHMENT_CALENDAR_OBJECT
        rows = (yield Select(
            [attco.MANAGED_ID, ],
            From=attco.join(at, attco.ATTACHMENT_ID == at.ATTACHMENT_ID),
            Where=at.CALENDAR_HOME_RESOURCE_ID == self._resourceID,
            OrderBy=attco.MANAGED_ID
        ).on(self._txn))
        returnValue([row[0] for row in rows])


    @inlineCallbacks
    def attachmentObjectWithID(self, managedID):
        attach = (yield ManagedAttachment.load(self._txn, managedID))
        returnValue(attach)


    @inlineCallbacks
    def createdHome(self):

        # Default calendar
        defaultCal = yield self.createCalendarWithName("calendar")
        props = defaultCal.properties()
        props[PropertyName(*ScheduleCalendarTransp.qname())] = ScheduleCalendarTransp(Opaque())

        # Check whether components type must be separate
        if config.RestrictCalendarsToOneComponentType:
            yield defaultCal.setSupportedComponents("VEVENT")

            # Default tasks
            defaultTasks = yield self.createCalendarWithName("tasks")
            yield defaultTasks.setSupportedComponents("VTODO")

        yield self.createCalendarWithName("inbox")


    @inlineCallbacks
    def splitCalendars(self):
        """
        Split all regular calendars by component type
        """

        # Make sure the loop does not operate on any new calendars created during the loop
        self.log_warn("Splitting calendars for user %s" % (self._ownerUID,))
        calendars = yield self.calendars()
        for calendar in calendars:

            # Ignore inbox - also shared calendars are not part of .calendars()
            if calendar.isInbox():
                continue
            split_count = yield calendar.splitCollectionByComponentTypes()
            self.log_warn("  Calendar: '%s', split into %d" % (calendar.name(), split_count + 1,))

        yield self.ensureDefaultCalendarsExist()


    @inlineCallbacks
    def ensureDefaultCalendarsExist(self):
        """
        Double check that we have calendars supporting at least VEVENT and VTODO,
        and create if missing.
        """

        # Double check that we have calendars supporting at least VEVENT and VTODO
        if config.RestrictCalendarsToOneComponentType:
            supported_components = set()
            names = set()
            calendars = yield self.calendars()
            for calendar in calendars:
                if calendar.isInbox():
                    continue
                names.add(calendar.name())
                result = yield calendar.getSupportedComponents()
                supported_components.update(result.split(","))

            @inlineCallbacks
            def _requireCalendarWithType(support_component, tryname):
                if support_component not in supported_components:
                    newname = tryname
                    if newname in names:
                        newname = str(uuid.uuid4())
                    newcal = yield self.createCalendarWithName(newname)
                    yield newcal.setSupportedComponents(support_component)

            yield _requireCalendarWithType("VEVENT", "calendar")
            yield _requireCalendarWithType("VTODO", "tasks")


    @inlineCallbacks
    def pickNewDefaultCalendar(self, tasks=False):
        """
        First see if default provisioned calendar exists in the calendar home and pick that. Otherwise
        pick another from the calendar home.
        """

        chm = self._homeMetaDataSchema
        componentType = "VTODO" if tasks else "VEVENT"
        test_name = "tasks" if tasks else "calendar"
        attribute_to_test = "_default_tasks" if tasks else "_default_events"
        column_to_set = chm.DEFAULT_TASKS if tasks else chm.DEFAULT_EVENTS

        defaultCalendar = (yield self.calendarWithName(test_name))
        if defaultCalendar is None or not defaultCalendar.owned():

            @inlineCallbacks
            def _findDefault():
                for calendarName in (yield self.listCalendars()):
                    calendar = (yield self.calendarWithName(calendarName))
                    if calendar.isInbox():
                        continue
                    if not calendar.owned():
                        continue
                    if not calendar.isSupportedComponent(componentType):
                        continue
                    break
                else:
                    calendar = None
                returnValue(calendar)

            defaultCalendar = yield _findDefault()
            if defaultCalendar is None:
                # Create a default and try and get its name again
                yield self.ensureDefaultCalendarsExist()
                defaultCalendar = yield _findDefault()
                if defaultCalendar is None:
                    # Failed to even create a default - bad news...
                    raise RuntimeError("No valid calendars to use as a default %s calendar." % (componentType,))

        setattr(self, attribute_to_test, defaultCalendar._resourceID)
        yield Update(
            {column_to_set: defaultCalendar._resourceID},
            Where=chm.RESOURCE_ID == self._resourceID,
        ).on(self._txn)
        yield self.invalidateQueryCache()

        returnValue(defaultCalendar)


    @inlineCallbacks
    def defaultCalendar(self, componentType):
        """
        Find the default calendar for the supplied iCalendar component type. If one does
        not exist, automatically provision it.
        """

        # Check any default calendar property first - this will create if none exists
        attribute_to_test = "_default_tasks" if componentType == "VTODO" else "_default_events"
        defaultID = getattr(self, attribute_to_test)
        if defaultID:
            default = (yield self.childWithID(defaultID))
        else:
            default = None

        # Check that default handles the component type
        if default is not None:
            if not default.isSupportedComponent(componentType):
                default = None

        # Must have a default - provision one if not
        if default is None:

            # Try to find a calendar supporting the required component type. If there are multiple, pick
            # the one with the oldest created timestamp as that will likely be the initial provision.
            for calendarName in (yield self.listCalendars()):
                calendar = (yield self.calendarWithName(calendarName))
                if calendar.isInbox():
                    continue
                if not calendar.owned():
                    continue
                if not calendar.isSupportedComponent(componentType):
                    continue
                if default is None or calendar.created() < default.created():
                    default = calendar

            # If none can be found, provision one
            if default is None:
                new_name = "%ss" % (componentType.lower()[1:],)
                default = yield self.createCalendarWithName(new_name)
                yield default.setSupportedComponents(componentType.upper())

            # Update the metadata
            chm = self._homeMetaDataSchema
            column_to_set = chm.DEFAULT_TASKS if componentType == "VTODO" else chm.DEFAULT_EVENTS
            setattr(self, attribute_to_test, default._resourceID)
            yield Update(
                {column_to_set: default._resourceID},
                Where=chm.RESOURCE_ID == self._resourceID,
            ).on(self._txn)
            yield self.invalidateQueryCache()

        returnValue(default)


    def isDefaultCalendar(self, calendar):
        """
        Is the supplied calendar one of the possible default calendars.
        """
        # Not allowed to delete the default calendar
        return calendar._resourceID in (self._default_events, self._default_tasks)


    def getDefaultAlarm(self, vevent, timed):
        """
        Return the default alarm (text) for the specified alarm type.

        @param vevent: used for a vevent (C{True}) or vtodo (C{False})
        @type vevent: C{bool}
        @param timed: timed ({C{True}) or all-day ({C{False})
        @type timed: C{bool}
        @return: the alarm (text)
        @rtype: C{str}
        """

        if vevent:
            propname = caldavxml.DefaultAlarmVEventDateTime if timed else caldavxml.DefaultAlarmVEventDate
        else:
            propname = caldavxml.DefaultAlarmVToDoDateTime if timed else caldavxml.DefaultAlarmVToDoDate

        prop = self.properties().get(PropertyName.fromElement(propname))

        return str(prop) if prop is not None else None


    def setDefaultAlarm(self, alarm, vevent, timed):
        """
        Set default alarm of the specified type.

        @param alarm: the alarm text
        @type alarm: C{str}
        @param vevent: used for a vevent (C{True}) or vtodo (C{False})
        @type vevent: C{bool}
        @param timed: timed ({C{True}) or all-day ({C{False})
        @type timed: C{bool}
        """

        if vevent:
            prop = caldavxml.DefaultAlarmVEventDateTime if timed else caldavxml.DefaultAlarmVEventDate
        else:
            prop = caldavxml.DefaultAlarmVToDoDateTime if timed else caldavxml.DefaultAlarmVToDoDate

        self.properties()[PropertyName.fromElement(prop)] = prop.fromString(alarm)


    def principal(self):
        return self.principalForUID(self.uid())


    def principalForUID(self, uid):
        return CalendarPrincipal(uid, ("urn:uuid:%s" % (uid,), "mailto:%s@example.com" % (uid,),))


    def principalForCalendarUserAddress(self, cuaddr):
        if cuaddr.startswith("mailto:"):
            uid, domain = cuaddr[7:].split('@')
            if domain != "example.com":
                return None
            return CalendarPrincipal(uid, (cuaddr, "urn:uuid:%s" % (uid,)))
        elif cuaddr.startswith("urn:uuid:"):
            uid = cuaddr[9:]
            return CalendarPrincipal(uid, (cuaddr, "mailto:%s@example.com" % (uid,)))
        else:
            return None


CalendarHome._register(ECALENDARTYPE)



class Calendar(CommonHomeChild):
    """
    SQL-based implementation of L{ICalendar}.
    """
    implements(ICalendar)

    # structured tables.  (new, preferred)
    _homeSchema = schema.CALENDAR_HOME
    _bindSchema = schema.CALENDAR_BIND
    _homeChildSchema = schema.CALENDAR
    _homeChildMetaDataSchema = schema.CALENDAR_METADATA
    _revisionsSchema = schema.CALENDAR_OBJECT_REVISIONS
    _objectSchema = schema.CALENDAR_OBJECT
    _timeRangeSchema = schema.TIME_RANGE

    # string mappings (old, removing)
    _bindTable = CALENDAR_BIND_TABLE
    _homeChildTable = CALENDAR_TABLE
    _homeChildBindTable = CALENDAR_AND_CALENDAR_BIND
    _revisionsTable = CALENDAR_OBJECT_REVISIONS_TABLE
    _revisionsBindTable = CALENDAR_OBJECT_REVISIONS_AND_BIND_TABLE
    _objectTable = CALENDAR_OBJECT_TABLE

    _supportedComponents = None

    def __init__(self, *args, **kw):
        """
        Initialize a calendar pointing at a record in a database.
        """
        super(Calendar, self).__init__(*args, **kw)
        if self.name() == 'inbox':
            self._index = PostgresLegacyInboxIndexEmulator(self)
        else:
            self._index = PostgresLegacyIndexEmulator(self)


    @classmethod
    def metadataColumns(cls):
        """
        Return a list of column name for retrieval of metadata. This allows
        different child classes to have their own type specific data, but still make use of the
        common base logic.
        """

        # Common behavior is to have created and modified

        return (
            cls._homeChildMetaDataSchema.CREATED,
            cls._homeChildMetaDataSchema.MODIFIED,
            cls._homeChildMetaDataSchema.SUPPORTED_COMPONENTS,
        )


    @classmethod
    def metadataAttributes(cls):
        """
        Return a list of attribute names for retrieval of metadata. This allows
        different child classes to have their own type specific data, but still make use of the
        common base logic.
        """

        # Common behavior is to have created and modified

        return (
            "_created",
            "_modified",
            "_supportedComponents",
        )


    @property
    def _calendarHome(self):
        return self._home


    # FIXME: resource type is DAV.  This doesn't belong in the data store.  -wsv
    def resourceType(self):
        return ResourceType.calendar # @UndefinedVariable

    ownerCalendarHome = CommonHomeChild.ownerHome
    viewerCalendarHome = CommonHomeChild.viewerHome
    calendarObjects = CommonHomeChild.objectResources
    listCalendarObjects = CommonHomeChild.listObjectResources
    calendarObjectWithName = CommonHomeChild.objectResourceWithName
    calendarObjectWithUID = CommonHomeChild.objectResourceWithUID
    createCalendarObjectWithName = CommonHomeChild.createObjectResourceWithName
    removeCalendarObjectWithName = CommonHomeChild.removeObjectResourceWithName
    removeCalendarObjectWithUID = CommonHomeChild.removeObjectResourceWithUID
    calendarObjectsSinceToken = CommonHomeChild.objectResourcesSinceToken


    def calendarObjectsInTimeRange(self, start, end, timeZone):
        raise NotImplementedError()


    def objectResourcesHaveProperties(self):
        """
        inbox resources need to store Originator, Recipient etc properties.
        Other calendars do not have object resources with properties.
        """
        return not self.isInbox()


    @inlineCallbacks
    def setSupportedComponents(self, supported_components):
        """
        Update the database column with the supported components. Technically this should only happen once
        on collection creation, but for migration we may need to change after the fact - hence a separate api.
        """

        cal = self._homeChildMetaDataSchema
        yield Update(
            {
                cal.SUPPORTED_COMPONENTS : supported_components
            },
            Where=(cal.RESOURCE_ID == self._resourceID)
        ).on(self._txn)
        self._supportedComponents = supported_components
        yield self.invalidateQueryCache()


    def getSupportedComponents(self):
        return self._supportedComponents


    def isSupportedComponent(self, componentType):
        if self._supportedComponents:
            return componentType.upper() in self._supportedComponents.split(",")
        else:
            return True


    def getDefaultAlarm(self, vevent, timed):
        """
        Return the default alarm (text) for the specified alarm type.

        @param vevent: used for a vevent (C{True}) or vtodo (C{False})
        @type vevent: C{bool}
        @param timed: timed ({C{True}) or all-day ({C{False})
        @type timed: C{bool}
        @return: the alarm (text)
        @rtype: C{str}
        """

        if vevent:
            propname = caldavxml.DefaultAlarmVEventDateTime if timed else caldavxml.DefaultAlarmVEventDate
        else:
            propname = caldavxml.DefaultAlarmVToDoDateTime if timed else caldavxml.DefaultAlarmVToDoDate

        prop = self.properties().get(PropertyName.fromElement(propname))

        if prop is None:
            return self.viewerHome().getDefaultAlarm(vevent, timed)
        else:
            return str(prop)


    def setDefaultAlarm(self, alarm, vevent, timed):
        """
        Set default alarm of the specified type.

        @param alarm: the alarm text
        @type alarm: C{str}
        @param vevent: used for a vevent (C{True}) or vtodo (C{False})
        @type vevent: C{bool}
        @param timed: timed ({C{True}) or all-day ({C{False})
        @type timed: C{bool}
        """

        if vevent:
            prop = caldavxml.DefaultAlarmVEventDateTime if timed else caldavxml.DefaultAlarmVEventDate
        else:
            prop = caldavxml.DefaultAlarmVToDoDateTime if timed else caldavxml.DefaultAlarmVToDoDate

        self.properties()[PropertyName.fromElement(prop)] = prop.fromString(alarm)


    def isInbox(self):
        """
        Indicates whether this calendar is an "inbox".

        @return: C{True} if it is an "inbox, C{False} otherwise
        @rtype: C{bool}
        """
        return self.name() == "inbox"


    def initPropertyStore(self, props):
        # Setup peruser special properties
        props.setSpecialProperties(
            (
                PropertyName.fromElement(caldavxml.CalendarDescription),
                PropertyName.fromElement(caldavxml.CalendarTimeZone),
            ),
            (
                PropertyName.fromElement(customxml.GETCTag),
                PropertyName.fromElement(caldavxml.SupportedCalendarComponentSet),
            ),
        )


    # FIXME: this is DAV-ish.  Data store calendar objects don't have
    # mime types.  -wsv
    def contentType(self):
        """
        The content type of Calendar objects is text/calendar.
        """
        return MimeType.fromString("text/calendar; charset=utf-8")


    @inlineCallbacks
    def splitCollectionByComponentTypes(self):
        """
        If the calendar contains iCalendar data with different component types, then split it into separate collections
        each containing only one component type. When doing this make sure properties and sharing state are preserved
        on any new calendars created. Also restrict the new calendars to only the one appropriate component type. Return
        the number of splits done.
        """

        # First see how many different component types there are
        split_count = 0
        components = yield self._countComponentTypes()
        if len(components) <= 1:

            # Restrict calendar to single component type
            component = components[0][0] if components else "VEVENT"
            yield self.setSupportedComponents(component.upper())

            returnValue(split_count)

        # We will leave the component type with the highest count in the current calendar and create new calendars
        # for the others which will be moved over
        maxComponent = max(components, key=lambda x: x[1])[0]

        for component, _ignore_count in components:
            if component == maxComponent:
                continue
            split_count += 1
            yield self._splitComponentType(component)

        # Restrict calendar to single component type
        yield self.setSupportedComponents(maxComponent.upper())

        returnValue(split_count)


    @inlineCallbacks
    def _countComponentTypes(self):
        """
        Count each component type in this calendar.

        @return: a C{tuple} of C{tuple} containing the component type name and count.
        """

        ob = self._objectSchema
        _componentsQuery = Select(
            [ob.ICALENDAR_TYPE, Count(ob.ICALENDAR_TYPE)],
            From=ob,
            Where=ob.CALENDAR_RESOURCE_ID == Parameter('calID'),
            GroupBy=ob.ICALENDAR_TYPE
        )

        rows = yield _componentsQuery.on(self._txn, calID=self._resourceID)
        result = tuple([(componentType, componentCount) for componentType, componentCount in sorted(rows, key=lambda x:x[0])])
        returnValue(result)


    @inlineCallbacks
    def _splitComponentType(self, component):
        """
        Create a new calendar and move all components of the specified component type into the new one.
        Make sure properties and sharing state is preserved on the new calendar.

        @param component: Component type to split out
        @type component: C{str}
        """

        # Create the new calendar
        try:
            newcalendar = yield self._home.createCalendarWithName("%s-%s" % (self._name, component.lower(),))
        except HomeChildNameAlreadyExistsError:
            # If the name we want exists, try repeating with up to ten more
            for ctr in range(10):
                try:
                    newcalendar = yield self._home.createCalendarWithName("%s-%s-%d" % (self._name, component.lower(), ctr + 1,))
                except HomeChildNameAlreadyExistsError:
                    continue
            else:
                # At this point we are stuck
                raise HomeChildNameNotAllowedError

        # Restrict calendar to single component type
        yield newcalendar.setSupportedComponents(component.upper())

        # Transfer properties over
        yield newcalendar._properties.copyAllProperties(self._properties)

        # Transfer sharing
        yield self._transferSharingDetails(newcalendar, component)

        # Now move calendar data over
        yield self._transferCalendarObjects(newcalendar, component)


    @inlineCallbacks
    def _transferSharingDetails(self, newcalendar, component):
        """
        If the current calendar is shared, make the new calendar shared in the same way, but tweak the name.
        """

        cb = self._bindSchema
        columns = [ColumnSyntax(item) for item in self._bindSchema.model.columns]
        _bindQuery = Select(
            columns,
            From=cb,
            Where=(cb.CALENDAR_RESOURCE_ID == Parameter('calID')).And(
                cb.CALENDAR_HOME_RESOURCE_ID != Parameter('homeID'))
        )

        rows = yield _bindQuery.on(
            self._txn,
            calID=self._resourceID,
            homeID=self._home._resourceID,
        )

        if len(rows) == 0:
            returnValue(None)

        for row in rows:
            columnMap = dict(zip(columns, row))
            columnMap[cb.CALENDAR_RESOURCE_ID] = newcalendar._resourceID
            columnMap[cb.CALENDAR_RESOURCE_NAME] = "%s-%s" % (columnMap[cb.CALENDAR_RESOURCE_NAME], component.lower(),)
            yield Insert(columnMap).on(self._txn)


    @inlineCallbacks
    def _transferCalendarObjects(self, newcalendar, component):
        """
        Move all calendar components of the specified type to the specified calendar.
        """

        # Find resource-ids for all matching components
        ob = self._objectSchema
        _componentsQuery = Select(
            [ob.RESOURCE_ID],
            From=ob,
            Where=(ob.CALENDAR_RESOURCE_ID == Parameter('calID')).And(
                ob.ICALENDAR_TYPE == Parameter('componentType'))
        )

        rows = yield _componentsQuery.on(
            self._txn,
            calID=self._resourceID,
            componentType=component,
        )

        if len(rows) == 0:
            returnValue(None)

        for row in rows:
            resourceID = row[0]
            child = yield self.objectResourceWithID(resourceID)
            yield self.moveObjectResource(child, newcalendar)


    @classproperty
    def _moveTimeRangeUpdateQuery(cls): # @NoSelf
        """
        DAL query to update a child to be in a new parent.
        """
        tr = cls._timeRangeSchema
        return Update(
            {tr.CALENDAR_RESOURCE_ID: Parameter("newParentID")},
            Where=tr.CALENDAR_OBJECT_RESOURCE_ID == Parameter("resourceID")
        )


    @inlineCallbacks
    def _movedObjectResource(self, child, newparent):
        """
        Make sure time range entries have the new parent resource id.
        """
        yield self._moveTimeRangeUpdateQuery.on(
            self._txn,
            newParentID=newparent._resourceID,
            resourceID=child._resourceID
        )


    def unshare(self):
        """
        Unshares a collection, regardless of which "direction" it was shared.
        """
        return super(Calendar, self).unshare(ECALENDARTYPE)


    def creatingResourceCheckAttachments(self, component):
        """
        When component data is created or changed we need to look for changes related to managed attachments.

        @param component: the new calendar data
        @type component: L{Component}
        """
        return CalendarObject.creatingResourceCheckAttachments(self._txn, self, component)


icalfbtype_to_indexfbtype = {
    "UNKNOWN"         : 0,
    "FREE"            : 1,
    "BUSY"            : 2,
    "BUSY-UNAVAILABLE": 3,
    "BUSY-TENTATIVE"  : 4,
}

indexfbtype_to_icalfbtype = {
    0: '?',
    1: 'F',
    2: 'B',
    3: 'U',
    4: 'T',
}

accessMode_to_type = {
    ""                           : 0,
    Component.ACCESS_PUBLIC      : 1,
    Component.ACCESS_PRIVATE     : 2,
    Component.ACCESS_CONFIDENTIAL: 3,
    Component.ACCESS_RESTRICTED  : 4,
}
accesstype_to_accessMode = dict([(v, k) for k, v in accessMode_to_type.items()])

def _pathToName(path):
    return path.rsplit(".", 1)[0]



class CalendarObject(CommonObjectResource, CalendarObjectBase):
    implements(ICalendarObject)

    _objectTable = CALENDAR_OBJECT_TABLE
    _objectSchema = schema.CALENDAR_OBJECT

    def __init__(self, calendar, name, uid, resourceID=None, metadata=None):

        super(CalendarObject, self).__init__(calendar, name, uid, resourceID)

        if metadata is None:
            metadata = {}
        self.accessMode = metadata.get("accessMode", "")
        self.isScheduleObject = metadata.get("isScheduleObject", False)
        self.scheduleTag = metadata.get("scheduleTag", "")
        self.scheduleEtags = metadata.get("scheduleEtags", "")
        self.hasPrivateComment = metadata.get("hasPrivateComment", False)
        self._dropboxID = None

        # Component caching
        self._cachedComponent = None
        self._cachedCommponentPerUser = {}

    _allColumns = [
        _objectSchema.RESOURCE_ID,
        _objectSchema.RESOURCE_NAME,
        _objectSchema.UID,
        _objectSchema.MD5,
        Len(_objectSchema.TEXT),
        _objectSchema.ATTACHMENTS_MODE,
        _objectSchema.DROPBOX_ID,
        _objectSchema.ACCESS,
        _objectSchema.SCHEDULE_OBJECT,
        _objectSchema.SCHEDULE_TAG,
        _objectSchema.SCHEDULE_ETAGS,
        _objectSchema.PRIVATE_COMMENTS,
        _objectSchema.CREATED,
        _objectSchema.MODIFIED
    ]


    def _initFromRow(self, row):
        """
        Given a select result using the columns from L{_allColumns}, initialize
        the calendar object resource state.
        """
        (self._resourceID,
         self._name,
         self._uid,
         self._md5,
         self._size,
         self._attachment,
         self._dropboxID,
         self._access,
         self._schedule_object,
         self._schedule_tag,
         self._schedule_etags,
         self._private_comments,
         self._created,
         self._modified,) = tuple(row)


    @property
    def _calendar(self):
        return self._parentCollection


    def calendar(self):
        return self._calendar


    # Stuff from put_common
    @inlineCallbacks
    def fullValidation(self, component, inserting, update_state):
        """
        Do full validation of source and destination calendar data.
        """

        # Basic validation
        #TODO: figure out what to do about etag/schedule-tag
        self.validIfScheduleMatch(False, False, update_state)

        # Do validation on external requests
        if update_state == ComponentUpdateState.NORMAL:

            # Valid data sizes - do before parsing the data
            if config.MaxResourceSize:
                calsize = len(str(component))
                if calsize > config.MaxResourceSize:
                    raise ObjectResourceTooBigError()

        # Possible timezone stripping
        if config.EnableTimezonesByReference:
            component.stripKnownTimezones()

        # Do validation on external requests
        if update_state == ComponentUpdateState.NORMAL:

            # Valid calendar data checks
            yield self.validCalendarDataCheck(component, inserting)

            # Valid calendar component for check
            if not self.calendar().isSupportedComponent(component.mainType()):
                raise InvalidComponentTypeError("Invalid component type %s for calendar: %s" % (component.mainType(), self.calendar(),))

            # Valid attendee list size check
            yield self.validAttendeeListSizeCheck(component, inserting)

            # Normalize the calendar user addresses once we know we have valid
            # calendar data
            component.normalizeCalendarUserAddresses(normalizationLookup, self.calendar().viewerHome().principalForCalendarUserAddress)

        # Check access
        yield self.validAccess(component, inserting, update_state)


    def validIfScheduleMatch(self, etag_match, schedule_tag, update_state):
        """
        Check for If-ScheduleTag-Match header behavior.
        """
        # Only when a direct request
        self.schedule_tag_match = False
        if not self.calendar().isInbox() and update_state == ComponentUpdateState.NORMAL:
            if schedule_tag:
                self._validIfScheduleMatch(self.request)
                self.schedule_tag_match = True
            elif config.Scheduling.CalDAV.ScheduleTagCompatibility:
                # Compatibility with old clients. Policy:
                #
                # 1. If If-Match header is not present, never do smart merge.
                # 2. If If-Match is present and the specified ETag is
                #    considered a "weak" match to the current Schedule-Tag,
                #    then do smart merge, else reject with a 412.
                #
                # Actually by the time we get here the precondition will
                # already have been tested and found to be OK, so we can just
                # always do smart merge now if If-Match is present.
                self.schedule_tag_match = etag_match is not None


    def validCalendarDataCheck(self, component, inserting):
        """
        Check that the calendar data is valid iCalendar.
        @return:         tuple: (True/False if the calendar data is valid,
                                 log message string).
        """

        # Valid calendar data checks
        if not isinstance(component, VComponent):
            raise InvalidObjectResourceError("Wrong type of object: %s" % (type(component),))

        try:
            component.validCalendarData(validateRecurrences=self._txn._migrating)
            component.validCalendarForCalDAV(methodAllowed=self.calendar().name() == 'inbox')
            if self._txn._migrating:
                component.validOrganizerForScheduling(doFix=True)
        except InvalidICalendarDataError, e:
            raise InvalidObjectResourceError(e)


    @inlineCallbacks
    def validAttendeeListSizeCheck(self, component, inserting):
        """
        Make sure that the Attendee list length is within bounds. We don't do this check for inbox because we
        will assume that the limit has been applied on the PUT causing the iTIP message to be created.

        FIXME: The inbox check might not take into account iSchedule stuff from outside. That needs to have
        the max attendees check applied at the time of delivery.
        """

        if config.MaxAttendeesPerInstance and not self.calendar().isInbox():
            uniqueAttendees = set()
            for attendee in component.getAllAttendeeProperties():
                uniqueAttendees.add(attendee.value())
            attendeeListLength = len(uniqueAttendees)
            if attendeeListLength > config.MaxAttendeesPerInstance:

                # Check to see whether we are increasing the count on an existing resource
                if not inserting:
                    oldcalendar = (yield self.componentForUser())
                    uniqueAttendees = set()
                    for attendee in oldcalendar.getAllAttendeeProperties():
                        uniqueAttendees.add(attendee.value())
                    oldAttendeeListLength = len(uniqueAttendees)
                else:
                    oldAttendeeListLength = 0

                if attendeeListLength > oldAttendeeListLength:
                    raise TooManyAttendeesError("Attendee list size %d is larger than allowed limit %d" % (attendeeListLength, config.MaxAttendeesPerInstance))


    def validAccess(self, component, inserting, update_state):
        """
        Make sure that the X-CALENDARSERVER-ACCESS property is properly dealt with.
        """

        if component.hasProperty(Component.ACCESS_PROPERTY):

            # Must be a value we know about
            access = component.accessLevel(default=None)
            if access is None:
                raise InvalidCalendarAccessError("Private event access level not allowed")

            # Only DAV:owner is able to set the property to other than PUBLIC
            if update_state == ComponentUpdateState.NORMAL:
                if self.calendar().viewerHome().uid() != self._txn._authz_uid and access != Component.ACCESS_PUBLIC:
                    raise InvalidCalendarAccessError("Private event access level change not allowed")

            self.accessMode = access
        else:
            # Check whether an access property was present before and write that into the calendar data
            if not inserting and self.accessMode:
                old_access = self.accessMode
                component.addProperty(Property(name=Component.ACCESS_PROPERTY, value=old_access))


    @inlineCallbacks
    def preservePrivateComments(self, component, inserting):
        """
        Check for private comments on the old resource and the new resource and re-insert
        ones that are lost.

        NB Do this before implicit scheduling as we don't want old clients to trigger scheduling when
        the X- property is missing.
        """
        if config.Scheduling.CalDAV.get("EnablePrivateComments", True):
            old_has_private_comments = not inserting and self.hasPrivateComment
            new_has_private_comments = component.hasPropertyInAnyComponent((
                "X-CALENDARSERVER-PRIVATE-COMMENT",
                "X-CALENDARSERVER-ATTENDEE-COMMENT",
            ))

            if old_has_private_comments and not new_has_private_comments:
                # Transfer old comments to new calendar
                log.debug("Private Comments properties were entirely removed by the client. Restoring existing properties.")
                old_calendar = (yield self.componentForUser())
                component.transferProperties(old_calendar, (
                    "X-CALENDARSERVER-PRIVATE-COMMENT",
                    "X-CALENDARSERVER-ATTENDEE-COMMENT",
                ))

            self.hasPrivateComment = new_has_private_comments


    @inlineCallbacks
    def replaceMissingToDoProperties(self, calendar, inserting, update_state):
        """
        Recover any lost ORGANIZER or ATTENDEE properties in non-recurring VTODOs.
        """

        if not inserting and calendar.resourceType() == "VTODO" and not calendar.isRecurring():

            old_calendar = (yield self.componentForUser())

            new_organizer = calendar.getOrganizer()
            old_organizer = old_calendar.getOrganizerProperty()
            new_attendees = calendar.getAttendees()
            old_attendees = tuple(old_calendar.getAllAttendeeProperties())

            new_completed = calendar.mainComponent().hasProperty("COMPLETED")
            old_completed = old_calendar.mainComponent().hasProperty("COMPLETED")

            if old_organizer and not new_organizer and len(old_attendees) > 0 and len(new_attendees) == 0:
                # Transfer old organizer and attendees to new calendar
                log.debug("Organizer and attendee properties were entirely removed by the client. Restoring existing properties.")

                # Get the originator who is the owner of the calendar resource being modified
                originatorPrincipal = (yield self.calendar().ownerHome().principal())
                originatorAddresses = originatorPrincipal.calendarUserAddresses()

                for component in calendar.subcomponents():
                    if component.name() != "VTODO":
                        continue

                    if not component.hasProperty("DTSTART"):
                        # Need to put DTSTART back in or we get a date mismatch failure later
                        for old_component in old_calendar.subcomponents():
                            if old_component.name() != "VTODO":
                                continue
                            if old_component.hasProperty("DTSTART"):
                                component.addProperty(old_component.getProperty("DTSTART").duplicate())
                                break

                    # Add organizer back in from previous resource
                    component.addProperty(old_organizer.duplicate())

                    # Add attendees back in from previous resource
                    for anAttendee in old_attendees:
                        anAttendee = anAttendee.duplicate()
                        if component.hasProperty("COMPLETED") and anAttendee.value() in originatorAddresses:
                            anAttendee.setParameter("PARTSTAT", "COMPLETED")
                        component.addProperty(anAttendee)

            elif new_completed ^ old_completed and update_state == ComponentUpdateState.NORMAL:
                # COMPLETED changed - sync up attendee state
                # We need this because many VTODO clients are not aware of scheduling,
                # i.e. they do not adjust any ATTENDEE PARTSTATs. We are going to impose
                # our own requirement that PARTSTAT is set to COMPLETED when the COMPLETED
                # property is added.

                # Transfer old organizer and attendees to new calendar
                log.debug("Sync COMPLETED property change.")

                # Get the originator who is the owner of the calendar resource being modified
                originatorPrincipal = (yield self.calendar().ownerHome().principal())
                originatorAddresses = originatorPrincipal.calendarUserAddresses()

                for component in calendar.subcomponents():
                    if component.name() != "VTODO":
                        continue

                    # Change owner partstat
                    for anAttendee in component.properties("ATTENDEE"):
                        if anAttendee.value() in originatorAddresses:
                            oldpartstat = anAttendee.parameterValue("PARTSTAT", "NEEDS-ACTION")
                            newpartstat = "COMPLETED" if component.hasProperty("COMPLETED") else "IN-PROCESS"
                            if newpartstat != oldpartstat:
                                anAttendee.setParameter("PARTSTAT", newpartstat)


    @inlineCallbacks
    def dropboxPathNormalization(self, component):
        """
        Make sure sharees only use dropbox paths of the sharer.
        """

        # Only relevant if calendar is sharee collection
        if not self.calendar().owned():

            # Get all X-APPLE-DROPBOX's and ATTACH's that are http URIs
            xdropboxes = component.getAllPropertiesInAnyComponent(
                "X-APPLE-DROPBOX",
                depth=1,
            )
            attachments = component.getAllPropertiesInAnyComponent(
                "ATTACH",
                depth=1,
            )
            attachments = [
                attachment for attachment in attachments
                if attachment.parameterValue("VALUE", "URI") == "URI" and attachment.value().startswith("http")
            ]

            if len(xdropboxes) or len(attachments):

                # Determine owner GUID
                owner = (yield self.calendar().ownerHome()).uid()

                def uriNormalize(uri):
                    urichanged = False
                    scheme, netloc, path, params, query, fragment = urlparse(uri)
                    pathbits = path.split("/")
                    if len(pathbits) >= 6 and pathbits[4] == "dropbox":
                        if pathbits[1] != "calendars":
                            pathbits[1] = "calendars"
                            urichanged = True
                        if pathbits[2] != "__uids__":
                            pathbits[2] = "__uids__"
                            urichanged = True
                        if pathbits[3] != owner:
                            pathbits[3] = owner
                            urichanged = True
                        if urichanged:
                            return urlunparse((scheme, netloc, "/".join(pathbits), params, query, fragment,))
                    return None

                for xdropbox in xdropboxes:
                    uri = uriNormalize(xdropbox.value())
                    if uri:
                        xdropbox.setValue(uri)
                        self._componentChanged = True
                for attachment in attachments:
                    uri = uriNormalize(attachment.value())
                    if uri:
                        attachment.setValue(uri)
                        self._componentChanged = True


    def processAlarms(self, component, inserting):
        """
        Remove duplicate alarms. Add a default alarm if required.

        @return: indicate whether a change was made
        @rtype: C{bool}
        """

        # Remove duplicate alarms
        if config.RemoveDuplicateAlarms and component.hasDuplicateAlarms(doFix=True):
            self._componentChanged = True

        # Only if feature enabled
        if not config.EnableDefaultAlarms:
            return

        # Check that we are creating and this is not the inbox
        if not inserting or self.calendar().isInbox():
            return

        # Never add default alarms to calendar data in shared calendars
        if not self.calendar().owned():
            return

        # Add default alarm for VEVENT and VTODO only
        mtype = component.mainType().upper()
        if component.mainType().upper() not in ("VEVENT", "VTODO"):
            return
        vevent = mtype == "VEVENT"

        # Check timed or all-day
        start, _ignore_end = component.mainComponent(allow_multiple=True).getEffectiveStartEnd()
        if start is None:
            # Yes VTODOs might have no DTSTART or DUE - in this case we do not add a default
            return
        timed = not start.isDateOnly()

        # See if default exists and add using appropriate logic
        alarm = self.calendar().getDefaultAlarm(vevent, timed)
        if alarm and component.addAlarms(alarm):
            self._componentChanged = True


    @inlineCallbacks
    def doImplicitScheduling(self, component, inserting, update_state):

        data_changed = False
        did_implicit_action = False

        # Do scheduling
        if not self.calendar().isInbox():
            scheduler = ImplicitScheduler()

            # PUT
            do_implicit_action, is_scheduling_resource = (yield scheduler.testImplicitSchedulingPUT(
                self.calendar(),
                None if inserting else self,
                component,
                internal_request=(update_state != ComponentUpdateState.NORMAL),
            ))

            if do_implicit_action and self.allowImplicitSchedule:

                # Cannot do implicit in sharee's shared calendar
                isShareeCollection = self.destinationparent.isShareeCollection()
                if isShareeCollection:
                    raise HTTPError(ErrorResponse(
                        responsecode.FORBIDDEN,
                        (calendarserver_namespace, "sharee-privilege-needed",),
                        description="Sharee's cannot schedule"
                    ))

                new_calendar = (yield scheduler.doImplicitScheduling(self.schedule_tag_match))
                if new_calendar:
                    if isinstance(new_calendar, int):
                        returnValue(new_calendar)
                    else:
                        self.calendar = new_calendar
                        data_changed = True
                did_implicit_action = True
        else:
            is_scheduling_resource = False

        returnValue((is_scheduling_resource, data_changed, did_implicit_action,))


    @inlineCallbacks
    def mergePerUserData(self, component, inserting):
        """
        Merge incoming calendar data with other user's per-user data in existing calendar data.

        @param component: incoming calendar data
        @type component: L{twistedcaldav.ical.Component}
        """
        accessUID = self.calendar().viewerHome().uid()
        oldCal = (yield self.component()) if not inserting else None

        # Duplicate before we do the merge because someone else may "own" the calendar object
        # and we should not change it. This is not ideal as we may duplicate it unnecessarily
        # but we currently have no api to let the caller tell us whether it cares about the
        # whether the calendar data is changed or not.
        try:
            component = PerUserDataFilter(accessUID).merge(component.duplicate(), oldCal)
        except ValueError:
            log.err("Invalid per-user data merge")
            raise InvalidPerUserDataMerge("Cannot merge per-user data")

        returnValue(component)


    def processScheduleTags(self, component, inserting, update_state):

        # Check for scheduling object resource and write property
        if self.isScheduleObject:
            # Need to figure out when to change the schedule tag:
            #
            # 1. If this is not an internal request then the resource is being explicitly changed
            # 2. If it is an internal request for the Organizer, schedule tag never changes
            # 3. If it is an internal request for an Attendee and the message being processed came
            #    from the Organizer then the schedule tag changes.

            # Check what kind of processing is going on
            change_scheduletag = update_state not in (
                ComponentUpdateState.ORGANIZER_ITIP_UPDATE,
                ComponentUpdateState.ATTENDEE_ITIP_REFRESH,
            )

            if change_scheduletag or not self.scheduleTag:
                self.scheduleTag = str(uuid.uuid4())

            # Handle weak etag compatibility
            if config.Scheduling.CalDAV.ScheduleTagCompatibility:
                if change_scheduletag:
                    # Schedule-Tag change => weak ETag behavior must not happen
                    etags = ()
                else:
                    # Schedule-Tag did not change => add current ETag to list of those that can
                    # be used in a weak precondition test
                    etags = self.scheduleEtags
                    if etags is None:
                        etags = ()
                etags += (self._generateEtag(str(component)),)
                self.scheduleEtags = etags
            else:
                self.scheduleEtags = ()
        else:
            self.scheduleTag = ""
            self.scheduleEtags = ()


    @inlineCallbacks
    def _lockUID(self, component, inserting):
        """
        Create a lock on the component's UID and verify, after getting the lock, that the incoming UID
        meets the requirements of the store.
        """

        new_uid = component.resourceUID()
        yield NamedLock.acquire(self._txn, "ImplicitUIDLock:%s" % (hashlib.md5(new_uid).hexdigest(),))

        # UID conflict check - note we do this after reserving the UID to avoid a race condition where two requests
        # try to write the same calendar data to two different resource URIs.
        if not self.calendar().isInbox():
            # Cannot overwrite a resource with different UID
            if not inserting:
                if self._uid != new_uid:
                    raise InvalidUIDError()
            else:
                # New UID must be unique for the owner - no need to do this on an overwrite as we can assume
                # the store is already consistent in this regard
                elsewhere = (yield self.calendar().ownerHome().hasCalendarResourceUIDSomewhereElse(new_uid, self, "schedule"))
                if elsewhere:
                    raise UIDExistsError()


    def setComponent(self, component, inserting=False):
        """
        Public api for storing a component. This will do full data validation checks on the specified component.
        Scheduling will be done automatically.
        """

        return self._setComponentInternal(component, inserting, ComponentUpdateState.NORMAL)


    @inlineCallbacks
    def _setComponentInternal(self, component, inserting=False, update_state=ComponentUpdateState.NORMAL):
        """
        Setting the component internally to the store itself. This will bypass a whole bunch of data consistency checks
        on the assumption that those have been done prior to the component data being provided, provided the flag is set.
        This should always be treated as an api private to the store.
        """

        self._componentChanged = False

        # Handle all validation operations here.
        yield self.fullValidation(component, inserting, update_state)

        # UID lock - this will remain active until the end of the current txn
        yield self._lockUID(component, inserting)

        # Preserve private comments
        yield self.preservePrivateComments(component, inserting)

        # Fix broken VTODOs
        yield self.replaceMissingToDoProperties(component, inserting, update_state)

        # Handle sharing dropbox normalization
        yield self.dropboxPathNormalization(component)

        # Pre-process managed attachments
        if update_state == ComponentUpdateState.NORMAL:
            managed_copied, managed_removed = (yield self.updatingResourceCheckAttachments(component, inserting))

        # Default/duplicate alarms
        self.processAlarms(component, inserting)

        # Do scheduling
        implicit_result = (yield self.doImplicitScheduling())
        if isinstance(implicit_result, int):
            if implicit_result == ImplicitScheduler.STATUS_ORPHANED_CANCELLED_EVENT:
                raise ResourceDeletedError("Resource created but immediately deleted by the server.")

            elif implicit_result == ImplicitScheduler.STATUS_ORPHANED_EVENT:

                # Now forcibly delete the event
                if not inserting:
                    yield self.storeRemove()
                    raise ResourceDeletedError("Resource modified but immediately deleted by the server.")
                else:
                    raise AttendeeAllowedError("Attendee cannot create event for Organizer: %s" % (implicit_result,))

            else:
                msg = "Invalid return status code from ImplicitScheduler: %s" % (implicit_result,)
                log.err(msg)
                raise InvalidObjectResourceError(msg)
        else:
            self.isScheduleObject, data_changed, did_implicit_action = implicit_result

        # Always do the per-user data merge right before we store
        component = (yield self.mergePerUserData(component, inserting))

        self.processScheduleTags(component, inserting, update_state)

        yield self.updateDatabase(component, inserting=inserting)

        # Post process managed attachments
        if update_state == ComponentUpdateState.NORMAL:
            if managed_copied:
                yield self.copyResourceAttachments(managed_copied)
            if managed_removed:
                yield self.removeResourceAttachments(managed_removed)

        if inserting:
            yield self._calendar._insertRevision(self._name)
        else:
            yield self._calendar._updateRevision(self._name)

        yield self._calendar.notifyChanged()

        returnValue(self._componentChanged)


    def _generateEtag(self, componentText):
        return hashlib.md5(componentText + (self.scheduleTag if self.scheduleTag else "")).hexdigest()


    @inlineCallbacks
    def updateDatabase(self, component, expand_until=None, reCreate=False,
                       inserting=False, txn=None):
        """
        Update the database tables for the new data being written. Occasionally we might need to do an update to
        time-range data via a separate transaction, so we allow that to be passed in. Note that in that case
        access to the parent resources will not occur in this method, so the queries on the new txn won't depend
        on any parent objects having the same txn set.

        @param component: calendar data to store
        @type component: L{Component}
        """

        # Setup appropriate txn
        txn = txn if txn is not None else self._txn

        # inbox does things slightly differently
        isInboxItem = self.calendar().isInbox()

        # In some cases there is no need to remove/rebuild the instance index because we know no time or
        # freebusy related properties have changed (e.g. an attendee reply and refresh). In those cases
        # the component will have a special attribute present to let us know to suppress the instance indexing.
        instanceIndexingRequired = not hasattr(component, "noInstanceIndexing") or inserting or reCreate

        if instanceIndexingRequired:

            # Decide how far to expand based on the component. doInstanceIndexing will indicate whether we
            # store expanded instance data immediately, or wait until a re-expand is triggered by some later
            # operation.
            doInstanceIndexing = False
            master = component.masterComponent()
            if (master is None or not component.isRecurring()):
                # When there is no master we have a set of overridden components -
                #   index them all.
                # When there is one instance - index it.
                expand = PyCalendarDateTime(2100, 1, 1, 0, 0, 0, tzid=PyCalendarTimezone(utc=True))
                doInstanceIndexing = True
            else:

                # If migrating or re-creating or config option for delayed indexing is off, always index
                if reCreate or txn._migrating or (not config.FreeBusyIndexDelayedExpand and not isInboxItem):
                    doInstanceIndexing = True

                # Duration into the future through which recurrences are expanded in the index
                # by default.  This is a caching parameter which affects the size of the index;
                # it does not affect search results beyond this period, but it may affect
                # performance of such a search.
                expand = (PyCalendarDateTime.getToday() +
                          PyCalendarDuration(days=config.FreeBusyIndexExpandAheadDays))

                if expand_until and expand_until > expand:
                    expand = expand_until

                # Maximum duration into the future through which recurrences are expanded in the
                # index.  This is a caching parameter which affects the size of the index; it
                # does not affect search results beyond this period, but it may affect
                # performance of such a search.
                #
                # When a search is performed on a time span that goes beyond that which is
                # expanded in the index, we have to open each resource which may have data in
                # that time period.  In order to avoid doing that multiple times, we want to
                # cache those results.  However, we don't necessarily want to cache all
                # occurrences into some obscenely far-in-the-future date, so we cap the caching
                # period.  Searches beyond this period will always be relatively expensive for
                # resources with occurrences beyond this period.
                if expand > (PyCalendarDateTime.getToday() +
                             PyCalendarDuration(days=config.FreeBusyIndexExpandMaxDays)):
                    raise IndexedSearchException

            if config.FreeBusyIndexLowerLimitDays:
                truncateLowerLimit = PyCalendarDateTime.getToday()
                truncateLowerLimit.offsetDay(-config.FreeBusyIndexLowerLimitDays)
            else:
                truncateLowerLimit = None

            # Always do recurrence expansion even if we do not intend to index - we need this to double-check the
            # validity of the iCalendar recurrence data.
            try:
                instances = component.expandTimeRanges(expand, lowerLimit=truncateLowerLimit, ignoreInvalidInstances=reCreate)
                recurrenceLimit = instances.limit
                recurrenceLowerLimit = instances.lowerLimit
            except InvalidOverriddenInstanceError, e:
                self.log_error("Invalid instance %s when indexing %s in %s" %
                               (e.rid, self._name, self._calendar,))

                if txn._migrating:
                    # TODO: fix the data here by re-writing component then re-index
                    instances = component.expandTimeRanges(expand, lowerLimit=truncateLowerLimit, ignoreInvalidInstances=True)
                    recurrenceLimit = instances.limit
                    recurrenceLowerLimit = instances.lowerLimit
                else:
                    raise

            # Now coerce indexing to off if needed
            if not doInstanceIndexing:
                instances = None
                recurrenceLowerLimit = None
                recurrenceLimit = PyCalendarDateTime(1900, 1, 1, 0, 0, 0, tzid=PyCalendarTimezone(utc=True))

        co = schema.CALENDAR_OBJECT
        tr = schema.TIME_RANGE

        # Do not update if reCreate (re-indexing - we don't want to re-write data
        # or cause modified to change)
        if not reCreate:
            componentText = str(component)
            self._objectText = componentText
            self._cachedComponent = component
            self._cachedCommponentPerUser = {}

            organizer = component.getOrganizer()
            if not organizer:
                organizer = ""

            # CALENDAR_OBJECT table update
            self._uid = component.resourceUID()
            self._md5 = self._generateEtag(componentText)
            self._size = len(componentText)

            # Special - if migrating we need to preserve the original md5
            if txn._migrating and hasattr(component, "md5"):
                self._md5 = component.md5

            # Determine attachment mode (ignore inbox's) - NB we have to do this
            # after setting up other properties as UID at least is needed
            self._attachment = _ATTACHMENTS_MODE_NONE
<<<<<<< HEAD
            if self._dropboxID is None:
                if not isInboxItem:
=======
            if not self._dropboxID:
                if self._parentCollection.name() != "inbox":
>>>>>>> dbc29d6a
                    if component.hasPropertyInAnyComponent("X-APPLE-DROPBOX"):
                        self._attachment = _ATTACHMENTS_MODE_WRITE
                        self._dropboxID = (yield self.dropboxID())
                    else:
                        # Only include a dropbox id if dropbox attachments exist
                        attachments = component.getAllPropertiesInAnyComponent("ATTACH")
                        has_dropbox = any([attachment.value().find("/dropbox/") != -1 for attachment in attachments])
                        if has_dropbox:
                            self._attachment = _ATTACHMENTS_MODE_READ
                            self._dropboxID = (yield self.dropboxID())

            values = {
                co.CALENDAR_RESOURCE_ID            : self._calendar._resourceID,
                co.RESOURCE_NAME                   : self._name,
                co.ICALENDAR_TEXT                  : componentText,
                co.ICALENDAR_UID                   : self._uid,
                co.ICALENDAR_TYPE                  : component.resourceType(),
                co.ATTACHMENTS_MODE                : self._attachment,
                co.DROPBOX_ID                      : self._dropboxID,
                co.ORGANIZER                       : organizer,
                co.ACCESS                          : self._access,
                co.SCHEDULE_OBJECT                 : self._schedule_object,
                co.SCHEDULE_TAG                    : self._schedule_tag,
                co.SCHEDULE_ETAGS                  : self._schedule_etags,
                co.PRIVATE_COMMENTS                : self._private_comments,
                co.MD5                             : self._md5
            }

            # Only needed if indexing being changed
            if instanceIndexingRequired:
                values[co.RECURRANCE_MIN] = pyCalendarTodatetime(normalizeForIndex(recurrenceLowerLimit)) if recurrenceLowerLimit else None
                values[co.RECURRANCE_MAX] = pyCalendarTodatetime(normalizeForIndex(recurrenceLimit)) if recurrenceLimit else None

            if inserting:
                self._resourceID, self._created, self._modified = (
                    yield Insert(
                        values,
                        Return=(co.RESOURCE_ID, co.CREATED, co.MODIFIED)
                    ).on(txn)
                )[0]
            else:
                values[co.MODIFIED] = utcNowSQL
                self._modified = (
                    yield Update(
                        values, Return=co.MODIFIED,
                        Where=co.RESOURCE_ID == self._resourceID
                    ).on(txn)
                )[0][0]

                # Need to wipe the existing time-range for this and rebuild if required
                if instanceIndexingRequired:
                    yield Delete(
                        From=tr,
                        Where=tr.CALENDAR_OBJECT_RESOURCE_ID == self._resourceID
                    ).on(txn)
        else:
            # Keep MODIFIED the same when doing an index-only update
            values = {
                co.RECURRANCE_MIN : pyCalendarTodatetime(normalizeForIndex(recurrenceLowerLimit)) if recurrenceLowerLimit else None,
                co.RECURRANCE_MAX : pyCalendarTodatetime(normalizeForIndex(recurrenceLimit)) if recurrenceLimit else None,
                co.MODIFIED : self._modified,
            }

            yield Update(
                values,
                Where=co.RESOURCE_ID == self._resourceID
            ).on(txn)

            # Need to wipe the existing time-range for this and rebuild
            yield Delete(
                From=tr,
                Where=tr.CALENDAR_OBJECT_RESOURCE_ID == self._resourceID
            ).on(txn)

        if instanceIndexingRequired and doInstanceIndexing:
            yield self._addInstances(component, instances, truncateLowerLimit, isInboxItem, txn)


    @inlineCallbacks
    def _addInstances(self, component, instances, truncateLowerLimit, isInboxItem, txn):
        """
        Add the set of supplied instances to the store.

        @param component: the component whose instances are being added
        @type component: L{Component}
        @param instances: the set of instances to add
        @type instances: L{InstanceList}
        @param truncateLowerLimit: the lower limit for instances
        @type truncateLowerLimit: L{PyCalendarDateTime}
        @param isInboxItem: indicates if an inbox item
        @type isInboxItem: C{bool}
        @param txn: transaction to use
        @type txn: L{Transaction}
        """

        # TIME_RANGE table update
        lowerLimitApplied = False
        for key in instances:
            instance = instances[key]
            start = instance.start
            end = instance.end
            floating = instance.start.floating()
            transp = instance.component.propertyValue("TRANSP") == "TRANSPARENT"
            fbtype = instance.component.getFBType()
            start.setTimezoneUTC(True)
            end.setTimezoneUTC(True)

            # Ignore if below the lower limit
            if truncateLowerLimit and end < truncateLowerLimit:
                lowerLimitApplied = True
                continue

            yield self._addInstanceDetails(component, instance.rid, start, end, floating, transp, fbtype, isInboxItem, txn)

        # For truncated items we insert a tomb stone lower bound so that a time-range
        # query with just an end bound will match
        if lowerLimitApplied or instances.lowerLimit and len(instances.instances) == 0:
            start = PyCalendarDateTime(1901, 1, 1, 0, 0, 0, tzid=PyCalendarTimezone(utc=True))
            end = PyCalendarDateTime(1901, 1, 1, 1, 0, 0, tzid=PyCalendarTimezone(utc=True))
            yield self._addInstanceDetails(component, None, start, end, False, True, "UNKNOWN", isInboxItem, txn)

        # Special - for unbounded recurrence we insert a value for "infinity"
        # that will allow an open-ended time-range to always match it.
        # We also need to add the "infinity" value if the event was bounded but
        # starts after the future expansion cut-off limit.
        if component.isRecurringUnbounded() or instances.limit and len(instances.instances) == 0:
            start = PyCalendarDateTime(2100, 1, 1, 0, 0, 0, tzid=PyCalendarTimezone(utc=True))
            end = PyCalendarDateTime(2100, 1, 1, 1, 0, 0, tzid=PyCalendarTimezone(utc=True))
            yield self._addInstanceDetails(component, None, start, end, False, True, "UNKNOWN", isInboxItem, txn)


    @inlineCallbacks
    def _addInstanceDetails(self, component, rid, start, end, floating, transp, fbtype, isInboxItem, txn):

        tr = schema.TIME_RANGE
        tpy = schema.TRANSPARENCY

        instanceid = (yield Insert({
            tr.CALENDAR_RESOURCE_ID        : self._calendar._resourceID,
            tr.CALENDAR_OBJECT_RESOURCE_ID : self._resourceID,
            tr.FLOATING                    : floating,
            tr.START_DATE                  : pyCalendarTodatetime(start),
            tr.END_DATE                    : pyCalendarTodatetime(end),
            tr.FBTYPE                      : icalfbtype_to_indexfbtype.get(fbtype, icalfbtype_to_indexfbtype["FREE"]),
            tr.TRANSPARENT                 : transp,
        }, Return=tr.INSTANCE_ID).on(txn))[0][0]

        # Don't do transparency for inbox items - we never do freebusy on inbox
        if not isInboxItem:
            peruserdata = component.perUserTransparency(rid)
            for useruid, usertransp in peruserdata:
                if usertransp != transp:
                    (yield Insert({
                        tpy.TIME_RANGE_INSTANCE_ID : instanceid,
                        tpy.USER_ID                : useruid,
                        tpy.TRANSPARENT            : usertransp,
                    }).on(txn))


    @inlineCallbacks
    def component(self):
        """
        Read calendar data and validate/fix it. Do not raise a store error here
        if there are unfixable errors as that could prevent the overall request
        to fail. Instead we will hand bad data off to the caller - that is not
        ideal but in theory we should have checked everything on the way in and
        only allowed in good data.
        """

        if self._cachedComponent is None:

            text = yield self._text()

            try:
                component = VComponent.fromString(text)
            except InvalidICalendarDataError, e:
                # This is a really bad situation, so do raise
                raise InternalDataStoreError(
                    "Data corruption detected (%s) in id: %s"
                    % (e, self._resourceID)
                )

            # Fix any bogus data we can
            fixed, unfixed = component.validCalendarData(doFix=True, doRaise=False)

            if unfixed:
                self.log_error("Calendar data id=%s had unfixable problems:\n  %s" %
                               (self._resourceID, "\n  ".join(unfixed),))

            if fixed:
                self.log_error("Calendar data id=%s had fixable problems:\n  %s" %
                               (self._resourceID, "\n  ".join(fixed),))

            self._cachedComponent = component
            self._cachedCommponentPerUser = {}

        returnValue(self._cachedComponent)


    @inlineCallbacks
    def componentForUser(self, user_uuid=None):
        """
        Return the iCalendar component filtered for the specified user's per-user data.

        @param user_uuid: the user UUID to filter on
        @type user_uuid: C{str}

        @return: the filtered calendar component
        @rtype: L{twistedcaldav.ical.Component}
        """

        if user_uuid is None:
            user_uuid = self._parentCollection.viewerHome().uid()

        if user_uuid not in self._cachedCommponentPerUser:
            caldata = yield self.component()
            filtered = PerUserDataFilter(user_uuid).filter(caldata.duplicate())
            self._cachedCommponentPerUser[user_uuid] = filtered
        returnValue(self._cachedCommponentPerUser[user_uuid])


    @inlineCallbacks
    def remove(self):
        # Need to also remove attachments
        if self._dropboxID:
            yield DropBoxAttachment.resourceRemoved(self._txn, self._resourceID, self._dropboxID)
        yield ManagedAttachment.resourceRemoved(self._txn, self._resourceID)
        yield super(CalendarObject, self).remove()


    @classproperty
    def _recurrenceMinMaxByIDQuery(cls): # @NoSelf
        """
        DAL query to load RECURRANCE_MIN, RECURRANCE_MAX via an object's resource ID.
        """
        co = schema.CALENDAR_OBJECT
        return Select(
            [co.RECURRANCE_MIN, co.RECURRANCE_MAX, ],
            From=co,
            Where=co.RESOURCE_ID == Parameter("resourceID"),
        )


    @inlineCallbacks
    def recurrenceMinMax(self, txn=None):
        """
        Get the RECURRANCE_MIN, RECURRANCE_MAX value from the database. Occasionally we might need to do an
        update to time-range data via a separate transaction, so we allow that to be passed in.

        @return: L{PyCalendarDateTime} result
        """
        # Setup appropriate txn
        txn = txn if txn is not None else self._txn

        rMin, rMax = (
            yield self._recurrenceMinMaxByIDQuery.on(txn,
                                         resourceID=self._resourceID)
        )[0]
        returnValue((
            parseSQLDateToPyCalendar(rMin) if rMin is not None else None,
            parseSQLDateToPyCalendar(rMax) if rMax is not None else None,
        ))


    @classproperty
    def _instanceQuery(cls): # @NoSelf
        """
        DAL query to load TIME_RANGE data via an object's resource ID.
        """
        tr = schema.TIME_RANGE
        return Select(
            [
                tr.INSTANCE_ID,
                tr.START_DATE,
                tr.END_DATE,
            ],
            From=tr,
            Where=tr.CALENDAR_OBJECT_RESOURCE_ID == Parameter("resourceID"),
        )


    @inlineCallbacks
    def instances(self, txn=None):
        """
        Get the set of instances from the database.

        @return: C{list} result
        """
        # Setup appropriate txn
        txn = txn if txn is not None else self._txn

        instances = (
            yield self._instanceQuery.on(txn,
                                         resourceID=self._resourceID)
        )
        returnValue(tuple(instances))


    @inlineCallbacks
    def organizer(self):
        returnValue((yield self.component()).getOrganizer())


    def getMetadata(self):
        metadata = {}
        metadata["accessMode"] = self.accessMode
        metadata["isScheduleObject"] = self.isScheduleObject
        metadata["scheduleTag"] = self.scheduleTag
        metadata["scheduleEtags"] = self.scheduleEtags
        metadata["hasPrivateComment"] = self.hasPrivateComment
        return metadata


    def _get_accessMode(self):
        return accesstype_to_accessMode[self._access]


    def _set_accessMode(self, value):
        self._access = accessMode_to_type[value]

    accessMode = property(_get_accessMode, _set_accessMode)

    def _get_isScheduleObject(self):
        return self._schedule_object


    def _set_isScheduleObject(self, value):
        self._schedule_object = value

    isScheduleObject = property(_get_isScheduleObject, _set_isScheduleObject)

    def _get_scheduleTag(self):
        return self._schedule_tag


    def _set_scheduleTag(self, value):
        self._schedule_tag = value

    scheduleTag = property(_get_scheduleTag, _set_scheduleTag)

    def _get_scheduleEtags(self):
        return tuple(self._schedule_etags.split(",")) if self._schedule_etags else ()


    def _set_scheduleEtags(self, value):
        self._schedule_etags = ",".join(value) if value else ""

    scheduleEtags = property(_get_scheduleEtags, _set_scheduleEtags)

    def _get_hasPrivateComment(self):
        return self._private_comments


    def _set_hasPrivateComment(self, value):
        self._private_comments = value

    hasPrivateComment = property(_get_hasPrivateComment, _set_hasPrivateComment)

    @inlineCallbacks
    def _preProcessAttachmentsOnResourceChange(self, component, inserting):
        """
        When component data is created or changed we need to look for changes related to managed attachments.

        @param component: the new calendar data
        @type component: L{Component}
        @param inserting: C{True} if resource is being created
        @type inserting: C{bool}
        """
        if inserting:
            self._copyAttachments = (yield self.creatingResourceCheckAttachments(component))
            self._removeAttachments = None
        else:
            self._copyAttachments, self._removeAttachments = (yield self.updatingResourceCheckAttachments(component))


    @classmethod
    @inlineCallbacks
    def creatingResourceCheckAttachments(cls, txn, parent, component):
        """
        A new component is going to be stored. Check any ATTACH properties that may be present
        to verify they are owned by the organizer/owner of the resource and re-write the managed-ids.

        @param component: calendar component about to be stored
        @type component: L{Component}
        """

        # Retrieve all ATTACH properties with a MANAGED-ID
        attached = collections.defaultdict(list)
        attachments = component.getAllPropertiesInAnyComponent("ATTACH", depth=1,)
        for attachment in attachments:
            managed_id = attachment.parameterValue("MANAGED-ID")
            if managed_id is not None:
                attached[managed_id].append(attachment)

        # Punt if no managed attachments
        if len(attached) == 0:
            returnValue(None)

        changes = yield cls._addingManagedIDs(txn, parent, str(uuid.uuid4()), attached, component.resourceUID())
        returnValue(changes)


    @inlineCallbacks
    def updatingResourceCheckAttachments(self, component, inserting=False):
        """
        A component is being changed. Check any ATTACH properties that may be present
        to verify they are owned by the organizer/owner of the resource and re-write the managed-ids.

        @param component: calendar component about to be stored
        @type component: L{Component}
        """

        # Retrieve all ATTACH properties with a MANAGED-ID in new data
        newattached = collections.defaultdict(list)
        newattachments = component.getAllPropertiesInAnyComponent("ATTACH", depth=1,)
        for attachment in newattachments:
            managed_id = attachment.parameterValue("MANAGED-ID")
            if managed_id is not None:
                newattached[managed_id].append(attachment)

        # Retrieve all ATTACH properties with a MANAGED-ID in old data
        if not inserting:
            oldcomponent = (yield self.component())
            oldattached = collections.defaultdict(list)
            oldattachments = oldcomponent.getAllPropertiesInAnyComponent("ATTACH", depth=1,)
            for attachment in oldattachments:
                managed_id = attachment.parameterValue("MANAGED-ID")
                if managed_id is not None:
                    oldattached[managed_id].append(attachment)
        else:
            oldattached = collections.defaultdict(list)

        # Punt if no managed attachments
        if len(newattached) + len(oldattached) == 0:
            returnValue((None, None,))

        newattached_keys = set(newattached.keys())
        oldattached_keys = set(oldattached.keys())

        # Determine what was removed
        removed = set(oldattached_keys) - set(newattached_keys)

        # Determine what was added
        added = set(newattached_keys) - set(oldattached_keys)
        changed = {}
        for managed_id in added:
            changed[managed_id] = newattached[managed_id]

        if not self._dropboxID:
            self._dropboxID = str(uuid.uuid4())
        changes = yield self._addingManagedIDs(self._txn, self._parentCollection, self._dropboxID, changed, component.resourceUID())

        # Make sure existing data is not changed
        same = oldattached_keys & newattached_keys
        for managed_id in same:
            newattachment = newattached[managed_id]
            oldattachment = oldattached[managed_id][0]
            for newattachment in newattached[managed_id]:
                if newattachment != oldattachment:
                    newattachment.setParameter("MTAG", oldattachment.parameterValue("MTAG"))
                    newattachment.setParameter("FMTTYPE", oldattachment.parameterValue("FMTTYPE"))
                    newattachment.setParameter("FILENAME", oldattachment.parameterValue("FILENAME"))
                    newattachment.setParameter("SIZE", oldattachment.parameterValue("SIZE"))
                    newattachment.setValue(oldattachment.value())

        returnValue((changes, removed,))


    @classmethod
    @inlineCallbacks
    def _addingManagedIDs(cls, txn, parent, dropbox_id, attached, newuid):
        # Now check each managed-id
        changes = []
        for managed_id, attachments in attached.items():

            # Must be in the same home as this resource
            details = (yield ManagedAttachment.usedManagedID(txn, managed_id))
            if len(details) == 0:
                raise AttachmentStoreValidManagedID
            if len(details) != 1:
                # This is a bad store error - there should be only one home associated with a managed-id
                raise InternalDataStoreError
            home_id, _ignore_resource_id, uid = details[0]

            # Policy:
            #
            # 1. If Managed-ID is re-used in a resource with the same UID - it is fine - just rewrite the details
            # 2. If Managed-ID is re-used in a different resource but owned by the same user - change managed-id to new one
            # 3. Otherwise, strip off the managed-id property and treat as unmanaged.

            # 1. UID check
            if uid == newuid:
                yield cls._syncAttachmentProperty(txn, managed_id, dropbox_id, attachments)

            # 2. Same home
            elif home_id == parent.ownerHome()._resourceID:

                # Need to rewrite the managed-id, value in the properties
                new_id = str(uuid.uuid4())
                yield cls._syncAttachmentProperty(txn, managed_id, dropbox_id, attachments, new_id)
                changes.append((managed_id, new_id,))

            else:
                cls._stripAttachmentProperty(attachments)

        returnValue(changes)


    @classmethod
    @inlineCallbacks
    def _syncAttachmentProperty(cls, txn, managed_id, dropbox_id, attachments, new_id=None):
        """
        Make sure the supplied set of attach properties are all sync'd with the current value of the
        matching managed-id attachment.

        @param managed_id: Managed-Id to sync with
        @type managed_id: C{str}
        @param attachments: list of attachment properties
        @type attachments: C{list} of L{twistedcaldav.ical.Property}
        @param new_id: Value of new Managed-ID to use
        @type new_id: C{str}
        """
        new_attachment = (yield ManagedAttachment.load(txn, managed_id))
        if new_id:
            new_attachment._managedID = new_id
        new_attachment._objectDropboxID = dropbox_id
        for attachment in attachments:
            yield new_attachment.updateProperty(attachment)


    @classmethod
    def _stripAttachmentProperty(cls, attachments):
        """
        Strip off managed-id related properties from an attachment.
        """
        for attachment in attachments:
            attachment.removeParameter("MANAGED-ID")
            attachment.removeParameter("MTAG")


    @inlineCallbacks
    def copyResourceAttachments(self, attached):
        """
        Copy an attachment reference for some other resource and link it to this resource.

        @param attached: tuple of old, new managed ids for the attachments to copy
        @type attached: C{tuple}
        """
        for old_id, new_id in attached:
            yield ManagedAttachment.copyManagedID(self._txn, old_id, new_id, self._resourceID)


    @inlineCallbacks
    def removeResourceAttachments(self, attached):
        """
        Remove an attachment reference for this resource.

        @param attached: managed-ids to remove
        @type attached: C{tuple}
        """
        for managed_id in attached:
            yield self.removeManagedAttachmentWithID(managed_id)


    @inlineCallbacks
    def addAttachment(self, rids, content_type, filename, stream, calendar):

        # First write the data stream

        # We need to know the resource_ID of the home collection of the owner
        # (not sharee) of this event
        try:
            attachment = (yield self.createManagedAttachment())
            t = attachment.store(content_type, filename)
            yield readStream(stream, t.write)
        except Exception, e:
            self.log_error("Unable to store attachment: %s" % (e,))
            raise AttachmentStoreFailed
        yield t.loseConnection()

        if not self._dropboxID:
            self._dropboxID = str(uuid.uuid4())
        attachment._objectDropboxID = self._dropboxID

        # Now try and adjust the actual calendar data
        #calendar = (yield self.component())

        attach, location = (yield attachment.attachProperty())
        if rids is None:
            calendar.addPropertyToAllComponents(attach)
        else:
            # TODO - per-recurrence attachments
            pass

        # TODO: Here is where we want to store data implicitly - for now we have to let app layer deal with it
        #yield self.setComponent(calendar)

        returnValue((attachment, location,))


    @inlineCallbacks
    def updateAttachment(self, managed_id, content_type, filename, stream, calendar):

        # First check the supplied managed-id is associated with this resource
        cobjs = (yield ManagedAttachment.referencesTo(self._txn, managed_id))
        if self._resourceID not in cobjs:
            raise AttachmentStoreValidManagedID

        # Next write the data stream to existing attachment

        # We need to know the resource_ID of the home collection of the owner
        # (not sharee) of this event
        try:
            # Check that this is a proper update
            oldattachment = (yield self.attachmentWithManagedID(managed_id))
            if oldattachment is None:
                self.log_error("Missing managed attachment even though ATTACHMENT_CALENDAR_OBJECT indicates it is present: %s" % (managed_id,))
                raise AttachmentStoreFailed

            # We actually create a brand new attachment object for the update, but with the same managed-id. That way, other resources
            # referencing the old attachment data will still see that.
            attachment = (yield self.updateManagedAttachment(managed_id, oldattachment))
            t = attachment.store(content_type, filename)
            yield readStream(stream, t.write)
        except Exception, e:
            self.log_error("Unable to store attachment: %s" % (e,))
            raise AttachmentStoreFailed
        yield t.loseConnection()

        # Now try and adjust the actual calendar data
        #calendar = (yield self.component())

        attach, location = (yield attachment.attachProperty())
        calendar.replaceAllPropertiesWithParameterMatch(attach, "MANAGED-ID", managed_id)

        # TODO: Here is where we want to store data implicitly - for now we have to let app layer deal with it
        #yield self.setComponent(calendar)

        returnValue((attachment, location,))


    @inlineCallbacks
    def removeAttachment(self, rids, managed_id, calendar):

        # First check the supplied managed-id is associated with this resource
        cobjs = (yield ManagedAttachment.referencesTo(self._txn, managed_id))
        if self._resourceID not in cobjs:
            raise AttachmentStoreValidManagedID

        # Now try and adjust the actual calendar data
        all_removed = False
        #calendar = (yield self.component())
        if rids is None:
            calendar.removeAllPropertiesWithParameterMatch("ATTACH", "MANAGED-ID", managed_id)
            all_removed = True
        else:
            # TODO: per-recurrence removal
            pass

        # TODO: Here is where we want to store data implicitly - for now we have to let app layer deal with it
        #yield self.setComponent(calendar)

        # Remove it - this will take care of actually removing it from the store if there are
        # no more references to the attachment
        if all_removed:
            yield self.removeManagedAttachmentWithID(managed_id)


    @inlineCallbacks
    def convertAttachments(self, oldattachment, newattachment):
        """
        Convert ATTACH properties in the calendar data from a dropbox attachment to a managed attachment.
        This is only used when migrating from dropbox to managed attachments. The ATTACH/ATTACH_CALENDAR_OBJECT
        DB tables have already been updated to reflect the new managed attachment entry, however the CALENDAR_OBJECT.
        DROPBOX_ID column has not.

        @param oldattachment: the old dropbox attachment being converted
        @type oldattachment: L{DropBoxAttachment}
        @param newattachment: the new managed attachment
        @type newattachment: L{ManagedAttachment}
        """

        # Scan each component looking for an ATTACH matching the old dropbox, remove
        # that and add a new managed ATTACH property
        cal = (yield self.component())
        for component in cal.subcomponents():
            attachments = component.properties("ATTACH")
            removed = False
            for attachment in tuple(attachments):
                if attachment.value().endswith("/dropbox/%s/%s" % (
                    urllib.quote(oldattachment.dropboxID()),
                    urllib.quote(oldattachment.name()),
                )):
                    component.removeProperty(attachment)
                    removed = True
            if removed:
                attach, _ignore_location = (yield newattachment.attachProperty())
                component.addProperty(attach)
            component.removeAllPropertiesWithName("X-APPLE-DROPBOX")

        # Write the component back (and no need to re-index as we have not
        # changed any timing properties in the calendar data).
        cal.noInstanceIndexing = True
        yield self.setComponent(cal)


    @inlineCallbacks
    def createManagedAttachment(self):

        # We need to know the resource_ID of the home collection of the owner
        # (not sharee) of this event
        sharerHomeID = (yield self._parentCollection.sharerHomeID())
        managedID = str(uuid.uuid4())
        returnValue((
            yield ManagedAttachment.create(
                self._txn, managedID, sharerHomeID, self._resourceID,
            )
        ))


    @inlineCallbacks
    def updateManagedAttachment(self, managedID, oldattachment):

        # We need to know the resource_ID of the home collection of the owner
        # (not sharee) of this event
        sharerHomeID = (yield self._parentCollection.sharerHomeID())
        returnValue((
            yield ManagedAttachment.update(
                self._txn, managedID, sharerHomeID, self._resourceID, oldattachment._attachmentID,
            )
        ))


    def attachmentWithManagedID(self, managed_id):
        return ManagedAttachment.load(self._txn, managed_id)


    @inlineCallbacks
    def removeManagedAttachmentWithID(self, managed_id):
        attachment = (yield self.attachmentWithManagedID(managed_id))
        if attachment._objectResourceID == self._resourceID:
            yield attachment.removeFromResource(self._resourceID)


    @inlineCallbacks
    def managedAttachmentList(self):
        """
        Get a list of managed attachments where the names returned are for the last path segment
        of the attachment URI.
        """
        at = schema.ATTACHMENT
        attco = schema.ATTACHMENT_CALENDAR_OBJECT
        rows = (yield Select(
            [attco.MANAGED_ID, at.PATH, ],
            From=attco.join(at, attco.ATTACHMENT_ID == at.ATTACHMENT_ID),
            Where=attco.CALENDAR_OBJECT_RESOURCE_ID == Parameter("resourceID")
        ).on(self._txn, resourceID=self._resourceID))
        returnValue([ManagedAttachment.lastSegmentOfUriPath(row[0], row[1]) for row in rows])


    @inlineCallbacks
    def managedAttachmentRetrieval(self, name):
        """
        Return a managed attachment specified by the last path segment of the attachment URI.
        """

        # Scan all the associated attachments for the one that matches
        at = schema.ATTACHMENT
        attco = schema.ATTACHMENT_CALENDAR_OBJECT
        rows = (yield Select(
            [attco.MANAGED_ID, at.PATH, ],
            From=attco.join(at, attco.ATTACHMENT_ID == at.ATTACHMENT_ID),
            Where=attco.CALENDAR_OBJECT_RESOURCE_ID == Parameter("resourceID")
        ).on(self._txn, resourceID=self._resourceID))

        for att_managed_id, att_name in rows:
            if ManagedAttachment.lastSegmentOfUriPath(att_managed_id, att_name) == name:
                attachment = (yield self.attachmentWithManagedID(att_managed_id))
                returnValue(attachment)
        returnValue(None)


    @inlineCallbacks
    def createAttachmentWithName(self, name):

        # We need to know the resource_ID of the home collection of the owner
        # (not sharee) of this event
        sharerHomeID = (yield self._parentCollection.sharerHomeID())
        dropboxID = (yield self.dropboxID())
        returnValue((
            yield DropBoxAttachment.create(
                self._txn, dropboxID, name, sharerHomeID,
            )
        ))


    @inlineCallbacks
    def removeAttachmentWithName(self, name):
        attachment = (yield self.attachmentWithName(name))
        yield attachment.remove()


    def attachmentWithName(self, name):
        return DropBoxAttachment.load(self._txn, self._dropboxID, name)


    def attendeesCanManageAttachments(self):
        return self._attachment == _ATTACHMENTS_MODE_WRITE

    dropboxID = dropboxIDFromCalendarObject

    _attachmentsQuery = Select(
        [schema.ATTACHMENT.PATH],
        From=schema.ATTACHMENT,
        Where=schema.ATTACHMENT.DROPBOX_ID == Parameter('dropboxID')
    )


    @inlineCallbacks
    def attachments(self):
        if self._dropboxID:
            rows = yield self._attachmentsQuery.on(self._txn,
                                                   dropboxID=self._dropboxID)
            result = []
            for row in rows:
                result.append((yield self.attachmentWithName(row[0])))
            returnValue(result)
        else:
            returnValue(())


    def initPropertyStore(self, props):
        # Setup peruser special properties
        props.setSpecialProperties(
            (
            ),
            (
                PropertyName.fromElement(customxml.ScheduleChanges),
            ),
        )


    # IDataStoreObject
    def contentType(self):
        """
        The content type of Calendar objects is text/calendar.
        """
        return MimeType.fromString("text/calendar; charset=utf-8")



class AttachmentStorageTransport(StorageTransportBase):

    _TEMPORARY_UPLOADS_DIRECTORY = "Temporary"

    def __init__(self, attachment, contentType, dispositionName, creating=False):
        super(AttachmentStorageTransport, self).__init__(
            attachment, contentType, dispositionName)

        fileDescriptor, fileName = self._temporaryFile()
        # Wrap the file descriptor in a file object we can write to
        self._file = os.fdopen(fileDescriptor, "w")
        self._path = CachingFilePath(fileName)
        self._hash = hashlib.md5()
        self._creating = creating

        self._txn.postAbort(self.aborted)


    def _temporaryFile(self):
        """
        Returns a (file descriptor, absolute path) tuple for a temporary file within
        the Attachments/Temporary directory (creating the Temporary subdirectory
        if it doesn't exist).  It is the caller's responsibility to remove the
        file.
        """
        attachmentRoot = self._txn._store.attachmentsPath
        tempUploadsPath = attachmentRoot.child(self._TEMPORARY_UPLOADS_DIRECTORY)
        if not tempUploadsPath.exists():
            tempUploadsPath.createDirectory()
        return tempfile.mkstemp(dir=tempUploadsPath.path)


    @property
    def _txn(self):
        return self._attachment._txn


    def aborted(self):
        """
        Transaction aborted - clean up temp files.
        """
        if self._path.exists():
            self._path.remove()


    def write(self, data):
        if isinstance(data, buffer):
            data = str(data)
        self._file.write(data)
        self._hash.update(data)


    @inlineCallbacks
    def loseConnection(self):

        # FIXME: this should be synchronously accessible; IAttachment should
        # have a method for getting its parent just as CalendarObject/Calendar
        # do.

        # FIXME: If this method isn't called, the transaction should be
        # prevented from committing successfully.  It's not valid to have an
        # attachment that doesn't point to a real file.

        home = (yield self._txn.calendarHomeWithResourceID(
                    self._attachment._ownerHomeID))

        oldSize = self._attachment.size()
        newSize = self._file.tell()
        self._file.close()
        allowed = home.quotaAllowedBytes()
        if allowed is not None and allowed < ((yield home.quotaUsedBytes())
                                              + (newSize - oldSize)):
            self._path.remove()
            if self._creating:
                yield self._attachment._internalRemove()
            raise QuotaExceeded()

        self._path.moveTo(self._attachment._path)

        yield self._attachment.changed(
            self._contentType,
            self._dispositionName,
            self._hash.hexdigest(),
            newSize
        )

        if home:
            # Adjust quota
            yield home.adjustQuotaUsedBytes(self._attachment.size() - oldSize)

            # Send change notification to home
            yield home.notifyChanged()



def sqltime(value):
    return datetimeMktime(parseSQLTimestamp(value))



class Attachment(object):

    implements(IAttachment)

    def __init__(self, txn, a_id, dropboxID, name, ownerHomeID=None, justCreated=False):
        self._txn = txn
        self._attachmentID = a_id
        self._ownerHomeID = ownerHomeID
        self._dropboxID = dropboxID
        self._contentType = None
        self._size = 0
        self._md5 = None
        self._created = None
        self._modified = None
        self._name = name
        self._justCreated = justCreated


    def __repr__(self):
        return "<%s: %s>" % (self.__class__.__name__, self._attachmentID)


    def _attachmentPathRoot(self):
        return self._txn._store.attachmentsPath


    @inlineCallbacks
    def initFromStore(self):
        """
        Execute necessary SQL queries to retrieve attributes.

        @return: C{True} if this attachment exists, C{False} otherwise.
        """
        att = schema.ATTACHMENT
        if self._dropboxID:
            where = (att.DROPBOX_ID == self._dropboxID).And(
                   att.PATH == self._name)
        else:
            where = (att.ATTACHMENT_ID == self._attachmentID)
        rows = (yield Select(
            [
                att.ATTACHMENT_ID,
                att.DROPBOX_ID,
                att.CALENDAR_HOME_RESOURCE_ID,
                att.CONTENT_TYPE,
                att.SIZE,
                att.MD5,
                att.CREATED,
                att.MODIFIED,
                att.PATH,
            ],
            From=att,
            Where=where
        ).on(self._txn))

        if not rows:
            returnValue(None)

        row_iter = iter(rows[0])
        self._attachmentID = row_iter.next()
        self._dropboxID = row_iter.next()
        self._ownerHomeID = row_iter.next()
        self._contentType = MimeType.fromString(row_iter.next())
        self._size = row_iter.next()
        self._md5 = row_iter.next()
        self._created = sqltime(row_iter.next())
        self._modified = sqltime(row_iter.next())
        self._name = row_iter.next()

        returnValue(self)


    def dropboxID(self):
        return self._dropboxID


    def isManaged(self):
        return self._dropboxID == "."


    def name(self):
        return self._name


    def properties(self):
        pass # stub


    def store(self, contentType, dispositionName=None):
        if not self._name:
            self._name = dispositionName
        return AttachmentStorageTransport(self, contentType, dispositionName, self._justCreated)


    def retrieve(self, protocol):
        return AttachmentRetrievalTransport(self._path).start(protocol)


    def changed(self, contentType, dispositionName, md5, size):
        raise NotImplementedError

    _removeStatement = Delete(
        From=schema.ATTACHMENT,
        Where=(schema.ATTACHMENT.ATTACHMENT_ID == Parameter("attachmentID"))
    )


    @inlineCallbacks
    def remove(self):
        oldSize = self._size
        self._txn.postCommit(self.removePaths)
        yield self._internalRemove()
        # Adjust quota
        home = (yield self._txn.calendarHomeWithResourceID(self._ownerHomeID))
        if home:
            yield home.adjustQuotaUsedBytes(-oldSize)

            # Send change notification to home
            yield home.notifyChanged()


    def removePaths(self):
        """
        Remove the actual file and up to attachment parent directory if empty.
        """
        self._path.remove()
        parent = self._path.parent()
        toppath = self._attachmentPathRoot().path
        while parent.path != toppath:
            if len(parent.listdir()) == 0:
                parent.remove()
                parent = parent.parent()
            else:
                break


    def _internalRemove(self):
        """
        Just delete the row; don't do any accounting / bookkeeping.  (This is
        for attachments that have failed to be created due to errors during
        storage.)
        """
        return self._removeStatement.on(self._txn, attachmentID=self._attachmentID)


    @classmethod
    @inlineCallbacks
    def removedHome(cls, txn, homeID):
        """
        A calendar home is being removed so all of its attachments must go too. When removing,
        we don't care about quota adjustment as there will be no quota once the home is removed.

        TODO: this needs to be transactional wrt the actual file deletes.
        """
        att = schema.ATTACHMENT
        attco = schema.ATTACHMENT_CALENDAR_OBJECT

        rows = (yield Select(
            [att.ATTACHMENT_ID, att.DROPBOX_ID, ],
            From=att,
            Where=(
                att.CALENDAR_HOME_RESOURCE_ID == homeID
            ),
        ).on(txn))

        for attachmentID, dropboxID in rows:
            if dropboxID:
                attachment = DropBoxAttachment(txn, attachmentID, None, None)
            else:
                attachment = ManagedAttachment(txn, attachmentID, None, None)
            attachment = (yield attachment.initFromStore())
            if attachment._path.exists():
                attachment.removePaths()

        yield Delete(
            From=attco,
            Where=(
                attco.ATTACHMENT_ID.In(Select(
                    [att.ATTACHMENT_ID, ],
                    From=att,
                    Where=(
                        att.CALENDAR_HOME_RESOURCE_ID == homeID
                    ),
                ))
            ),
        ).on(txn)

        yield Delete(
            From=att,
            Where=(
                att.CALENDAR_HOME_RESOURCE_ID == homeID
            ),
        ).on(txn)


    # IDataStoreObject
    def contentType(self):
        return self._contentType


    def md5(self):
        return self._md5


    def size(self):
        return self._size


    def created(self):
        return self._created


    def modified(self):
        return self._modified



class DropBoxAttachment(Attachment):

    @classmethod
    @inlineCallbacks
    def create(cls, txn, dropboxID, name, ownerHomeID):
        """
        Create a new Attachment object.

        @param txn: The transaction to use
        @type txn: L{CommonStoreTransaction}
        @param dropboxID: the identifier for the attachment (dropbox id or managed id)
        @type dropboxID: C{str}
        @param name: the name of the attachment
        @type name: C{str}
        @param ownerHomeID: the resource-id of the home collection of the attachment owner
        @type ownerHomeID: C{int}
        """

        # If store has already migrated to managed attachments we will prevent creation of dropbox attachments
        dropbox = (yield txn.store().dropboxAllowed(txn))
        if not dropbox:
            raise AttachmentDropboxNotAllowed

        # Now create the DB entry
        att = schema.ATTACHMENT
        rows = (yield Insert({
            att.CALENDAR_HOME_RESOURCE_ID : ownerHomeID,
            att.DROPBOX_ID                : dropboxID,
            att.CONTENT_TYPE              : "",
            att.SIZE                      : 0,
            att.MD5                       : "",
            att.PATH                      : name,
        }, Return=(att.ATTACHMENT_ID, att.CREATED, att.MODIFIED)).on(txn))

        row_iter = iter(rows[0])
        a_id = row_iter.next()
        created = sqltime(row_iter.next())
        modified = sqltime(row_iter.next())

        attachment = cls(txn, a_id, dropboxID, name, ownerHomeID, True)
        attachment._created = created
        attachment._modified = modified

        # File system paths need to exist
        try:
            attachment._path.parent().makedirs()
        except:
            pass

        returnValue(attachment)


    @classmethod
    @inlineCallbacks
    def load(cls, txn, dropboxID, name):
        attachment = cls(txn, None, dropboxID, name)
        attachment = (yield attachment.initFromStore())
        returnValue(attachment)


    @property
    def _path(self):
        # Use directory hashing scheme based on MD5 of dropboxID
        hasheduid = hashlib.md5(self._dropboxID).hexdigest()
        attachmentRoot = self._attachmentPathRoot().child(hasheduid[0:2]).child(hasheduid[2:4]).child(hasheduid)
        return attachmentRoot.child(self.name())


    @classmethod
    @inlineCallbacks
    def resourceRemoved(cls, txn, resourceID, dropboxID):
        """
        Remove all attachments referencing the specified resource.
        """

        # See if any other resources still reference this dropbox ID
        co = schema.CALENDAR_OBJECT
        rows = (yield Select(
            [co.RESOURCE_ID, ],
            From=co,
            Where=(co.DROPBOX_ID == dropboxID).And(
                co.RESOURCE_ID != resourceID)
        ).on(txn))

        if not rows:
            # Find each attachment with matching dropbox ID
            att = schema.ATTACHMENT
            rows = (yield Select(
                [att.PATH],
                From=att,
                Where=(att.DROPBOX_ID == dropboxID)
            ).on(txn))
            for name in rows:
                name = name[0]
                attachment = yield cls.load(txn, dropboxID, name)
                yield attachment.remove()


    @inlineCallbacks
    def changed(self, contentType, dispositionName, md5, size):
        """
        Dropbox attachments never change their path - ignore dispositionName.
        """

        self._contentType = contentType
        self._md5 = md5
        self._size = size

        att = schema.ATTACHMENT
        self._created, self._modified = map(
            sqltime,
            (yield Update(
                {
                    att.CONTENT_TYPE    : generateContentType(self._contentType),
                    att.SIZE            : self._size,
                    att.MD5             : self._md5,
                    att.MODIFIED        : utcNowSQL,
                },
                Where=(att.ATTACHMENT_ID == self._attachmentID),
                Return=(att.CREATED, att.MODIFIED)).on(self._txn))[0]
        )


    @inlineCallbacks
    def convertToManaged(self):
        """
        Convert this dropbox attachment into a managed attachment by updating the
        database and returning a new ManagedAttachment object that does not reference
        any calendar object. Referencing will be added later.

        @return: the managed attachment object
        @rtype: L{ManagedAttachment}
        """

        # Change the DROPBOX_ID to a single "." to indicate a managed attachment.
        att = schema.ATTACHMENT
        (yield Update(
            {att.DROPBOX_ID    : ".", },
            Where=(att.ATTACHMENT_ID == self._attachmentID),
        ).on(self._txn))

        # Create an "orphaned" ManagedAttachment that points to the updated data but without
        # an actual managed-id (which only exists when there is a reference to a calendar object).
        mattach = (yield ManagedAttachment.load(self._txn, None, attachmentID=self._attachmentID))
        if mattach is None:
            raise AttachmentMigrationFailed

        # Then move the file on disk from the old path to the new one
        mattach._path.parent().makedirs()
        oldpath = self._path
        newpath = mattach._path
        oldpath.moveTo(newpath)

        returnValue(mattach)



class ManagedAttachment(Attachment):
    """
    Managed attachments are ones that the server is in total control of. Clients do POSTs on calendar objects
    to store the attachment data and have ATTACH properties added, updated or remove from the calendar objects.
    Each ATTACH property in a calendar object has a MANAGED-ID iCalendar parameter that is used in the POST requests
    to target a specific attachment. The MANAGED-ID values are unique to each calendar object resource, though
    multiple calendar object resources can point to the same underlying attachment as there is a separate database
    table that maps calendar objects/managed-ids to actual attachments.
    """

    @classmethod
    @inlineCallbacks
    def _create(cls, txn, managedID, ownerHomeID):
        """
        Create a new managed Attachment object.

        @param txn: The transaction to use
        @type txn: L{CommonStoreTransaction}
        @param managedID: the identifier for the attachment
        @type managedID: C{str}
        @param ownerHomeID: the resource-id of the home collection of the attachment owner
        @type ownerHomeID: C{int}
        """

        # Now create the DB entry
        att = schema.ATTACHMENT
        rows = (yield Insert({
            att.CALENDAR_HOME_RESOURCE_ID : ownerHomeID,
            att.DROPBOX_ID                : ".",
            att.CONTENT_TYPE              : "",
            att.SIZE                      : 0,
            att.MD5                       : "",
            att.PATH                      : "",
        }, Return=(att.ATTACHMENT_ID, att.CREATED, att.MODIFIED)).on(txn))

        row_iter = iter(rows[0])
        a_id = row_iter.next()
        created = sqltime(row_iter.next())
        modified = sqltime(row_iter.next())

        attachment = cls(txn, a_id, ".", None, ownerHomeID, True)
        attachment._managedID = managedID
        attachment._created = created
        attachment._modified = modified

        # File system paths need to exist
        try:
            attachment._path.parent().makedirs()
        except:
            pass

        returnValue(attachment)


    @classmethod
    @inlineCallbacks
    def create(cls, txn, managedID, ownerHomeID, referencedBy):
        """
        Create a new Attachment object.

        @param txn: The transaction to use
        @type txn: L{CommonStoreTransaction}
        @param managedID: the identifier for the attachment
        @type managedID: C{str}
        @param ownerHomeID: the resource-id of the home collection of the attachment owner
        @type ownerHomeID: C{int}
        @param referencedBy: the resource-id of the calendar object referencing the attachment
        @type referencedBy: C{int}
        """

        # Now create the DB entry
        attachment = (yield cls._create(txn, managedID, ownerHomeID))

        # Create the attachment<->calendar object relationship for managed attachments
        attco = schema.ATTACHMENT_CALENDAR_OBJECT
        yield Insert({
            attco.ATTACHMENT_ID               : attachment._attachmentID,
            attco.MANAGED_ID                  : managedID,
            attco.CALENDAR_OBJECT_RESOURCE_ID : referencedBy,
        }).on(txn)
        attachment._managedID = managedID
        attachment._objectResourceID = referencedBy

        returnValue(attachment)


    @classmethod
    @inlineCallbacks
    def update(cls, txn, managedID, ownerHomeID, referencedBy, oldAttachmentID):
        """
        Create a new Attachment object.

        @param txn: The transaction to use
        @type txn: L{CommonStoreTransaction}
        @param managedID: the identifier for the attachment
        @type managedID: C{str}
        @param ownerHomeID: the resource-id of the home collection of the attachment owner
        @type ownerHomeID: C{int}
        @param referencedBy: the resource-id of the calendar object referencing the attachment
        @type referencedBy: C{int}
        @param oldAttachmentID: the attachment-id of the existing attachment being updated
        @type oldAttachmentID: C{int}
        """

        # Now create the DB entry
        attachment = (yield cls._create(txn, managedID, ownerHomeID))

        # Update the attachment<->calendar object relationship for managed attachments
        attco = schema.ATTACHMENT_CALENDAR_OBJECT
        yield Update(
            {
                attco.ATTACHMENT_ID    : attachment._attachmentID,
            },
            Where=(attco.MANAGED_ID == managedID).And(
                attco.CALENDAR_OBJECT_RESOURCE_ID == referencedBy
            ),
        ).on(txn)
        attachment._managedID = managedID
        attachment._objectResourceID = referencedBy

        # Now check whether old attachmentID is still referenced - if not delete it
        rows = (yield Select(
            [attco.ATTACHMENT_ID, ],
            From=attco,
            Where=(attco.ATTACHMENT_ID == oldAttachmentID),
        ).on(txn))
        aids = [row[0] for row in rows] if rows is not None else ()
        if len(aids) == 0:
            oldattachment = ManagedAttachment(txn, oldAttachmentID, None, None)
            oldattachment = (yield oldattachment.initFromStore())
            yield oldattachment.remove()

        returnValue(attachment)


    @classmethod
    @inlineCallbacks
    def load(cls, txn, managedID, attachmentID=None):
        """
        Create a ManagedAttachment via either its managedID or attachmentID.
        """

        if managedID:
            attco = schema.ATTACHMENT_CALENDAR_OBJECT
            rows = (yield Select(
                [attco.ATTACHMENT_ID, attco.CALENDAR_OBJECT_RESOURCE_ID, ],
                From=attco,
                Where=(attco.MANAGED_ID == managedID),
            ).on(txn))
            if len(rows) == 0:
                returnValue(None)
            elif len(rows) != 1:
                raise AttachmentStoreValidManagedID
            rows = rows[0]
        else:
            rows = (attachmentID, None,)

        attachment = cls(txn, rows[0], None, None)
        attachment = (yield attachment.initFromStore())
        attachment._managedID = managedID
        attachment._objectResourceID = rows[1]
        returnValue(attachment)


    @classmethod
    @inlineCallbacks
    def referencesTo(cls, txn, managedID):
        """
        Find all the calendar object resourceIds referenced by this supplied managed-id.
        """
        attco = schema.ATTACHMENT_CALENDAR_OBJECT
        rows = (yield Select(
            [attco.CALENDAR_OBJECT_RESOURCE_ID, ],
            From=attco,
            Where=(attco.MANAGED_ID == managedID),
        ).on(txn))
        cobjs = set([row[0] for row in rows]) if rows is not None else set()
        returnValue(cobjs)


    @classmethod
    @inlineCallbacks
    def usedManagedID(cls, txn, managedID):
        """
        Return the "owner" home and referencing resource is, and UID for a managed-id.
        """
        att = schema.ATTACHMENT
        attco = schema.ATTACHMENT_CALENDAR_OBJECT
        co = schema.CALENDAR_OBJECT
        rows = (yield Select(
            [
                att.CALENDAR_HOME_RESOURCE_ID,
                attco.CALENDAR_OBJECT_RESOURCE_ID,
                co.ICALENDAR_UID,
            ],
            From=att.join(
                attco, att.ATTACHMENT_ID == attco.ATTACHMENT_ID, "left outer"
            ).join(co, co.RESOURCE_ID == attco.CALENDAR_OBJECT_RESOURCE_ID),
            Where=(attco.MANAGED_ID == managedID),
        ).on(txn))
        returnValue(rows)


    @classmethod
    @inlineCallbacks
    def resourceRemoved(cls, txn, resourceID):
        """
        Remove all attachments referencing the specified resource.
        """

        # Find all reference attachment-ids and dereference
        attco = schema.ATTACHMENT_CALENDAR_OBJECT
        rows = (yield Select(
            [attco.MANAGED_ID, ],
            From=attco,
            Where=(attco.CALENDAR_OBJECT_RESOURCE_ID == resourceID),
        ).on(txn))
        mids = set([row[0] for row in rows]) if rows is not None else set()
        for managedID in mids:
            attachment = (yield ManagedAttachment.load(txn, managedID))
            (yield attachment.removeFromResource(resourceID))


    @classmethod
    @inlineCallbacks
    def copyManagedID(cls, txn, oldManagedID, newManagedID, referencedBy):
        """
        Copy a managed-ID to a new ID and associate the original attachment with the
        new resource.
        """

        # Find all reference attachment-ids and dereference
        attco = schema.ATTACHMENT_CALENDAR_OBJECT
        aid = (yield Select(
            [attco.ATTACHMENT_ID, ],
            From=attco,
            Where=(attco.MANAGED_ID == oldManagedID),
        ).on(txn))[0][0]

        yield Insert({
            attco.ATTACHMENT_ID               : aid,
            attco.MANAGED_ID                  : newManagedID,
            attco.CALENDAR_OBJECT_RESOURCE_ID : referencedBy,
        }).on(txn)


    def managedID(self):
        return self._managedID


    @inlineCallbacks
    def objectResource(self):
        """
        Return the calendar object resource associated with this attachment.
        """

        home = (yield self._txn.calendarHomeWithResourceID(self._ownerHomeID))
        obj = (yield home.objectResourceWithID(self._objectResourceID))
        returnValue(obj)


    @property
    def _path(self):
        # Use directory hashing scheme based on MD5 of attachmentID
        hasheduid = hashlib.md5(str(self._attachmentID)).hexdigest()
        return self._attachmentPathRoot().child(hasheduid[0:2]).child(hasheduid[2:4]).child(hasheduid)


    @inlineCallbacks
    def location(self):
        """
        Return the URI location of the attachment.
        """
        if not hasattr(self, "_ownerName"):
            home = (yield self._txn.calendarHomeWithResourceID(self._ownerHomeID))
            self._ownerName = home.name()
        if not hasattr(self, "_objectDropboxID"):
            if not hasattr(self, "_objectResource"):
                self._objectResource = (yield self.objectResource())
            self._objectDropboxID = self._objectResource._dropboxID

        fname = self.lastSegmentOfUriPath(self._managedID, self._name)
        location = self._txn._store.attachmentsURIPattern % {
            "home": self._ownerName,
            "dropbox_id": urllib.quote(self._objectDropboxID),
            "name": urllib.quote(fname),
        }
        returnValue(location)


    @classmethod
    def lastSegmentOfUriPath(cls, managed_id, name):
        splits = name.rsplit(".", 1)
        fname = splits[0]
        suffix = splits[1] if len(splits) == 2 else "unknown"
        return "%s-%s.%s" % (fname, managed_id[:8], suffix)


    @inlineCallbacks
    def changed(self, contentType, dispositionName, md5, size):
        """
        Always update name to current disposition name.
        """

        self._contentType = contentType
        self._name = dispositionName
        self._md5 = md5
        self._size = size
        att = schema.ATTACHMENT
        self._created, self._modified = map(
            sqltime,
            (yield Update(
                {
                    att.CONTENT_TYPE    : generateContentType(self._contentType),
                    att.SIZE            : self._size,
                    att.MD5             : self._md5,
                    att.MODIFIED        : utcNowSQL,
                    att.PATH            : self._name,
                },
                Where=(att.ATTACHMENT_ID == self._attachmentID),
                Return=(att.CREATED, att.MODIFIED)).on(self._txn))[0]
        )


    @inlineCallbacks
    def newReference(self, resourceID):
        """
        Create a new managed-id that references the supplied calendar object resource id, and
        return a ManagedAttachment for the new reference.

        @param resourceID: the resource id to reference
        @type resourceID: C{int}

        @return: the new managed attachment
        @rtype: L{ManagedAttachment}
        """

        managed_id = str(uuid.uuid4())
        attco = schema.ATTACHMENT_CALENDAR_OBJECT
        yield Insert({
            attco.ATTACHMENT_ID               : self._attachmentID,
            attco.MANAGED_ID                  : managed_id,
            attco.CALENDAR_OBJECT_RESOURCE_ID : resourceID,
        }).on(self._txn)

        mattach = (yield ManagedAttachment.load(self._txn, managed_id))
        returnValue(mattach)


    @inlineCallbacks
    def removeFromResource(self, resourceID):

        # Delete the reference
        attco = schema.ATTACHMENT_CALENDAR_OBJECT
        yield Delete(
            From=attco,
            Where=(attco.ATTACHMENT_ID == self._attachmentID).And(
                   attco.CALENDAR_OBJECT_RESOURCE_ID == resourceID),
        ).on(self._txn)

        # References still exist - if not remove actual attachment
        rows = (yield Select(
            [attco.CALENDAR_OBJECT_RESOURCE_ID, ],
            From=attco,
            Where=(attco.ATTACHMENT_ID == self._attachmentID),
        ).on(self._txn))
        if len(rows) == 0:
            yield self.remove()


    @inlineCallbacks
    def attachProperty(self):
        """
        Return an iCalendar ATTACH property for this attachment.
        """
        attach = Property("ATTACH", "", valuetype=PyCalendarValue.VALUETYPE_URI)
        location = (yield self.updateProperty(attach))
        returnValue((attach, location,))


    @inlineCallbacks
    def updateProperty(self, attach):
        """
        Update an iCalendar ATTACH property for this attachment.
        """

        location = (yield self.location())

        attach.setParameter("MANAGED-ID", self.managedID())
        attach.setParameter("MTAG", self.md5())
        attach.setParameter("FMTTYPE", "%s/%s" % (self.contentType().mediaType, self.contentType().mediaSubtype))
        attach.setParameter("FILENAME", self.name())
        attach.setParameter("SIZE", str(self.size()))
        attach.setValue(location)

        returnValue(location)

Calendar._objectResourceClass = CalendarObject<|MERGE_RESOLUTION|>--- conflicted
+++ resolved
@@ -70,7 +70,8 @@
     AttachmentMigrationFailed, AttachmentDropboxNotAllowed, \
     TooManyAttendeesError, InvalidComponentTypeError, InvalidCalendarAccessError, \
     InvalidUIDError, UIDExistsError, ResourceDeletedError, \
-    AttendeeAllowedError, InvalidPerUserDataMerge, ComponentUpdateState
+    AttendeeAllowedError, InvalidPerUserDataMerge, ComponentUpdateState, \
+    ValidOrganizerError, ShareeAllowedError
 from txdav.caldav.icalendarstore import QuotaExceeded
 from txdav.common.datastore.sql import CommonHome, CommonHomeChild, \
     CommonObjectResource, ECALENDARTYPE
@@ -322,8 +323,17 @@
         return self.principal_uid
 
 
+    def shortNames(self):
+        return [self.principal_uid, ]
+
+
     def fullName(self):
         return "%s %s" % (self.principal_uid[:4], self.principal_uid[4:])
+
+
+    def displayName(self):
+        fullName = self.fullName()
+        return fullName if fullName else self.shortNames()[0]
 
 
     def calendarUserAddresses(self):
@@ -1392,8 +1402,12 @@
             # calendar data
             component.normalizeCalendarUserAddresses(normalizationLookup, self.calendar().viewerHome().principalForCalendarUserAddress)
 
+        # Check location/resource organizer requirement
+        yield self.validLocationResourceOrganizer(component, inserting, update_state)
+
         # Check access
-        yield self.validAccess(component, inserting, update_state)
+        if config.EnablePrivateEvents:
+            yield self.validAccess(component, inserting, update_state)
 
 
     def validIfScheduleMatch(self, etag_match, schedule_tag, update_state):
@@ -1471,6 +1485,43 @@
                     raise TooManyAttendeesError("Attendee list size %d is larger than allowed limit %d" % (attendeeListLength, config.MaxAttendeesPerInstance))
 
 
+    @inlineCallbacks
+    def validLocationResourceOrganizer(self, component, inserting, update_state):
+        """
+        If the calendar owner is a location or resource, check whether an ORGANIZER property is required.
+        """
+
+        if update_state == ComponentUpdateState.NORMAL:
+            originatorPrincipal = (yield self.calendar().ownerHome().principal())
+            cutype = originatorPrincipal.getCUType() if originatorPrincipal is not None else "INDIVIDUAL"
+            organizer = component.getOrganizer()
+
+            # Check for an allowed change
+            if organizer is None and (
+                cutype == "ROOM" and not config.Scheduling.Options.AllowLocationWithoutOrganizer or
+                cutype == "RESOURCE" and not config.Scheduling.Options.AllowResourceWithoutOrganizer):
+                raise ValidOrganizerError("Organizer required in calendar data for a %s" % (cutype.lower(),))
+
+            # Check for tracking the modifier
+            if organizer is None and (
+                cutype == "ROOM" and config.Scheduling.Options.TrackUnscheduledLocationData or
+                cutype == "RESOURCE" and config.Scheduling.Options.TrackUnscheduledResourceData):
+
+                # Find current principal and update modified by details
+                if hasattr(self._txn, "_authz_uid"):
+                    authz = (yield self.calendar().ownerHome().principalForUID(self._txn._authz_uid))
+                    prop = Property("X-CALENDARSERVER-MODIFIED-BY", authz.canonicalCalendarUserAddress())
+                    prop.setParameter("CN", authz.displayName())
+                    for candidate in authz.calendarUserAddresses():
+                        if candidate.startswith("mailto:"):
+                            prop.setParameter("EMAIL", candidate[7:])
+                            break
+                    component.replacePropertyInAllComponents(prop)
+                else:
+                    component.removeAllPropertiesWithName("X-CALENDARSERVER-MODIFIED-BY")
+                self._componentChanged = True
+
+
     def validAccess(self, component, inserting, update_state):
         """
         Make sure that the X-CALENDARSERVER-ACCESS property is properly dealt with.
@@ -1724,11 +1775,10 @@
                 # Cannot do implicit in sharee's shared calendar
                 isShareeCollection = self.destinationparent.isShareeCollection()
                 if isShareeCollection:
-                    raise HTTPError(ErrorResponse(
-                        responsecode.FORBIDDEN,
-                        (calendarserver_namespace, "sharee-privilege-needed",),
-                        description="Sharee's cannot schedule"
-                    ))
+                    scheduler.setSchedulingNotAllowed(
+                        ShareeAllowedError,
+                        "Sharee's cannot schedule",
+                    )
 
                 new_calendar = (yield scheduler.doImplicitScheduling(self.schedule_tag_match))
                 if new_calendar:
@@ -2050,13 +2100,8 @@
             # Determine attachment mode (ignore inbox's) - NB we have to do this
             # after setting up other properties as UID at least is needed
             self._attachment = _ATTACHMENTS_MODE_NONE
-<<<<<<< HEAD
-            if self._dropboxID is None:
+            if not self._dropboxID:
                 if not isInboxItem:
-=======
-            if not self._dropboxID:
-                if self._parentCollection.name() != "inbox":
->>>>>>> dbc29d6a
                     if component.hasPropertyInAnyComponent("X-APPLE-DROPBOX"):
                         self._attachment = _ATTACHMENTS_MODE_WRITE
                         self._dropboxID = (yield self.dropboxID())
