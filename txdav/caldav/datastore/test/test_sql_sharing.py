--- conflicted
+++ resolved
@@ -564,7 +564,6 @@
         self.assertEqual(len(deleted), 0)
         self.assertEqual(len(invalid), 0)
 
-<<<<<<< HEAD
         for depth, result in (
             ("1", [otherCal.name() + '/',
                    'calendar/',
@@ -575,13 +574,8 @@
                          'calendar/',
                          'inbox/'],
              )):
-            changed, deleted = yield otherHome.resourceNamesSinceRevision(0, depth)
+            changed, deleted, invalid = yield otherHome.resourceNamesSinceRevision(0, depth)
             self.assertEqual(set(changed), set(result))
-=======
-        for depth in ("1", "infinity",):
-            changed, deleted, invalid = yield otherHome.resourceNamesSinceRevision(0, depth)
-            self.assertNotEqual(len(changed), 0)
->>>>>>> 853630fb
             self.assertEqual(len(deleted), 0)
             self.assertEqual(len(invalid), 0)
 
