--- conflicted
+++ resolved
@@ -19,23 +19,16 @@
 L{txdav.caldav.datastore.test.common}.
 """
 
-from pycalendar.datetime import DateTime
-from pycalendar.timezone import Timezone
+from pycalendar.datetime import PyCalendarDateTime
+from pycalendar.timezone import PyCalendarTimezone
 
 from twext.enterprise.dal.syntax import Select, Parameter, Insert, Delete, \
     Update
 from twext.enterprise.ienterprise import AlreadyFinishedError
-<<<<<<< HEAD
 from twext.python.vcomponent import VComponent
 from twext.web2 import responsecode
 from twext.web2.http_headers import MimeType
 from twext.web2.stream import MemoryStream
-=======
-
-from txweb2 import responsecode
-from txweb2.http_headers import MimeType
-from txweb2.stream import MemoryStream
->>>>>>> e93bb578
 
 from twisted.internet import reactor
 from twisted.internet.defer import inlineCallbacks, returnValue, DeferredList, \
@@ -43,13 +36,12 @@
 from twisted.internet.task import deferLater, Clock
 from twisted.trial import unittest
 
-from twistedcaldav import caldavxml, ical
+from twistedcaldav import caldavxml
 from twistedcaldav.caldavxml import CalendarDescription
 from twistedcaldav.config import config
 from twistedcaldav.dateops import datetimeMktime
 from twistedcaldav.ical import Component, normalize_iCalStr, diff_iCalStrs
 from twistedcaldav.instance import InvalidOverriddenInstanceError
-<<<<<<< HEAD
 from twistedcaldav.query import calendarqueryfilter
 
 from txdav.base.propertystore.base import PropertyName
@@ -60,40 +52,21 @@
 from txdav.caldav.datastore.scheduling.scheduler import ScheduleResponseQueue
 from txdav.caldav.datastore.scheduling.implicit import ImplicitScheduler
 from txdav.caldav.datastore.scheduling.itip import iTIPRequestStatus
-=======
-
-from txdav.base.propertystore.base import PropertyName
-from txdav.caldav.datastore.query.filter import Filter
-from txdav.caldav.datastore.scheduling.caldav.scheduler import CalDAVScheduler
-from txdav.caldav.datastore.scheduling.cuaddress import RemoteCalendarUser, \
-    LocalCalendarUser
-from txdav.caldav.datastore.scheduling.implicit import ImplicitScheduler
-from txdav.caldav.datastore.scheduling.itip import iTIPRequestStatus
-from txdav.caldav.datastore.scheduling.processing import ImplicitProcessor
-from txdav.caldav.datastore.scheduling.scheduler import ScheduleResponseQueue
->>>>>>> e93bb578
 from txdav.caldav.datastore.test.common import CommonTests as CalendarCommonTests, \
-    test_event_text
+    test_event_text, OTHER_HOME_UID
 from txdav.caldav.datastore.test.test_file import setUpCalendarStore
 from txdav.caldav.datastore.test.util import buildCalendarStore
 from txdav.caldav.datastore.util import _migrateCalendar, migrateHome
-<<<<<<< HEAD
-from txdav.caldav.icalendarstore import ComponentUpdateState, InvalidDefaultCalendar
-from txdav.common.datastore.sql import ECALENDARTYPE, CommonObjectResource, \
-    CommonStoreTransactionMonitor
-from txdav.common.datastore.sql_legacy import PostgresLegacyIndexEmulator
-=======
 from txdav.caldav.icalendarstore import ComponentUpdateState, InvalidDefaultCalendar, \
     InvalidSplit
 from txdav.common.datastore.sql import ECALENDARTYPE, CommonObjectResource, \
     CommonStoreTransactionMonitor
->>>>>>> e93bb578
+from txdav.common.datastore.sql_legacy import PostgresLegacyIndexEmulator
 from txdav.common.datastore.sql_tables import schema, _BIND_MODE_DIRECT, \
-    _BIND_STATUS_ACCEPTED
+    _BIND_STATUS_ACCEPTED, _BIND_MODE_WRITE, _BIND_STATUS_INVITED
 from txdav.common.datastore.test.util import populateCalendarsFrom, \
     CommonCommonTests
 from txdav.common.icommondatastore import NoSuchObjectResourceError
-from txdav.idav import ChangeCategory
 from txdav.xml.rfc2518 import GETContentLanguage, ResourceType
 
 import datetime
@@ -109,7 +82,7 @@
         self._sqlCalendarStore = yield buildCalendarStore(self, self.notifierFactory)
         yield self.populate()
 
-        self.nowYear = {"now": DateTime.getToday().getYear()}
+        self.nowYear = {"now": PyCalendarDateTime.getToday().getYear()}
 
 
     @inlineCallbacks
@@ -437,10 +410,10 @@
                           name="VCALENDAR",
                        )
                   )
-        filter = Filter(filter)
+        filter = calendarqueryfilter.Filter(filter)
         filter.settimezone(None)
 
-        results = yield toCalendar.search(filter, 'user01', True)
+        results = yield toCalendar._index.indexedSearch(filter, 'user01', True)
         self.assertEquals(len(results), 1)
         _ignore_name, uid, _ignore_type, _ignore_organizer, _ignore_float, _ignore_start, _ignore_end, _ignore_fbtype, transp = results[0]
         self.assertEquals(uid, "uid4")
@@ -505,14 +478,14 @@
             )
 
         supported_components = set()
-        self.assertEqual(len(toCalendars), 2 + len(ical.allowedStoreComponents))
+        self.assertEqual(len(toCalendars), 4)
         for calendar in toCalendars:
             if calendar.name() == "inbox":
                 continue
             result = yield calendar.getSupportedComponents()
             supported_components.add(result)
 
-        self.assertEqual(supported_components, set(ical.allowedStoreComponents))
+        self.assertEqual(supported_components, set(("VEVENT", "VTODO",)))
 
 
     @inlineCallbacks
@@ -540,7 +513,7 @@
             result = yield calendar.getSupportedComponents()
             supported_components.add(result)
 
-        self.assertEqual(supported_components, set(ical.allowedStoreComponents))
+        self.assertEqual(supported_components, set(("VEVENT", "VTODO",)))
 
 
     def test_calendarHomeVersion(self):
@@ -648,7 +621,7 @@
 
         @inlineCallbacks
         def _defer1():
-            yield cal1.createObjectResourceWithName("1.ics", Component.fromString(
+            yield cal1.createObjectResourceWithName("1.ics", VComponent.fromString(
 """BEGIN:VCALENDAR
 VERSION:2.0
 PRODID:-//CALENDARSERVER.ORG//NONSGML Version 1//EN
@@ -694,7 +667,7 @@
 
         @inlineCallbacks
         def _defer2():
-            yield cal2.createObjectResourceWithName("2.ics", Component.fromString(
+            yield cal2.createObjectResourceWithName("2.ics", VComponent.fromString(
 """BEGIN:VCALENDAR
 VERSION:2.0
 PRODID:-//CALENDARSERVER.ORG//NONSGML Version 1//EN
@@ -855,7 +828,7 @@
         # Create calendar object
         calendar1 = yield self.calendarUnderTest()
         name = "test.ics"
-        component = Component.fromString(test_event_text)
+        component = VComponent.fromString(test_event_text)
         metadata = {
             "accessMode": "PUBLIC",
             "isScheduleObject": True,
@@ -903,7 +876,7 @@
         inbox = yield home.createCalendarWithName("inbox")
 
         name = "test.ics"
-        component = Component.fromString(test_event_text)
+        component = VComponent.fromString(test_event_text)
         metadata = {
             "accessMode": "PUBLIC",
             "isScheduleObject": True,
@@ -946,32 +919,6 @@
 
 
     @inlineCallbacks
-    def test_removeNotifyCategoryInbox(self):
-        """
-        Inbox object removal should be categorized as ChangeCategory.inbox
-        """
-        home = yield self.homeUnderTest()
-        inbox = yield home.createCalendarWithName("inbox")
-        component = Component.fromString(test_event_text)
-        inboxItem = yield inbox.createCalendarObjectWithName("inbox.ics", component)
-        self.assertEquals(ChangeCategory.inbox, inboxItem.removeNotifyCategory())
-        yield self.commit()
-
-
-    @inlineCallbacks
-    def test_removeNotifyCategoryNonInbox(self):
-        """
-        Non-Inbox object removal should be categorized as ChangeCategory.default
-        """
-        home = yield self.homeUnderTest()
-        nonInbox = yield home.createCalendarWithName("noninbox")
-        component = Component.fromString(test_event_text)
-        nonInboxItem = yield nonInbox.createCalendarObjectWithName("inbox.ics", component)
-        self.assertEquals(ChangeCategory.default, nonInboxItem.removeNotifyCategory())
-        yield self.commit()
-
-
-    @inlineCallbacks
     def test_directShareCreateConcurrency(self):
         """
         Test that two concurrent attempts to create a direct shared calendar
@@ -1009,13 +956,13 @@
 
         @inlineCallbacks
         def _defer1():
-            yield cal1.directShareWithUser("uid2")
+            yield cal1.shareWith(shareeHome=sharerHome1, mode=_BIND_MODE_DIRECT, status=_BIND_STATUS_ACCEPTED, message="Shared Wiki Calendar")
             yield txn1.commit()
         d1 = _defer1()
 
         @inlineCallbacks
         def _defer2():
-            yield cal2.directShareWithUser("uid1")
+            yield cal2.shareWith(shareeHome=sharerHome2, mode=_BIND_MODE_DIRECT, status=_BIND_STATUS_ACCEPTED, message="Shared Wiki Calendar")
             yield txn2.commit()
         d2 = _defer2()
 
@@ -1135,10 +1082,9 @@
         self.assertTrue(calendar2_vtodo is not None)
         children = yield calendar2_vtodo.listCalendarObjects()
         self.assertEqual(len(children), 2)
-        changed, deleted, invalid = yield calendar2_vtodo.resourceNamesSinceToken(None)
+        changed, deleted = yield calendar2_vtodo.resourceNamesSinceToken(None)
         self.assertEqual(sorted(changed), ["3.ics", "5.ics"])
         self.assertEqual(len(deleted), 0)
-        self.assertEqual(len(invalid), 0)
         result = yield calendar2_vtodo.getSupportedComponents()
         self.assertEquals(result, "VTODO")
         self.assertTrue(pkey in calendar2_vtodo.properties())
@@ -1149,10 +1095,9 @@
         self.assertEqual(len(children), 3)
         new_sync_token2 = yield calendar2.syncToken()
         self.assertNotEqual(new_sync_token2, original_sync_token2)
-        changed, deleted, invalid = yield calendar2.resourceNamesSinceToken(original_sync_token2)
+        changed, deleted = yield calendar2.resourceNamesSinceToken(original_sync_token2)
         self.assertEqual(len(changed), 0)
         self.assertEqual(sorted(deleted), ["3.ics", "5.ics"])
-        self.assertEqual(len(invalid), 0)
         result = yield calendar2.getSupportedComponents()
         self.assertEquals(result, "VEVENT")
         self.assertTrue(pkey in calendar2.properties())
@@ -1183,7 +1128,7 @@
             result = yield calendar.getSupportedComponents()
             supported_components.add(result)
 
-        self.assertEqual(supported_components, set(ical.allowedStoreComponents))
+        self.assertEqual(supported_components, set(("VEVENT", "VTODO",)))
 
 
     @inlineCallbacks
@@ -1249,7 +1194,7 @@
         self.assertEqual(home._default_events, None)
         self.assertEqual(home._default_tasks, None)
         calendar1 = yield home.calendarWithName("calendar_1")
-        yield home.setDefaultCalendar(calendar1, "VEVENT")
+        yield home.setDefaultCalendar(calendar1, False)
         self.assertEqual(home._default_events, calendar1._resourceID)
         self.assertEqual(home._default_tasks, None)
         yield self.commit()
@@ -1257,7 +1202,7 @@
         home = yield self.homeUnderTest(name="home_defaults")
         calendar1 = yield home.calendarWithName("calendar_1")
         calendar2 = yield home.calendarWithName("calendar_1-vtodo")
-        yield self.failUnlessFailure(home.setDefaultCalendar(calendar2, "VEVENT"), InvalidDefaultCalendar)
+        yield self.failUnlessFailure(home.setDefaultCalendar(calendar2, False), InvalidDefaultCalendar)
         self.assertEqual(home._default_events, calendar1._resourceID)
         self.assertEqual(home._default_tasks, None)
         yield self.commit()
@@ -1265,20 +1210,20 @@
         home = yield self.homeUnderTest(name="home_defaults")
         calendar1 = yield home.calendarWithName("calendar_1")
         calendar2 = yield home.calendarWithName("calendar_1-vtodo")
-        yield home.setDefaultCalendar(calendar2, "VTODO")
+        yield home.setDefaultCalendar(calendar2, True)
         self.assertEqual(home._default_events, calendar1._resourceID)
         self.assertEqual(home._default_tasks, calendar2._resourceID)
         yield self.commit()
 
         home = yield self.homeUnderTest(name="home_defaults")
         calendar1 = yield home.calendarWithName("inbox")
-        yield self.failUnlessFailure(home.setDefaultCalendar(calendar1, "VEVENT"), InvalidDefaultCalendar)
+        yield self.failUnlessFailure(home.setDefaultCalendar(calendar1, False), InvalidDefaultCalendar)
         yield self.commit()
 
         home = yield self.homeUnderTest(name="home_defaults")
         home_other = yield self.homeUnderTest(name="home_splits")
         calendar1 = yield home_other.calendarWithName("calendar_1")
-        yield self.failUnlessFailure(home.setDefaultCalendar(calendar1, "VEVENT"), InvalidDefaultCalendar)
+        yield self.failUnlessFailure(home.setDefaultCalendar(calendar1, False), InvalidDefaultCalendar)
         yield self.commit()
 
 
@@ -1401,7 +1346,7 @@
     @inlineCallbacks
     def test_notExpandedWithin(self):
         """
-        Test Calendar.notExpandedWithin to make sure it returns the correct
+        Test PostgresLegacyIndexEmulator.notExpandedWithin to make sure it returns the correct
         result based on the ranges passed in.
         """
 
@@ -1410,6 +1355,7 @@
         # Create the index on a new calendar
         home = yield self.homeUnderTest()
         newcalendar = yield home.createCalendarWithName("index_testing")
+        index = PostgresLegacyIndexEmulator(newcalendar)
 
         # Create the calendar object to use for testing
         nowYear = self.nowYear["now"]
@@ -1435,39 +1381,39 @@
         self.assertEqual(rmax.getYear(), nowYear + 1)
 
         # Fully within range
-        testMin = DateTime(nowYear, 1, 1, 0, 0, 0, tzid=Timezone(utc=True))
-        testMax = DateTime(nowYear + 1, 1, 1, 0, 0, 0, tzid=Timezone(utc=True))
-        result = yield newcalendar.notExpandedWithin(testMin, testMax)
+        testMin = PyCalendarDateTime(nowYear, 1, 1, 0, 0, 0, tzid=PyCalendarTimezone(utc=True))
+        testMax = PyCalendarDateTime(nowYear + 1, 1, 1, 0, 0, 0, tzid=PyCalendarTimezone(utc=True))
+        result = yield index.notExpandedWithin(testMin, testMax)
         self.assertEqual(result, [])
 
         # Upper bound exceeded
-        testMin = DateTime(nowYear, 1, 1, 0, 0, 0, tzid=Timezone(utc=True))
-        testMax = DateTime(nowYear + 5, 1, 1, 0, 0, 0, tzid=Timezone(utc=True))
-        result = yield newcalendar.notExpandedWithin(testMin, testMax)
+        testMin = PyCalendarDateTime(nowYear, 1, 1, 0, 0, 0, tzid=PyCalendarTimezone(utc=True))
+        testMax = PyCalendarDateTime(nowYear + 5, 1, 1, 0, 0, 0, tzid=PyCalendarTimezone(utc=True))
+        result = yield index.notExpandedWithin(testMin, testMax)
         self.assertEqual(result, ["indexing.ics"])
 
         # Lower bound exceeded
-        testMin = DateTime(nowYear - 5, 1, 1, 0, 0, 0, tzid=Timezone(utc=True))
-        testMax = DateTime(nowYear + 1, 1, 1, 0, 0, 0, tzid=Timezone(utc=True))
-        result = yield newcalendar.notExpandedWithin(testMin, testMax)
+        testMin = PyCalendarDateTime(nowYear - 5, 1, 1, 0, 0, 0, tzid=PyCalendarTimezone(utc=True))
+        testMax = PyCalendarDateTime(nowYear + 1, 1, 1, 0, 0, 0, tzid=PyCalendarTimezone(utc=True))
+        result = yield index.notExpandedWithin(testMin, testMax)
         self.assertEqual(result, ["indexing.ics"])
 
         # Lower and upper bounds exceeded
-        testMin = DateTime(nowYear - 5, 1, 1, 0, 0, 0, tzid=Timezone(utc=True))
-        testMax = DateTime(nowYear + 5, 1, 1, 0, 0, 0, tzid=Timezone(utc=True))
-        result = yield newcalendar.notExpandedWithin(testMin, testMax)
+        testMin = PyCalendarDateTime(nowYear - 5, 1, 1, 0, 0, 0, tzid=PyCalendarTimezone(utc=True))
+        testMax = PyCalendarDateTime(nowYear + 5, 1, 1, 0, 0, 0, tzid=PyCalendarTimezone(utc=True))
+        result = yield index.notExpandedWithin(testMin, testMax)
         self.assertEqual(result, ["indexing.ics"])
 
         # Lower none within range
         testMin = None
-        testMax = DateTime(nowYear + 1, 1, 1, 0, 0, 0, tzid=Timezone(utc=True))
-        result = yield newcalendar.notExpandedWithin(testMin, testMax)
+        testMax = PyCalendarDateTime(nowYear + 1, 1, 1, 0, 0, 0, tzid=PyCalendarTimezone(utc=True))
+        result = yield index.notExpandedWithin(testMin, testMax)
         self.assertEqual(result, [])
 
         # Lower none and upper bounds exceeded
         testMin = None
-        testMax = DateTime(nowYear + 5, 1, 1, 0, 0, 0, tzid=Timezone(utc=True))
-        result = yield newcalendar.notExpandedWithin(testMin, testMax)
+        testMax = PyCalendarDateTime(nowYear + 5, 1, 1, 0, 0, 0, tzid=PyCalendarTimezone(utc=True))
+        result = yield index.notExpandedWithin(testMin, testMax)
         self.assertEqual(result, ["indexing.ics"])
 
 
@@ -1573,8 +1519,8 @@
 
         # Tests on inbox - resources with properties
         txn = self.transactionUnderTest()
-        yield txn.homeWithUID(ECALENDARTYPE, "user01", create=True)
-        inbox = yield self.calendarUnderTest(txn=txn, name="inbox", home="user01")
+        yield txn.homeWithUID(ECALENDARTYPE, "byNameTest", create=True)
+        inbox = yield self.calendarUnderTest(txn=txn, name="inbox", home="byNameTest")
         caldata = """BEGIN:VCALENDAR
 VERSION:2.0
 CALSCALE:GREGORIAN
@@ -1605,7 +1551,7 @@
         yield _createInboxItem("4.ics", "p4")
         yield self.commit()
 
-        inbox = yield self.calendarUnderTest(name="inbox", home="user01")
+        inbox = yield self.calendarUnderTest(name="inbox", home="byNameTest")
         yield _tests(inbox)
 
         resources = yield inbox.objectResourcesWithNames(("1.ics",))
@@ -1763,6 +1709,90 @@
             self.assertEquals(alarm_result, None)
 
         yield self.commit()
+
+
+    @inlineCallbacks
+    def test_shareWithRevision(self):
+        """
+        Verify that bindRevision on calendars and shared calendars has the correct value.
+        """
+        cal = yield self.calendarUnderTest()
+        self.assertEqual(cal._bindRevision, 0)
+        other = yield self.homeUnderTest(name=OTHER_HOME_UID)
+        newCalName = yield cal.shareWith(other, _BIND_MODE_WRITE)
+        yield self.commit()
+
+        normalCal = yield self.calendarUnderTest()
+        self.assertEqual(normalCal._bindRevision, 0)
+        otherHome = yield self.homeUnderTest(name=OTHER_HOME_UID)
+        otherCal = yield otherHome.childWithName(newCalName)
+        self.assertNotEqual(otherCal._bindRevision, 0)
+
+
+    @inlineCallbacks
+    def test_updateShareRevision(self):
+        """
+        Verify that bindRevision on calendars and shared calendars has the correct value.
+        """
+        cal = yield self.calendarUnderTest()
+        self.assertEqual(cal._bindRevision, 0)
+        other = yield self.homeUnderTest(name=OTHER_HOME_UID)
+        newCalName = yield cal.shareWith(other, _BIND_MODE_WRITE, status=_BIND_STATUS_INVITED)
+        yield self.commit()
+
+        normalCal = yield self.calendarUnderTest()
+        self.assertEqual(normalCal._bindRevision, 0)
+        otherHome = yield self.homeUnderTest(name=OTHER_HOME_UID)
+        otherCal = yield otherHome.invitedObjectWithShareUID(newCalName)
+        self.assertEqual(otherCal._bindRevision, 0)
+        yield self.commit()
+
+        normalCal = yield self.calendarUnderTest()
+        otherHome = yield self.homeUnderTest(name=OTHER_HOME_UID)
+        otherCal = yield otherHome.invitedObjectWithShareUID(newCalName)
+        yield normalCal.updateShare(otherCal, status=_BIND_STATUS_ACCEPTED)
+        yield self.commit()
+
+        normalCal = yield self.calendarUnderTest()
+        self.assertEqual(normalCal._bindRevision, 0)
+        otherHome = yield self.homeUnderTest(name=OTHER_HOME_UID)
+        otherCal = yield otherHome.childWithName(newCalName)
+        self.assertNotEqual(otherCal._bindRevision, 0)
+
+
+    @inlineCallbacks
+    def test_sharedRevisions(self):
+        """
+        Verify that resourceNamesSinceRevision returns all resources after initial bind and sync.
+        """
+        cal = yield self.calendarUnderTest()
+        self.assertEqual(cal._bindRevision, 0)
+        other = yield self.homeUnderTest(name=OTHER_HOME_UID)
+        newCalName = yield cal.shareWith(other, _BIND_MODE_WRITE)
+        yield self.commit()
+
+        normalCal = yield self.calendarUnderTest()
+        self.assertEqual(normalCal._bindRevision, 0)
+        otherHome = yield self.homeUnderTest(name=OTHER_HOME_UID)
+        otherCal = yield otherHome.childWithName(newCalName)
+        self.assertNotEqual(otherCal._bindRevision, 0)
+
+        changed, deleted = yield otherCal.resourceNamesSinceRevision(otherCal._bindRevision - 1)
+        self.assertNotEqual(len(changed), 0)
+        self.assertEqual(len(deleted), 0)
+
+        changed, deleted = yield otherCal.resourceNamesSinceRevision(otherCal._bindRevision)
+        self.assertEqual(len(changed), 0)
+        self.assertEqual(len(deleted), 0)
+
+        for depth in ("1", "infinity",):
+            changed, deleted = yield otherHome.resourceNamesSinceRevision(otherCal._bindRevision - 1, depth)
+            self.assertNotEqual(len(changed), 0)
+            self.assertEqual(len(deleted), 0)
+
+            changed, deleted = yield otherHome.resourceNamesSinceRevision(otherCal._bindRevision, depth)
+            self.assertEqual(len(changed), 0)
+            self.assertEqual(len(deleted), 0)
 
 
     @inlineCallbacks
@@ -2202,7 +2232,7 @@
 
         self.subs = {}
 
-        self.now = DateTime.getNowUTC()
+        self.now = PyCalendarDateTime.getNowUTC()
         self.now.setHHMMSS(0, 0, 0)
 
         self.subs["now"] = self.now
@@ -5598,9 +5628,6 @@
         title = "user02"
         self.assertEqual(normalize_iCalStr(ical_future), normalize_iCalStr(data_future2) % relsubs, "Failed future: %s" % (title,))
         self.assertEqual(normalize_iCalStr(ical_past), normalize_iCalStr(data_past2) % relsubs, "Failed past: %s" % (title,))
-<<<<<<< HEAD
-        self.assertEqual(normalize_iCalStr(ical_inbox), normalize_iCalStr(data_inbox2) % relsubs, "Failed inbox: %s" % (title,))
-=======
         self.assertEqual(normalize_iCalStr(ical_inbox), normalize_iCalStr(data_inbox2) % relsubs, "Failed inbox: %s" % (title,))
 
 
@@ -6031,7 +6058,7 @@
 
         # Update it
         cobj = yield self.calendarObjectUnderTest(name="data1.ics", calendar_name="calendar", home="user01")
-        oldobj = yield cobj.splitAt(DateTime.parseText("%(now_back14)s" % self.subs))
+        oldobj = yield cobj.splitAt(PyCalendarDateTime.parseText("%(now_back14)s" % self.subs))
         oldname = oldobj.name()
         self.assertFalse(hasattr(cobj, "_workItems"))
         yield self.commit()
@@ -6104,7 +6131,7 @@
 
         # Update it
         cobj = yield self.calendarObjectUnderTest(name="data1.ics", calendar_name="calendar", home="user01")
-        oldobj = yield cobj.splitAt(DateTime.parseText("%(now_back15_12h)s" % self.subs))
+        oldobj = yield cobj.splitAt(PyCalendarDateTime.parseText("%(now_back15_12h)s" % self.subs))
         oldname = oldobj.name()
         self.assertFalse(hasattr(cobj, "_workItems"))
         yield self.commit()
@@ -6177,7 +6204,7 @@
 
         # Update it
         cobj = yield self.calendarObjectUnderTest(name="data1.ics", calendar_name="calendar", home="user01")
-        oldobj = yield cobj.splitAt(DateTime.parseText("%(now_back14)s" % self.subs))
+        oldobj = yield cobj.splitAt(PyCalendarDateTime.parseText("%(now_back14)s" % self.subs))
         oldname = oldobj.name()
         self.assertFalse(hasattr(cobj, "_workItems"))
         yield self.commit()
@@ -6230,7 +6257,7 @@
         cal = yield self.calendarUnderTest(name="calendar", home="user02")
         cobjs = yield cal.calendarObjects()
         self.assertEqual(len(cobjs), 1)
-        yield self.failUnlessFailure(cobjs[0].splitAt(DateTime.parseText("%(now_back14)s" % self.subs)), InvalidSplit)
+        yield self.failUnlessFailure(cobjs[0].splitAt(PyCalendarDateTime.parseText("%(now_back14)s" % self.subs)), InvalidSplit)
 
 
     @inlineCallbacks
@@ -6245,7 +6272,7 @@
         cal = yield self.calendarUnderTest(name="calendar", home="user02")
         cobjs = yield cal.calendarObjects()
         self.assertEqual(len(cobjs), 1)
-        yield self.failUnlessFailure(cobjs[0].splitAt(DateTime.parseText("%(now_back30)s" % self.subs)), InvalidSplit)
+        yield self.failUnlessFailure(cobjs[0].splitAt(PyCalendarDateTime.parseText("%(now_back30)s" % self.subs)), InvalidSplit)
 
 
     @inlineCallbacks
@@ -6260,5 +6287,4 @@
         cal = yield self.calendarUnderTest(name="calendar", home="user02")
         cobjs = yield cal.calendarObjects()
         self.assertEqual(len(cobjs), 1)
-        yield self.failUnlessFailure(cobjs[0].splitAt(DateTime.parseText("%(now_fwd25)s" % self.subs)), InvalidSplit)
->>>>>>> e93bb578
+        yield self.failUnlessFailure(cobjs[0].splitAt(PyCalendarDateTime.parseText("%(now_fwd25)s" % self.subs)), InvalidSplit)