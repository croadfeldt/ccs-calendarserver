##
# Copyright (c) 2010-2012 Apple Inc. All rights reserved.
#
# Licensed under the Apache License, Version 2.0 (the "License");
# you may not use this file except in compliance with the License.
# You may obtain a copy of the License at
#
# http://www.apache.org/licenses/LICENSE-2.0
#
# Unless required by applicable law or agreed to in writing, software
# distributed under the License is distributed on an "AS IS" BASIS,
# WITHOUT WARRANTIES OR CONDITIONS OF ANY KIND, either express or implied.
# See the License for the specific language governing permissions and
# limitations under the License.
##

"""
Tests for txdav.caldav.datastore.postgres, mostly based on
L{txdav.caldav.datastore.test.common}.
"""

from twisted.internet import reactor
from twisted.internet.defer import inlineCallbacks, returnValue
from twisted.internet.task import deferLater
from twisted.python import hashlib
from twisted.trial import unittest

from twext.enterprise.dal.syntax import Select, Parameter, Insert
from twext.python.vcomponent import VComponent
from txdav.xml.rfc2518 import GETContentLanguage, ResourceType

from txdav.base.propertystore.base import PropertyName
from txdav.caldav.datastore.test.common import CommonTests as CalendarCommonTests, \
    test_event_text
from txdav.caldav.datastore.test.test_file import setUpCalendarStore
from txdav.caldav.datastore.util import _migrateCalendar, migrateHome
from txdav.common.datastore.sql import ECALENDARTYPE, CommonObjectResource
from txdav.common.datastore.sql_legacy import PostgresLegacyIndexEmulator
from txdav.common.datastore.sql_tables import schema, _BIND_MODE_DIRECT, \
    _BIND_STATUS_ACCEPTED
from txdav.common.datastore.test.util import buildStore, populateCalendarsFrom
from txdav.common.icommondatastore import NoSuchObjectResourceError

from twistedcaldav import caldavxml
from twistedcaldav.caldavxml import CalendarDescription
from twistedcaldav.config import config
from twistedcaldav.dateops import datetimeMktime
from twistedcaldav.ical import Component
from twistedcaldav.query import calendarqueryfilter

import datetime
from pycalendar.datetime import PyCalendarDateTime
from pycalendar.timezone import PyCalendarTimezone

class CalendarSQLStorageTests(CalendarCommonTests, unittest.TestCase):
    """
    Calendar SQL storage tests.
    """

    @inlineCallbacks
    def setUp(self):
        yield super(CalendarSQLStorageTests, self).setUp()
        self._sqlCalendarStore = yield buildStore(self, self.notifierFactory)
        yield self.populate()

        self.nowYear = {"now":PyCalendarDateTime.getToday().getYear()}

    @inlineCallbacks
    def populate(self):
        yield populateCalendarsFrom(self.requirements, self.storeUnderTest())
        self.notifierFactory.reset()


    def storeUnderTest(self):
        """
        Create and return a L{CalendarStore} for testing.
        """
        return self._sqlCalendarStore


    @inlineCallbacks
    def assertCalendarsSimilar(self, a, b, bCalendarFilter=None):
        """
        Assert that two calendars have a similar structure (contain the same
        events).
        """
        @inlineCallbacks
        def namesAndComponents(x, filter=lambda x: x.component()):
            result = {}
            for fromObj in (yield x.calendarObjects()):
                result[fromObj.name()] = yield filter(fromObj)
            returnValue(result)
        if bCalendarFilter is not None:
            extra = [bCalendarFilter]
        else:
            extra = []
        self.assertEquals((yield namesAndComponents(a)),
                          (yield namesAndComponents(b, *extra)))


    def assertPropertiesSimilar(self, a, b, disregard=[]):
        """
        Assert that two objects with C{properties} methods have similar
        properties.

        @param disregard: a list of L{PropertyName} keys to discard from both
            input and output.
        """
        def sanitize(x):
            result = dict(x.properties().items())
            for key in disregard:
                result.pop(key, None)
            return result
        self.assertEquals(sanitize(a), sanitize(b))


    def fileTransaction(self):
        """
        Create a file-backed calendar transaction, for migration testing.
        """
        setUpCalendarStore(self)
        fileStore = self.calendarStore
        txn = fileStore.newTransaction()
        self.addCleanup(txn.commit)
        return txn


    @inlineCallbacks
    def test_attachmentPath(self):
        """
        L{ICalendarObject.createAttachmentWithName} will store an
        L{IAttachment} object that can be retrieved by
        L{ICalendarObject.attachmentWithName}.
        """
        yield self.createAttachmentTest(lambda x: x)
        attachmentRoot = (
            yield self.calendarObjectUnderTest()
        )._txn._store.attachmentsPath
        obj = yield self.calendarObjectUnderTest()
        hasheduid = hashlib.md5(obj._dropboxID).hexdigest()
        attachmentPath = attachmentRoot.child(
            hasheduid[0:2]).child(hasheduid[2:4]).child(hasheduid).child(
                "new.attachment")
        self.assertTrue(attachmentPath.isfile())


    @inlineCallbacks
    def test_migrateCalendarFromFile(self):
        """
        C{_migrateCalendar()} can migrate a file-backed calendar to a database-
        backed calendar.
        """
        fromCalendar = yield (yield self.fileTransaction().calendarHomeWithUID(
            "home1")).calendarWithName("calendar_1")
        toHome = yield self.transactionUnderTest().calendarHomeWithUID(
            "new-home", create=True)
        toCalendar = yield toHome.calendarWithName("calendar")
        yield _migrateCalendar(fromCalendar, toCalendar,
                               lambda x: x.component())
        yield self.assertCalendarsSimilar(fromCalendar, toCalendar)


    @inlineCallbacks
    def test_migrateBadCalendarFromFile(self):
        """
        C{_migrateCalendar()} can migrate a file-backed calendar to a database-
        backed calendar. We need to test what happens when there is "bad" calendar data
        present in the file-backed calendar.
        """
        fromCalendar = yield (yield self.fileTransaction().calendarHomeWithUID(
            "home_bad")).calendarWithName("calendar_bad")
        toHome = yield self.transactionUnderTest().calendarHomeWithUID(
            "new-home", create=True)
        toCalendar = yield toHome.calendarWithName("calendar")
        ok, bad = (yield _migrateCalendar(fromCalendar, toCalendar,
                               lambda x: x.component()))
        self.assertEqual(ok, 1)
        self.assertEqual(bad, 2)


    @inlineCallbacks
    def test_migrateRecurrenceFixCalendarFromFile(self):
        """
        C{_migrateCalendar()} can migrate a file-backed calendar to a database-
        backed calendar. We need to test what happens when there is "bad" calendar data
        present in the file-backed calendar with a broken recurrence-id that we can fix.
        """

        self.storeUnderTest().setMigrating(True)
        fromCalendar = yield (yield self.fileTransaction().calendarHomeWithUID(
            "home_bad")).calendarWithName("calendar_fix_recurrence")
        toHome = yield self.transactionUnderTest().calendarHomeWithUID(
            "new-home", create=True)
        toCalendar = yield toHome.calendarWithName("calendar")
        ok, bad = (yield _migrateCalendar(fromCalendar, toCalendar,
                               lambda x: x.component()))
        self.assertEqual(ok, 3)
        self.assertEqual(bad, 0)

        self.transactionUnderTest().commit()
        self.storeUnderTest().setMigrating(False)

        toHome = yield self.transactionUnderTest().calendarHomeWithUID(
            "new-home", create=True)
        toCalendar = yield toHome.calendarWithName("calendar")
        toResource = yield toCalendar.calendarObjectWithName("1.ics")
        caldata = yield toResource.component()
        self.assertEqual(str(caldata), """BEGIN:VCALENDAR
VERSION:2.0
CALSCALE:GREGORIAN
PRODID:-//CALENDARSERVER.ORG//NONSGML Version 1//EN
BEGIN:VTIMEZONE
TZID:US/Eastern
LAST-MODIFIED:20040110T032845Z
BEGIN:DAYLIGHT
DTSTART:20000404T020000
RRULE:FREQ=YEARLY;BYDAY=1SU;BYMONTH=4
TZNAME:EDT
TZOFFSETFROM:-0500
TZOFFSETTO:-0400
END:DAYLIGHT
BEGIN:STANDARD
DTSTART:20001026T020000
RRULE:FREQ=YEARLY;BYDAY=-1SU;BYMONTH=10
TZNAME:EST
TZOFFSETFROM:-0400
TZOFFSETTO:-0500
END:STANDARD
END:VTIMEZONE
BEGIN:VEVENT
UID:uid2
DTSTART;TZID=US/Eastern:%(now)s0102T140000
DURATION:PT1H
CREATED:20060102T190000Z
DTSTAMP:20051222T210507Z
RDATE;TZID=US/Eastern:%(now)s0104T160000
RRULE:FREQ=DAILY;COUNT=5
SUMMARY:event 6-ctr
END:VEVENT
BEGIN:VEVENT
UID:uid2
RECURRENCE-ID;TZID=US/Eastern:%(now)s0104T160000
DTSTART;TZID=US/Eastern:%(now)s0104T160000
DURATION:PT1H
CREATED:20060102T190000Z
DESCRIPTION:Some notes
DTSTAMP:20051222T210507Z
SUMMARY:event 6-ctr changed again
BEGIN:VALARM
ACTION:AUDIO
TRIGGER;RELATED=START:-PT10M
END:VALARM
END:VEVENT
END:VCALENDAR
""".replace("\n", "\r\n") % self.nowYear)

        toResource = yield toCalendar.calendarObjectWithName("2.ics")
        caldata = yield toResource.component()
        self.assertEqual(str(caldata), """BEGIN:VCALENDAR
VERSION:2.0
CALSCALE:GREGORIAN
PRODID:-//CALENDARSERVER.ORG//NONSGML Version 1//EN
BEGIN:VTIMEZONE
TZID:US/Eastern
LAST-MODIFIED:20040110T032845Z
BEGIN:DAYLIGHT
DTSTART:20000404T020000
RRULE:FREQ=YEARLY;BYDAY=1SU;BYMONTH=4
TZNAME:EDT
TZOFFSETFROM:-0500
TZOFFSETTO:-0400
END:DAYLIGHT
BEGIN:STANDARD
DTSTART:20001026T020000
RRULE:FREQ=YEARLY;BYDAY=-1SU;BYMONTH=10
TZNAME:EST
TZOFFSETFROM:-0400
TZOFFSETTO:-0500
END:STANDARD
END:VTIMEZONE
BEGIN:VEVENT
UID:uid3
DTSTART;TZID=US/Eastern:%(now)s0102T140000
DURATION:PT1H
ATTENDEE:urn:uuid:home_bad
CREATED:20060102T190000Z
DTSTAMP:20051222T210507Z
ORGANIZER:urn:uuid:home_bad
RRULE:FREQ=DAILY;COUNT=5
SUMMARY:event 6-ctr
END:VEVENT
BEGIN:VEVENT
UID:uid3
RECURRENCE-ID;TZID=US/Eastern:%(now)s0104T140000
DTSTART;TZID=US/Eastern:%(now)s0104T160000
DURATION:PT1H
CREATED:20060102T190000Z
DESCRIPTION:Some notes
DTSTAMP:20051222T210507Z
ORGANIZER:urn:uuid:home_bad
SUMMARY:event 6-ctr changed again
BEGIN:VALARM
ACTION:AUDIO
TRIGGER;RELATED=START:-PT10M
END:VALARM
END:VEVENT
END:VCALENDAR
""".replace("\n", "\r\n") % self.nowYear)

        toResource = yield toCalendar.calendarObjectWithName("3.ics")
        caldata = yield toResource.component()
        self.assertEqual(str(caldata), """BEGIN:VCALENDAR
VERSION:2.0
CALSCALE:GREGORIAN
PRODID:-//CALENDARSERVER.ORG//NONSGML Version 1//EN
BEGIN:VTIMEZONE
TZID:US/Eastern
LAST-MODIFIED:20040110T032845Z
BEGIN:DAYLIGHT
DTSTART:20000404T020000
RRULE:FREQ=YEARLY;BYDAY=1SU;BYMONTH=4
TZNAME:EDT
TZOFFSETFROM:-0500
TZOFFSETTO:-0400
END:DAYLIGHT
BEGIN:STANDARD
DTSTART:20001026T020000
RRULE:FREQ=YEARLY;BYDAY=-1SU;BYMONTH=10
TZNAME:EST
TZOFFSETFROM:-0400
TZOFFSETTO:-0500
END:STANDARD
END:VTIMEZONE
BEGIN:VEVENT
UID:uid4
DTSTART;TZID=US/Eastern:%(now)s0104T160000
DURATION:PT1H
CREATED:20060102T190000Z
DESCRIPTION:Some notes
DTSTAMP:20051222T210507Z
RDATE;TZID=US/Eastern:%(now)s0104T160000
SUMMARY:event 6-ctr changed again
END:VEVENT
BEGIN:VEVENT
UID:uid4
RECURRENCE-ID;TZID=US/Eastern:%(now)s0104T160000
DTSTART;TZID=US/Eastern:%(now)s0104T160000
DURATION:PT1H
CREATED:20060102T190000Z
DESCRIPTION:Some notes
DTSTAMP:20051222T210507Z
SUMMARY:event 6-ctr changed again
END:VEVENT
END:VCALENDAR
""".replace("\n", "\r\n") % self.nowYear)

    @inlineCallbacks
    def test_migrateDuplicateAttachmentsCalendarFromFile(self):
        """
        C{_migrateCalendar()} can migrate a file-backed calendar to a database-
        backed calendar. Test that migrating a calendar containing duplicate attachments
        will de-duplicate those attachments and proceed without error.
        """
        fromCalendar = yield (yield self.fileTransaction().calendarHomeWithUID(
            "home_attachments")).calendarWithName("calendar_1")
        toHome = yield self.transactionUnderTest().calendarHomeWithUID(
            "home_attachments", create=True)
        toCalendar = yield toHome.calendarWithName("calendar")
        ok, bad = (yield _migrateCalendar(fromCalendar, toCalendar,
                               lambda x: x.component()))
        self.assertEqual(ok, 3)
        self.assertEqual(bad, 0)

    @inlineCallbacks
    def test_migrateCalendarFromFile_Transparency(self):
        """
        C{_migrateCalendar()} can migrate a file-backed calendar to a database-
        backed calendar.
        """
        fromCalendar = yield (yield self.fileTransaction().calendarHomeWithUID(
            "home1")).calendarWithName("calendar_1")
        toHome = yield self.transactionUnderTest().calendarHomeWithUID(
            "new-home", create=True)
        toCalendar = yield toHome.calendarWithName("calendar")
        yield _migrateCalendar(fromCalendar, toCalendar,
                               lambda x: x.component())

        filter = caldavxml.Filter(
                      caldavxml.ComponentFilter(
                          caldavxml.ComponentFilter(
                              caldavxml.TimeRange(start="%(now)s0201T000000Z" % self.nowYear, end="%(now)s0202T000000Z" % self.nowYear),
                              name=("VEVENT", "VFREEBUSY", "VAVAILABILITY"),
                          ),
                          name="VCALENDAR",
                       )
                  )
        filter = calendarqueryfilter.Filter(filter)
        filter.settimezone(None)

        results = yield toCalendar._index.indexedSearch(filter, 'user01', True)
        self.assertEquals(len(results), 1)
        _ignore_name, uid, _ignore_type, _ignore_organizer, _ignore_float, _ignore_start, _ignore_end, _ignore_fbtype, transp = results[0]
        self.assertEquals(uid, "uid4")
        self.assertEquals(transp, 'T')

    @inlineCallbacks
    def test_migrateHomeFromFile(self):
        """
        L{migrateHome} will migrate an L{ICalendarHome} provider from one
        backend to another; in this specific case, from the file-based backend
        to the SQL-based backend.
        """

        # Need to turn of split calendar behavior just for this test
        self.patch(config, "RestrictCalendarsToOneComponentType", False)

        fromHome = yield self.fileTransaction().calendarHomeWithUID("home1")

        builtinProperties = [PropertyName.fromElement(ResourceType)]

        # Populate an arbitrary / unused dead properties so there's something
        # to verify against.

        key = PropertyName.fromElement(GETContentLanguage)
        fromHome.properties()[key] = GETContentLanguage("C")
        (yield fromHome.calendarWithName("calendar_1")).properties()[key] = (
            GETContentLanguage("pig-latin")
        )
        toHome = yield self.transactionUnderTest().calendarHomeWithUID(
            "new-home", create=True
        )
        yield migrateHome(fromHome, toHome, lambda x: x.component())
        toCalendars = yield toHome.calendars()
        self.assertEquals(set([c.name() for c in toCalendars]),
                          set([k for k in self.requirements['home1'].keys()
                               if self.requirements['home1'][k] is not None]))
        fromCalendars = yield fromHome.calendars()
        for c in fromCalendars:
            self.assertPropertiesSimilar(
                c, (yield toHome.calendarWithName(c.name())),
                builtinProperties
            )
        self.assertPropertiesSimilar(fromHome, toHome, builtinProperties)


    @inlineCallbacks
    def test_migrateHomeSplits(self):
        """
        Make sure L{migrateHome} also splits calendars by component type.
        """
        fromHome = yield self.fileTransaction().calendarHomeWithUID("home_splits")
        toHome = yield self.transactionUnderTest().calendarHomeWithUID(
            "new-home", create=True
        )
        yield migrateHome(fromHome, toHome, lambda x: x.component())
        toCalendars = yield toHome.calendars()
        fromCalendars = yield fromHome.calendars()
        for c in fromCalendars:
            self.assertTrue(
                (yield toHome.calendarWithName(c.name())) is not None
            )

        supported_components = set()
        self.assertEqual(len(toCalendars), 3)
        for calendar in toCalendars:
            if calendar.name() == "inbox":
                continue
            result = yield calendar.getSupportedComponents()
            supported_components.add(result)

        self.assertEqual(supported_components, set(("VEVENT", "VTODO",)))

    @inlineCallbacks
    def test_migrateHomeNoSplits(self):
        """
        Make sure L{migrateHome} also splits calendars by component type.
        """
        fromHome = yield self.fileTransaction().calendarHomeWithUID("home_no_splits")
        toHome = yield self.transactionUnderTest().calendarHomeWithUID(
            "new-home", create=True
        )
        yield migrateHome(fromHome, toHome, lambda x: x.component())
        toCalendars = yield toHome.calendars()
        fromCalendars = yield fromHome.calendars()
        for c in fromCalendars:
            self.assertTrue(
                (yield toHome.calendarWithName(c.name())) is not None
            )

        supported_components = set()
        self.assertEqual(len(toCalendars), 2)
        for calendar in toCalendars:
            if calendar.name() == "inbox":
                continue
            result = yield calendar.getSupportedComponents()
            supported_components.add(result)

        self.assertEqual(supported_components, set(("VEVENT", "VTODO",)))

    def test_calendarHomeVersion(self):
        """
        The DATAVERSION column for new calendar homes must match the
        CALENDAR-DATAVERSION value.
        """

        home = yield self.transactionUnderTest().calendarHomeWithUID("home_version")
        self.assertTrue(home is not None)
        yield self.transactionUnderTest().commit

        txn = yield self.transactionUnderTest()
        version = yield txn.calendarserverValue("CALENDAR-DATAVERSION")[0][0]
        ch = schema.CALENDAR_HOME
        homeVersion = yield Select(
            [ch.DATAVERSION, ],
            From=ch,
            Where=ch.OWNER_UID == "home_version",
        ).on(txn)[0][0]
        self.assertEqual(int(homeVersion, version))
<<<<<<< HEAD



    def test_eachCalendarHome(self):
        """
        L{ICalendarStore.eachCalendarHome} is currently stubbed out by
        L{txdav.common.datastore.sql.CommonDataStore}.
        """
        return super(CalendarSQLStorageTests, self).test_eachCalendarHome()


    test_eachCalendarHome.todo = (
        "stubbed out, as migration only needs to go from file->sql currently")
=======
>>>>>>> 7df46420


    @inlineCallbacks
    def test_homeProvisioningConcurrency(self):
        """
        Test that two concurrent attempts to provision a calendar home do not
        cause a race-condition whereby the second commit results in a second
        C{INSERT} that violates a unique constraint. Also verify that, while
        the two provisioning attempts are happening and doing various lock
        operations, that we do not block other reads of the table.
        """

        calendarStore = self._sqlCalendarStore

        txn1 = calendarStore.newTransaction()
        txn2 = calendarStore.newTransaction()
        txn3 = calendarStore.newTransaction()

        # Provision one home now - we will use this to later verify we can do
        # reads of existing data in the table
        home_uid2 = yield txn3.homeWithUID(ECALENDARTYPE, "uid2", create=True)
        self.assertNotEqual(home_uid2, None)
        yield txn3.commit()

        home_uid1_1 = yield txn1.homeWithUID(
            ECALENDARTYPE, "uid1", create=True
        )

        @inlineCallbacks
        def _defer_home_uid1_2():
            home_uid1_2 = yield txn2.homeWithUID(
                ECALENDARTYPE, "uid1", create=True
            )
            yield txn2.commit()
            returnValue(home_uid1_2)
        d1 = _defer_home_uid1_2()

        @inlineCallbacks
        def _pause_home_uid1_1():
            yield deferLater(reactor, 1.0, lambda : None)
            yield txn1.commit()
        d2 = _pause_home_uid1_1()

        # Verify that we can still get to the existing home - i.e. the lock
        # on the table allows concurrent reads
        txn4 = calendarStore.newTransaction()
        home_uid2 = yield txn4.homeWithUID(ECALENDARTYPE, "uid2", create=True)
        self.assertNotEqual(home_uid2, None)
        yield txn4.commit()

        # Now do the concurrent provision attempt
        yield d2
        home_uid1_2 = yield d1

        self.assertNotEqual(home_uid1_1, None)
        self.assertNotEqual(home_uid1_2, None)


    @inlineCallbacks
    def test_putConcurrency(self):
        """
        Test that two concurrent attempts to PUT different calendar object
        resources to the same calendar home does not cause a deadlock.
        """

        calendarStore = self._sqlCalendarStore

        # Provision the home and calendar now
        txn = calendarStore.newTransaction()
        home = yield txn.homeWithUID(ECALENDARTYPE, "uid1", create=True)
        self.assertNotEqual(home, None)
        cal = yield home.calendarWithName("calendar")
        self.assertNotEqual(cal, None)
        yield txn.commit()

        txn1 = calendarStore.newTransaction()
        txn2 = calendarStore.newTransaction()

        home1 = yield txn1.homeWithUID(ECALENDARTYPE, "uid1", create=True)
        home2 = yield txn2.homeWithUID(ECALENDARTYPE, "uid1", create=True)

        cal1 = yield home1.calendarWithName("calendar")
        cal2 = yield home2.calendarWithName("calendar")

        @inlineCallbacks
        def _defer1():
            yield cal1.createObjectResourceWithName("1.ics", VComponent.fromString(
"""BEGIN:VCALENDAR
VERSION:2.0
PRODID:-//Apple Inc.//iCal 4.0.1//EN
CALSCALE:GREGORIAN
BEGIN:VTIMEZONE
TZID:US/Pacific
BEGIN:DAYLIGHT
TZOFFSETFROM:-0800
RRULE:FREQ=YEARLY;BYMONTH=3;BYDAY=2SU
DTSTART:20070311T020000
TZNAME:PDT
TZOFFSETTO:-0700
END:DAYLIGHT
BEGIN:STANDARD
TZOFFSETFROM:-0700
RRULE:FREQ=YEARLY;BYMONTH=11;BYDAY=1SU
DTSTART:20071104T020000
TZNAME:PST
TZOFFSETTO:-0800
END:STANDARD
END:VTIMEZONE
BEGIN:VEVENT
CREATED:20100203T013849Z
UID:uid1
DTEND;TZID=US/Pacific:%(now)s0207T173000
TRANSP:OPAQUE
SUMMARY:New Event
DTSTART;TZID=US/Pacific:%(now)s0207T170000
DTSTAMP:20100203T013909Z
SEQUENCE:3
BEGIN:VALARM
X-WR-ALARMUID:1377CCC7-F85C-4610-8583-9513D4B364E1
TRIGGER:-PT20M
ATTACH;VALUE=URI:Basso
ACTION:AUDIO
END:VALARM
END:VEVENT
END:VCALENDAR
""".replace("\n", "\r\n") % self.nowYear
            ))
            yield txn1.commit()
        d1 = _defer1()

        @inlineCallbacks
        def _defer2():
            yield cal2.createObjectResourceWithName("2.ics", VComponent.fromString(
"""BEGIN:VCALENDAR
VERSION:2.0
PRODID:-//Apple Inc.//iCal 4.0.1//EN
CALSCALE:GREGORIAN
BEGIN:VTIMEZONE
TZID:US/Pacific
BEGIN:DAYLIGHT
TZOFFSETFROM:-0800
RRULE:FREQ=YEARLY;BYMONTH=3;BYDAY=2SU
DTSTART:20070311T020000
TZNAME:PDT
TZOFFSETTO:-0700
END:DAYLIGHT
BEGIN:STANDARD
TZOFFSETFROM:-0700
RRULE:FREQ=YEARLY;BYMONTH=11;BYDAY=1SU
DTSTART:20071104T020000
TZNAME:PST
TZOFFSETTO:-0800
END:STANDARD
END:VTIMEZONE
BEGIN:VEVENT
CREATED:20100203T013849Z
UID:uid2
DTEND;TZID=US/Pacific:%(now)s0207T173000
TRANSP:OPAQUE
SUMMARY:New Event
DTSTART;TZID=US/Pacific:%(now)s0207T170000
DTSTAMP:20100203T013909Z
SEQUENCE:3
BEGIN:VALARM
X-WR-ALARMUID:1377CCC7-F85C-4610-8583-9513D4B364E1
TRIGGER:-PT20M
ATTACH;VALUE=URI:Basso
ACTION:AUDIO
END:VALARM
END:VEVENT
END:VCALENDAR
""".replace("\n", "\r\n") % self.nowYear
            ))
            yield txn2.commit()
        d2 = _defer2()

        yield d1
        yield d2

    @inlineCallbacks
    def test_datetimes(self):
        calendarStore = self._sqlCalendarStore

        # Provision the home and calendar now
        txn = calendarStore.newTransaction()
        home = yield txn.homeWithUID(ECALENDARTYPE, "uid1", create=True)
        cal = yield home.calendarWithName("calendar")
        cal._created = "2011-02-05 11:22:47"
        cal._modified = "2011-02-06 11:22:47"
        self.assertEqual(cal.created(), datetimeMktime(datetime.datetime(2011, 2, 5, 11, 22, 47)))
        self.assertEqual(cal.modified(), datetimeMktime(datetime.datetime(2011, 2, 6, 11, 22, 47)))

        obj = yield self.calendarObjectUnderTest()
        obj._created = "2011-02-07 11:22:47"
        obj._modified = "2011-02-08 11:22:47"
        self.assertEqual(obj.created(), datetimeMktime(datetime.datetime(2011, 2, 7, 11, 22, 47)))
        self.assertEqual(obj.modified(), datetimeMktime(datetime.datetime(2011, 2, 8, 11, 22, 47)))

    @inlineCallbacks
    def test_notificationsProvisioningConcurrency(self):
        """
        Test that two concurrent attempts to provision a notifications collection do not
        cause a race-condition whereby the second commit results in a second
        C{INSERT} that violates a unique constraint.
        """

        calendarStore = self._sqlCalendarStore

        txn1 = calendarStore.newTransaction()
        txn2 = calendarStore.newTransaction()

        notification_uid1_1 = yield txn1.notificationsWithUID(
           "uid1",
        )

        @inlineCallbacks
        def _defer_notification_uid1_2():
            notification_uid1_2 = yield txn2.notificationsWithUID(
                "uid1",
            )
            yield txn2.commit()
            returnValue(notification_uid1_2)
        d1 = _defer_notification_uid1_2()

        @inlineCallbacks
        def _pause_notification_uid1_1():
            yield deferLater(reactor, 1.0, lambda : None)
            yield txn1.commit()
        d2 = _pause_notification_uid1_1()

        # Now do the concurrent provision attempt
        yield d2
        notification_uid1_2 = yield d1

        self.assertNotEqual(notification_uid1_1, None)
        self.assertNotEqual(notification_uid1_2, None)

    @inlineCallbacks
    def test_removeCalendarPropertiesOnDelete(self):
        """
        L{ICalendarHome.removeCalendarWithName} removes a calendar that already
        exists and makes sure properties are also removed.
        """

        # Create calendar and add a property
        home = yield self.homeUnderTest()
        name = "remove-me"
        calendar = yield home.createCalendarWithName(name)
        resourceID = calendar._resourceID
        calendarProperties = calendar.properties()

        prop = caldavxml.CalendarDescription.fromString("Calendar to be removed")
        calendarProperties[PropertyName.fromElement(prop)] = prop
        yield self.commit()

        prop = schema.RESOURCE_PROPERTY
        _allWithID = Select([prop.NAME, prop.VIEWER_UID, prop.VALUE],
                        From=prop,
                        Where=prop.RESOURCE_ID == Parameter("resourceID"))

        # Check that two properties are present
        home = yield self.homeUnderTest()
        rows = yield _allWithID.on(self.transactionUnderTest(), resourceID=resourceID)
        self.assertEqual(len(tuple(rows)), 2)
        yield self.commit()

        # Remove calendar and check for no properties
        home = yield self.homeUnderTest()
        yield home.removeCalendarWithName(name)
        rows = yield _allWithID.on(self.transactionUnderTest(), resourceID=resourceID)
        self.assertEqual(len(tuple(rows)), 0)
        yield self.commit()

        # Recheck it
        rows = yield _allWithID.on(self.transactionUnderTest(), resourceID=resourceID)
        self.assertEqual(len(tuple(rows)), 0)
        yield self.commit()

    @inlineCallbacks
    def test_removeCalendarObjectPropertiesOnDelete(self):
        """
        L{ICalendarHome.removeCalendarWithName} removes a calendar object that already
        exists and makes sure properties are also removed (which is always the case as right
        now calendar objects never have properties).
        """

        # Create calendar object
        calendar1 = yield self.calendarUnderTest()
        name = "test.ics"
        component = VComponent.fromString(test_event_text)
        metadata = {
            "accessMode": "PUBLIC",
            "isScheduleObject": True,
            "scheduleTag": "abc",
            "scheduleEtags": (),
            "hasPrivateComment": False,
        }
        calobject = yield calendar1.createCalendarObjectWithName(name, component, metadata=metadata)
        resourceID = calobject._resourceID

        prop = schema.RESOURCE_PROPERTY
        _allWithID = Select([prop.NAME, prop.VIEWER_UID, prop.VALUE],
                        From=prop,
                        Where=prop.RESOURCE_ID == Parameter("resourceID"))

        # No properties on existing calendar object
        rows = yield _allWithID.on(self.transactionUnderTest(), resourceID=resourceID)
        self.assertEqual(len(tuple(rows)), 0)

        yield self.commit()

        # Remove calendar and check for no properties
        calendar1 = yield self.calendarUnderTest()
        yield calendar1.removeCalendarObjectWithName(name)
        rows = yield _allWithID.on(self.transactionUnderTest(), resourceID=resourceID)
        self.assertEqual(len(tuple(rows)), 0)
        yield self.commit()

        # Recheck it
        rows = yield _allWithID.on(self.transactionUnderTest(), resourceID=resourceID)
        self.assertEqual(len(tuple(rows)), 0)
        yield self.commit()

    @inlineCallbacks
    def test_removeInboxObjectPropertiesOnDelete(self):
        """
        L{ICalendarHome.removeCalendarWithName} removes an inbox calendar object that already
        exists and makes sure properties are also removed. Inbox calendar objects can have properties.
        """

        # Create calendar object and add a property
        home = yield self.homeUnderTest()
        inbox = yield home.createCalendarWithName("inbox")

        name = "test.ics"
        component = VComponent.fromString(test_event_text)
        metadata = {
            "accessMode": "PUBLIC",
            "isScheduleObject": True,
            "scheduleTag": "abc",
            "scheduleEtags": (),
            "hasPrivateComment": False,
        }
        calobject = yield inbox.createCalendarObjectWithName(name, component, metadata=metadata)
        resourceID = calobject._resourceID
        calobjectProperties = calobject.properties()

        prop = caldavxml.CalendarDescription.fromString("Calendar object to be removed")
        calobjectProperties[PropertyName.fromElement(prop)] = prop
        yield self.commit()

        prop = schema.RESOURCE_PROPERTY
        _allWithID = Select([prop.NAME, prop.VIEWER_UID, prop.VALUE],
                        From=prop,
                        Where=prop.RESOURCE_ID == Parameter("resourceID"))

        # One property exists calendar object
        rows = yield _allWithID.on(self.transactionUnderTest(), resourceID=resourceID)
        self.assertEqual(len(tuple(rows)), 1)

        yield self.commit()

        # Remove calendar object and check for no properties
        home = yield self.homeUnderTest()
        inbox = yield home.calendarWithName("inbox")
        yield inbox.removeCalendarObjectWithName(name)
        rows = yield _allWithID.on(self.transactionUnderTest(), resourceID=resourceID)
        self.assertEqual(len(tuple(rows)), 0)
        yield self.commit()

        # Recheck it
        rows = yield _allWithID.on(self.transactionUnderTest(), resourceID=resourceID)
        self.assertEqual(len(tuple(rows)), 0)
        yield self.commit()

    @inlineCallbacks
    def test_directShareCreateConcurrency(self):
        """
        Test that two concurrent attempts to create a direct shared calendar
        work concurrently without an exception.
        """

        calendarStore = self._sqlCalendarStore

        # Provision the home and calendar now
        txn = calendarStore.newTransaction()
        sharerHome = yield txn.homeWithUID(ECALENDARTYPE, "uid1", create=True)
        self.assertNotEqual(sharerHome, None)
        cal = yield sharerHome.calendarWithName("calendar")
        self.assertNotEqual(cal, None)
        shareeHome = yield txn.homeWithUID(ECALENDARTYPE, "uid2", create=True)
        self.assertNotEqual(shareeHome, None)
        yield txn.commit()

        txn1 = calendarStore.newTransaction()
        txn2 = calendarStore.newTransaction()

        sharerHome1 = yield txn1.homeWithUID(ECALENDARTYPE, "uid1", create=True)
        self.assertNotEqual(sharerHome1, None)
        cal1 = yield sharerHome1.calendarWithName("calendar")
        self.assertNotEqual(cal1, None)
        shareeHome1 = yield txn1.homeWithUID(ECALENDARTYPE, "uid2", create=True)
        self.assertNotEqual(shareeHome1, None)

        sharerHome2 = yield txn2.homeWithUID(ECALENDARTYPE, "uid1", create=True)
        self.assertNotEqual(sharerHome2, None)
        cal2 = yield sharerHome2.calendarWithName("calendar")
        self.assertNotEqual(cal2, None)
        shareeHome2 = yield txn1.homeWithUID(ECALENDARTYPE, "uid2", create=True)
        self.assertNotEqual(shareeHome2, None)

        @inlineCallbacks
        def _defer1():
            yield cal1.shareWith(shareeHome=sharerHome1, mode=_BIND_MODE_DIRECT, status=_BIND_STATUS_ACCEPTED, message="Shared Wiki Calendar")
            yield txn1.commit()
        d1 = _defer1()

        @inlineCallbacks
        def _defer2():
            yield cal2.shareWith(shareeHome=sharerHome2, mode=_BIND_MODE_DIRECT, status=_BIND_STATUS_ACCEPTED, message="Shared Wiki Calendar")
            yield txn2.commit()
        d2 = _defer2()

        yield d1
        yield d2

    @inlineCallbacks
    def test_transferSharingDetails(self):
        """
        Test Calendar._transferSharingDetails to make sure sharing details are transferred.
        """

        shareeHome = yield self.transactionUnderTest().calendarHomeWithUID("home_splits_shared")

        calendar = yield (yield self.transactionUnderTest().calendarHomeWithUID(
            "home_splits")).calendarWithName("calendar_1")

        # Fake a shared binding on the original calendar
        bind = calendar._bindSchema
        _bindCreate = Insert({
            bind.HOME_RESOURCE_ID: shareeHome._resourceID,
            bind.RESOURCE_ID: calendar._resourceID,
            bind.RESOURCE_NAME: "shared_1",
            bind.MESSAGE: "Shared to you",
            bind.BIND_MODE: _BIND_MODE_DIRECT,
            bind.BIND_STATUS: _BIND_STATUS_ACCEPTED,
        })
        yield _bindCreate.on(self.transactionUnderTest())
        sharedCalendar = yield shareeHome.childWithName("shared_1")
        self.assertTrue(sharedCalendar is not None)
        sharedCalendar = yield shareeHome.childWithName("shared_1_vtodo")
        self.assertTrue(sharedCalendar is None)

        # Now do the transfer and see if a new binding exists
        newcalendar = yield (yield self.transactionUnderTest().calendarHomeWithUID(
            "home_splits")).createCalendarWithName("calendar_new")
        yield calendar._transferSharingDetails(newcalendar, "VTODO")

        sharedCalendar = yield shareeHome.childWithName("shared_1")
        self.assertTrue(sharedCalendar is not None)
        self.assertEqual(sharedCalendar._resourceID, calendar._resourceID)

        sharedCalendar = yield shareeHome.childWithName("shared_1-vtodo")
        self.assertTrue(sharedCalendar is not None)
        self.assertEqual(sharedCalendar._resourceID, newcalendar._resourceID)

    @inlineCallbacks
    def test_moveCalendarObjectResource(self):
        """
        Test Calendar._transferSharingDetails to make sure sharing details are transferred.
        """

        calendar1 = yield (yield self.transactionUnderTest().calendarHomeWithUID(
            "home_splits")).calendarWithName("calendar_1")
        calendar2 = yield (yield self.transactionUnderTest().calendarHomeWithUID(
            "home_splits")).calendarWithName("calendar_2")

        child = yield calendar2.calendarObjectWithName("5.ics")

        yield calendar2.moveObjectResource(child, calendar1)

        child = yield calendar2.calendarObjectWithName("5.ics")
        self.assertTrue(child is None)

        child = yield calendar1.calendarObjectWithName("5.ics")
        self.assertTrue(child is not None)

    @inlineCallbacks
    def test_splitCalendars(self):
        """
        Test Calendar.splitCollectionByComponentTypes to make sure components are split out,
        sync information is updated.
        """

        # calendar_2 add a dead property to make sure it gets copied over
        home = yield self.transactionUnderTest().calendarHomeWithUID("home_splits")
        calendar2 = yield home.calendarWithName("calendar_2")
        pkey = PropertyName.fromElement(CalendarDescription)
        calendar2.properties()[pkey] = CalendarDescription.fromString("A birthday calendar")
        yield self.commit()

        # calendar_1 no change
        home = yield self.transactionUnderTest().calendarHomeWithUID("home_splits")
        calendar1 = yield home.calendarWithName("calendar_1")
        original_sync_token1 = yield calendar1.syncToken()
        yield calendar1.splitCollectionByComponentTypes()
        yield self.commit()

        home = yield self.transactionUnderTest().calendarHomeWithUID("home_splits")

        child = yield home.calendarWithName("calendar_1-vtodo")
        self.assertTrue(child is None)

        calendar1 = yield home.calendarWithName("calendar_1")
        children = yield calendar1.listCalendarObjects()
        self.assertEqual(len(children), 3)
        new_sync_token1 = yield calendar1.syncToken()
        self.assertEqual(new_sync_token1, original_sync_token1)
        result = yield calendar1.getSupportedComponents()
        self.assertEquals(result, "VEVENT")

        yield self.commit()

        # calendar_2 does split
        home = yield self.transactionUnderTest().calendarHomeWithUID("home_splits")
        calendar2 = yield home.calendarWithName("calendar_2")
        original_sync_token2 = yield calendar2.syncToken()
        yield calendar2.splitCollectionByComponentTypes()
        yield self.commit()

        home = yield self.transactionUnderTest().calendarHomeWithUID("home_splits")

        calendar2_vtodo = yield home.calendarWithName("calendar_2-vtodo")
        self.assertTrue(calendar2_vtodo is not None)
        children = yield calendar2_vtodo.listCalendarObjects()
        self.assertEqual(len(children), 2)
        changed, deleted = yield calendar2_vtodo.resourceNamesSinceToken(None)
        self.assertEqual(sorted(changed), ["3.ics", "5.ics"])
        self.assertEqual(len(deleted), 0)
        result = yield calendar2_vtodo.getSupportedComponents()
        self.assertEquals(result, "VTODO")
        self.assertTrue(pkey in calendar2_vtodo.properties())
        self.assertEqual(str(calendar2_vtodo.properties()[pkey]), "A birthday calendar")

        calendar2 = yield home.calendarWithName("calendar_2")
        children = yield calendar2.listCalendarObjects()
        self.assertEqual(len(children), 3)
        new_sync_token2 = yield calendar2.syncToken()
        self.assertNotEqual(new_sync_token2, original_sync_token2)
        changed, deleted = yield calendar2.resourceNamesSinceToken(original_sync_token2)
        self.assertEqual(len(changed), 0)
        self.assertEqual(sorted(deleted), ["3.ics", "5.ics"])
        result = yield calendar2.getSupportedComponents()
        self.assertEquals(result, "VEVENT")
        self.assertTrue(pkey in calendar2.properties())
        self.assertEqual(str(calendar2.properties()[pkey]), "A birthday calendar")

    @inlineCallbacks
    def test_noSplitCalendars(self):
        """
        Test CalendarHome.splitCalendars to make sure we end up with at least two collections
        with different supported components.
        """

        # Do split
        home = yield self.transactionUnderTest().calendarHomeWithUID("home_no_splits")
        calendars = yield home.calendars()
        self.assertEqual(len(calendars), 1)
        yield home.splitCalendars()
        yield self.commit()

        # Make sure we have calendars supporting both VEVENT and VTODO
        home = yield self.transactionUnderTest().calendarHomeWithUID("home_no_splits")
        supported_components = set()
        calendars = yield home.calendars()
        for calendar in calendars:
            if calendar.name() == "inbox":
                continue
            result = yield calendar.getSupportedComponents()
            supported_components.add(result)

        self.assertEqual(supported_components, set(("VEVENT", "VTODO",)))

    @inlineCallbacks
    def test_resourceLock(self):
        """
        Test CommonObjectResource.lock to make sure it locks, raises on missing resource,
        and raises when locked and wait=False used.
        """

        # Valid object
        resource = yield self.calendarObjectUnderTest()

        # Valid lock
        yield resource.lock()
        self.assertTrue(resource._locked)

        # Setup a new transaction to verify the lock and also verify wait behavior
        newTxn = self._sqlCalendarStore.newTransaction()
        newResource = yield self.calendarObjectUnderTest(txn=newTxn)
        try:
            yield newResource.lock(wait=False)
        except:
            pass # OK
        else:
            self.fail("Expected an exception")
        self.assertFalse(newResource._locked)
        yield newTxn.abort()

        # Commit existing transaction and verify we can get the lock using
        yield self.commit()

        resource = yield self.calendarObjectUnderTest()
        yield resource.lock()
        self.assertTrue(resource._locked)

        # Setup a new transaction to verify the lock but pass in an alternative txn directly
        newTxn = self._sqlCalendarStore.newTransaction()

        # FIXME: not sure why, but without this statement here, this portion of the test fails in a funny way.
        # Basically the query in the try block seems to execute twice, failing each time, one of which is caught,
        # and the other not - causing the test to fail. Seems like some state on newTxn is not being initialized?
        yield self.calendarObjectUnderTest("2.ics", txn=newTxn)

        try:
            yield resource.lock(wait=False, useTxn=newTxn)
        except:
            pass # OK
        else:
            self.fail("Expected an exception")
        self.assertTrue(resource._locked)

        # Test missing resource
        resource2 = yield self.calendarObjectUnderTest("2.ics")
        resource2._resourceID = 123456789
        try:
            yield resource2.lock()
        except NoSuchObjectResourceError:
            pass # OK
        except:
            self.fail("Expected a NoSuchObjectResourceError exception")
        else:
            self.fail("Expected an exception")
        self.assertFalse(resource2._locked)


    @inlineCallbacks
    def test_recurrenceMinMax(self):
        """
        Test CalendarObjectResource.recurrenceMinMax to make sure it handles a None value.
        """

        # Valid object
        resource = yield self.calendarObjectUnderTest()

        # Valid lock
        rMin, rMax = yield resource.recurrenceMinMax()
        self.assertEqual(rMin, None)
        self.assertEqual(rMax, None)

    @inlineCallbacks
    def test_notExpandedWithin(self):
        """
        Test PostgresLegacyIndexEmulator.notExpandedWithin to make sure it returns the correct
        result based on the ranges passed in.
        """

        self.patch(config, "FreeBusyIndexDelayedExpand", False)

        # Create the index on a new calendar
        home = yield self.homeUnderTest()
        newcalendar = yield home.createCalendarWithName("index_testing")
        index = PostgresLegacyIndexEmulator(newcalendar)

        # Create the calendar object to use for testing
        nowYear = self.nowYear["now"]
        caldata = """BEGIN:VCALENDAR
VERSION:2.0
CALSCALE:GREGORIAN
PRODID:-//CALENDARSERVER.ORG//NONSGML Version 1//EN
BEGIN:VEVENT
UID:instance
DTSTART:%04d0102T140000Z
DURATION:PT1H
CREATED:20060102T190000Z
DTSTAMP:20051222T210507Z
RRULE:FREQ=WEEKLY
SUMMARY:instance
END:VEVENT
END:VCALENDAR
""".replace("\n", "\r\n") % (nowYear - 3,)
        component = Component.fromString(caldata)
        calendarObject = yield newcalendar.createCalendarObjectWithName("indexing.ics", component)
        rmin, rmax = yield calendarObject.recurrenceMinMax()
        self.assertEqual(rmin.getYear(), nowYear - 1)
        self.assertEqual(rmax.getYear(), nowYear + 1)

        # Fully within range
        testMin = PyCalendarDateTime(nowYear, 1, 1, 0, 0, 0, tzid=PyCalendarTimezone(utc=True))
        testMax = PyCalendarDateTime(nowYear + 1, 1, 1, 0, 0, 0, tzid=PyCalendarTimezone(utc=True))
        result = yield index.notExpandedWithin(testMin, testMax)
        self.assertEqual(result, [])

        # Upper bound exceeded
        testMin = PyCalendarDateTime(nowYear, 1, 1, 0, 0, 0, tzid=PyCalendarTimezone(utc=True))
        testMax = PyCalendarDateTime(nowYear + 5, 1, 1, 0, 0, 0, tzid=PyCalendarTimezone(utc=True))
        result = yield index.notExpandedWithin(testMin, testMax)
        self.assertEqual(result, ["indexing.ics"])

        # Lower bound exceeded
        testMin = PyCalendarDateTime(nowYear - 5, 1, 1, 0, 0, 0, tzid=PyCalendarTimezone(utc=True))
        testMax = PyCalendarDateTime(nowYear + 1, 1, 1, 0, 0, 0, tzid=PyCalendarTimezone(utc=True))
        result = yield index.notExpandedWithin(testMin, testMax)
        self.assertEqual(result, ["indexing.ics"])

        # Lower and upper bounds exceeded
        testMin = PyCalendarDateTime(nowYear - 5, 1, 1, 0, 0, 0, tzid=PyCalendarTimezone(utc=True))
        testMax = PyCalendarDateTime(nowYear + 5, 1, 1, 0, 0, 0, tzid=PyCalendarTimezone(utc=True))
        result = yield index.notExpandedWithin(testMin, testMax)
        self.assertEqual(result, ["indexing.ics"])

        # Lower none within range
        testMin = None
        testMax = PyCalendarDateTime(nowYear + 1, 1, 1, 0, 0, 0, tzid=PyCalendarTimezone(utc=True))
        result = yield index.notExpandedWithin(testMin, testMax)
        self.assertEqual(result, [])

        # Lower none and upper bounds exceeded
        testMin = None
        testMax = PyCalendarDateTime(nowYear + 5, 1, 1, 0, 0, 0, tzid=PyCalendarTimezone(utc=True))
        result = yield index.notExpandedWithin(testMin, testMax)
        self.assertEqual(result, ["indexing.ics"])


    @inlineCallbacks
    def test_setComponent_no_instance_indexing(self):
        """
        L{ICalendarObject.setComponent} raises L{InvalidCalendarComponentError}
        when given a L{VComponent} whose UID does not match its existing UID.
        """

        caldata = """BEGIN:VCALENDAR
VERSION:2.0
CALSCALE:GREGORIAN
PRODID:-//CALENDARSERVER.ORG//NONSGML Version 1//EN
BEGIN:VEVENT
UID:instance
DTSTART:%(now)s0102T140000Z
DURATION:PT1H
CREATED:20060102T190000Z
DTSTAMP:20051222T210507Z
RRULE:FREQ=DAILY
SUMMARY:instance
END:VEVENT
END:VCALENDAR
""".replace("\n", "\r\n") % self.nowYear

        self.patch(config, "FreeBusyIndexDelayedExpand", False)

        # Add event to store
        calendar = yield self.calendarUnderTest()
        component = Component.fromString(caldata)
        calendarObject = yield calendar.createCalendarObjectWithName("indexing.ics", component)
        rmin, rmax = yield calendarObject.recurrenceMinMax()
        self.assertEqual(rmin, None)
        self.assertNotEqual(rmax.getYear(), 1900)
        instances = yield calendarObject.instances()
        self.assertNotEqual(len(instances), 0)
        yield self.commit()

        # Re-add event with re-indexing
        calendar = yield self.calendarUnderTest()
        calendarObject = yield self.calendarObjectUnderTest("indexing.ics")
        yield calendarObject.setComponent(component)
        instances2 = yield calendarObject.instances()
        self.assertNotEqual(
            sorted(instances, key=lambda x:x[0])[0],
            sorted(instances2, key=lambda x:x[0])[0],
        )
        yield self.commit()

        # Re-add event without re-indexing
        calendar = yield self.calendarUnderTest()
        calendarObject = yield self.calendarObjectUnderTest("indexing.ics")
        component.noInstanceIndexing = True
        yield calendarObject.setComponent(component)
        instances3 = yield calendarObject.instances()
        self.assertEqual(
            sorted(instances2, key=lambda x:x[0])[0],
            sorted(instances3, key=lambda x:x[0])[0],
        )

        yield calendar.removeCalendarObjectWithName("indexing.ics")
        yield self.commit()

    @inlineCallbacks
    def test_loadObjectResourcesWithName(self):
        """
        L{CommonHomeChild.objectResourcesWithNames} returns the correct set of object resources
        properly configured with a loaded property store. make sure batching works.
        """

        @inlineCallbacks
        def _tests(cal):
            resources = yield cal.objectResourcesWithNames(("1.ics",))
            self.assertEqual(set([resource.name() for resource in resources]), set(("1.ics",)))

            resources = yield cal.objectResourcesWithNames(("1.ics", "2.ics",))
            self.assertEqual(set([resource.name() for resource in resources]), set(("1.ics", "2.ics",)))

            resources = yield cal.objectResourcesWithNames(("1.ics", "2.ics", "3.ics",))
            self.assertEqual(set([resource.name() for resource in resources]), set(("1.ics", "2.ics", "3.ics",)))

            resources = yield cal.objectResourcesWithNames(("1.ics", "2.ics", "3.ics", "4.ics",))
            self.assertEqual(set([resource.name() for resource in resources]), set(("1.ics", "2.ics", "3.ics", "4.ics",)))

            resources = yield cal.objectResourcesWithNames(("bogus1.ics",))
            self.assertEqual(set([resource.name() for resource in resources]), set())

            resources = yield cal.objectResourcesWithNames(("bogus1.ics", "2.ics",))
            self.assertEqual(set([resource.name() for resource in resources]), set(("2.ics",)))

        # Basic load tests
        cal = yield self.calendarUnderTest()
        yield _tests(cal)

        # Adjust batch size and try again
        self.patch(CommonObjectResource, "BATCH_LOAD_SIZE", 2)
        yield _tests(cal)

        yield self.commit()

        # Tests on inbox - resources with properties
        txn = self.transactionUnderTest()
        yield txn.homeWithUID(ECALENDARTYPE, "byNameTest", create=True)
        inbox = yield self.calendarUnderTest(txn=txn, name="inbox", home="byNameTest")
        caldata = """BEGIN:VCALENDAR
VERSION:2.0
CALSCALE:GREGORIAN
PRODID:-//CALENDARSERVER.ORG//NONSGML Version 1//EN
METHOD:REQUEST
BEGIN:VEVENT
UID:instance
DTSTART:%(now)s0102T140000Z
DURATION:PT1H
CREATED:20060102T190000Z
DTSTAMP:20051222T210507Z
RRULE:FREQ=DAILY
SUMMARY:instance
END:VEVENT
END:VCALENDAR
""".replace("\n", "\r\n") % self.nowYear
        component = Component.fromString(caldata)

        @inlineCallbacks
        def _createInboxItem(rname, pvalue):
            obj = yield inbox.createCalendarObjectWithName(rname, component)
            prop = caldavxml.CalendarDescription.fromString(pvalue)
            obj.properties()[PropertyName.fromElement(prop)] = prop

        yield _createInboxItem("1.ics", "p1")
        yield _createInboxItem("2.ics", "p2")
        yield _createInboxItem("3.ics", "p3")
        yield _createInboxItem("4.ics", "p4")
        yield self.commit()

        inbox = yield self.calendarUnderTest(name="inbox", home="byNameTest")
        yield _tests(inbox)

        resources = yield inbox.objectResourcesWithNames(("1.ics",))
        prop = caldavxml.CalendarDescription.fromString("p1")
        self.assertEqual(resources[0].properties()[PropertyName.fromElement(prop)], prop)

        resources = yield inbox.objectResourcesWithNames(("1.ics", "2.ics",))
        resources.sort(key=lambda x:x._name)
        prop = caldavxml.CalendarDescription.fromString("p1")
        self.assertEqual(resources[0].properties()[PropertyName.fromElement(prop)], prop)
        prop = caldavxml.CalendarDescription.fromString("p2")
        self.assertEqual(resources[1].properties()[PropertyName.fromElement(prop)], prop)

        resources = yield inbox.objectResourcesWithNames(("bogus1.ics", "2.ics",))
        resources.sort(key=lambda x:x._name)
        prop = caldavxml.CalendarDescription.fromString("p2")
        self.assertEqual(resources[0].properties()[PropertyName.fromElement(prop)], prop)<|MERGE_RESOLUTION|>--- conflicted
+++ resolved
@@ -516,22 +516,6 @@
             Where=ch.OWNER_UID == "home_version",
         ).on(txn)[0][0]
         self.assertEqual(int(homeVersion, version))
-<<<<<<< HEAD
-
-
-
-    def test_eachCalendarHome(self):
-        """
-        L{ICalendarStore.eachCalendarHome} is currently stubbed out by
-        L{txdav.common.datastore.sql.CommonDataStore}.
-        """
-        return super(CalendarSQLStorageTests, self).test_eachCalendarHome()
-
-
-    test_eachCalendarHome.todo = (
-        "stubbed out, as migration only needs to go from file->sql currently")
-=======
->>>>>>> 7df46420
 
 
     @inlineCallbacks
