##
# Copyright (c) 2010-2013 Apple Inc. All rights reserved.
#
# Licensed under the Apache License, Version 2.0 (the "License");
# you may not use this file except in compliance with the License.
# You may obtain a copy of the License at
#
# http://www.apache.org/licenses/LICENSE-2.0
#
# Unless required by applicable law or agreed to in writing, software
# distributed under the License is distributed on an "AS IS" BASIS,
# WITHOUT WARRANTIES OR CONDITIONS OF ANY KIND, either express or implied.
# See the License for the specific language governing permissions and
# limitations under the License.
##
from txdav.caldav.datastore.scheduling.processing import ImplicitProcessor
from txdav.caldav.datastore.scheduling.cuaddress import RemoteCalendarUser, \
    LocalCalendarUser
from txdav.caldav.datastore.scheduling.caldav.scheduler import CalDAVScheduler
from txdav.caldav.datastore.scheduling.scheduler import ScheduleResponseQueue
from twext.web2 import responsecode
from txdav.caldav.datastore.scheduling.itip import iTIPRequestStatus
from twistedcaldav.instance import InvalidOverriddenInstanceError

"""
Tests for txdav.caldav.datastore.postgres, mostly based on
L{txdav.caldav.datastore.test.common}.
"""

from pycalendar.datetime import DateTime
from pycalendar.timezone import Timezone

from twext.enterprise.dal.syntax import Select, Parameter, Insert, Delete, \
    Update
from twext.python.vcomponent import VComponent
from twext.web2.http_headers import MimeType
from twext.web2.stream import MemoryStream

from twisted.internet import reactor
from twisted.internet.defer import inlineCallbacks, returnValue, DeferredList, \
    succeed
from twisted.internet.task import deferLater
from twisted.trial import unittest

from twistedcaldav import caldavxml, ical
from twistedcaldav.caldavxml import CalendarDescription
from twistedcaldav.config import config
from twistedcaldav.dateops import datetimeMktime
from twistedcaldav.ical import Component, normalize_iCalStr, diff_iCalStrs
from twistedcaldav.query import calendarqueryfilter

from txdav.base.propertystore.base import PropertyName
from txdav.caldav.datastore.test.common import CommonTests as CalendarCommonTests, \
    test_event_text
from txdav.caldav.datastore.test.test_file import setUpCalendarStore
from txdav.caldav.datastore.test.util import buildCalendarStore
from txdav.caldav.datastore.util import _migrateCalendar, migrateHome
from txdav.caldav.icalendarstore import ComponentUpdateState, InvalidDefaultCalendar
from txdav.common.datastore.sql import ECALENDARTYPE, CommonObjectResource
from txdav.common.datastore.sql_legacy import PostgresLegacyIndexEmulator
from txdav.common.datastore.sql_tables import schema, _BIND_MODE_DIRECT, \
    _BIND_STATUS_ACCEPTED
from txdav.common.datastore.test.util import populateCalendarsFrom, \
    CommonCommonTests
from txdav.common.icommondatastore import NoSuchObjectResourceError
from txdav.xml.rfc2518 import GETContentLanguage, ResourceType

import datetime

class CalendarSQLStorageTests(CalendarCommonTests, unittest.TestCase):
    """
    Calendar SQL storage tests.
    """

    @inlineCallbacks
    def setUp(self):
        yield super(CalendarSQLStorageTests, self).setUp()
        self._sqlCalendarStore = yield buildCalendarStore(self, self.notifierFactory)
        yield self.populate()

        self.nowYear = {"now": DateTime.getToday().getYear()}


    @inlineCallbacks
    def populate(self):
        yield populateCalendarsFrom(self.requirements, self.storeUnderTest())
        self.notifierFactory.reset()


    def storeUnderTest(self):
        """
        Create and return a L{CalendarStore} for testing.
        """
        return self._sqlCalendarStore


    @inlineCallbacks
    def assertCalendarsSimilar(self, a, b, bCalendarFilter=None):
        """
        Assert that two calendars have a similar structure (contain the same
        events).
        """
        @inlineCallbacks
        def namesAndComponents(x, filter=lambda x: x.component()):
            result = {}
            for fromObj in (yield x.calendarObjects()):
                result[fromObj.name()] = yield filter(fromObj)
            returnValue(result)
        if bCalendarFilter is not None:
            extra = [bCalendarFilter]
        else:
            extra = []
        self.assertEquals((yield namesAndComponents(a)),
                          (yield namesAndComponents(b, *extra)))


    def assertPropertiesSimilar(self, a, b, disregard=[]):
        """
        Assert that two objects with C{properties} methods have similar
        properties.

        @param disregard: a list of L{PropertyName} keys to discard from both
            input and output.
        """
        def sanitize(x):
            result = dict(x.properties().items())
            for key in disregard:
                result.pop(key, None)
            return result
        self.assertEquals(sanitize(a), sanitize(b))


    def fileTransaction(self):
        """
        Create a file-backed calendar transaction, for migration testing.
        """
        setUpCalendarStore(self)
        fileStore = self.calendarStore
        txn = fileStore.newTransaction()
        self.addCleanup(txn.commit)
        return txn


    @inlineCallbacks
    def test_migrateCalendarFromFile(self):
        """
        C{_migrateCalendar()} can migrate a file-backed calendar to a database-
        backed calendar.
        """
        fromCalendar = yield (yield self.fileTransaction().calendarHomeWithUID(
            "home1")).calendarWithName("calendar_1")
        toHome = yield self.transactionUnderTest().calendarHomeWithUID(
            "new-home", create=True)
        toCalendar = yield toHome.calendarWithName("calendar")
        yield _migrateCalendar(fromCalendar, toCalendar,
                               lambda x: x.component())
        yield self.assertCalendarsSimilar(fromCalendar, toCalendar)


    @inlineCallbacks
    def test_migrateBadCalendarFromFile(self):
        """
        C{_migrateCalendar()} can migrate a file-backed calendar to a database-
        backed calendar. We need to test what happens when there is "bad" calendar data
        present in the file-backed calendar.
        """
        fromCalendar = yield (yield self.fileTransaction().calendarHomeWithUID(
            "home_bad")).calendarWithName("calendar_bad")
        toHome = yield self.transactionUnderTest().calendarHomeWithUID(
            "new-home", create=True)
        toCalendar = yield toHome.calendarWithName("calendar")
        ok, bad = (yield _migrateCalendar(fromCalendar, toCalendar,
                               lambda x: x.component()))
        self.assertEqual(ok, 1)
        self.assertEqual(bad, 2)


    @inlineCallbacks
    def test_migrateRecurrenceFixCalendarFromFile(self):
        """
        C{_migrateCalendar()} can migrate a file-backed calendar to a database-
        backed calendar. We need to test what happens when there is "bad" calendar data
        present in the file-backed calendar with a broken recurrence-id that we can fix.
        """

        self.storeUnderTest().setMigrating(True)
        fromCalendar = yield (yield self.fileTransaction().calendarHomeWithUID(
            "home_bad")).calendarWithName("calendar_fix_recurrence")
        toHome = yield self.transactionUnderTest().calendarHomeWithUID(
            "new-home", create=True)
        toCalendar = yield toHome.calendarWithName("calendar")
        ok, bad = (yield _migrateCalendar(fromCalendar, toCalendar,
                               lambda x: x.component()))
        self.assertEqual(ok, 3)
        self.assertEqual(bad, 0)

        self.transactionUnderTest().commit()
        self.storeUnderTest().setMigrating(False)

        toHome = yield self.transactionUnderTest().calendarHomeWithUID(
            "new-home", create=True)
        toCalendar = yield toHome.calendarWithName("calendar")
        toResource = yield toCalendar.calendarObjectWithName("1.ics")
        caldata = yield toResource.componentForUser()
        self.assertEqual(str(caldata), """BEGIN:VCALENDAR
VERSION:2.0
CALSCALE:GREGORIAN
PRODID:-//CALENDARSERVER.ORG//NONSGML Version 1//EN
BEGIN:VTIMEZONE
TZID:US/Eastern
LAST-MODIFIED:20040110T032845Z
BEGIN:DAYLIGHT
DTSTART:20000404T020000
RRULE:FREQ=YEARLY;BYDAY=1SU;BYMONTH=4
TZNAME:EDT
TZOFFSETFROM:-0500
TZOFFSETTO:-0400
END:DAYLIGHT
BEGIN:STANDARD
DTSTART:20001026T020000
RRULE:FREQ=YEARLY;BYDAY=-1SU;BYMONTH=10
TZNAME:EST
TZOFFSETFROM:-0400
TZOFFSETTO:-0500
END:STANDARD
END:VTIMEZONE
BEGIN:VEVENT
UID:uid2
DTSTART;TZID=US/Eastern:%(now)s0102T140000
DURATION:PT1H
CREATED:20060102T190000Z
DTSTAMP:20051222T210507Z
RDATE;TZID=US/Eastern:%(now)s0104T160000
RRULE:FREQ=DAILY;COUNT=5
SUMMARY:event 6-ctr
END:VEVENT
BEGIN:VEVENT
UID:uid2
RECURRENCE-ID;TZID=US/Eastern:%(now)s0104T160000
DTSTART;TZID=US/Eastern:%(now)s0104T160000
DURATION:PT1H
CREATED:20060102T190000Z
DESCRIPTION:Some notes
DTSTAMP:20051222T210507Z
SUMMARY:event 6-ctr changed again
BEGIN:VALARM
ACTION:AUDIO
TRIGGER;RELATED=START:-PT10M
END:VALARM
END:VEVENT
END:VCALENDAR
""".replace("\n", "\r\n") % self.nowYear)

        toResource = yield toCalendar.calendarObjectWithName("2.ics")
        caldata = yield toResource.componentForUser()
        self.assertEqual(str(caldata), """BEGIN:VCALENDAR
VERSION:2.0
CALSCALE:GREGORIAN
PRODID:-//CALENDARSERVER.ORG//NONSGML Version 1//EN
BEGIN:VTIMEZONE
TZID:US/Eastern
LAST-MODIFIED:20040110T032845Z
BEGIN:DAYLIGHT
DTSTART:20000404T020000
RRULE:FREQ=YEARLY;BYDAY=1SU;BYMONTH=4
TZNAME:EDT
TZOFFSETFROM:-0500
TZOFFSETTO:-0400
END:DAYLIGHT
BEGIN:STANDARD
DTSTART:20001026T020000
RRULE:FREQ=YEARLY;BYDAY=-1SU;BYMONTH=10
TZNAME:EST
TZOFFSETFROM:-0400
TZOFFSETTO:-0500
END:STANDARD
END:VTIMEZONE
BEGIN:VEVENT
UID:uid3
DTSTART;TZID=US/Eastern:%(now)s0102T140000
DURATION:PT1H
ATTENDEE:urn:uuid:home_bad
CREATED:20060102T190000Z
DTSTAMP:20051222T210507Z
ORGANIZER:urn:uuid:home_bad
RRULE:FREQ=DAILY;COUNT=5
SUMMARY:event 6-ctr
END:VEVENT
BEGIN:VEVENT
UID:uid3
RECURRENCE-ID;TZID=US/Eastern:%(now)s0104T140000
DTSTART;TZID=US/Eastern:%(now)s0104T160000
DURATION:PT1H
CREATED:20060102T190000Z
DESCRIPTION:Some notes
DTSTAMP:20051222T210507Z
ORGANIZER:urn:uuid:home_bad
SUMMARY:event 6-ctr changed again
BEGIN:VALARM
ACTION:AUDIO
TRIGGER;RELATED=START:-PT10M
END:VALARM
END:VEVENT
END:VCALENDAR
""".replace("\n", "\r\n") % self.nowYear)

        toResource = yield toCalendar.calendarObjectWithName("3.ics")
        caldata = yield toResource.componentForUser()
        self.assertEqual(str(caldata), """BEGIN:VCALENDAR
VERSION:2.0
CALSCALE:GREGORIAN
PRODID:-//CALENDARSERVER.ORG//NONSGML Version 1//EN
BEGIN:VTIMEZONE
TZID:US/Eastern
LAST-MODIFIED:20040110T032845Z
BEGIN:DAYLIGHT
DTSTART:20000404T020000
RRULE:FREQ=YEARLY;BYDAY=1SU;BYMONTH=4
TZNAME:EDT
TZOFFSETFROM:-0500
TZOFFSETTO:-0400
END:DAYLIGHT
BEGIN:STANDARD
DTSTART:20001026T020000
RRULE:FREQ=YEARLY;BYDAY=-1SU;BYMONTH=10
TZNAME:EST
TZOFFSETFROM:-0400
TZOFFSETTO:-0500
END:STANDARD
END:VTIMEZONE
BEGIN:VEVENT
UID:uid4
DTSTART;TZID=US/Eastern:%(now)s0104T160000
DURATION:PT1H
CREATED:20060102T190000Z
DESCRIPTION:Some notes
DTSTAMP:20051222T210507Z
RDATE;TZID=US/Eastern:%(now)s0104T160000
SUMMARY:event 6-ctr changed again
END:VEVENT
BEGIN:VEVENT
UID:uid4
RECURRENCE-ID;TZID=US/Eastern:%(now)s0104T160000
DTSTART;TZID=US/Eastern:%(now)s0104T160000
DURATION:PT1H
CREATED:20060102T190000Z
DESCRIPTION:Some notes
DTSTAMP:20051222T210507Z
SUMMARY:event 6-ctr changed again
END:VEVENT
END:VCALENDAR
""".replace("\n", "\r\n") % self.nowYear)


    @inlineCallbacks
    def test_migrateDuplicateAttachmentsCalendarFromFile(self):
        """
        C{_migrateCalendar()} can migrate a file-backed calendar to a database-
        backed calendar. Test that migrating a calendar containing duplicate attachments
        will de-duplicate those attachments and proceed without error.
        """
        # Need to tweak config and settings to setup dropbox to work
        self.patch(config, "EnableDropBox", True)
        self.patch(config, "EnableManagedAttachments", False)
        self._sqlCalendarStore.enableManagedAttachments = False

        txn = self._sqlCalendarStore.newTransaction()
        cs = schema.CALENDARSERVER
        yield Delete(
            From=cs,
            Where=cs.NAME == "MANAGED-ATTACHMENTS"
        ).on(txn)
        yield txn.commit()

        fromCalendar = yield (yield self.fileTransaction().calendarHomeWithUID(
            "home_attachments")).calendarWithName("calendar_1")
        toHome = yield self.transactionUnderTest().calendarHomeWithUID(
            "home_attachments", create=True)
        toCalendar = yield toHome.calendarWithName("calendar")
        ok, bad = (yield _migrateCalendar(fromCalendar, toCalendar,
                               lambda x: x.component()))
        self.assertEqual(ok, 3)
        self.assertEqual(bad, 0)


    @inlineCallbacks
    def test_migrateCalendarFromFile_Transparency(self):
        """
        C{_migrateCalendar()} can migrate a file-backed calendar to a database-
        backed calendar.
        """
        fromCalendar = yield (yield self.fileTransaction().calendarHomeWithUID(
            "home1")).calendarWithName("calendar_1")
        toHome = yield self.transactionUnderTest().calendarHomeWithUID(
            "new-home", create=True)
        toCalendar = yield toHome.calendarWithName("calendar")
        yield _migrateCalendar(fromCalendar, toCalendar,
                               lambda x: x.component())

        filter = caldavxml.Filter(
                      caldavxml.ComponentFilter(
                          caldavxml.ComponentFilter(
                              caldavxml.TimeRange(start="%(now)s0201T000000Z" % self.nowYear, end="%(now)s0202T000000Z" % self.nowYear),
                              name=("VEVENT", "VFREEBUSY", "VAVAILABILITY"),
                          ),
                          name="VCALENDAR",
                       )
                  )
        filter = calendarqueryfilter.Filter(filter)
        filter.settimezone(None)

        results = yield toCalendar._index.indexedSearch(filter, 'user01', True)
        self.assertEquals(len(results), 1)
        _ignore_name, uid, _ignore_type, _ignore_organizer, _ignore_float, _ignore_start, _ignore_end, _ignore_fbtype, transp = results[0]
        self.assertEquals(uid, "uid4")
        self.assertEquals(transp, 'T')


    @inlineCallbacks
    def test_migrateHomeFromFile(self):
        """
        L{migrateHome} will migrate an L{ICalendarHome} provider from one
        backend to another; in this specific case, from the file-based backend
        to the SQL-based backend.
        """

        # Need to turn of split calendar behavior just for this test
        self.patch(config, "RestrictCalendarsToOneComponentType", False)

        fromHome = yield self.fileTransaction().calendarHomeWithUID("home1")

        builtinProperties = [PropertyName.fromElement(ResourceType)]

        # Populate an arbitrary / unused dead properties so there's something
        # to verify against.

        key = PropertyName.fromElement(GETContentLanguage)
        fromHome.properties()[key] = GETContentLanguage("C")
        (yield fromHome.calendarWithName("calendar_1")).properties()[key] = (
            GETContentLanguage("pig-latin")
        )
        toHome = yield self.transactionUnderTest().calendarHomeWithUID(
            "new-home", create=True
        )
        yield migrateHome(fromHome, toHome, lambda x: x.component())
        toCalendars = yield toHome.calendars()
        self.assertEquals(set([c.name() for c in toCalendars if c.name() != "inbox"]),
                          set([k for k in self.requirements['home1'].keys()
                               if self.requirements['home1'][k] is not None]))
        fromCalendars = yield fromHome.calendars()
        for c in fromCalendars:
            self.assertPropertiesSimilar(
                c, (yield toHome.calendarWithName(c.name())),
                builtinProperties
            )
        self.assertPropertiesSimilar(fromHome, toHome, builtinProperties)


    @inlineCallbacks
    def test_migrateHomeSplits(self):
        """
        Make sure L{migrateHome} also splits calendars by component type.
        """
        fromHome = yield self.fileTransaction().calendarHomeWithUID("home_splits")
        toHome = yield self.transactionUnderTest().calendarHomeWithUID(
            "new-home", create=True
        )
        yield migrateHome(fromHome, toHome, lambda x: x.component())
        toCalendars = yield toHome.calendars()
        fromCalendars = yield fromHome.calendars()
        for c in fromCalendars:
            self.assertTrue(
                (yield toHome.calendarWithName(c.name())) is not None
            )

        supported_components = set()
        self.assertEqual(len(toCalendars), 2 + len(ical.allowedStoreComponents))
        for calendar in toCalendars:
            if calendar.name() == "inbox":
                continue
            result = yield calendar.getSupportedComponents()
            supported_components.add(result)

        self.assertEqual(supported_components, set(ical.allowedStoreComponents))


    @inlineCallbacks
    def test_migrateHomeNoSplits(self):
        """
        Make sure L{migrateHome} also splits calendars by component type.
        """
        fromHome = yield self.fileTransaction().calendarHomeWithUID("home_no_splits")
        toHome = yield self.transactionUnderTest().calendarHomeWithUID(
            "new-home", create=True
        )
        yield migrateHome(fromHome, toHome, lambda x: x.component())
        toCalendars = yield toHome.calendars()
        fromCalendars = yield fromHome.calendars()
        for c in fromCalendars:
            self.assertTrue(
                (yield toHome.calendarWithName(c.name())) is not None
            )

        supported_components = set()
        self.assertEqual(len(toCalendars), 3)
        for calendar in toCalendars:
            if calendar.name() == "inbox":
                continue
            result = yield calendar.getSupportedComponents()
            supported_components.add(result)

        self.assertEqual(supported_components, set(ical.allowedStoreComponents))


    def test_calendarHomeVersion(self):
        """
        The DATAVERSION column for new calendar homes must match the
        CALENDAR-DATAVERSION value.
        """

        home = yield self.transactionUnderTest().calendarHomeWithUID("home_version")
        self.assertTrue(home is not None)
        yield self.transactionUnderTest().commit

        txn = yield self.transactionUnderTest()
        version = yield txn.calendarserverValue("CALENDAR-DATAVERSION")[0][0]
        ch = schema.CALENDAR_HOME
        homeVersion = yield Select(
            [ch.DATAVERSION, ],
            From=ch,
            Where=ch.OWNER_UID == "home_version",
        ).on(txn)[0][0]
        self.assertEqual(int(homeVersion, version))


    @inlineCallbacks
    def test_homeProvisioningConcurrency(self):
        """
        Test that two concurrent attempts to provision a calendar home do not
        cause a race-condition whereby the second commit results in a second
        C{INSERT} that violates a unique constraint. Also verify that, while
        the two provisioning attempts are happening and doing various lock
        operations, that we do not block other reads of the table.
        """

        calendarStore = self._sqlCalendarStore

        txn1 = calendarStore.newTransaction()
        txn2 = calendarStore.newTransaction()
        txn3 = calendarStore.newTransaction()

        # Provision one home now - we will use this to later verify we can do
        # reads of existing data in the table
        home_uid2 = yield txn3.homeWithUID(ECALENDARTYPE, "uid2", create=True)
        self.assertNotEqual(home_uid2, None)
        yield txn3.commit()

        home_uid1_1 = yield txn1.homeWithUID(
            ECALENDARTYPE, "uid1", create=True
        )

        @inlineCallbacks
        def _defer_home_uid1_2():
            home_uid1_2 = yield txn2.homeWithUID(
                ECALENDARTYPE, "uid1", create=True
            )
            yield txn2.commit()
            returnValue(home_uid1_2)
        d1 = _defer_home_uid1_2()

        @inlineCallbacks
        def _pause_home_uid1_1():
            yield deferLater(reactor, 1.0, lambda : None)
            yield txn1.commit()
        d2 = _pause_home_uid1_1()

        # Verify that we can still get to the existing home - i.e. the lock
        # on the table allows concurrent reads
        txn4 = calendarStore.newTransaction()
        home_uid2 = yield txn4.homeWithUID(ECALENDARTYPE, "uid2", create=True)
        self.assertNotEqual(home_uid2, None)
        yield txn4.commit()

        # Now do the concurrent provision attempt
        yield d2
        home_uid1_2 = yield d1

        self.assertNotEqual(home_uid1_1, None)
        self.assertNotEqual(home_uid1_2, None)


    @inlineCallbacks
    def test_putConcurrency(self):
        """
        Test that two concurrent attempts to PUT different calendar object
        resources to the same calendar home does not cause a deadlock.
        """

        calendarStore = self._sqlCalendarStore

        # Provision the home and calendar now
        txn = calendarStore.newTransaction()
        home = yield txn.homeWithUID(ECALENDARTYPE, "user01", create=True)
        self.assertNotEqual(home, None)
        cal = yield home.calendarWithName("calendar")
        self.assertNotEqual(cal, None)
        yield txn.commit()

        txn1 = calendarStore.newTransaction()
        txn2 = calendarStore.newTransaction()

        home1 = yield txn1.homeWithUID(ECALENDARTYPE, "user01", create=True)
        home2 = yield txn2.homeWithUID(ECALENDARTYPE, "user01", create=True)

        cal1 = yield home1.calendarWithName("calendar")
        cal2 = yield home2.calendarWithName("calendar")

        @inlineCallbacks
        def _defer1():
            yield cal1.createObjectResourceWithName("1.ics", VComponent.fromString(
"""BEGIN:VCALENDAR
VERSION:2.0
PRODID:-//CALENDARSERVER.ORG//NONSGML Version 1//EN
CALSCALE:GREGORIAN
BEGIN:VTIMEZONE
TZID:US/Pacific
BEGIN:DAYLIGHT
TZOFFSETFROM:-0800
RRULE:FREQ=YEARLY;BYMONTH=3;BYDAY=2SU
DTSTART:20070311T020000
TZNAME:PDT
TZOFFSETTO:-0700
END:DAYLIGHT
BEGIN:STANDARD
TZOFFSETFROM:-0700
RRULE:FREQ=YEARLY;BYMONTH=11;BYDAY=1SU
DTSTART:20071104T020000
TZNAME:PST
TZOFFSETTO:-0800
END:STANDARD
END:VTIMEZONE
BEGIN:VEVENT
CREATED:20100203T013849Z
UID:uid1
DTEND;TZID=US/Pacific:%(now)s0207T173000
TRANSP:OPAQUE
SUMMARY:New Event
DTSTART;TZID=US/Pacific:%(now)s0207T170000
DTSTAMP:20100203T013909Z
SEQUENCE:3
BEGIN:VALARM
X-WR-ALARMUID:1377CCC7-F85C-4610-8583-9513D4B364E1
TRIGGER:-PT20M
ATTACH;VALUE=URI:Basso
ACTION:AUDIO
END:VALARM
END:VEVENT
END:VCALENDAR
""".replace("\n", "\r\n") % self.nowYear
            ))
            yield txn1.commit()
        d1 = _defer1()

        @inlineCallbacks
        def _defer2():
            yield cal2.createObjectResourceWithName("2.ics", VComponent.fromString(
"""BEGIN:VCALENDAR
VERSION:2.0
PRODID:-//CALENDARSERVER.ORG//NONSGML Version 1//EN
CALSCALE:GREGORIAN
BEGIN:VTIMEZONE
TZID:US/Pacific
BEGIN:DAYLIGHT
TZOFFSETFROM:-0800
RRULE:FREQ=YEARLY;BYMONTH=3;BYDAY=2SU
DTSTART:20070311T020000
TZNAME:PDT
TZOFFSETTO:-0700
END:DAYLIGHT
BEGIN:STANDARD
TZOFFSETFROM:-0700
RRULE:FREQ=YEARLY;BYMONTH=11;BYDAY=1SU
DTSTART:20071104T020000
TZNAME:PST
TZOFFSETTO:-0800
END:STANDARD
END:VTIMEZONE
BEGIN:VEVENT
CREATED:20100203T013849Z
UID:uid2
DTEND;TZID=US/Pacific:%(now)s0207T173000
TRANSP:OPAQUE
SUMMARY:New Event
DTSTART;TZID=US/Pacific:%(now)s0207T170000
DTSTAMP:20100203T013909Z
SEQUENCE:3
BEGIN:VALARM
X-WR-ALARMUID:1377CCC7-F85C-4610-8583-9513D4B364E1
TRIGGER:-PT20M
ATTACH;VALUE=URI:Basso
ACTION:AUDIO
END:VALARM
END:VEVENT
END:VCALENDAR
""".replace("\n", "\r\n") % self.nowYear
            ))
            yield txn2.commit()
        d2 = _defer2()

        yield d1
        yield d2


    @inlineCallbacks
    def test_datetimes(self):
        calendarStore = self._sqlCalendarStore

        # Provision the home and calendar now
        txn = calendarStore.newTransaction()
        home = yield txn.homeWithUID(ECALENDARTYPE, "uid1", create=True)
        cal = yield home.calendarWithName("calendar")
        cal._created = "2011-02-05 11:22:47"
        cal._modified = "2011-02-06 11:22:47"
        self.assertEqual(cal.created(), datetimeMktime(datetime.datetime(2011, 2, 5, 11, 22, 47)))
        self.assertEqual(cal.modified(), datetimeMktime(datetime.datetime(2011, 2, 6, 11, 22, 47)))

        obj = yield self.calendarObjectUnderTest()
        obj._created = "2011-02-07 11:22:47"
        obj._modified = "2011-02-08 11:22:47"
        self.assertEqual(obj.created(), datetimeMktime(datetime.datetime(2011, 2, 7, 11, 22, 47)))
        self.assertEqual(obj.modified(), datetimeMktime(datetime.datetime(2011, 2, 8, 11, 22, 47)))


    @inlineCallbacks
    def test_notificationsProvisioningConcurrency(self):
        """
        Test that two concurrent attempts to provision a notifications collection do not
        cause a race-condition whereby the second commit results in a second
        C{INSERT} that violates a unique constraint.
        """

        calendarStore = self._sqlCalendarStore

        txn1 = calendarStore.newTransaction()
        txn2 = calendarStore.newTransaction()

        notification_uid1_1 = yield txn1.notificationsWithUID(
           "uid1",
        )

        @inlineCallbacks
        def _defer_notification_uid1_2():
            notification_uid1_2 = yield txn2.notificationsWithUID(
                "uid1",
            )
            yield txn2.commit()
            returnValue(notification_uid1_2)
        d1 = _defer_notification_uid1_2()

        @inlineCallbacks
        def _pause_notification_uid1_1():
            yield deferLater(reactor, 1.0, lambda : None)
            yield txn1.commit()
        d2 = _pause_notification_uid1_1()

        # Now do the concurrent provision attempt
        yield d2
        notification_uid1_2 = yield d1

        self.assertNotEqual(notification_uid1_1, None)
        self.assertNotEqual(notification_uid1_2, None)


    @inlineCallbacks
    def test_removeCalendarPropertiesOnDelete(self):
        """
        L{ICalendarHome.removeCalendarWithName} removes a calendar that already
        exists and makes sure properties are also removed.
        """

        # Create calendar and add a property
        home = yield self.homeUnderTest()
        name = "remove-me"
        calendar = yield home.createCalendarWithName(name)
        resourceID = calendar._resourceID
        calendarProperties = calendar.properties()

        prop = caldavxml.CalendarDescription.fromString("Calendar to be removed")
        calendarProperties[PropertyName.fromElement(prop)] = prop
        yield self.commit()

        prop = schema.RESOURCE_PROPERTY
        _allWithID = Select([prop.NAME, prop.VIEWER_UID, prop.VALUE],
                        From=prop,
                        Where=prop.RESOURCE_ID == Parameter("resourceID"))

        # Check that one property is present
        home = yield self.homeUnderTest()
        rows = yield _allWithID.on(self.transactionUnderTest(), resourceID=resourceID)
        self.assertEqual(len(tuple(rows)), 1)
        yield self.commit()

        # Remove calendar and check for no properties
        home = yield self.homeUnderTest()
        yield home.removeCalendarWithName(name)
        rows = yield _allWithID.on(self.transactionUnderTest(), resourceID=resourceID)
        self.assertEqual(len(tuple(rows)), 0)
        yield self.commit()

        # Recheck it
        rows = yield _allWithID.on(self.transactionUnderTest(), resourceID=resourceID)
        self.assertEqual(len(tuple(rows)), 0)
        yield self.commit()


    @inlineCallbacks
    def test_removeCalendarObjectPropertiesOnDelete(self):
        """
        L{ICalendarHome.removeCalendarWithName} removes a calendar object that already
        exists and makes sure properties are also removed (which is always the case as right
        now calendar objects never have properties).
        """

        # Create calendar object
        calendar1 = yield self.calendarUnderTest()
        name = "test.ics"
        component = VComponent.fromString(test_event_text)
        metadata = {
            "accessMode": "PUBLIC",
            "isScheduleObject": True,
            "scheduleTag": "abc",
            "scheduleEtags": (),
            "hasPrivateComment": False,
        }
        calobject = yield calendar1.createCalendarObjectWithName(name, component, options=metadata)
        resourceID = calobject._resourceID

        prop = schema.RESOURCE_PROPERTY
        _allWithID = Select([prop.NAME, prop.VIEWER_UID, prop.VALUE],
                        From=prop,
                        Where=prop.RESOURCE_ID == Parameter("resourceID"))

        # No properties on existing calendar object
        rows = yield _allWithID.on(self.transactionUnderTest(), resourceID=resourceID)
        self.assertEqual(len(tuple(rows)), 0)

        yield self.commit()

        # Remove calendar and check for no properties
        calendar1 = yield self.calendarUnderTest()
        obj1 = yield calendar1.calendarObjectWithName(name)
        yield obj1.remove()
        rows = yield _allWithID.on(self.transactionUnderTest(), resourceID=resourceID)
        self.assertEqual(len(tuple(rows)), 0)
        yield self.commit()

        # Recheck it
        rows = yield _allWithID.on(self.transactionUnderTest(), resourceID=resourceID)
        self.assertEqual(len(tuple(rows)), 0)
        yield self.commit()


    @inlineCallbacks
    def test_removeInboxObjectPropertiesOnDelete(self):
        """
        L{ICalendarHome.removeCalendarWithName} removes an inbox calendar object that already
        exists and makes sure properties are also removed. Inbox calendar objects can have properties.
        """

        # Create calendar object and add a property
        home = yield self.homeUnderTest()
        inbox = yield home.createCalendarWithName("inbox")

        name = "test.ics"
        component = VComponent.fromString(test_event_text)
        metadata = {
            "accessMode": "PUBLIC",
            "isScheduleObject": True,
            "scheduleTag": "abc",
            "scheduleEtags": (),
            "hasPrivateComment": False,
        }
        calobject = yield inbox.createCalendarObjectWithName(name, component, options=metadata)
        resourceID = calobject._resourceID
        calobjectProperties = calobject.properties()

        prop = caldavxml.CalendarDescription.fromString("Calendar object to be removed")
        calobjectProperties[PropertyName.fromElement(prop)] = prop
        yield self.commit()

        prop = schema.RESOURCE_PROPERTY
        _allWithID = Select([prop.NAME, prop.VIEWER_UID, prop.VALUE],
                        From=prop,
                        Where=prop.RESOURCE_ID == Parameter("resourceID"))

        # One property exists calendar object
        rows = yield _allWithID.on(self.transactionUnderTest(), resourceID=resourceID)
        self.assertEqual(len(tuple(rows)), 1)

        yield self.commit()

        # Remove calendar object and check for no properties
        home = yield self.homeUnderTest()
        inbox = yield home.calendarWithName("inbox")
        obj1 = yield inbox.calendarObjectWithName(name)
        yield obj1.remove()
        rows = yield _allWithID.on(self.transactionUnderTest(), resourceID=resourceID)
        self.assertEqual(len(tuple(rows)), 0)
        yield self.commit()

        # Recheck it
        rows = yield _allWithID.on(self.transactionUnderTest(), resourceID=resourceID)
        self.assertEqual(len(tuple(rows)), 0)
        yield self.commit()


    @inlineCallbacks
    def test_directShareCreateConcurrency(self):
        """
        Test that two concurrent attempts to create a direct shared calendar
        work concurrently without an exception.
        """

        calendarStore = self._sqlCalendarStore

        # Provision the home and calendar now
        txn = calendarStore.newTransaction()
        sharerHome = yield txn.homeWithUID(ECALENDARTYPE, "uid1", create=True)
        self.assertNotEqual(sharerHome, None)
        cal = yield sharerHome.calendarWithName("calendar")
        self.assertNotEqual(cal, None)
        shareeHome = yield txn.homeWithUID(ECALENDARTYPE, "uid2", create=True)
        self.assertNotEqual(shareeHome, None)
        yield txn.commit()

        txn1 = calendarStore.newTransaction()
        txn2 = calendarStore.newTransaction()

        sharerHome1 = yield txn1.homeWithUID(ECALENDARTYPE, "uid1", create=True)
        self.assertNotEqual(sharerHome1, None)
        cal1 = yield sharerHome1.calendarWithName("calendar")
        self.assertNotEqual(cal1, None)
        shareeHome1 = yield txn1.homeWithUID(ECALENDARTYPE, "uid2", create=True)
        self.assertNotEqual(shareeHome1, None)

        sharerHome2 = yield txn2.homeWithUID(ECALENDARTYPE, "uid1", create=True)
        self.assertNotEqual(sharerHome2, None)
        cal2 = yield sharerHome2.calendarWithName("calendar")
        self.assertNotEqual(cal2, None)
        shareeHome2 = yield txn1.homeWithUID(ECALENDARTYPE, "uid2", create=True)
        self.assertNotEqual(shareeHome2, None)

        @inlineCallbacks
        def _defer1():
            yield cal1.directShareWithUser("uid2")
            yield txn1.commit()
        d1 = _defer1()

        @inlineCallbacks
        def _defer2():
            yield cal2.directShareWithUser("uid1")
            yield txn2.commit()
        d2 = _defer2()

        yield d1
        yield d2


    @inlineCallbacks
    def test_transferSharingDetails(self):
        """
        Test Calendar._transferSharingDetails to make sure sharing details are transferred.
        """

        shareeHome = yield self.transactionUnderTest().calendarHomeWithUID("home_splits_shared")

        calendar = yield (yield self.transactionUnderTest().calendarHomeWithUID(
            "home_splits")).calendarWithName("calendar_1")

        # Fake a shared binding on the original calendar
        bind = calendar._bindSchema
        _bindCreate = Insert({
            bind.HOME_RESOURCE_ID: shareeHome._resourceID,
            bind.RESOURCE_ID: calendar._resourceID,
            bind.RESOURCE_NAME: "shared_1",
            bind.MESSAGE: "Shared to you",
            bind.BIND_MODE: _BIND_MODE_DIRECT,
            bind.BIND_STATUS: _BIND_STATUS_ACCEPTED,
        })
        yield _bindCreate.on(self.transactionUnderTest())
        sharedCalendar = yield shareeHome.childWithName("shared_1")
        self.assertTrue(sharedCalendar is not None)
        sharedCalendar = yield shareeHome.childWithName("shared_1_vtodo")
        self.assertTrue(sharedCalendar is None)

        # Now do the transfer and see if a new binding exists
        newcalendar = yield (yield self.transactionUnderTest().calendarHomeWithUID(
            "home_splits")).createCalendarWithName("calendar_new")
        yield calendar._transferSharingDetails(newcalendar, "VTODO")

        sharedCalendar = yield shareeHome.childWithName("shared_1")
        self.assertTrue(sharedCalendar is not None)
        self.assertEqual(sharedCalendar._resourceID, calendar._resourceID)

        sharedCalendar = yield shareeHome.childWithName("shared_1-vtodo")
        self.assertTrue(sharedCalendar is not None)
        self.assertEqual(sharedCalendar._resourceID, newcalendar._resourceID)


    @inlineCallbacks
    def test_moveCalendarObjectResource(self):
        """
        Test Calendar._transferSharingDetails to make sure sharing details are transferred.
        """

        calendar1 = yield (yield self.transactionUnderTest().calendarHomeWithUID(
            "home_splits")).calendarWithName("calendar_1")
        calendar2 = yield (yield self.transactionUnderTest().calendarHomeWithUID(
            "home_splits")).calendarWithName("calendar_2")

        child = yield calendar2.calendarObjectWithName("5.ics")

        yield child.moveTo(calendar1, child.name())

        child = yield calendar2.calendarObjectWithName("5.ics")
        self.assertTrue(child is None)

        child = yield calendar1.calendarObjectWithName("5.ics")
        self.assertTrue(child is not None)


    @inlineCallbacks
    def test_splitCalendars(self):
        """
        Test Calendar.splitCollectionByComponentTypes to make sure components are split out,
        sync information is updated.
        """

        # calendar_2 add a dead property to make sure it gets copied over
        home = yield self.transactionUnderTest().calendarHomeWithUID("home_splits")
        calendar2 = yield home.calendarWithName("calendar_2")
        pkey = PropertyName.fromElement(CalendarDescription)
        calendar2.properties()[pkey] = CalendarDescription.fromString("A birthday calendar")
        yield self.commit()

        # calendar_1 no change
        home = yield self.transactionUnderTest().calendarHomeWithUID("home_splits")
        calendar1 = yield home.calendarWithName("calendar_1")
        original_sync_token1 = yield calendar1.syncToken()
        yield calendar1.splitCollectionByComponentTypes()
        yield self.commit()

        home = yield self.transactionUnderTest().calendarHomeWithUID("home_splits")

        child = yield home.calendarWithName("calendar_1-vtodo")
        self.assertTrue(child is None)

        calendar1 = yield home.calendarWithName("calendar_1")
        children = yield calendar1.listCalendarObjects()
        self.assertEqual(len(children), 3)
        new_sync_token1 = yield calendar1.syncToken()
        self.assertNotEqual(new_sync_token1, original_sync_token1)
        result = yield calendar1.getSupportedComponents()
        self.assertEquals(result, "VEVENT")

        yield self.commit()

        # calendar_2 does split
        home = yield self.transactionUnderTest().calendarHomeWithUID("home_splits")
        calendar2 = yield home.calendarWithName("calendar_2")
        original_sync_token2 = yield calendar2.syncToken()
        yield calendar2.splitCollectionByComponentTypes()
        yield self.commit()

        home = yield self.transactionUnderTest().calendarHomeWithUID("home_splits")

        calendar2_vtodo = yield home.calendarWithName("calendar_2-vtodo")
        self.assertTrue(calendar2_vtodo is not None)
        children = yield calendar2_vtodo.listCalendarObjects()
        self.assertEqual(len(children), 2)
        changed, deleted = yield calendar2_vtodo.resourceNamesSinceToken(None)
        self.assertEqual(sorted(changed), ["3.ics", "5.ics"])
        self.assertEqual(len(deleted), 0)
        result = yield calendar2_vtodo.getSupportedComponents()
        self.assertEquals(result, "VTODO")
        self.assertTrue(pkey in calendar2_vtodo.properties())
        self.assertEqual(str(calendar2_vtodo.properties()[pkey]), "A birthday calendar")

        calendar2 = yield home.calendarWithName("calendar_2")
        children = yield calendar2.listCalendarObjects()
        self.assertEqual(len(children), 3)
        new_sync_token2 = yield calendar2.syncToken()
        self.assertNotEqual(new_sync_token2, original_sync_token2)
        changed, deleted = yield calendar2.resourceNamesSinceToken(original_sync_token2)
        self.assertEqual(len(changed), 0)
        self.assertEqual(sorted(deleted), ["3.ics", "5.ics"])
        result = yield calendar2.getSupportedComponents()
        self.assertEquals(result, "VEVENT")
        self.assertTrue(pkey in calendar2.properties())
        self.assertEqual(str(calendar2.properties()[pkey]), "A birthday calendar")


    @inlineCallbacks
    def test_noSplitCalendars(self):
        """
        Test CalendarHome.splitCalendars to make sure we end up with at least two collections
        with different supported components.
        """

        # Do split
        home = yield self.transactionUnderTest().calendarHomeWithUID("home_no_splits")
        calendars = yield home.calendars()
        self.assertEqual(len(calendars), 1)
        yield home.splitCalendars()
        yield self.commit()

        # Make sure we have calendars supporting both VEVENT and VTODO
        home = yield self.transactionUnderTest().calendarHomeWithUID("home_no_splits")
        supported_components = set()
        calendars = yield home.calendars()
        for calendar in calendars:
            if calendar.name() == "inbox":
                continue
            result = yield calendar.getSupportedComponents()
            supported_components.add(result)

        self.assertEqual(supported_components, set(ical.allowedStoreComponents))


    @inlineCallbacks
    def test_defaultCalendar(self):
        """
        Make sure a default_events calendar is assigned.
        """

        home = yield self.transactionUnderTest().calendarHomeWithUID("home_defaults")
        calendar1 = yield home.calendarWithName("calendar_1")
        yield calendar1.splitCollectionByComponentTypes()
        yield self.commit()

        home = yield self.transactionUnderTest().calendarHomeWithUID("home_defaults")
        self.assertEqual(home._default_events, None)
        self.assertEqual(home._default_tasks, None)

        default_events = yield home.defaultCalendar("VEVENT")
        self.assertTrue(default_events is not None)
        self.assertEqual(home._default_events, default_events._resourceID)
        self.assertEqual(home._default_tasks, None)
        yield self.commit()

        home = yield self.transactionUnderTest().calendarHomeWithUID("home_defaults")
        self.assertEqual(home._default_events, default_events._resourceID)
        self.assertEqual(home._default_tasks, None)

        default_tasks = yield home.defaultCalendar("VTODO")
        self.assertTrue(default_tasks is not None)
        self.assertEqual(home._default_events, default_events._resourceID)
        self.assertEqual(home._default_tasks, default_tasks._resourceID)
        yield self.commit()

        home = yield self.transactionUnderTest().calendarHomeWithUID("home_defaults")
        self.assertEqual(home._default_events, default_events._resourceID)
        self.assertEqual(home._default_tasks, default_tasks._resourceID)
        yield home.removeCalendarWithName("calendar_1-vtodo")
        yield self.commit()

        home = yield self.transactionUnderTest().calendarHomeWithUID("home_defaults")
        self.assertEqual(home._default_events, default_events._resourceID)
        self.assertEqual(home._default_tasks, None)

        default_tasks2 = yield home.defaultCalendar("VTODO")
        self.assertTrue(default_tasks2 is not None)
        self.assertEqual(home._default_events, default_events._resourceID)
        self.assertEqual(home._default_tasks, default_tasks2._resourceID)
        yield self.commit()


    @inlineCallbacks
    def test_setDefaultCalendar(self):
        """
        Make sure a default_events calendar is assigned.
        """

        home = yield self.homeUnderTest(name="home_defaults")
        calendar1 = yield home.calendarWithName("calendar_1")
        yield calendar1.splitCollectionByComponentTypes()
        yield self.commit()

        home = yield self.homeUnderTest(name="home_defaults")
        self.assertEqual(home._default_events, None)
        self.assertEqual(home._default_tasks, None)
        calendar1 = yield home.calendarWithName("calendar_1")
        yield home.setDefaultCalendar(calendar1, "VEVENT")
        self.assertEqual(home._default_events, calendar1._resourceID)
        self.assertEqual(home._default_tasks, None)
        yield self.commit()

        home = yield self.homeUnderTest(name="home_defaults")
        calendar1 = yield home.calendarWithName("calendar_1")
        calendar2 = yield home.calendarWithName("calendar_1-vtodo")
        yield self.failUnlessFailure(home.setDefaultCalendar(calendar2, "VEVENT"), InvalidDefaultCalendar)
        self.assertEqual(home._default_events, calendar1._resourceID)
        self.assertEqual(home._default_tasks, None)
        yield self.commit()

        home = yield self.homeUnderTest(name="home_defaults")
        calendar1 = yield home.calendarWithName("calendar_1")
        calendar2 = yield home.calendarWithName("calendar_1-vtodo")
        yield home.setDefaultCalendar(calendar2, "VTODO")
        self.assertEqual(home._default_events, calendar1._resourceID)
        self.assertEqual(home._default_tasks, calendar2._resourceID)
        yield self.commit()

        home = yield self.homeUnderTest(name="home_defaults")
        calendar1 = yield home.calendarWithName("inbox")
        yield self.failUnlessFailure(home.setDefaultCalendar(calendar1, "VEVENT"), InvalidDefaultCalendar)
        yield self.commit()

        home = yield self.homeUnderTest(name="home_defaults")
        home_other = yield self.homeUnderTest(name="home_splits")
        calendar1 = yield home_other.calendarWithName("calendar_1")
        yield self.failUnlessFailure(home.setDefaultCalendar(calendar1, "VEVENT"), InvalidDefaultCalendar)
        yield self.commit()


    @inlineCallbacks
    def test_defaultCalendar_delete(self):
        """
        Make sure a default_events calendar is assigned after existing one is deleted.
        """

        home = yield self.homeUnderTest(name="home_defaults")
        calendar1 = yield home.calendarWithName("calendar_1")
        default_events = yield home.defaultCalendar("VEVENT")
        self.assertTrue(default_events is not None)
        self.assertEqual(home._default_events, calendar1._resourceID)
        yield self.commit()

        home = yield self.homeUnderTest(name="home_defaults")
        calendar1 = yield home.calendarWithName("calendar_1")
        yield calendar1.remove()
        yield self.commit()

        home = yield self.homeUnderTest(name="home_defaults")
        self.assertEqual(home._default_events, None)
        self.assertEqual(home._default_tasks, None)
        calendars = yield home.listCalendars()
        self.assertEqual(calendars, ["inbox", ])
        yield self.commit()

        home = yield self.homeUnderTest(name="home_defaults")
        default_events = yield home.defaultCalendar("VEVENT")
        self.assertTrue(default_events is not None)
        yield self.commit()

        home = yield self.homeUnderTest(name="home_defaults")
        calendar1 = yield home.calendarWithName(default_events.name())
        default_events = yield home.defaultCalendar("VEVENT")
        self.assertTrue(default_events is not None)
        self.assertEqual(home._default_events, calendar1._resourceID)
        yield self.commit()


    @inlineCallbacks
    def test_resourceLock(self):
        """
        Test CommonObjectResource.lock to make sure it locks, raises on missing resource,
        and raises when locked and wait=False used.
        """

        # Valid object
        resource = yield self.calendarObjectUnderTest()

        # Valid lock
        yield resource.lock()
        self.assertTrue(resource._locked)

        # Setup a new transaction to verify the lock and also verify wait behavior
        newTxn = self._sqlCalendarStore.newTransaction()
        newResource = yield self.calendarObjectUnderTest(txn=newTxn)
        try:
            yield newResource.lock(wait=False)
        except:
            pass # OK
        else:
            self.fail("Expected an exception")
        self.assertFalse(newResource._locked)
        yield newTxn.abort()

        # Commit existing transaction and verify we can get the lock using
        yield self.commit()

        resource = yield self.calendarObjectUnderTest()
        yield resource.lock()
        self.assertTrue(resource._locked)

        # Setup a new transaction to verify the lock but pass in an alternative txn directly
        newTxn = self._sqlCalendarStore.newTransaction()

        # FIXME: not sure why, but without this statement here, this portion of the test fails in a funny way.
        # Basically the query in the try block seems to execute twice, failing each time, one of which is caught,
        # and the other not - causing the test to fail. Seems like some state on newTxn is not being initialized?
        yield self.calendarObjectUnderTest(txn=newTxn, name="2.ics")

        try:
            yield resource.lock(wait=False, useTxn=newTxn)
        except:
            pass # OK
        else:
            self.fail("Expected an exception")
        self.assertTrue(resource._locked)

        # Test missing resource
        resource2 = yield self.calendarObjectUnderTest(name="2.ics")
        resource2._resourceID = 123456789
        try:
            yield resource2.lock()
        except NoSuchObjectResourceError:
            pass # OK
        except:
            self.fail("Expected a NoSuchObjectResourceError exception")
        else:
            self.fail("Expected an exception")
        self.assertFalse(resource2._locked)


    @inlineCallbacks
    def test_recurrenceMinMax(self):
        """
        Test CalendarObjectResource.recurrenceMinMax to make sure it handles a None value.
        """

        # Valid object
        resource = yield self.calendarObjectUnderTest()

        # Valid lock
        rMin, rMax = yield resource.recurrenceMinMax()
        self.assertEqual(rMin, None)
        self.assertEqual(rMax, None)


    @inlineCallbacks
    def test_notExpandedWithin(self):
        """
        Test PostgresLegacyIndexEmulator.notExpandedWithin to make sure it returns the correct
        result based on the ranges passed in.
        """

        self.patch(config, "FreeBusyIndexDelayedExpand", False)

        # Create the index on a new calendar
        home = yield self.homeUnderTest()
        newcalendar = yield home.createCalendarWithName("index_testing")
        index = PostgresLegacyIndexEmulator(newcalendar)

        # Create the calendar object to use for testing
        nowYear = self.nowYear["now"]
        caldata = """BEGIN:VCALENDAR
VERSION:2.0
CALSCALE:GREGORIAN
PRODID:-//CALENDARSERVER.ORG//NONSGML Version 1//EN
BEGIN:VEVENT
UID:instance
DTSTART:%04d0102T140000Z
DURATION:PT1H
CREATED:20060102T190000Z
DTSTAMP:20051222T210507Z
RRULE:FREQ=WEEKLY
SUMMARY:instance
END:VEVENT
END:VCALENDAR
""".replace("\n", "\r\n") % (nowYear - 3,)
        component = Component.fromString(caldata)
        calendarObject = yield newcalendar.createCalendarObjectWithName("indexing.ics", component)
        rmin, rmax = yield calendarObject.recurrenceMinMax()
        self.assertEqual(rmin.getYear(), nowYear - 1)
        self.assertEqual(rmax.getYear(), nowYear + 1)

        # Fully within range
        testMin = DateTime(nowYear, 1, 1, 0, 0, 0, tzid=Timezone(utc=True))
        testMax = DateTime(nowYear + 1, 1, 1, 0, 0, 0, tzid=Timezone(utc=True))
        result = yield index.notExpandedWithin(testMin, testMax)
        self.assertEqual(result, [])

        # Upper bound exceeded
        testMin = DateTime(nowYear, 1, 1, 0, 0, 0, tzid=Timezone(utc=True))
        testMax = DateTime(nowYear + 5, 1, 1, 0, 0, 0, tzid=Timezone(utc=True))
        result = yield index.notExpandedWithin(testMin, testMax)
        self.assertEqual(result, ["indexing.ics"])

        # Lower bound exceeded
        testMin = DateTime(nowYear - 5, 1, 1, 0, 0, 0, tzid=Timezone(utc=True))
        testMax = DateTime(nowYear + 1, 1, 1, 0, 0, 0, tzid=Timezone(utc=True))
        result = yield index.notExpandedWithin(testMin, testMax)
        self.assertEqual(result, ["indexing.ics"])

        # Lower and upper bounds exceeded
        testMin = DateTime(nowYear - 5, 1, 1, 0, 0, 0, tzid=Timezone(utc=True))
        testMax = DateTime(nowYear + 5, 1, 1, 0, 0, 0, tzid=Timezone(utc=True))
        result = yield index.notExpandedWithin(testMin, testMax)
        self.assertEqual(result, ["indexing.ics"])

        # Lower none within range
        testMin = None
        testMax = DateTime(nowYear + 1, 1, 1, 0, 0, 0, tzid=Timezone(utc=True))
        result = yield index.notExpandedWithin(testMin, testMax)
        self.assertEqual(result, [])

        # Lower none and upper bounds exceeded
        testMin = None
        testMax = DateTime(nowYear + 5, 1, 1, 0, 0, 0, tzid=Timezone(utc=True))
        result = yield index.notExpandedWithin(testMin, testMax)
        self.assertEqual(result, ["indexing.ics"])


    @inlineCallbacks
    def test_setComponent_no_instance_indexing(self):
        """
        L{ICalendarObject.setComponent} raises L{InvalidCalendarComponentError}
        when given a L{VComponent} whose UID does not match its existing UID.
        """

        caldata = """BEGIN:VCALENDAR
VERSION:2.0
CALSCALE:GREGORIAN
PRODID:-//CALENDARSERVER.ORG//NONSGML Version 1//EN
BEGIN:VEVENT
UID:instance
DTSTART:%(now)s0102T140000Z
DURATION:PT1H
CREATED:20060102T190000Z
DTSTAMP:20051222T210507Z
RRULE:FREQ=DAILY
SUMMARY:instance
END:VEVENT
END:VCALENDAR
""".replace("\n", "\r\n") % self.nowYear

        self.patch(config, "FreeBusyIndexDelayedExpand", False)

        # Add event to store
        calendar = yield self.calendarUnderTest()
        component = Component.fromString(caldata)
        calendarObject = yield calendar.createCalendarObjectWithName("indexing.ics", component)
        rmin, rmax = yield calendarObject.recurrenceMinMax()
        self.assertEqual(rmin, None)
        self.assertNotEqual(rmax.getYear(), 1900)
        instances = yield calendarObject.instances()
        self.assertNotEqual(len(instances), 0)
        yield self.commit()

        # Re-add event with re-indexing
        calendar = yield self.calendarUnderTest()
        calendarObject = yield self.calendarObjectUnderTest(name="indexing.ics")
        yield calendarObject.setComponent(component)
        instances2 = yield calendarObject.instances()
        self.assertNotEqual(
            sorted(instances, key=lambda x: x[0])[0],
            sorted(instances2, key=lambda x: x[0])[0],
        )
        yield self.commit()

        # Re-add event without re-indexing
        calendar = yield self.calendarUnderTest()
        calendarObject = yield self.calendarObjectUnderTest(name="indexing.ics")
        component.noInstanceIndexing = True
        yield calendarObject.setComponent(component)
        instances3 = yield calendarObject.instances()
        self.assertEqual(
            sorted(instances2, key=lambda x: x[0])[0],
            sorted(instances3, key=lambda x: x[0])[0],
        )

        obj1 = yield calendar.calendarObjectWithName("indexing.ics")
        yield obj1.remove()
        yield self.commit()


    @inlineCallbacks
    def test_loadObjectResourcesWithName(self):
        """
        L{CommonHomeChild.objectResourcesWithNames} returns the correct set of object resources
        properly configured with a loaded property store. make sure batching works.
        """

        @inlineCallbacks
        def _tests(cal):
            resources = yield cal.objectResourcesWithNames(("1.ics",))
            self.assertEqual(set([resource.name() for resource in resources]), set(("1.ics",)))

            resources = yield cal.objectResourcesWithNames(("1.ics", "2.ics",))
            self.assertEqual(set([resource.name() for resource in resources]), set(("1.ics", "2.ics",)))

            resources = yield cal.objectResourcesWithNames(("1.ics", "2.ics", "3.ics",))
            self.assertEqual(set([resource.name() for resource in resources]), set(("1.ics", "2.ics", "3.ics",)))

            resources = yield cal.objectResourcesWithNames(("1.ics", "2.ics", "3.ics", "4.ics",))
            self.assertEqual(set([resource.name() for resource in resources]), set(("1.ics", "2.ics", "3.ics", "4.ics",)))

            resources = yield cal.objectResourcesWithNames(("bogus1.ics",))
            self.assertEqual(set([resource.name() for resource in resources]), set())

            resources = yield cal.objectResourcesWithNames(("bogus1.ics", "2.ics",))
            self.assertEqual(set([resource.name() for resource in resources]), set(("2.ics",)))

        # Basic load tests
        cal = yield self.calendarUnderTest()
        yield _tests(cal)

        # Adjust batch size and try again
        self.patch(CommonObjectResource, "BATCH_LOAD_SIZE", 2)
        yield _tests(cal)

        yield self.commit()

        # Tests on inbox - resources with properties
        txn = self.transactionUnderTest()
        yield txn.homeWithUID(ECALENDARTYPE, "byNameTest", create=True)
        inbox = yield self.calendarUnderTest(txn=txn, name="inbox", home="byNameTest")
        caldata = """BEGIN:VCALENDAR
VERSION:2.0
CALSCALE:GREGORIAN
PRODID:-//CALENDARSERVER.ORG//NONSGML Version 1//EN
METHOD:REQUEST
BEGIN:VEVENT
UID:instance
DTSTART:%(now)s0102T140000Z
DURATION:PT1H
CREATED:20060102T190000Z
DTSTAMP:20051222T210507Z
RRULE:FREQ=DAILY
SUMMARY:instance
END:VEVENT
END:VCALENDAR
""".replace("\n", "\r\n") % self.nowYear
        component = Component.fromString(caldata)

        @inlineCallbacks
        def _createInboxItem(rname, pvalue):
            obj = yield inbox._createCalendarObjectWithNameInternal(rname, component, internal_state=ComponentUpdateState.ATTENDEE_ITIP_UPDATE)
            prop = caldavxml.CalendarDescription.fromString(pvalue)
            obj.properties()[PropertyName.fromElement(prop)] = prop

        yield _createInboxItem("1.ics", "p1")
        yield _createInboxItem("2.ics", "p2")
        yield _createInboxItem("3.ics", "p3")
        yield _createInboxItem("4.ics", "p4")
        yield self.commit()

        inbox = yield self.calendarUnderTest(name="inbox", home="byNameTest")
        yield _tests(inbox)

        resources = yield inbox.objectResourcesWithNames(("1.ics",))
        prop = caldavxml.CalendarDescription.fromString("p1")
        self.assertEqual(resources[0].properties()[PropertyName.fromElement(prop)], prop)

        resources = yield inbox.objectResourcesWithNames(("1.ics", "2.ics",))
        resources.sort(key=lambda x: x._name)
        prop = caldavxml.CalendarDescription.fromString("p1")
        self.assertEqual(resources[0].properties()[PropertyName.fromElement(prop)], prop)
        prop = caldavxml.CalendarDescription.fromString("p2")
        self.assertEqual(resources[1].properties()[PropertyName.fromElement(prop)], prop)

        resources = yield inbox.objectResourcesWithNames(("bogus1.ics", "2.ics",))
        resources.sort(key=lambda x: x._name)
        prop = caldavxml.CalendarDescription.fromString("p2")
        self.assertEqual(resources[0].properties()[PropertyName.fromElement(prop)], prop)


    @inlineCallbacks
    def test_objectResourceWithID(self):
        """
        L{ICalendarHome.objectResourceWithID} will return the calendar object.
        """
        home = yield self.homeUnderTest()
        calendarObject = (yield home.objectResourceWithID(9999))
        self.assertEquals(calendarObject, None)

        obj = (yield self.calendarObjectUnderTest())
        calendarObject = (yield home.objectResourceWithID(obj._resourceID))
        self.assertNotEquals(calendarObject, None)


    @inlineCallbacks
    def test_defaultAlarms(self):
        """
        L{ICalendarHome.objectResourceWithID} will return the calendar object.
        """

        alarmhome1 = """BEGIN:VALARM
ACTION:AUDIO
TRIGGER;RELATED=START:-PT1M
END:VALARM
"""

        alarmhome2 = """BEGIN:VALARM
ACTION:AUDIO
TRIGGER;RELATED=START:-PT2M
END:VALARM
"""

        alarmhome3 = """BEGIN:VALARM
ACTION:AUDIO
TRIGGER;RELATED=START:-PT3M
END:VALARM
"""

        alarmhome4 = """BEGIN:VALARM
ACTION:AUDIO
TRIGGER;RELATED=START:-PT4M
END:VALARM
"""

        alarmcalendar1 = """BEGIN:VALARM
ACTION:AUDIO
TRIGGER;RELATED=START:-PT1M
END:VALARM
"""

        alarmcalendar2 = """BEGIN:VALARM
ACTION:AUDIO
TRIGGER;RELATED=START:-PT2M
END:VALARM
"""

        alarmcalendar3 = """BEGIN:VALARM
ACTION:AUDIO
TRIGGER;RELATED=START:-PT3M
END:VALARM
"""

        alarmcalendar4 = """BEGIN:VALARM
ACTION:AUDIO
TRIGGER;RELATED=START:-PT4M
END:VALARM
"""

        detailshome = (
            (True, True, alarmhome1,),
            (True, False, alarmhome2,),
            (False, True, alarmhome3,),
            (False, False, alarmhome4,),
        )

        home = yield self.homeUnderTest()
        for vevent, timed, _ignore_alarm in detailshome:
            alarm_result = (yield home.getDefaultAlarm(vevent, timed))
            self.assertEquals(alarm_result, None)

        for vevent, timed, alarm in detailshome:
            yield home.setDefaultAlarm(alarm, vevent, timed)

        yield self.commit()

        home = yield self.homeUnderTest()
        for vevent, timed, alarm in detailshome:
            alarm_result = (yield home.getDefaultAlarm(vevent, timed))
            self.assertEquals(alarm_result, alarm)

        for vevent, timed, alarm in detailshome:
            yield home.setDefaultAlarm(None, vevent, timed)

        yield self.commit()

        home = yield self.homeUnderTest()
        for vevent, timed, _ignore_alarm in detailshome:
            alarm_result = (yield home.getDefaultAlarm(vevent, timed))
            self.assertEquals(alarm_result, None)

        yield self.commit()

        detailscalendar = (
            (True, True, alarmcalendar1,),
            (True, False, alarmcalendar2,),
            (False, True, alarmcalendar3,),
            (False, False, alarmcalendar4,),
        )

        calendar = yield self.calendarUnderTest()
        for vevent, timed, _ignore_alarm in detailscalendar:
            alarm_result = (yield calendar.getDefaultAlarm(vevent, timed))
            self.assertEquals(alarm_result, None)

        for vevent, timed, alarm in detailscalendar:
            yield calendar.setDefaultAlarm(alarm, vevent, timed)

        yield self.commit()

        calendar = yield self.calendarUnderTest()
        for vevent, timed, alarm in detailscalendar:
            alarm_result = (yield calendar.getDefaultAlarm(vevent, timed))
            self.assertEquals(alarm_result, alarm)

        yield self.commit()

        calendar = yield self.calendarUnderTest()
        for vevent, timed, alarm in detailscalendar:
            yield calendar.setDefaultAlarm(None, vevent, timed)

        yield self.commit()

        calendar = yield self.calendarUnderTest()
        for vevent, timed, _ignore_alarm in detailscalendar:
            alarm_result = (yield calendar.getDefaultAlarm(vevent, timed))
            self.assertEquals(alarm_result, None)

        yield self.commit()


    @inlineCallbacks
<<<<<<< HEAD
    def test_shareWithRevision(self):
        """
        Verify that bindRevision on calendars and shared calendars has the correct value.
        """
        cal = yield self.calendarUnderTest()
        self.assertEqual(cal._bindRevision, 0)
        other = yield self.homeUnderTest(name=OTHER_HOME_UID)
        newCalName = yield cal.shareWith(other, _BIND_MODE_WRITE)
        yield self.commit()

        normalCal = yield self.calendarUnderTest()
        self.assertEqual(normalCal._bindRevision, 0)
        otherHome = yield self.homeUnderTest(name=OTHER_HOME_UID)
        otherCal = yield otherHome.childWithName(newCalName)
        self.assertNotEqual(otherCal._bindRevision, 0)


    @inlineCallbacks
    def test_updateShareRevision(self):
        """
        Verify that bindRevision on calendars and shared calendars has the correct value.
        """
        cal = yield self.calendarUnderTest()
        self.assertEqual(cal._bindRevision, 0)
        other = yield self.homeUnderTest(name=OTHER_HOME_UID)
        newCalName = yield cal.shareWith(other, _BIND_MODE_WRITE, status=_BIND_STATUS_INVITED)
        yield self.commit()

        normalCal = yield self.calendarUnderTest()
        self.assertEqual(normalCal._bindRevision, 0)
        otherHome = yield self.homeUnderTest(name=OTHER_HOME_UID)
        otherCal = yield otherHome.invitedObjectWithShareUID(newCalName)
        self.assertEqual(otherCal._bindRevision, 0)
        yield self.commit()

        normalCal = yield self.calendarUnderTest()
        otherHome = yield self.homeUnderTest(name=OTHER_HOME_UID)
        otherCal = yield otherHome.invitedObjectWithShareUID(newCalName)
        yield normalCal.updateShare(otherCal, status=_BIND_STATUS_ACCEPTED)
        yield self.commit()

        normalCal = yield self.calendarUnderTest()
        self.assertEqual(normalCal._bindRevision, 0)
        otherHome = yield self.homeUnderTest(name=OTHER_HOME_UID)
        otherCal = yield otherHome.childWithName(newCalName)
        self.assertNotEqual(otherCal._bindRevision, 0)


    @inlineCallbacks
    def test_sharedRevisions(self):
        """
        Verify that resourceNamesSinceRevision returns all resources after initial bind and sync.
        """
        cal = yield self.calendarUnderTest()
        self.assertEqual(cal._bindRevision, 0)
        other = yield self.homeUnderTest(name=OTHER_HOME_UID)
        newCalName = yield cal.shareWith(other, _BIND_MODE_WRITE)
        yield self.commit()

        normalCal = yield self.calendarUnderTest()
        self.assertEqual(normalCal._bindRevision, 0)
        otherHome = yield self.homeUnderTest(name=OTHER_HOME_UID)
        otherCal = yield otherHome.childWithName(newCalName)
        self.assertNotEqual(otherCal._bindRevision, 0)

        changed, deleted = yield otherCal.resourceNamesSinceRevision(0)
        self.assertNotEqual(len(changed), 0)
        self.assertEqual(len(deleted), 0)

        changed, deleted = yield otherCal.resourceNamesSinceRevision(otherCal._bindRevision)
        self.assertEqual(len(changed), 0)
        self.assertEqual(len(deleted), 0)

        for depth in ("1", "infinity",):
            changed, deleted = yield otherHome.resourceNamesSinceRevision(0, depth)
            self.assertNotEqual(len(changed), 0)
            self.assertEqual(len(deleted), 0)

            changed, deleted = yield otherHome.resourceNamesSinceRevision(otherCal._bindRevision, depth)
            self.assertEqual(len(changed), 0)
            self.assertEqual(len(deleted), 0)


    @inlineCallbacks
=======
>>>>>>> ec78fad4
    def test_setAvailability(self):
        """
        Make sure a L{CalendarHome}.setAvailability() works.
        """

        av1 = Component.fromString("""BEGIN:VCALENDAR
VERSION:2.0
CALSCALE:GREGORIAN
PRODID:-//calendarserver.org//Zonal//EN
BEGIN:VAVAILABILITY
ORGANIZER:mailto:user01@example.com
UID:1@example.com
DTSTAMP:20061005T133225Z
DTEND:20140101T000000Z
BEGIN:AVAILABLE
UID:1-1@example.com
DTSTAMP:20061005T133225Z
SUMMARY:Monday to Friday from 9:00 to 17:00
DTSTART:20130101T090000Z
DTEND:20130101T170000Z
RRULE:FREQ=WEEKLY;BYDAY=MO,TU,WE,TH,FR
END:AVAILABLE
END:VAVAILABILITY
END:VCALENDAR
""")

        home = yield self.homeUnderTest(name="home_defaults")
        self.assertEqual(home.getAvailability(), None)
        yield home.setAvailability(av1)
        self.assertEqual(home.getAvailability(), av1)
        yield self.commit()

        home = yield self.homeUnderTest(name="home_defaults")
        self.assertEqual(home.getAvailability(), av1)
        yield home.setAvailability(None)
        yield self.commit()

        home = yield self.homeUnderTest(name="home_defaults")
        self.assertEqual(home.getAvailability(), None)
        yield self.commit()


    @inlineCallbacks
    def test_setTimezone(self):
        """
        Make sure a L{CalendarHomeChild}.setTimezone() works.
        """

        tz1 = Component.fromString("""BEGIN:VCALENDAR
VERSION:2.0
CALSCALE:GREGORIAN
PRODID:-//calendarserver.org//Zonal//EN
BEGIN:VTIMEZONE
TZID:Etc/GMT+1
X-LIC-LOCATION:Etc/GMT+1
BEGIN:STANDARD
DTSTART:18000101T000000
RDATE:18000101T000000
TZNAME:GMT+1
TZOFFSETFROM:-0100
TZOFFSETTO:-0100
END:STANDARD
END:VTIMEZONE
END:VCALENDAR
""")

        cal = yield self.calendarUnderTest()
        self.assertEqual(cal.getTimezone(), None)
        yield cal.setTimezone(tz1)
        self.assertEqual(cal.getTimezone(), tz1)
        yield self.commit()

        cal = yield self.calendarUnderTest()
        self.assertEqual(cal.getTimezone(), tz1)
        yield cal.setTimezone(None)
        yield self.commit()

        cal = yield self.calendarUnderTest()
        self.assertEqual(cal.getTimezone(), None)
        yield self.commit()


    @inlineCallbacks
    def test_calendarRevisionChangeConcurrency(self):
        """
        Test that two concurrent attempts to add resources in two separate
        calendar homes does not deadlock on the revision table update.
        """

        calendarStore = self._sqlCalendarStore

        # Make sure homes are provisioned
        txn = self.transactionUnderTest()
        home_uid1 = yield txn.homeWithUID(ECALENDARTYPE, "user01", create=True)
        home_uid2 = yield txn.homeWithUID(ECALENDARTYPE, "user02", create=True)
        self.assertNotEqual(home_uid1, None)
        self.assertNotEqual(home_uid2, None)
        yield self.commit()

        # Create first events in different calendar homes
        txn1 = calendarStore.newTransaction()
        txn2 = calendarStore.newTransaction()

        calendar_uid1_in_txn1 = yield self.calendarUnderTest(txn1, "calendar", "user01")
        calendar_uid2_in_txn2 = yield self.calendarUnderTest(txn2, "calendar", "user02")

        data = """BEGIN:VCALENDAR
VERSION:2.0
CALSCALE:GREGORIAN
PRODID:-//CALENDARSERVER.ORG//NONSGML Version 1//EN
BEGIN:VEVENT
UID:data%(ctr)s
DTSTART:20130102T140000Z
DURATION:PT1H
CREATED:20060102T190000Z
DTSTAMP:20051222T210507Z
SUMMARY:data%(ctr)s
END:VEVENT
END:VCALENDAR
"""

        component = Component.fromString(data % {"ctr": 1})
        yield calendar_uid1_in_txn1.createCalendarObjectWithName("data1.ics", component)

        component = Component.fromString(data % {"ctr": 2})
        yield calendar_uid2_in_txn2.createCalendarObjectWithName("data2.ics", component)

        # Setup deferreds to run concurrently and create second events in the calendar homes
        # previously used by the other transaction - this could create the deadlock.
        @inlineCallbacks
        def _defer_uid3():
            calendar_uid1_in_txn2 = yield self.calendarUnderTest(txn2, "calendar", "user01")
            component = Component.fromString(data % {"ctr": 3})
            yield calendar_uid1_in_txn2.createCalendarObjectWithName("data3.ics", component)
            yield txn2.commit()
        d1 = _defer_uid3()

        @inlineCallbacks
        def _defer_uid4():
            calendar_uid2_in_txn1 = yield self.calendarUnderTest(txn1, "calendar", "user02")
            component = Component.fromString(data % {"ctr": 4})
            yield calendar_uid2_in_txn1.createCalendarObjectWithName("data4.ics", component)
            yield txn1.commit()
        d2 = _defer_uid4()

        # Now do the concurrent provision attempt
        yield DeferredList([d1, d2])

        # Verify we did not have a deadlock and all resources have been created.
        caldata1 = yield self.calendarObjectUnderTest(name="data1.ics", calendar_name="calendar", home="user01")
        caldata2 = yield self.calendarObjectUnderTest(name="data2.ics", calendar_name="calendar", home="user02")
        caldata3 = yield self.calendarObjectUnderTest(name="data3.ics", calendar_name="calendar", home="user01")
        caldata4 = yield self.calendarObjectUnderTest(name="data4.ics", calendar_name="calendar", home="user02")
        self.assertNotEqual(caldata1, None)
        self.assertNotEqual(caldata2, None)
        self.assertNotEqual(caldata3, None)
        self.assertNotEqual(caldata4, None)



class SchedulingTests(CommonCommonTests, unittest.TestCase):
    """
    CalendarObject splitting tests
    """

    @inlineCallbacks
    def setUp(self):
        yield super(SchedulingTests, self).setUp()
        self._sqlCalendarStore = yield buildCalendarStore(self, self.notifierFactory)

        # Make sure homes are provisioned
        txn = self.transactionUnderTest()
        for ctr in range(1, 5):
            home_uid = yield txn.homeWithUID(ECALENDARTYPE, "user%02d" % (ctr,), create=True)
            self.assertNotEqual(home_uid, None)
        yield self.commit()


    @inlineCallbacks
    def populate(self):
        yield populateCalendarsFrom(self.requirements, self.storeUnderTest())
        self.notifierFactory.reset()


    def storeUnderTest(self):
        """
        Create and return a L{CalendarStore} for testing.
        """
        return self._sqlCalendarStore


    @inlineCallbacks
    def test_doImplicitAttendeeEventFix(self):
        """
        Test that processing.doImplicitAttendeeEventFix.
        """

        data = """BEGIN:VCALENDAR
VERSION:2.0
PRODID:-//CALENDARSERVER.ORG//NONSGML Version 1//EN
BEGIN:VEVENT
UID:12345-67890
DTSTART:20130806T000000Z
DURATION:PT1H
ATTENDEE;PARTSTAT=ACCEPTED:mailto:user01@example.com
ATTENDEE:mailto:user02@example.com
DTSTAMP:20051222T210507Z
ORGANIZER:mailto:user01@example.com
RRULE:FREQ=DAILY
SUMMARY:1
END:VEVENT
END:VCALENDAR
"""

        data_broken = """BEGIN:VCALENDAR
VERSION:2.0
PRODID:-//CALENDARSERVER.ORG//NONSGML Version 1//EN
BEGIN:VEVENT
UID:12345-67890
DTSTART:20130806T000000Z
DURATION:PT1H
ATTENDEE;CN=User 01;EMAIL=user01@example.com;PARTSTAT=ACCEPTED:urn:uuid:user01
ATTENDEE;CN=User 02;EMAIL=user02@example.com;RSVP=TRUE:urn:uuid:user02
DTSTAMP:20051222T210507Z
ORGANIZER;CN=User 01;EMAIL=user01@example.com:urn:uuid:user01
RRULE:FREQ=DAILY
SUMMARY:1
END:VEVENT
BEGIN:VEVENT
UID:12345-67890
RECURRENCE-ID:20130807T120000Z
DTSTART:20130807T000000Z
DURATION:PT1H
ATTENDEE;CN=User 01;EMAIL=user01@example.com;PARTSTAT=ACCEPTED:urn:uuid:user01
ATTENDEE;CN=User 02;EMAIL=user02@example.com;RSVP=TRUE:urn:uuid:user02
DTSTAMP:20051222T210507Z
ORGANIZER;CN=User 01;EMAIL=user01@example.com:urn:uuid:user01
SUMMARY:1
END:VEVENT
END:VCALENDAR
"""

        data_update1 = """BEGIN:VCALENDAR
VERSION:2.0
PRODID:-//CALENDARSERVER.ORG//NONSGML Version 1//EN
BEGIN:VEVENT
UID:12345-67890
DTSTART:20130806T000000Z
DURATION:PT1H
ATTENDEE;CN=User 01;EMAIL=user01@example.com;PARTSTAT=ACCEPTED:urn:uuid:user01
ATTENDEE;CN=User 02;EMAIL=user02@example.com;RSVP=TRUE:urn:uuid:user02
DTSTAMP:20051222T210507Z
ORGANIZER;CN=User 01;EMAIL=user01@example.com:urn:uuid:user01
RRULE:FREQ=DAILY
SEQUENCE:1
SUMMARY:1-2
END:VEVENT
BEGIN:VEVENT
UID:12345-67890
RECURRENCE-ID:20130807T000000Z
DTSTART:20130807T000000Z
DURATION:PT1H
ATTENDEE;CN=User 01;EMAIL=user01@example.com;PARTSTAT=ACCEPTED:urn:uuid:user01
ATTENDEE;CN=User 02;EMAIL=user02@example.com;RSVP=TRUE:urn:uuid:user02
DTSTAMP:20051222T210507Z
ORGANIZER;CN=User 01;EMAIL=user01@example.com:urn:uuid:user01
SEQUENCE:1
SUMMARY:1-3
END:VEVENT
END:VCALENDAR
"""

        data_fixed2 = """BEGIN:VCALENDAR
VERSION:2.0
PRODID:-//CALENDARSERVER.ORG//NONSGML Version 1//EN
BEGIN:VEVENT
UID:12345-67890
DTSTART:20130806T000000Z
DURATION:PT1H
ATTENDEE;CN=User 01;EMAIL=user01@example.com;PARTSTAT=ACCEPTED:urn:uuid:user01
ATTENDEE;CN=User 02;EMAIL=user02@example.com;RSVP=TRUE:urn:uuid:user02
DTSTAMP:20051222T210507Z
ORGANIZER;CN=User 01;EMAIL=user01@example.com:urn:uuid:user01
RRULE:FREQ=DAILY
SEQUENCE:1
SUMMARY:1-2
END:VEVENT
BEGIN:VEVENT
UID:12345-67890
RECURRENCE-ID:20130807T000000Z
DTSTART:20130807T000000Z
DURATION:PT1H
ATTENDEE;CN=User 01;EMAIL=user01@example.com;PARTSTAT=ACCEPTED:urn:uuid:user01
ATTENDEE;CN=User 02;EMAIL=user02@example.com;RSVP=TRUE:urn:uuid:user02
DTSTAMP:20051222T210507Z
ORGANIZER;CN=User 01;EMAIL=user01@example.com:urn:uuid:user01
SEQUENCE:1
SUMMARY:1-3
END:VEVENT
BEGIN:X-CALENDARSERVER-PERUSER
UID:12345-67890
X-CALENDARSERVER-PERUSER-UID:user02
BEGIN:X-CALENDARSERVER-PERINSTANCE
TRANSP:TRANSPARENT
END:X-CALENDARSERVER-PERINSTANCE
END:X-CALENDARSERVER-PERUSER
END:VCALENDAR
"""

        # Create one event
        calendar = yield self.calendarUnderTest(name="calendar", home="user01")
        yield calendar.createCalendarObjectWithName("data1.ics", Component.fromString(data))
        yield self.commit()

        # Write corrupt user02 data directly to trigger fix later
        cal = yield self.calendarUnderTest(name="calendar", home="user02")
        cobjs = yield cal.calendarObjects()
        self.assertEqual(len(cobjs), 1)
        cobj = cobjs[0]
        name02 = cobj.name()
        co = schema.CALENDAR_OBJECT
        yield Update(
            {co.ICALENDAR_TEXT: str(Component.fromString(data_broken))},
            Where=co.RESOURCE_NAME == name02,
        ).on(self.transactionUnderTest())
        yield self.commit()

        # Write user01 data - will trigger fix
        cobj = yield self.calendarObjectUnderTest(name="data1.ics", calendar_name="calendar", home="user01")
        yield cobj.setComponent(Component.fromString(data_update1))
        yield self.commit()

        # Verify user02 data is now fixed
        cobj = yield self.calendarObjectUnderTest(name=name02, calendar_name="calendar", home="user02")
        ical = yield cobj.component()

        self.assertEqual(normalize_iCalStr(ical), normalize_iCalStr(data_fixed2), "Failed attendee fix:\n%s" % (diff_iCalStrs(ical, data_fixed2),))
        yield self.commit()

        self.assertEqual(len(self.flushLoggedErrors(InvalidOverriddenInstanceError)), 1)



class CalendarObjectSplitting(CommonCommonTests, unittest.TestCase):
    """
    CalendarObject splitting tests
    """

    @inlineCallbacks
    def setUp(self):
        yield super(CalendarObjectSplitting, self).setUp()
        self._sqlCalendarStore = yield buildCalendarStore(self, self.notifierFactory)

        # Make sure homes are provisioned
        txn = self.transactionUnderTest()
        for ctr in range(1, 5):
            home_uid = yield txn.homeWithUID(ECALENDARTYPE, "user%02d" % (ctr,), create=True)
            self.assertNotEqual(home_uid, None)
        yield self.commit()

        self.subs = {}

        self.now = DateTime.getNowUTC()
        self.now.setHHMMSS(0, 0, 0)

        self.subs["now"] = self.now

        for i in range(30):
            attrname = "now_back%s" % (i + 1,)
            setattr(self, attrname, self.now.duplicate())
            getattr(self, attrname).offsetDay(-(i + 1))
            self.subs[attrname] = getattr(self, attrname)

            attrname_12h = "now_back%s_12h" % (i + 1,)
            setattr(self, attrname_12h, getattr(self, attrname).duplicate())
            getattr(self, attrname_12h).offsetHours(12)
            self.subs[attrname_12h] = getattr(self, attrname_12h)

            attrname_1 = "now_back%s_1" % (i + 1,)
            setattr(self, attrname_1, getattr(self, attrname).duplicate())
            getattr(self, attrname_1).offsetSeconds(-1)
            self.subs[attrname_1] = getattr(self, attrname_1)

        for i in range(30):
            attrname = "now_fwd%s" % (i + 1,)
            setattr(self, attrname, self.now.duplicate())
            getattr(self, attrname).offsetDay(i + 1)
            self.subs[attrname] = getattr(self, attrname)

            attrname_12h = "now_fwd%s_12h" % (i + 1,)
            setattr(self, attrname_12h, getattr(self, attrname).duplicate())
            getattr(self, attrname_12h).offsetHours(12)
            self.subs[attrname_12h] = getattr(self, attrname_12h)

        self.patch(config, "MaxAllowedInstances", 500)


    @inlineCallbacks
    def populate(self):
        yield populateCalendarsFrom(self.requirements, self.storeUnderTest())
        self.notifierFactory.reset()


    def storeUnderTest(self):
        """
        Create and return a L{CalendarStore} for testing.
        """
        return self._sqlCalendarStore


    @inlineCallbacks
    def test_calendarObjectSplit(self):
        """
        Test that (manual) splitting of calendar objects works.
        """

        self.patch(config.Scheduling.Options.Splitting, "Enabled", False)
        self.patch(config.Scheduling.Options.Splitting, "Size", 1024)
        self.patch(config.Scheduling.Options.Splitting, "PastDays", 14)

        # Create one event that will split
        calendar = yield self.calendarUnderTest(name="calendar", home="user01")

        data = """BEGIN:VCALENDAR
VERSION:2.0
PRODID:-//CALENDARSERVER.ORG//NONSGML Version 1//EN
BEGIN:VEVENT
UID:12345-67890
DTSTART:%(now_back30)s
DURATION:PT1H
ATTENDEE:mailto:user1@example.org
ATTENDEE:mailto:user2@example.org
ATTENDEE:mailto:user3@example.org
ATTENDEE:mailto:user4@example.org
ATTENDEE:mailto:user5@example.org
ATTENDEE:mailto:user6@example.org
ATTENDEE:mailto:user7@example.org
ATTENDEE:mailto:user8@example.org
ATTENDEE:mailto:user9@example.org
ATTENDEE:mailto:user10@example.org
ATTENDEE:mailto:user11@example.org
ATTENDEE:mailto:user12@example.org
ATTENDEE:mailto:user13@example.org
ATTENDEE:mailto:user14@example.org
ATTENDEE:mailto:user15@example.org
ATTENDEE:mailto:user16@example.org
ATTENDEE:mailto:user17@example.org
ATTENDEE:mailto:user18@example.org
ATTENDEE:mailto:user19@example.org
ATTENDEE:mailto:user20@example.org
ATTENDEE:mailto:user21@example.org
ATTENDEE:mailto:user22@example.org
ATTENDEE:mailto:user23@example.org
ATTENDEE:mailto:user24@example.org
ATTENDEE:mailto:user25@example.org
DTSTAMP:20051222T210507Z
ORGANIZER:mailto:user1@example.org
RRULE:FREQ=DAILY
END:VEVENT
BEGIN:VEVENT
UID:12345-67890
RECURRENCE-ID:%(now_back25)s
DTSTART:%(now_back25)s
DURATION:PT1H
ATTENDEE:mailto:user1@example.org
ATTENDEE:mailto:user2@example.org
DTSTAMP:20051222T210507Z
ORGANIZER:mailto:user1@example.org
END:VEVENT
BEGIN:VEVENT
UID:12345-67890
RECURRENCE-ID:%(now_back24)s
DTSTART:%(now_back24)s
DURATION:PT1H
ATTENDEE:mailto:user1@example.org
ATTENDEE:mailto:user2@example.org
DTSTAMP:20051222T210507Z
ORGANIZER:mailto:user1@example.org
END:VEVENT
END:VCALENDAR
"""

        data_future = """BEGIN:VCALENDAR
VERSION:2.0
PRODID:-//CALENDARSERVER.ORG//NONSGML Version 1//EN
BEGIN:VEVENT
UID:12345-67890
DTSTART:%(now_back14)s
DURATION:PT1H
ATTENDEE:mailto:user1@example.org
ATTENDEE:mailto:user2@example.org
ATTENDEE:mailto:user3@example.org
ATTENDEE:mailto:user4@example.org
ATTENDEE:mailto:user5@example.org
ATTENDEE:mailto:user6@example.org
ATTENDEE:mailto:user7@example.org
ATTENDEE:mailto:user8@example.org
ATTENDEE:mailto:user9@example.org
ATTENDEE:mailto:user10@example.org
ATTENDEE:mailto:user11@example.org
ATTENDEE:mailto:user12@example.org
ATTENDEE:mailto:user13@example.org
ATTENDEE:mailto:user14@example.org
ATTENDEE:mailto:user15@example.org
ATTENDEE:mailto:user16@example.org
ATTENDEE:mailto:user17@example.org
ATTENDEE:mailto:user18@example.org
ATTENDEE:mailto:user19@example.org
ATTENDEE:mailto:user20@example.org
ATTENDEE:mailto:user21@example.org
ATTENDEE:mailto:user22@example.org
ATTENDEE:mailto:user23@example.org
ATTENDEE:mailto:user24@example.org
ATTENDEE:mailto:user25@example.org
DTSTAMP:20051222T210507Z
ORGANIZER;SCHEDULE-AGENT=NONE;SCHEDULE-STATUS=5.3:mailto:user1@example.org
RELATED-TO;RELTYPE=X-CALENDARSERVER-RECURRENCE-SET:%(relID)s
RRULE:FREQ=DAILY
SEQUENCE:1
END:VEVENT
END:VCALENDAR
"""

        data_past = """BEGIN:VCALENDAR
VERSION:2.0
PRODID:-//CALENDARSERVER.ORG//NONSGML Version 1//EN
BEGIN:VEVENT
UID:%(relID)s
DTSTART:%(now_back30)s
DURATION:PT1H
ATTENDEE:mailto:user1@example.org
ATTENDEE:mailto:user2@example.org
ATTENDEE:mailto:user3@example.org
ATTENDEE:mailto:user4@example.org
ATTENDEE:mailto:user5@example.org
ATTENDEE:mailto:user6@example.org
ATTENDEE:mailto:user7@example.org
ATTENDEE:mailto:user8@example.org
ATTENDEE:mailto:user9@example.org
ATTENDEE:mailto:user10@example.org
ATTENDEE:mailto:user11@example.org
ATTENDEE:mailto:user12@example.org
ATTENDEE:mailto:user13@example.org
ATTENDEE:mailto:user14@example.org
ATTENDEE:mailto:user15@example.org
ATTENDEE:mailto:user16@example.org
ATTENDEE:mailto:user17@example.org
ATTENDEE:mailto:user18@example.org
ATTENDEE:mailto:user19@example.org
ATTENDEE:mailto:user20@example.org
ATTENDEE:mailto:user21@example.org
ATTENDEE:mailto:user22@example.org
ATTENDEE:mailto:user23@example.org
ATTENDEE:mailto:user24@example.org
ATTENDEE:mailto:user25@example.org
DTSTAMP:20051222T210507Z
ORGANIZER;SCHEDULE-AGENT=NONE;SCHEDULE-STATUS=5.3:mailto:user1@example.org
RELATED-TO;RELTYPE=X-CALENDARSERVER-RECURRENCE-SET:%(relID)s
RRULE:FREQ=DAILY;UNTIL=%(now_back14_1)s
SEQUENCE:1
END:VEVENT
BEGIN:VEVENT
UID:%(relID)s
RECURRENCE-ID:%(now_back25)s
DTSTART:%(now_back25)s
DURATION:PT1H
ATTENDEE:mailto:user1@example.org
ATTENDEE:mailto:user2@example.org
DTSTAMP:20051222T210507Z
ORGANIZER;SCHEDULE-AGENT=NONE;SCHEDULE-STATUS=5.3:mailto:user1@example.org
RELATED-TO;RELTYPE=X-CALENDARSERVER-RECURRENCE-SET:%(relID)s
SEQUENCE:1
END:VEVENT
BEGIN:VEVENT
UID:%(relID)s
RECURRENCE-ID:%(now_back24)s
DTSTART:%(now_back24)s
DURATION:PT1H
ATTENDEE:mailto:user1@example.org
ATTENDEE:mailto:user2@example.org
DTSTAMP:20051222T210507Z
ORGANIZER;SCHEDULE-AGENT=NONE;SCHEDULE-STATUS=5.3:mailto:user1@example.org
RELATED-TO;RELTYPE=X-CALENDARSERVER-RECURRENCE-SET:%(relID)s
SEQUENCE:1
END:VEVENT
END:VCALENDAR
"""

        component = Component.fromString(data % self.subs)
        cobj = yield calendar.createCalendarObjectWithName("data1.ics", component)
        self.assertFalse(hasattr(cobj, "_workItems"))
        yield self.commit()

        w = schema.CALENDAR_OBJECT_SPLITTER_WORK
        rows = yield Select(
            [w.RESOURCE_ID, ],
            From=w
        ).on(self.transactionUnderTest())
        self.assertEqual(len(rows), 0)
        yield self.abort()

        # Do manual split
        cobj = yield self.calendarObjectUnderTest(name="data1.ics", calendar_name="calendar", home="user01")
        will = yield cobj.willSplit()
        self.assertTrue(will)

        newUID = yield cobj.split()
        yield self.commit()

        cobj1 = yield self.calendarObjectUnderTest(name="data1.ics", calendar_name="calendar", home="user01")
        cobj2 = yield self.calendarObjectUnderTest(name="%s.ics" % (newUID,), calendar_name="calendar", home="user01")
        self.assertTrue(cobj2 is not None)

        ical_future = yield cobj1.component()
        ical_past = yield cobj2.component()

        title = "temp"
        relsubs = dict(self.subs)
        relsubs["relID"] = newUID
        self.assertEqual(normalize_iCalStr(ical_future), normalize_iCalStr(data_future) % relsubs, "Failed future: %s" % (title,))
        self.assertEqual(normalize_iCalStr(ical_past), normalize_iCalStr(data_past) % relsubs, "Failed past: %s" % (title,))


    @inlineCallbacks
    def test_calendarObjectSplit_work(self):
        """
        Test that splitting of calendar objects works.
        """
        self.patch(config.Scheduling.Options.Splitting, "Enabled", True)
        self.patch(config.Scheduling.Options.Splitting, "Size", 1024)
        self.patch(config.Scheduling.Options.Splitting, "PastDays", 14)
        self.patch(config.Scheduling.Options.Splitting, "Delay", 2)

        # Create one event that will split
        calendar = yield self.calendarUnderTest(name="calendar", home="user01")

        data = """BEGIN:VCALENDAR
VERSION:2.0
PRODID:-//CALENDARSERVER.ORG//NONSGML Version 1//EN
BEGIN:VEVENT
UID:12345-67890
DTSTART:%(now_back30)s
DURATION:PT1H
ATTENDEE;PARTSTAT=ACCEPTED:mailto:user01@example.com
ATTENDEE:mailto:user02@example.com
ATTENDEE:mailto:user03@example.com
DTSTAMP:20051222T210507Z
ORGANIZER:mailto:user01@example.com
RRULE:FREQ=DAILY
SUMMARY:1234567890123456789012345678901234567890
 1234567890123456789012345678901234567890
 1234567890123456789012345678901234567890
 1234567890123456789012345678901234567890
END:VEVENT
BEGIN:VEVENT
UID:12345-67890
RECURRENCE-ID:%(now_back25)s
DTSTART:%(now_back25)s
DURATION:PT1H
ATTENDEE;PARTSTAT=ACCEPTED:mailto:user01@example.com
ATTENDEE:mailto:user02@example.com
ATTENDEE:mailto:user04@example.com
DTSTAMP:20051222T210507Z
ORGANIZER:mailto:user01@example.com
END:VEVENT
BEGIN:VEVENT
UID:12345-67890
RECURRENCE-ID:%(now_back24)s
DTSTART:%(now_back24)s
DURATION:PT1H
ATTENDEE;PARTSTAT=ACCEPTED:mailto:user01@example.com
ATTENDEE:mailto:user02@example.com
DTSTAMP:20051222T210507Z
ORGANIZER:mailto:user01@example.com
END:VEVENT
BEGIN:VEVENT
UID:12345-67890
RECURRENCE-ID:%(now_fwd10)s
DTSTART:%(now_fwd10)s
DURATION:PT1H
ATTENDEE;PARTSTAT=ACCEPTED:mailto:user01@example.com
ATTENDEE:mailto:user05@example.com
DTSTAMP:20051222T210507Z
ORGANIZER:mailto:user01@example.com
END:VEVENT
END:VCALENDAR
"""

        data_future = """BEGIN:VCALENDAR
VERSION:2.0
PRODID:-//CALENDARSERVER.ORG//NONSGML Version 1//EN
BEGIN:VEVENT
UID:12345-67890
DTSTART:%(now_back14)s
DURATION:PT1H
ATTENDEE;CN=User 01;EMAIL=user01@example.com;PARTSTAT=ACCEPTED:urn:uuid:user01
ATTENDEE;CN=User 02;EMAIL=user02@example.com;RSVP=TRUE;SCHEDULE-STATUS=1.2:urn:uuid:user02
ATTENDEE;CN=User 03;EMAIL=user03@example.com;RSVP=TRUE;SCHEDULE-STATUS=1.2:urn:uuid:user03
DTSTAMP:20051222T210507Z
ORGANIZER;CN=User 01;EMAIL=user01@example.com:urn:uuid:user01
RELATED-TO;RELTYPE=X-CALENDARSERVER-RECURRENCE-SET:%(relID)s
RRULE:FREQ=DAILY
SEQUENCE:1
SUMMARY:1234567890123456789012345678901234567890
 1234567890123456789012345678901234567890
 1234567890123456789012345678901234567890
 1234567890123456789012345678901234567890
END:VEVENT
BEGIN:VEVENT
UID:12345-67890
RECURRENCE-ID:%(now_fwd10)s
DTSTART:%(now_fwd10)s
DURATION:PT1H
ATTENDEE;CN=User 01;EMAIL=user01@example.com;PARTSTAT=ACCEPTED:urn:uuid:user01
ATTENDEE;CN=User 05;EMAIL=user05@example.com;RSVP=TRUE;SCHEDULE-STATUS=1.2:urn:uuid:user05
DTSTAMP:20051222T210507Z
ORGANIZER;CN=User 01;EMAIL=user01@example.com:urn:uuid:user01
RELATED-TO;RELTYPE=X-CALENDARSERVER-RECURRENCE-SET:%(relID)s
SEQUENCE:1
END:VEVENT
END:VCALENDAR
"""

        data_past = """BEGIN:VCALENDAR
VERSION:2.0
PRODID:-//CALENDARSERVER.ORG//NONSGML Version 1//EN
BEGIN:VEVENT
UID:%(relID)s
DTSTART:%(now_back30)s
DURATION:PT1H
ATTENDEE;CN=User 01;EMAIL=user01@example.com;PARTSTAT=ACCEPTED:urn:uuid:user01
ATTENDEE;CN=User 02;EMAIL=user02@example.com;RSVP=TRUE;SCHEDULE-STATUS=1.2:urn:uuid:user02
ATTENDEE;CN=User 03;EMAIL=user03@example.com;RSVP=TRUE;SCHEDULE-STATUS=1.2:urn:uuid:user03
DTSTAMP:20051222T210507Z
ORGANIZER;CN=User 01;EMAIL=user01@example.com:urn:uuid:user01
RELATED-TO;RELTYPE=X-CALENDARSERVER-RECURRENCE-SET:%(relID)s
RRULE:FREQ=DAILY;UNTIL=%(now_back14_1)s
SEQUENCE:1
SUMMARY:1234567890123456789012345678901234567890
 1234567890123456789012345678901234567890
 1234567890123456789012345678901234567890
 1234567890123456789012345678901234567890
END:VEVENT
BEGIN:VEVENT
UID:%(relID)s
RECURRENCE-ID:%(now_back25)s
DTSTART:%(now_back25)s
DURATION:PT1H
ATTENDEE;CN=User 01;EMAIL=user01@example.com;PARTSTAT=ACCEPTED:urn:uuid:user01
ATTENDEE;CN=User 02;EMAIL=user02@example.com;RSVP=TRUE;SCHEDULE-STATUS=1.2:urn:uuid:user02
ATTENDEE;CN=User 04;EMAIL=user04@example.com;RSVP=TRUE;SCHEDULE-STATUS=1.2:urn:uuid:user04
DTSTAMP:20051222T210507Z
ORGANIZER;CN=User 01;EMAIL=user01@example.com:urn:uuid:user01
RELATED-TO;RELTYPE=X-CALENDARSERVER-RECURRENCE-SET:%(relID)s
SEQUENCE:1
END:VEVENT
BEGIN:VEVENT
UID:%(relID)s
RECURRENCE-ID:%(now_back24)s
DTSTART:%(now_back24)s
DURATION:PT1H
ATTENDEE;CN=User 01;EMAIL=user01@example.com;PARTSTAT=ACCEPTED:urn:uuid:user01
ATTENDEE;CN=User 02;EMAIL=user02@example.com;RSVP=TRUE;SCHEDULE-STATUS=1.2:urn:uuid:user02
DTSTAMP:20051222T210507Z
ORGANIZER;CN=User 01;EMAIL=user01@example.com:urn:uuid:user01
RELATED-TO;RELTYPE=X-CALENDARSERVER-RECURRENCE-SET:%(relID)s
SEQUENCE:1
END:VEVENT
END:VCALENDAR
"""

        data_future2 = """BEGIN:VCALENDAR
VERSION:2.0
PRODID:-//CALENDARSERVER.ORG//NONSGML Version 1//EN
BEGIN:VEVENT
UID:12345-67890
DTSTART:%(now_back14)s
DURATION:PT1H
ATTENDEE;CN=User 01;EMAIL=user01@example.com;PARTSTAT=ACCEPTED:urn:uuid:user01
ATTENDEE;CN=User 02;EMAIL=user02@example.com;RSVP=TRUE:urn:uuid:user02
ATTENDEE;CN=User 03;EMAIL=user03@example.com;RSVP=TRUE:urn:uuid:user03
DTSTAMP:20051222T210507Z
EXDATE:%(now_fwd10)s
ORGANIZER;CN=User 01;EMAIL=user01@example.com:urn:uuid:user01
RELATED-TO;RELTYPE=X-CALENDARSERVER-RECURRENCE-SET:%(relID)s
RRULE:FREQ=DAILY
SEQUENCE:1
SUMMARY:1234567890123456789012345678901234567890
 1234567890123456789012345678901234567890
 1234567890123456789012345678901234567890
 1234567890123456789012345678901234567890
END:VEVENT
BEGIN:X-CALENDARSERVER-PERUSER
UID:12345-67890
X-CALENDARSERVER-PERUSER-UID:user02
BEGIN:X-CALENDARSERVER-PERINSTANCE
TRANSP:TRANSPARENT
END:X-CALENDARSERVER-PERINSTANCE
END:X-CALENDARSERVER-PERUSER
END:VCALENDAR
"""

        data_past2 = """BEGIN:VCALENDAR
VERSION:2.0
PRODID:-//CALENDARSERVER.ORG//NONSGML Version 1//EN
BEGIN:VEVENT
UID:%(relID)s
DTSTART:%(now_back30)s
DURATION:PT1H
ATTENDEE;CN=User 01;EMAIL=user01@example.com;PARTSTAT=ACCEPTED:urn:uuid:user01
ATTENDEE;CN=User 02;EMAIL=user02@example.com;RSVP=TRUE:urn:uuid:user02
ATTENDEE;CN=User 03;EMAIL=user03@example.com;RSVP=TRUE:urn:uuid:user03
DTSTAMP:20051222T210507Z
ORGANIZER;CN=User 01;EMAIL=user01@example.com:urn:uuid:user01
RELATED-TO;RELTYPE=X-CALENDARSERVER-RECURRENCE-SET:%(relID)s
RRULE:FREQ=DAILY;UNTIL=%(now_back14_1)s
SEQUENCE:1
SUMMARY:1234567890123456789012345678901234567890
 1234567890123456789012345678901234567890
 1234567890123456789012345678901234567890
 1234567890123456789012345678901234567890
END:VEVENT
BEGIN:VEVENT
UID:%(relID)s
RECURRENCE-ID:%(now_back25)s
DTSTART:%(now_back25)s
DURATION:PT1H
ATTENDEE;CN=User 01;EMAIL=user01@example.com;PARTSTAT=ACCEPTED:urn:uuid:user01
ATTENDEE;CN=User 02;EMAIL=user02@example.com;RSVP=TRUE:urn:uuid:user02
ATTENDEE;CN=User 04;EMAIL=user04@example.com;RSVP=TRUE:urn:uuid:user04
DTSTAMP:20051222T210507Z
ORGANIZER;CN=User 01;EMAIL=user01@example.com:urn:uuid:user01
RELATED-TO;RELTYPE=X-CALENDARSERVER-RECURRENCE-SET:%(relID)s
SEQUENCE:1
END:VEVENT
BEGIN:VEVENT
UID:%(relID)s
RECURRENCE-ID:%(now_back24)s
DTSTART:%(now_back24)s
DURATION:PT1H
ATTENDEE;CN=User 01;EMAIL=user01@example.com;PARTSTAT=ACCEPTED:urn:uuid:user01
ATTENDEE;CN=User 02;EMAIL=user02@example.com;RSVP=TRUE:urn:uuid:user02
DTSTAMP:20051222T210507Z
ORGANIZER;CN=User 01;EMAIL=user01@example.com:urn:uuid:user01
RELATED-TO;RELTYPE=X-CALENDARSERVER-RECURRENCE-SET:%(relID)s
SEQUENCE:1
END:VEVENT
BEGIN:X-CALENDARSERVER-PERUSER
UID:%(relID)s
X-CALENDARSERVER-PERUSER-UID:user02
BEGIN:X-CALENDARSERVER-PERINSTANCE
TRANSP:TRANSPARENT
END:X-CALENDARSERVER-PERINSTANCE
END:X-CALENDARSERVER-PERUSER
END:VCALENDAR
"""

        data_inbox2 = """BEGIN:VCALENDAR
VERSION:2.0
METHOD:REQUEST
PRODID:-//CALENDARSERVER.ORG//NONSGML Version 1//EN
BEGIN:VEVENT
UID:12345-67890
DTSTART:%(now_back14)s
DURATION:PT1H
ATTENDEE;CN=User 01;EMAIL=user01@example.com;PARTSTAT=ACCEPTED:urn:uuid:user01
ATTENDEE;CN=User 02;EMAIL=user02@example.com;RSVP=TRUE:urn:uuid:user02
ATTENDEE;CN=User 03;EMAIL=user03@example.com;RSVP=TRUE:urn:uuid:user03
DTSTAMP:20051222T210507Z
EXDATE:%(now_fwd10)s
ORGANIZER;CN=User 01;EMAIL=user01@example.com:urn:uuid:user01
RELATED-TO;RELTYPE=X-CALENDARSERVER-RECURRENCE-SET:%(relID)s
RRULE:FREQ=DAILY
SEQUENCE:1
SUMMARY:1234567890123456789012345678901234567890
 1234567890123456789012345678901234567890
 1234567890123456789012345678901234567890
 1234567890123456789012345678901234567890
END:VEVENT
END:VCALENDAR
"""

        data_future3 = """BEGIN:VCALENDAR
VERSION:2.0
PRODID:-//CALENDARSERVER.ORG//NONSGML Version 1//EN
BEGIN:VEVENT
UID:12345-67890
DTSTART:%(now_back14)s
DURATION:PT1H
ATTENDEE;CN=User 01;EMAIL=user01@example.com;PARTSTAT=ACCEPTED:urn:uuid:user01
ATTENDEE;CN=User 02;EMAIL=user02@example.com;RSVP=TRUE:urn:uuid:user02
ATTENDEE;CN=User 03;EMAIL=user03@example.com;RSVP=TRUE:urn:uuid:user03
DTSTAMP:20051222T210507Z
EXDATE:%(now_fwd10)s
ORGANIZER;CN=User 01;EMAIL=user01@example.com:urn:uuid:user01
RELATED-TO;RELTYPE=X-CALENDARSERVER-RECURRENCE-SET:%(relID)s
RRULE:FREQ=DAILY
SEQUENCE:1
SUMMARY:1234567890123456789012345678901234567890
 1234567890123456789012345678901234567890
 1234567890123456789012345678901234567890
 1234567890123456789012345678901234567890
END:VEVENT
BEGIN:X-CALENDARSERVER-PERUSER
UID:12345-67890
X-CALENDARSERVER-PERUSER-UID:user03
BEGIN:X-CALENDARSERVER-PERINSTANCE
TRANSP:TRANSPARENT
END:X-CALENDARSERVER-PERINSTANCE
END:X-CALENDARSERVER-PERUSER
END:VCALENDAR
"""

        data_past3 = """BEGIN:VCALENDAR
VERSION:2.0
PRODID:-//CALENDARSERVER.ORG//NONSGML Version 1//EN
BEGIN:VEVENT
UID:%(relID)s
DTSTART:%(now_back30)s
DURATION:PT1H
ATTENDEE;CN=User 01;EMAIL=user01@example.com;PARTSTAT=ACCEPTED:urn:uuid:user01
ATTENDEE;CN=User 02;EMAIL=user02@example.com;RSVP=TRUE:urn:uuid:user02
ATTENDEE;CN=User 03;EMAIL=user03@example.com;RSVP=TRUE:urn:uuid:user03
DTSTAMP:20051222T210507Z
EXDATE:%(now_back25)s
EXDATE:%(now_back24)s
ORGANIZER;CN=User 01;EMAIL=user01@example.com:urn:uuid:user01
RELATED-TO;RELTYPE=X-CALENDARSERVER-RECURRENCE-SET:%(relID)s
RRULE:FREQ=DAILY;UNTIL=%(now_back14_1)s
SEQUENCE:1
SUMMARY:1234567890123456789012345678901234567890
 1234567890123456789012345678901234567890
 1234567890123456789012345678901234567890
 1234567890123456789012345678901234567890
END:VEVENT
BEGIN:X-CALENDARSERVER-PERUSER
UID:%(relID)s
X-CALENDARSERVER-PERUSER-UID:user03
BEGIN:X-CALENDARSERVER-PERINSTANCE
TRANSP:TRANSPARENT
END:X-CALENDARSERVER-PERINSTANCE
END:X-CALENDARSERVER-PERUSER
END:VCALENDAR
"""

        data_inbox3 = """BEGIN:VCALENDAR
VERSION:2.0
METHOD:REQUEST
PRODID:-//CALENDARSERVER.ORG//NONSGML Version 1//EN
BEGIN:VEVENT
UID:12345-67890
DTSTART:%(now_back14)s
DURATION:PT1H
ATTENDEE;CN=User 01;EMAIL=user01@example.com;PARTSTAT=ACCEPTED:urn:uuid:user01
ATTENDEE;CN=User 02;EMAIL=user02@example.com;RSVP=TRUE:urn:uuid:user02
ATTENDEE;CN=User 03;EMAIL=user03@example.com;RSVP=TRUE:urn:uuid:user03
DTSTAMP:20051222T210507Z
EXDATE:%(now_fwd10)s
ORGANIZER;CN=User 01;EMAIL=user01@example.com:urn:uuid:user01
RELATED-TO;RELTYPE=X-CALENDARSERVER-RECURRENCE-SET:%(relID)s
RRULE:FREQ=DAILY
SEQUENCE:1
SUMMARY:1234567890123456789012345678901234567890
 1234567890123456789012345678901234567890
 1234567890123456789012345678901234567890
 1234567890123456789012345678901234567890
END:VEVENT
END:VCALENDAR
"""

        data_past4 = """BEGIN:VCALENDAR
VERSION:2.0
PRODID:-//CALENDARSERVER.ORG//NONSGML Version 1//EN
BEGIN:VEVENT
UID:%(relID)s
RECURRENCE-ID:%(now_back25)s
DTSTART:%(now_back25)s
DURATION:PT1H
ATTENDEE;CN=User 01;EMAIL=user01@example.com;PARTSTAT=ACCEPTED:urn:uuid:user01
ATTENDEE;CN=User 02;EMAIL=user02@example.com;RSVP=TRUE:urn:uuid:user02
ATTENDEE;CN=User 04;EMAIL=user04@example.com;RSVP=TRUE:urn:uuid:user04
DTSTAMP:20051222T210507Z
ORGANIZER;CN=User 01;EMAIL=user01@example.com:urn:uuid:user01
RELATED-TO;RELTYPE=X-CALENDARSERVER-RECURRENCE-SET:%(relID)s
SEQUENCE:1
END:VEVENT
BEGIN:X-CALENDARSERVER-PERUSER
UID:%(relID)s
X-CALENDARSERVER-PERUSER-UID:user04
BEGIN:X-CALENDARSERVER-PERINSTANCE
RECURRENCE-ID:%(now_back25)s
TRANSP:TRANSPARENT
END:X-CALENDARSERVER-PERINSTANCE
END:X-CALENDARSERVER-PERUSER
END:VCALENDAR
"""

        data_future5 = """BEGIN:VCALENDAR
VERSION:2.0
PRODID:-//CALENDARSERVER.ORG//NONSGML Version 1//EN
BEGIN:VEVENT
UID:12345-67890
RECURRENCE-ID:%(now_fwd10)s
DTSTART:%(now_fwd10)s
DURATION:PT1H
ATTENDEE;CN=User 01;EMAIL=user01@example.com;PARTSTAT=ACCEPTED:urn:uuid:user01
ATTENDEE;CN=User 05;EMAIL=user05@example.com;RSVP=TRUE:urn:uuid:user05
DTSTAMP:20051222T210507Z
ORGANIZER;CN=User 01;EMAIL=user01@example.com:urn:uuid:user01
RELATED-TO;RELTYPE=X-CALENDARSERVER-RECURRENCE-SET:%(relID)s
SEQUENCE:1
END:VEVENT
BEGIN:X-CALENDARSERVER-PERUSER
UID:12345-67890
X-CALENDARSERVER-PERUSER-UID:user05
BEGIN:X-CALENDARSERVER-PERINSTANCE
RECURRENCE-ID:%(now_fwd10)s
TRANSP:TRANSPARENT
END:X-CALENDARSERVER-PERINSTANCE
END:X-CALENDARSERVER-PERUSER
END:VCALENDAR
"""

        data_inbox5 = """BEGIN:VCALENDAR
VERSION:2.0
METHOD:REQUEST
PRODID:-//CALENDARSERVER.ORG//NONSGML Version 1//EN
BEGIN:VEVENT
UID:12345-67890
RECURRENCE-ID:%(now_fwd10)s
DTSTART:%(now_fwd10)s
DURATION:PT1H
ATTENDEE;CN=User 01;EMAIL=user01@example.com;PARTSTAT=ACCEPTED:urn:uuid:user01
ATTENDEE;CN=User 05;EMAIL=user05@example.com;RSVP=TRUE:urn:uuid:user05
DTSTAMP:20051222T210507Z
ORGANIZER;CN=User 01;EMAIL=user01@example.com:urn:uuid:user01
RELATED-TO;RELTYPE=X-CALENDARSERVER-RECURRENCE-SET:%(relID)s
SEQUENCE:1
END:VEVENT
END:VCALENDAR
"""

        component = Component.fromString(data % self.subs)
        cobj = yield calendar.createCalendarObjectWithName("data1.ics", component)
        self.assertTrue(hasattr(cobj, "_workItems"))
        work = cobj._workItems[0]
        yield self.commit()

        w = schema.CALENDAR_OBJECT_SPLITTER_WORK
        rows = yield Select(
            [w.RESOURCE_ID, ],
            From=w
        ).on(self.transactionUnderTest())
        self.assertEqual(len(rows), 1)
        self.assertEqual(rows[0][0], cobj._resourceID)
        yield self.abort()

        # Wait for it to complete
        yield work.whenExecuted()

        rows = yield Select(
            [w.RESOURCE_ID, ],
            From=w
        ).on(self.transactionUnderTest())
        self.assertEqual(len(rows), 0)
        yield self.abort()

        # Get the existing and new object data
        cobj1 = yield self.calendarObjectUnderTest(name="data1.ics", calendar_name="calendar", home="user01")
        self.assertTrue(cobj1.isScheduleObject)
        ical1 = yield cobj1.component()
        newUID = ical1.masterComponent().propertyValue("RELATED-TO")

        cobj2 = yield self.calendarObjectUnderTest(name="%s.ics" % (newUID,), calendar_name="calendar", home="user01")
        self.assertTrue(cobj2 is not None)
        self.assertTrue(cobj2.isScheduleObject)

        ical_future = yield cobj1.component()
        ical_past = yield cobj2.component()

        # Verify user01 data
        title = "user01"
        relsubs = dict(self.subs)
        relsubs["relID"] = newUID
        self.assertEqual(normalize_iCalStr(ical_future), normalize_iCalStr(data_future) % relsubs, "Failed future: %s" % (title,))
        self.assertEqual(normalize_iCalStr(ical_past), normalize_iCalStr(data_past) % relsubs, "Failed past: %s" % (title,))

        # Get user02 data
        cal = yield self.calendarUnderTest(name="calendar", home="user02")
        cobjs = yield cal.calendarObjects()
        self.assertEqual(len(cobjs), 2)
        for cobj in cobjs:
            ical = yield cobj.component()
            if ical.resourceUID() == "12345-67890":
                ical_future = ical
            else:
                ical_past = ical

        cal = yield self.calendarUnderTest(name="inbox", home="user02")
        cobjs = yield cal.calendarObjects()
        self.assertEqual(len(cobjs), 1)
        ical_inbox = yield cobjs[0].component()

        # Verify user02 data
        title = "user02"
        self.assertEqual(normalize_iCalStr(ical_future), normalize_iCalStr(data_future2) % relsubs, "Failed future: %s" % (title,))
        self.assertEqual(normalize_iCalStr(ical_past), normalize_iCalStr(data_past2) % relsubs, "Failed past: %s" % (title,))
        self.assertEqual(normalize_iCalStr(ical_inbox), normalize_iCalStr(data_inbox2) % relsubs, "Failed inbox: %s" % (title,))

        # Get user03 data
        cal = yield self.calendarUnderTest(name="calendar", home="user03")
        cobjs = yield cal.calendarObjects()
        self.assertEqual(len(cobjs), 2)
        for cobj in cobjs:
            ical = yield cobj.component()
            if ical.resourceUID() == "12345-67890":
                ical_future = ical
            else:
                ical_past = ical
            self.assertTrue(cobj.isScheduleObject)

        cal = yield self.calendarUnderTest(name="inbox", home="user03")
        cobjs = yield cal.calendarObjects()
        self.assertEqual(len(cobjs), 1)
        ical_inbox = yield cobjs[0].component()

        # Verify user03 data
        title = "user03"
        self.assertEqual(normalize_iCalStr(ical_future), normalize_iCalStr(data_future3) % relsubs, "Failed future: %s" % (title,))
        self.assertEqual(normalize_iCalStr(ical_past), normalize_iCalStr(data_past3) % relsubs, "Failed past: %s" % (title,))
        self.assertEqual(normalize_iCalStr(ical_inbox), normalize_iCalStr(data_inbox3) % relsubs, "Failed inbox: %s" % (title,))

        # Get user04 data
        cal = yield self.calendarUnderTest(name="calendar", home="user04")
        cobjs = yield cal.calendarObjects()
        self.assertEqual(len(cobjs), 1)
        ical_past = yield cobjs[0].component()
        self.assertTrue(cobjs[0].isScheduleObject)

        cal = yield self.calendarUnderTest(name="inbox", home="user04")
        cobjs = yield cal.calendarObjects()
        self.assertEqual(len(cobjs), 0)

        # Verify user04 data
        title = "user04"
        self.assertEqual(normalize_iCalStr(ical_past), normalize_iCalStr(data_past4) % relsubs, "Failed past: %s" % (title,))

        # Get user05 data
        cal = yield self.calendarUnderTest(name="calendar", home="user05")
        cobjs = yield cal.calendarObjects()
        self.assertEqual(len(cobjs), 1)
        ical_future = yield cobjs[0].component()
        self.assertTrue(cobjs[0].isScheduleObject)

        cal = yield self.calendarUnderTest(name="inbox", home="user05")
        cobjs = yield cal.calendarObjects()
        self.assertEqual(len(cobjs), 1)
        ical_inbox = yield cobjs[0].component()

        # Verify user05 data
        title = "user05"
        self.assertEqual(normalize_iCalStr(ical_future), normalize_iCalStr(data_future5) % relsubs, "Failed future: %s" % (title,))
        self.assertEqual(normalize_iCalStr(ical_inbox), normalize_iCalStr(data_inbox5) % relsubs, "Failed inbox: %s" % (title,))


    @inlineCallbacks
    def test_calendarObjectSplit_removed(self):
        """
        Test that splitting of calendar objects dioes not occur when the object is
        removed before the work can be done.
        """
        self.patch(config.Scheduling.Options.Splitting, "Enabled", True)
        self.patch(config.Scheduling.Options.Splitting, "Size", 1024)
        self.patch(config.Scheduling.Options.Splitting, "PastDays", 14)
        self.patch(config.Scheduling.Options.Splitting, "Delay", 10)

        # Create one event that will split
        calendar = yield self.calendarUnderTest(name="calendar", home="user01")

        data = """BEGIN:VCALENDAR
VERSION:2.0
PRODID:-//CALENDARSERVER.ORG//NONSGML Version 1//EN
BEGIN:VEVENT
UID:12345-67890
DTSTART:%(now_back30)s
DURATION:PT1H
ATTENDEE;PARTSTAT=ACCEPTED:mailto:user01@example.com
ATTENDEE:mailto:user02@example.com
ATTENDEE:mailto:user03@example.com
DTSTAMP:20051222T210507Z
ORGANIZER:mailto:user01@example.com
RRULE:FREQ=DAILY
SUMMARY:1234567890123456789012345678901234567890
 1234567890123456789012345678901234567890
 1234567890123456789012345678901234567890
 1234567890123456789012345678901234567890
END:VEVENT
BEGIN:VEVENT
UID:12345-67890
RECURRENCE-ID:%(now_back25)s
DTSTART:%(now_back25)s
DURATION:PT1H
ATTENDEE;PARTSTAT=ACCEPTED:mailto:user01@example.com
ATTENDEE:mailto:user02@example.com
ATTENDEE:mailto:user04@example.com
DTSTAMP:20051222T210507Z
ORGANIZER:mailto:user01@example.com
END:VEVENT
BEGIN:VEVENT
UID:12345-67890
RECURRENCE-ID:%(now_back24)s
DTSTART:%(now_back24)s
DURATION:PT1H
ATTENDEE;PARTSTAT=ACCEPTED:mailto:user01@example.com
ATTENDEE:mailto:user02@example.com
DTSTAMP:20051222T210507Z
ORGANIZER:mailto:user01@example.com
END:VEVENT
BEGIN:VEVENT
UID:12345-67890
RECURRENCE-ID:%(now_fwd10)s
DTSTART:%(now_fwd10)s
DURATION:PT1H
ATTENDEE;PARTSTAT=ACCEPTED:mailto:user01@example.com
ATTENDEE:mailto:user05@example.com
DTSTAMP:20051222T210507Z
ORGANIZER:mailto:user01@example.com
END:VEVENT
END:VCALENDAR
"""

        component = Component.fromString(data % self.subs)
        cobj = yield calendar.createCalendarObjectWithName("data1.ics", component)
        self.assertTrue(hasattr(cobj, "_workItems"))
        work = cobj._workItems[0]
        yield self.commit()

        w = schema.CALENDAR_OBJECT_SPLITTER_WORK
        rows = yield Select(
            [w.RESOURCE_ID, ],
            From=w
        ).on(self.transactionUnderTest())
        self.assertEqual(len(rows), 1)
        self.assertEqual(rows[0][0], cobj._resourceID)
        yield self.abort()

        cobj = yield self.calendarObjectUnderTest(name="data1.ics", calendar_name="calendar", home="user01")
        yield cobj.remove()
        yield self.commit()

        rows = yield Select(
            [w.RESOURCE_ID, ],
            From=w
        ).on(self.transactionUnderTest())
        self.assertEqual(len(rows), 0)
        yield self.abort()

        # Wait for it to complete
        yield work.whenExecuted()

        rows = yield Select(
            [w.RESOURCE_ID, ],
            From=w
        ).on(self.transactionUnderTest())
        self.assertEqual(len(rows), 0)
        yield self.abort()

        cal = yield self.calendarUnderTest(name="calendar", home="user01")
        cobjs = yield cal.calendarObjects()
        self.assertEqual(len(cobjs), 0)


    @inlineCallbacks
    def test_calendarObjectSplit_no_attendee_split(self):
        """
        Test that calendar objects do not split on attendee change.
        """
        self.patch(config.Scheduling.Options.Splitting, "Enabled", True)
        self.patch(config.Scheduling.Options.Splitting, "Size", 1024)
        self.patch(config.Scheduling.Options.Splitting, "PastDays", 14)
        self.patch(config.Scheduling.Options.Splitting, "Delay", 2)

        # Create one event that will not split
        calendar = yield self.calendarUnderTest(name="calendar", home="user01")

        data = """BEGIN:VCALENDAR
VERSION:2.0
PRODID:-//CALENDARSERVER.ORG//NONSGML Version 1//EN
BEGIN:VEVENT
UID:12345-67890
DTSTART:%(now_back30)s
DURATION:PT1H
ATTENDEE;PARTSTAT=ACCEPTED:mailto:user01@example.com
ATTENDEE:mailto:user02@example.com
DTSTAMP:20051222T210507Z
ORGANIZER:mailto:user01@example.com
RRULE:FREQ=DAILY
SUMMARY:1234567890123456789012345678901234567890
 1234567890123456789012345678901234567890
 1234567890123456789012345678901234567890
 1234567890123456789012345678901234567890
END:VEVENT
END:VCALENDAR
"""

        data_1 = """BEGIN:VCALENDAR
VERSION:2.0
PRODID:-//CALENDARSERVER.ORG//NONSGML Version 1//EN
BEGIN:VEVENT
UID:12345-67890
DTSTART:%(now_back30)s
DURATION:PT1H
ATTENDEE;CN=User 01;EMAIL=user01@example.com;PARTSTAT=ACCEPTED:urn:uuid:user01
ATTENDEE;CN=User 02;EMAIL=user02@example.com;RSVP=TRUE;SCHEDULE-STATUS=1.2:urn:uuid:user02
DTSTAMP:20051222T210507Z
ORGANIZER;CN=User 01;EMAIL=user01@example.com:urn:uuid:user01
RRULE:FREQ=DAILY
SUMMARY:1234567890123456789012345678901234567890
 1234567890123456789012345678901234567890
 1234567890123456789012345678901234567890
 1234567890123456789012345678901234567890
END:VEVENT
END:VCALENDAR
"""

        data_2 = """BEGIN:VCALENDAR
VERSION:2.0
PRODID:-//CALENDARSERVER.ORG//NONSGML Version 1//EN
BEGIN:VEVENT
UID:12345-67890
DTSTART:%(now_back30)s
DURATION:PT1H
ATTENDEE;CN=User 01;EMAIL=user01@example.com;PARTSTAT=ACCEPTED:urn:uuid:user01
ATTENDEE;CN=User 02;EMAIL=user02@example.com;RSVP=TRUE:urn:uuid:user02
DTSTAMP:20051222T210507Z
ORGANIZER;CN=User 01;EMAIL=user01@example.com:urn:uuid:user01
RRULE:FREQ=DAILY
SUMMARY:1234567890123456789012345678901234567890
 1234567890123456789012345678901234567890
 1234567890123456789012345678901234567890
 1234567890123456789012345678901234567890
END:VEVENT
BEGIN:X-CALENDARSERVER-PERUSER
UID:12345-67890
X-CALENDARSERVER-PERUSER-UID:user02
BEGIN:X-CALENDARSERVER-PERINSTANCE
TRANSP:TRANSPARENT
END:X-CALENDARSERVER-PERINSTANCE
END:X-CALENDARSERVER-PERUSER
END:VCALENDAR
"""

        data_2_update = """BEGIN:VCALENDAR
VERSION:2.0
PRODID:-//CALENDARSERVER.ORG//NONSGML Version 1//EN
BEGIN:VEVENT
UID:12345-67890
DTSTART:%(now_back30)s
DURATION:PT1H
ATTENDEE;CN=User 01;EMAIL=user01@example.com;PARTSTAT=ACCEPTED:urn:uuid:user01
ATTENDEE;CN=User 02;EMAIL=user02@example.com;RSVP=TRUE:urn:uuid:user02
DTSTAMP:20051222T210507Z
ORGANIZER;CN=User 01;EMAIL=user01@example.com:urn:uuid:user01
RRULE:FREQ=DAILY
SUMMARY:1234567890123456789012345678901234567890
 1234567890123456789012345678901234567890
 1234567890123456789012345678901234567890
 1234567890123456789012345678901234567890
TRANSP:TRANSPARENT
END:VEVENT
BEGIN:VEVENT
UID:12345-67890
RECURRENCE-ID:%(now_back25)s
DTSTART:%(now_back25)s
DURATION:PT1H
ATTENDEE;CN=User 01;EMAIL=user01@example.com;PARTSTAT=ACCEPTED:urn:uuid:user01
ATTENDEE;CN=User 02;EMAIL=user02@example.com;RSVP=TRUE:urn:uuid:user02
DTSTAMP:20051222T210507Z
ORGANIZER;CN=User 01;EMAIL=user01@example.com:urn:uuid:user01
SUMMARY:1234567890123456789012345678901234567890
 1234567890123456789012345678901234567890
 1234567890123456789012345678901234567890
 1234567890123456789012345678901234567890
TRANSP:TRANSPARENT
BEGIN:VALARM
ACTION:AUDIO
TRIGGER;RELATED=START:-PT10M
END:VALARM
END:VEVENT
BEGIN:VEVENT
UID:12345-67890
RECURRENCE-ID:%(now_fwd10)s
DTSTART:%(now_fwd10)s
DURATION:PT1H
ATTENDEE;CN=User 01;EMAIL=user01@example.com;PARTSTAT=ACCEPTED:urn:uuid:user01
ATTENDEE;CN=User 02;EMAIL=user02@example.com;RSVP=TRUE:urn:uuid:user02
DTSTAMP:20051222T210507Z
ORGANIZER;CN=User 01;EMAIL=user01@example.com:urn:uuid:user01
SUMMARY:1234567890123456789012345678901234567890
 1234567890123456789012345678901234567890
 1234567890123456789012345678901234567890
 1234567890123456789012345678901234567890
TRANSP:TRANSPARENT
BEGIN:VALARM
ACTION:AUDIO
TRIGGER;RELATED=START:-PT5M
END:VALARM
END:VEVENT
END:VCALENDAR
"""

        data_2_changed = """BEGIN:VCALENDAR
VERSION:2.0
PRODID:-//CALENDARSERVER.ORG//NONSGML Version 1//EN
BEGIN:VEVENT
UID:12345-67890
DTSTART:%(now_back30)s
DURATION:PT1H
ATTENDEE;CN=User 01;EMAIL=user01@example.com;PARTSTAT=ACCEPTED:urn:uuid:user01
ATTENDEE;CN=User 02;EMAIL=user02@example.com;RSVP=TRUE:urn:uuid:user02
DTSTAMP:20051222T210507Z
ORGANIZER;CN=User 01;EMAIL=user01@example.com:urn:uuid:user01
RRULE:FREQ=DAILY
SUMMARY:1234567890123456789012345678901234567890
 1234567890123456789012345678901234567890
 1234567890123456789012345678901234567890
 1234567890123456789012345678901234567890
END:VEVENT
BEGIN:X-CALENDARSERVER-PERUSER
UID:12345-67890
X-CALENDARSERVER-PERUSER-UID:user02
BEGIN:X-CALENDARSERVER-PERINSTANCE
TRANSP:TRANSPARENT
END:X-CALENDARSERVER-PERINSTANCE
BEGIN:X-CALENDARSERVER-PERINSTANCE
RECURRENCE-ID:%(now_back25)s
TRANSP:TRANSPARENT
BEGIN:VALARM
ACTION:AUDIO
TRIGGER;RELATED=START:-PT10M
END:VALARM
END:X-CALENDARSERVER-PERINSTANCE
BEGIN:X-CALENDARSERVER-PERINSTANCE
RECURRENCE-ID:%(now_fwd10)s
TRANSP:TRANSPARENT
BEGIN:VALARM
ACTION:AUDIO
TRIGGER;RELATED=START:-PT5M
END:VALARM
END:X-CALENDARSERVER-PERINSTANCE
END:X-CALENDARSERVER-PERUSER
END:VCALENDAR
"""

        component = Component.fromString(data % self.subs)
        cobj = yield calendar.createCalendarObjectWithName("data1.ics", component)
        self.assertFalse(hasattr(cobj, "_workItems"))
        yield self.commit()

        # Get user02 data
        cal = yield self.calendarUnderTest(name="calendar", home="user02")
        cobjs = yield cal.calendarObjects()
        self.assertEqual(len(cobjs), 1)
        cobj = cobjs[0]
        cname2 = cobj.name()
        ical = yield cobj.component()
        self.assertEqual(normalize_iCalStr(ical), normalize_iCalStr(data_2) % self.subs, "Failed 2")
        yield cobj.setComponent(Component.fromString(data_2_update % self.subs))
        yield self.commit()

        cobj = yield self.calendarObjectUnderTest(name="data1.ics", calendar_name="calendar", home="user01")
        ical = yield cobj.component()
        self.assertEqual(normalize_iCalStr(ical), normalize_iCalStr(data_1) % self.subs, "Failed 2")
        cobj = yield self.calendarObjectUnderTest(name=cname2, calendar_name="calendar", home="user02")
        ical = yield cobj.component()
        self.assertEqual(normalize_iCalStr(ical), normalize_iCalStr(data_2_changed) % self.subs, "Failed 2")
        yield self.commit()


    @inlineCallbacks
    def test_calendarObjectSplit_no_non_organizer_split(self):
        """
        Test that calendar objects do not split on attendee change.
        """
        self.patch(config.Scheduling.Options.Splitting, "Enabled", True)
        self.patch(config.Scheduling.Options.Splitting, "Size", 1024)
        self.patch(config.Scheduling.Options.Splitting, "PastDays", 14)
        self.patch(config.Scheduling.Options.Splitting, "Delay", 2)

        # Create one event that will not split
        calendar = yield self.calendarUnderTest(name="calendar", home="user01")

        data = """BEGIN:VCALENDAR
VERSION:2.0
PRODID:-//CALENDARSERVER.ORG//NONSGML Version 1//EN
BEGIN:VEVENT
UID:12345-67890
DTSTART:%(now_back30)s
DURATION:PT1H
ATTENDEE;PARTSTAT=ACCEPTED:mailto:user01@example.com
ATTENDEE:mailto:user02@example.com
DTSTAMP:20051222T210507Z
ORGANIZER:mailto:user01@example.com
RRULE:FREQ=DAILY
SUMMARY:1234567890123456789012345678901234567890
 1234567890123456789012345678901234567890
 1234567890123456789012345678901234567890
 1234567890123456789012345678901234567890
END:VEVENT
BEGIN:VEVENT
UID:12345-67890
RECURRENCE-ID:%(now_back25)s
DTSTART:%(now_back25)s
DURATION:PT1H
ATTENDEE;PARTSTAT=ACCEPTED:mailto:user01@example.com
ATTENDEE:mailto:user02@example.com
DTSTAMP:20051222T210507Z
ORGANIZER:mailto:user01@example.com
SUMMARY:1234567890123456789012345678901234567890
 1234567890123456789012345678901234567890
 1234567890123456789012345678901234567890
 1234567890123456789012345678901234567890
END:VEVENT
BEGIN:VEVENT
UID:12345-67890
RECURRENCE-ID:%(now_back24)s
DTSTART:%(now_back24)s
DURATION:PT1H
ATTENDEE;PARTSTAT=ACCEPTED:mailto:user01@example.com
ATTENDEE:mailto:user02@example.com
DTSTAMP:20051222T210507Z
ORGANIZER:mailto:user01@example.com
SUMMARY:1234567890123456789012345678901234567890
 1234567890123456789012345678901234567890
 1234567890123456789012345678901234567890
 1234567890123456789012345678901234567890
END:VEVENT
END:VCALENDAR
"""

        component = Component.fromString(data % self.subs)
        cobj = yield calendar.createCalendarObjectWithName("data1.ics", component)
        self.assertFalse(hasattr(cobj, "_workItems"))
        yield self.commit()


    @inlineCallbacks
    def test_calendarObjectSplit_attachments(self):
        """
        Test that splitting of calendar objects with managed attachments works.
        """
        self.patch(config.Scheduling.Options.Splitting, "Enabled", True)
        self.patch(config.Scheduling.Options.Splitting, "Size", 1024)
        self.patch(config.Scheduling.Options.Splitting, "PastDays", 14)
        self.patch(config.Scheduling.Options.Splitting, "Delay", 2)

        # Create one event that will split
        calendar = yield self.calendarUnderTest(name="calendar", home="user01")

        data_1 = """BEGIN:VCALENDAR
VERSION:2.0
PRODID:-//CALENDARSERVER.ORG//NONSGML Version 1//EN
BEGIN:VEVENT
UID:12345-67890
DTSTART:%(now_back30)s
DURATION:PT1H
ATTENDEE;PARTSTAT=ACCEPTED:mailto:user01@example.com
ATTENDEE:mailto:user02@example.com
DTSTAMP:20051222T210507Z
ORGANIZER:mailto:user01@example.com
RRULE:FREQ=DAILY
END:VEVENT
END:VCALENDAR
"""

        data_attach_1 = """BEGIN:VCALENDAR
VERSION:2.0
PRODID:-//CALENDARSERVER.ORG//NONSGML Version 1//EN
BEGIN:VEVENT
UID:12345-67890
DTSTART:%(now_back30)s
DURATION:PT1H
ATTACH;FILENAME=new.attachment;FMTTYPE=text/x-fixture;MANAGED-ID=%(mid)s;SIZE=14:%(att_uri)s
ATTENDEE;CN=User 01;EMAIL=user01@example.com;PARTSTAT=ACCEPTED:urn:uuid:user01
ATTENDEE;CN=User 02;EMAIL=user02@example.com;RSVP=TRUE;SCHEDULE-STATUS=1.2:urn:uuid:user02
DTSTAMP:%(dtstamp)s
ORGANIZER;CN=User 01;EMAIL=user01@example.com:urn:uuid:user01
RRULE:FREQ=DAILY
SEQUENCE:1
END:VEVENT
END:VCALENDAR
"""

        data_split_1 = """BEGIN:VCALENDAR
VERSION:2.0
PRODID:-//CALENDARSERVER.ORG//NONSGML Version 1//EN
BEGIN:VEVENT
UID:12345-67890
DTSTART:%(now_back30)s
DURATION:PT1H
ATTACH;FILENAME=new.attachment;FMTTYPE=text/x-fixture;MANAGED-ID=%(mid)s;SIZE=14:%(att_uri)s
ATTENDEE;CN=User 01;EMAIL=user01@example.com;PARTSTAT=ACCEPTED:urn:uuid:user01
ATTENDEE;CN=User 02;EMAIL=user02@example.com;RSVP=TRUE;SCHEDULE-STATUS=1.2:urn:uuid:user02
DTSTAMP:%(dtstamp)s
ORGANIZER;CN=User 01;EMAIL=user01@example.com:urn:uuid:user01
RRULE:FREQ=DAILY
SEQUENCE:1
SUMMARY:1234567890123456789012345678901234567890
 1234567890123456789012345678901234567890
 1234567890123456789012345678901234567890
 1234567890123456789012345678901234567890
END:VEVENT
BEGIN:VEVENT
UID:12345-67890
RECURRENCE-ID:%(now_back25)s
DTSTART:%(now_back25)s
DURATION:PT1H
ATTACH;FILENAME=new.attachment;FMTTYPE=text/x-fixture;MANAGED-ID=%(mid)s;SIZE=14:%(att_uri)s
ATTENDEE;CN=User 01;EMAIL=user01@example.com;PARTSTAT=ACCEPTED:urn:uuid:user01
ATTENDEE;CN=User 02;EMAIL=user02@example.com;RSVP=TRUE;SCHEDULE-STATUS=1.2:urn:uuid:user02
DTSTAMP:%(dtstamp)s
ORGANIZER;CN=User 01;EMAIL=user01@example.com:urn:uuid:user01
SEQUENCE:1
END:VEVENT
BEGIN:VEVENT
UID:12345-67890
RECURRENCE-ID:%(now_back24)s
DTSTART:%(now_back24)s
DURATION:PT1H
ATTACH;FILENAME=new.attachment;FMTTYPE=text/x-fixture;MANAGED-ID=%(mid)s;SIZE=14:%(att_uri)s
ATTENDEE;CN=User 01;EMAIL=user01@example.com;PARTSTAT=ACCEPTED:urn:uuid:user01
ATTENDEE;CN=User 02;EMAIL=user02@example.com;RSVP=TRUE;SCHEDULE-STATUS=1.2:urn:uuid:user02
DTSTAMP:%(dtstamp)s
ORGANIZER;CN=User 01;EMAIL=user01@example.com:urn:uuid:user01
SEQUENCE:1
END:VEVENT
BEGIN:VEVENT
UID:12345-67890
RECURRENCE-ID:%(now_fwd10)s
DTSTART:%(now_fwd10)s
DURATION:PT1H
ATTACH;FILENAME=new.attachment;FMTTYPE=text/x-fixture;MANAGED-ID=%(mid)s;SIZE=14:%(att_uri)s
ATTENDEE;CN=User 01;EMAIL=user01@example.com;PARTSTAT=ACCEPTED:urn:uuid:user01
ATTENDEE;CN=User 02;EMAIL=user02@example.com;RSVP=TRUE;SCHEDULE-STATUS=1.2:urn:uuid:user02
DTSTAMP:%(dtstamp)s
ORGANIZER;CN=User 01;EMAIL=user01@example.com:urn:uuid:user01
SEQUENCE:1
END:VEVENT
END:VCALENDAR
"""

        data_future = """BEGIN:VCALENDAR
VERSION:2.0
PRODID:-//CALENDARSERVER.ORG//NONSGML Version 1//EN
BEGIN:VEVENT
UID:12345-67890
DTSTART:%(now_back14)s
DURATION:PT1H
ATTACH;FILENAME=new.attachment;FMTTYPE=text/x-fixture;MANAGED-ID=%(mid)s;SIZE=14:%(att_uri)s
ATTENDEE;CN=User 01;EMAIL=user01@example.com;PARTSTAT=ACCEPTED:urn:uuid:user01
ATTENDEE;CN=User 02;EMAIL=user02@example.com;RSVP=TRUE;SCHEDULE-STATUS=1.2:urn:uuid:user02
DTSTAMP:%(dtstamp)s
ORGANIZER;CN=User 01;EMAIL=user01@example.com:urn:uuid:user01
RELATED-TO;RELTYPE=X-CALENDARSERVER-RECURRENCE-SET:%(relID)s
RRULE:FREQ=DAILY
SEQUENCE:3
SUMMARY:1234567890123456789012345678901234567890
 1234567890123456789012345678901234567890
 1234567890123456789012345678901234567890
 1234567890123456789012345678901234567890
END:VEVENT
BEGIN:VEVENT
UID:12345-67890
RECURRENCE-ID:%(now_fwd10)s
DTSTART:%(now_fwd10)s
DURATION:PT1H
ATTACH;FILENAME=new.attachment;FMTTYPE=text/x-fixture;MANAGED-ID=%(mid)s;SIZE=14:%(att_uri)s
ATTENDEE;CN=User 01;EMAIL=user01@example.com;PARTSTAT=ACCEPTED:urn:uuid:user01
ATTENDEE;CN=User 02;EMAIL=user02@example.com;RSVP=TRUE;SCHEDULE-STATUS=1.2:urn:uuid:user02
DTSTAMP:%(dtstamp)s
ORGANIZER;CN=User 01;EMAIL=user01@example.com:urn:uuid:user01
RELATED-TO;RELTYPE=X-CALENDARSERVER-RECURRENCE-SET:%(relID)s
SEQUENCE:3
END:VEVENT
END:VCALENDAR
"""

        data_past = """BEGIN:VCALENDAR
VERSION:2.0
PRODID:-//CALENDARSERVER.ORG//NONSGML Version 1//EN
BEGIN:VEVENT
UID:%(relID)s
DTSTART:%(now_back30)s
DURATION:PT1H
ATTACH;FILENAME=new.attachment;FMTTYPE=text/x-fixture;MANAGED-ID=%(past_mid)s;SIZE=14:%(att_past_uri)s
ATTENDEE;CN=User 01;EMAIL=user01@example.com;PARTSTAT=ACCEPTED:urn:uuid:user01
ATTENDEE;CN=User 02;EMAIL=user02@example.com;RSVP=TRUE;SCHEDULE-STATUS=1.2:urn:uuid:user02
DTSTAMP:%(dtstamp)s
ORGANIZER;CN=User 01;EMAIL=user01@example.com:urn:uuid:user01
RELATED-TO;RELTYPE=X-CALENDARSERVER-RECURRENCE-SET:%(relID)s
RRULE:FREQ=DAILY;UNTIL=%(now_back14_1)s
SEQUENCE:3
SUMMARY:1234567890123456789012345678901234567890
 1234567890123456789012345678901234567890
 1234567890123456789012345678901234567890
 1234567890123456789012345678901234567890
END:VEVENT
BEGIN:VEVENT
UID:%(relID)s
RECURRENCE-ID:%(now_back25)s
DTSTART:%(now_back25)s
DURATION:PT1H
ATTACH;FILENAME=new.attachment;FMTTYPE=text/x-fixture;MANAGED-ID=%(past_mid)s;SIZE=14:%(att_past_uri)s
ATTENDEE;CN=User 01;EMAIL=user01@example.com;PARTSTAT=ACCEPTED:urn:uuid:user01
ATTENDEE;CN=User 02;EMAIL=user02@example.com;RSVP=TRUE;SCHEDULE-STATUS=1.2:urn:uuid:user02
DTSTAMP:%(dtstamp)s
ORGANIZER;CN=User 01;EMAIL=user01@example.com:urn:uuid:user01
RELATED-TO;RELTYPE=X-CALENDARSERVER-RECURRENCE-SET:%(relID)s
SEQUENCE:3
END:VEVENT
BEGIN:VEVENT
UID:%(relID)s
RECURRENCE-ID:%(now_back24)s
DTSTART:%(now_back24)s
DURATION:PT1H
ATTACH;FILENAME=new.attachment;FMTTYPE=text/x-fixture;MANAGED-ID=%(past_mid)s;SIZE=14:%(att_past_uri)s
ATTENDEE;CN=User 01;EMAIL=user01@example.com;PARTSTAT=ACCEPTED:urn:uuid:user01
ATTENDEE;CN=User 02;EMAIL=user02@example.com;RSVP=TRUE;SCHEDULE-STATUS=1.2:urn:uuid:user02
DTSTAMP:%(dtstamp)s
ORGANIZER;CN=User 01;EMAIL=user01@example.com:urn:uuid:user01
RELATED-TO;RELTYPE=X-CALENDARSERVER-RECURRENCE-SET:%(relID)s
SEQUENCE:3
END:VEVENT
END:VCALENDAR
"""

        data_future2 = """BEGIN:VCALENDAR
VERSION:2.0
PRODID:-//CALENDARSERVER.ORG//NONSGML Version 1//EN
BEGIN:VEVENT
UID:12345-67890
DTSTART:%(now_back14)s
DURATION:PT1H
ATTACH;FILENAME=new.attachment;FMTTYPE=text/x-fixture;MANAGED-ID=%(mid)s;SIZE=14:%(att_uri)s
ATTENDEE;CN=User 01;EMAIL=user01@example.com;PARTSTAT=ACCEPTED:urn:uuid:user01
ATTENDEE;CN=User 02;EMAIL=user02@example.com;RSVP=TRUE:urn:uuid:user02
DTSTAMP:%(dtstamp)s
ORGANIZER;CN=User 01;EMAIL=user01@example.com:urn:uuid:user01
RELATED-TO;RELTYPE=X-CALENDARSERVER-RECURRENCE-SET:%(relID)s
RRULE:FREQ=DAILY
SEQUENCE:3
SUMMARY:1234567890123456789012345678901234567890
 1234567890123456789012345678901234567890
 1234567890123456789012345678901234567890
 1234567890123456789012345678901234567890
END:VEVENT
BEGIN:VEVENT
UID:12345-67890
RECURRENCE-ID:%(now_fwd10)s
DTSTART:%(now_fwd10)s
DURATION:PT1H
ATTACH;FILENAME=new.attachment;FMTTYPE=text/x-fixture;MANAGED-ID=%(mid)s;SIZE=14:%(att_uri)s
ATTENDEE;CN=User 01;EMAIL=user01@example.com;PARTSTAT=ACCEPTED:urn:uuid:user01
ATTENDEE;CN=User 02;EMAIL=user02@example.com;RSVP=TRUE:urn:uuid:user02
DTSTAMP:%(dtstamp)s
ORGANIZER;CN=User 01;EMAIL=user01@example.com:urn:uuid:user01
RELATED-TO;RELTYPE=X-CALENDARSERVER-RECURRENCE-SET:%(relID)s
SEQUENCE:3
END:VEVENT
BEGIN:X-CALENDARSERVER-PERUSER
UID:12345-67890
X-CALENDARSERVER-PERUSER-UID:user02
BEGIN:X-CALENDARSERVER-PERINSTANCE
TRANSP:TRANSPARENT
END:X-CALENDARSERVER-PERINSTANCE
END:X-CALENDARSERVER-PERUSER
END:VCALENDAR
"""

        data_past2 = """BEGIN:VCALENDAR
VERSION:2.0
PRODID:-//CALENDARSERVER.ORG//NONSGML Version 1//EN
BEGIN:VEVENT
UID:%(relID)s
DTSTART:%(now_back30)s
DURATION:PT1H
ATTACH;FILENAME=new.attachment;FMTTYPE=text/x-fixture;MANAGED-ID=%(past_mid)s;SIZE=14:%(att_past_uri)s
ATTENDEE;CN=User 01;EMAIL=user01@example.com;PARTSTAT=ACCEPTED:urn:uuid:user01
ATTENDEE;CN=User 02;EMAIL=user02@example.com;RSVP=TRUE:urn:uuid:user02
DTSTAMP:%(dtstamp)s
ORGANIZER;CN=User 01;EMAIL=user01@example.com:urn:uuid:user01
RELATED-TO;RELTYPE=X-CALENDARSERVER-RECURRENCE-SET:%(relID)s
RRULE:FREQ=DAILY;UNTIL=%(now_back14_1)s
SEQUENCE:3
SUMMARY:1234567890123456789012345678901234567890
 1234567890123456789012345678901234567890
 1234567890123456789012345678901234567890
 1234567890123456789012345678901234567890
END:VEVENT
BEGIN:VEVENT
UID:%(relID)s
RECURRENCE-ID:%(now_back25)s
DTSTART:%(now_back25)s
DURATION:PT1H
ATTACH;FILENAME=new.attachment;FMTTYPE=text/x-fixture;MANAGED-ID=%(past_mid)s;SIZE=14:%(att_past_uri)s
ATTENDEE;CN=User 01;EMAIL=user01@example.com;PARTSTAT=ACCEPTED:urn:uuid:user01
ATTENDEE;CN=User 02;EMAIL=user02@example.com;RSVP=TRUE:urn:uuid:user02
DTSTAMP:%(dtstamp)s
ORGANIZER;CN=User 01;EMAIL=user01@example.com:urn:uuid:user01
RELATED-TO;RELTYPE=X-CALENDARSERVER-RECURRENCE-SET:%(relID)s
SEQUENCE:3
END:VEVENT
BEGIN:VEVENT
UID:%(relID)s
RECURRENCE-ID:%(now_back24)s
DTSTART:%(now_back24)s
DURATION:PT1H
ATTACH;FILENAME=new.attachment;FMTTYPE=text/x-fixture;MANAGED-ID=%(past_mid)s;SIZE=14:%(att_past_uri)s
ATTENDEE;CN=User 01;EMAIL=user01@example.com;PARTSTAT=ACCEPTED:urn:uuid:user01
ATTENDEE;CN=User 02;EMAIL=user02@example.com;RSVP=TRUE:urn:uuid:user02
DTSTAMP:%(dtstamp)s
ORGANIZER;CN=User 01;EMAIL=user01@example.com:urn:uuid:user01
RELATED-TO;RELTYPE=X-CALENDARSERVER-RECURRENCE-SET:%(relID)s
SEQUENCE:3
END:VEVENT
BEGIN:X-CALENDARSERVER-PERUSER
UID:%(relID)s
X-CALENDARSERVER-PERUSER-UID:user02
BEGIN:X-CALENDARSERVER-PERINSTANCE
TRANSP:TRANSPARENT
END:X-CALENDARSERVER-PERINSTANCE
END:X-CALENDARSERVER-PERUSER
END:VCALENDAR
"""

        # Create initial non-split event
        cobj = yield calendar.createCalendarObjectWithName("data1.ics", Component.fromString(data_1 % self.subs))
        self.assertFalse(hasattr(cobj, "_workItems"))
        yield self.commit()

        # Add a managed attachment
        cobj = yield self.calendarObjectUnderTest(name="data1.ics", calendar_name="calendar", home="user01")
        attachment, location = yield cobj.addAttachment(None, MimeType("text", "x-fixture"), "new.attachment", MemoryStream("new attachment"))
        mid = attachment.managedID()
        yield self.commit()

        # Get attachment details
        cobj = yield self.calendarObjectUnderTest(name="data1.ics", calendar_name="calendar", home="user01")
        ical = yield cobj.component()
        attachment = ical.masterComponent().getProperty("ATTACH")
        self.assertEqual(attachment.parameterValue("MANAGED-ID"), mid)
        self.assertEqual(attachment.value(), location)

        relsubs = dict(self.subs)
        relsubs["mid"] = mid
        relsubs["att_uri"] = location
        relsubs["dtstamp"] = str(ical.masterComponent().propertyValue("DTSTAMP"))
        self.assertEqual(normalize_iCalStr(ical), normalize_iCalStr(data_attach_1) % relsubs, "Failed attachment user01")
        yield self.commit()

        # Add overrides to cause a split
        cobj = yield self.calendarObjectUnderTest(name="data1.ics", calendar_name="calendar", home="user01")
        yield cobj.setComponent(Component.fromString(data_split_1 % relsubs))
        self.assertTrue(hasattr(cobj, "_workItems"))
        work = cobj._workItems[0]
        yield self.commit()

        # Wait for it to complete
        yield work.whenExecuted()

        # Get the existing and new object data
        cobj = yield self.calendarObjectUnderTest(name="data1.ics", calendar_name="calendar", home="user01")
        ical_future = yield cobj.component()
        newUID = ical_future.masterComponent().propertyValue("RELATED-TO")
        relsubs["relID"] = newUID
        relsubs["dtstamp"] = str(ical_future.masterComponent().propertyValue("DTSTAMP"))

        cobj = yield self.calendarObjectUnderTest(name="%s.ics" % (newUID,), calendar_name="calendar", home="user01")
        self.assertTrue(cobj is not None)
        ical_past = yield cobj.component()
        attachment = ical.masterComponent().getProperty("ATTACH")
        self.assertEqual(attachment.parameterValue("MANAGED-ID"), mid)
        self.assertEqual(attachment.value(), location)

        relsubs["past_mid"] = attachment.parameterValue("MANAGED-ID")
        relsubs["att_past_uri"] = attachment.value()

        # Verify user01 data
        title = "user01"
        self.assertEqual(normalize_iCalStr(ical_future), normalize_iCalStr(data_future) % relsubs, "Failed future: %s" % (title,))
        self.assertEqual(normalize_iCalStr(ical_past), normalize_iCalStr(data_past) % relsubs, "Failed past: %s" % (title,))

        # Get user02 data
        cal = yield self.calendarUnderTest(name="calendar", home="user02")
        cobjs = yield cal.calendarObjects()
        self.assertEqual(len(cobjs), 2)
        for cobj in cobjs:
            ical = yield cobj.component()
            if ical.resourceUID() == "12345-67890":
                ical_future = ical
            else:
                ical_past = ical

        # Verify user02 data
        title = "user02"
        self.assertEqual(normalize_iCalStr(ical_future), normalize_iCalStr(data_future2) % relsubs, "Failed future: %s" % (title,))
        self.assertEqual(normalize_iCalStr(ical_past), normalize_iCalStr(data_past2) % relsubs, "Failed past: %s" % (title,))


    @inlineCallbacks
    def test_calendarObjectSplit_processing_simple(self):
        """
        Test that splitting of calendar objects works when outside invites are processed.
        """
        self.patch(config.Scheduling.Options.Splitting, "Enabled", True)
        self.patch(config.Scheduling.Options.Splitting, "Size", 1024)
        self.patch(config.Scheduling.Options.Splitting, "PastDays", 14)
        self.patch(config.Scheduling.Options.Splitting, "Delay", 2)

        # Create one event from outside organizer that will not split
        calendar = yield self.calendarUnderTest(name="calendar", home="user01")

        data = """BEGIN:VCALENDAR
VERSION:2.0
PRODID:-//CALENDARSERVER.ORG//NONSGML Version 1//EN
BEGIN:VEVENT
UID:12345-67890
DTSTART:%(now_back30)s
DURATION:PT1H
ATTENDEE;PARTSTAT=ACCEPTED:mailto:cuser01@example.org
ATTENDEE;PARTSTAT=ACCEPTED:mailto:user01@example.com
DTSTAMP:20051222T210507Z
ORGANIZER;SCHEDULE-AGENT=NONE:mailto:cuser01@example.org
RRULE:FREQ=DAILY
SUMMARY:1234567890123456789012345678901234567890
 1234567890123456789012345678901234567890
 1234567890123456789012345678901234567890
 1234567890123456789012345678901234567890
BEGIN:VALARM
ACTION:DISPLAY
DESCRIPTION:Master
TRIGGER;RELATED=START:-PT10M
END:VALARM
END:VEVENT
BEGIN:VEVENT
UID:12345-67890
RECURRENCE-ID:%(now_back25)s
DTSTART:%(now_back25)s
DURATION:PT1H
ATTENDEE;PARTSTAT=TENTATIVE:mailto:cuser01@example.org
ATTENDEE;PARTSTAT=NEEDS-ACTION:mailto:user01@example.com
DTSTAMP:20051222T210507Z
ORGANIZER;SCHEDULE-AGENT=NONE:mailto:cuser01@example.org
TRANSP:TRANSPARENT
BEGIN:VALARM
ACTION:DISPLAY
DESCRIPTION:now_back25
TRIGGER;RELATED=START:-PT10M
END:VALARM
END:VEVENT
BEGIN:VEVENT
UID:12345-67890
RECURRENCE-ID:%(now_back24)s
DTSTART:%(now_back24)s
DURATION:PT1H
ATTENDEE;PARTSTAT=DECLINED:mailto:cuser01@example.org
ATTENDEE;PARTSTAT=DECLINED:mailto:user01@example.com
DTSTAMP:20051222T210507Z
ORGANIZER;SCHEDULE-AGENT=NONE:mailto:cuser01@example.org
TRANSP:TRANSPARENT
BEGIN:VALARM
ACTION:DISPLAY
DESCRIPTION:now_back24
TRIGGER;RELATED=START:-PT10M
END:VALARM
END:VEVENT
BEGIN:VEVENT
UID:12345-67890
RECURRENCE-ID:%(now_fwd10)s
DTSTART:%(now_fwd10)s
DURATION:PT1H
ATTENDEE;PARTSTAT=TENTATIVE:mailto:cuser01@example.org
ATTENDEE;PARTSTAT=TENTATIVE:mailto:user01@example.com
DTSTAMP:20051222T210507Z
ORGANIZER;SCHEDULE-AGENT=NONE:mailto:cuser01@example.org
BEGIN:VALARM
ACTION:DISPLAY
DESCRIPTION:now_fwd10
TRIGGER;RELATED=START:-PT10M
END:VALARM
END:VEVENT
END:VCALENDAR
"""

        itip1 = """BEGIN:VCALENDAR
VERSION:2.0
METHOD:REQUEST
PRODID:-//CALENDARSERVER.ORG//NONSGML Version 1//EN
X-CALENDARSERVER-SPLIT-OLDER-UID:C4526F4C-4324-4893-B769-BD766E4A4E7C
X-CALENDARSERVER-SPLIT-RID;VALUE=DATE-TIME:%(now_back14)s
BEGIN:VEVENT
UID:12345-67890
DTSTART:%(now_back14)s
DURATION:PT1H
ATTENDEE;PARTSTAT=ACCEPTED:mailto:cuser01@example.org
ATTENDEE;PARTSTAT=ACCEPTED:mailto:user01@example.com
DTSTAMP:20051222T210507Z
ORGANIZER:mailto:cuser01@example.org
RRULE:FREQ=DAILY
SEQUENCE:1
SUMMARY:1234567890123456789012345678901234567890
 1234567890123456789012345678901234567890
 1234567890123456789012345678901234567890
 1234567890123456789012345678901234567890
END:VEVENT
BEGIN:VEVENT
UID:12345-67890
RECURRENCE-ID:%(now_fwd10)s
DTSTART:%(now_fwd10)s
DURATION:PT1H
ATTENDEE;PARTSTAT=TENTATIVE:mailto:cuser01@example.org
ATTENDEE;PARTSTAT=TENTATIVE:mailto:user01@example.com
DTSTAMP:20051222T210507Z
ORGANIZER:mailto:cuser01@example.org
SEQUENCE:1
END:VEVENT
END:VCALENDAR
"""

        data_future = """BEGIN:VCALENDAR
VERSION:2.0
PRODID:-//CALENDARSERVER.ORG//NONSGML Version 1//EN
BEGIN:VEVENT
UID:12345-67890
DTSTART:%(now_back14)s
DURATION:PT1H
ATTENDEE;PARTSTAT=ACCEPTED:mailto:cuser01@example.org
ATTENDEE;CN=User 01;EMAIL=user01@example.com;PARTSTAT=ACCEPTED:urn:uuid:user01
DTSTAMP:20051222T210507Z
ORGANIZER;SCHEDULE-AGENT=NONE:mailto:cuser01@example.org
RELATED-TO;RELTYPE=X-CALENDARSERVER-RECURRENCE-SET:C4526F4C-4324-4893-B769-BD766E4A4E7C
RRULE:FREQ=DAILY
SEQUENCE:1
SUMMARY:1234567890123456789012345678901234567890
 1234567890123456789012345678901234567890
 1234567890123456789012345678901234567890
 1234567890123456789012345678901234567890
END:VEVENT
BEGIN:VEVENT
UID:12345-67890
RECURRENCE-ID:%(now_fwd10)s
DTSTART:%(now_fwd10)s
DURATION:PT1H
ATTENDEE;PARTSTAT=TENTATIVE:mailto:cuser01@example.org
ATTENDEE;CN=User 01;EMAIL=user01@example.com;PARTSTAT=TENTATIVE:urn:uuid:user01
DTSTAMP:20051222T210507Z
ORGANIZER;SCHEDULE-AGENT=NONE:mailto:cuser01@example.org
RELATED-TO;RELTYPE=X-CALENDARSERVER-RECURRENCE-SET:C4526F4C-4324-4893-B769-BD766E4A4E7C
SEQUENCE:1
END:VEVENT
BEGIN:X-CALENDARSERVER-PERUSER
UID:12345-67890
X-CALENDARSERVER-PERUSER-UID:user01
BEGIN:X-CALENDARSERVER-PERINSTANCE
BEGIN:VALARM
ACTION:DISPLAY
DESCRIPTION:Master
TRIGGER;RELATED=START:-PT10M
END:VALARM
END:X-CALENDARSERVER-PERINSTANCE
BEGIN:X-CALENDARSERVER-PERINSTANCE
RECURRENCE-ID:%(now_fwd10)s
BEGIN:VALARM
ACTION:DISPLAY
DESCRIPTION:now_fwd10
TRIGGER;RELATED=START:-PT10M
END:VALARM
END:X-CALENDARSERVER-PERINSTANCE
END:X-CALENDARSERVER-PERUSER
END:VCALENDAR
"""

        data_past = """BEGIN:VCALENDAR
VERSION:2.0
PRODID:-//CALENDARSERVER.ORG//NONSGML Version 1//EN
BEGIN:VEVENT
UID:C4526F4C-4324-4893-B769-BD766E4A4E7C
DTSTART:%(now_back30)s
DURATION:PT1H
ATTENDEE;PARTSTAT=ACCEPTED:mailto:cuser01@example.org
ATTENDEE;CN=User 01;EMAIL=user01@example.com;PARTSTAT=ACCEPTED:urn:uuid:user01
DTSTAMP:20051222T210507Z
ORGANIZER;SCHEDULE-AGENT=NONE:mailto:cuser01@example.org
RELATED-TO;RELTYPE=X-CALENDARSERVER-RECURRENCE-SET:C4526F4C-4324-4893-B769-BD766E4A4E7C
RRULE:FREQ=DAILY;UNTIL=%(now_back14_1)s
SEQUENCE:1
SUMMARY:1234567890123456789012345678901234567890
 1234567890123456789012345678901234567890
 1234567890123456789012345678901234567890
 1234567890123456789012345678901234567890
END:VEVENT
BEGIN:VEVENT
UID:C4526F4C-4324-4893-B769-BD766E4A4E7C
RECURRENCE-ID:%(now_back25)s
DTSTART:%(now_back25)s
DURATION:PT1H
ATTENDEE;PARTSTAT=TENTATIVE:mailto:cuser01@example.org
ATTENDEE;CN=User 01;EMAIL=user01@example.com;PARTSTAT=NEEDS-ACTION:urn:uuid:user01
DTSTAMP:20051222T210507Z
ORGANIZER;SCHEDULE-AGENT=NONE:mailto:cuser01@example.org
RELATED-TO;RELTYPE=X-CALENDARSERVER-RECURRENCE-SET:C4526F4C-4324-4893-B769-BD766E4A4E7C
SEQUENCE:1
END:VEVENT
BEGIN:VEVENT
UID:C4526F4C-4324-4893-B769-BD766E4A4E7C
RECURRENCE-ID:%(now_back24)s
DTSTART:%(now_back24)s
DURATION:PT1H
ATTENDEE;PARTSTAT=DECLINED:mailto:cuser01@example.org
ATTENDEE;CN=User 01;EMAIL=user01@example.com;PARTSTAT=DECLINED:urn:uuid:user01
DTSTAMP:20051222T210507Z
ORGANIZER;SCHEDULE-AGENT=NONE:mailto:cuser01@example.org
RELATED-TO;RELTYPE=X-CALENDARSERVER-RECURRENCE-SET:C4526F4C-4324-4893-B769-BD766E4A4E7C
SEQUENCE:1
END:VEVENT
BEGIN:X-CALENDARSERVER-PERUSER
UID:C4526F4C-4324-4893-B769-BD766E4A4E7C
X-CALENDARSERVER-PERUSER-UID:user01
BEGIN:X-CALENDARSERVER-PERINSTANCE
BEGIN:VALARM
ACTION:DISPLAY
DESCRIPTION:Master
TRIGGER;RELATED=START:-PT10M
END:VALARM
END:X-CALENDARSERVER-PERINSTANCE
BEGIN:X-CALENDARSERVER-PERINSTANCE
RECURRENCE-ID:%(now_back25)s
TRANSP:TRANSPARENT
BEGIN:VALARM
ACTION:DISPLAY
DESCRIPTION:now_back25
TRIGGER;RELATED=START:-PT10M
END:VALARM
END:X-CALENDARSERVER-PERINSTANCE
BEGIN:X-CALENDARSERVER-PERINSTANCE
RECURRENCE-ID:%(now_back24)s
TRANSP:TRANSPARENT
BEGIN:VALARM
ACTION:DISPLAY
DESCRIPTION:now_back24
TRIGGER;RELATED=START:-PT10M
END:VALARM
END:X-CALENDARSERVER-PERINSTANCE
END:X-CALENDARSERVER-PERUSER
END:VCALENDAR
"""

        itip2 = """BEGIN:VCALENDAR
VERSION:2.0
METHOD:REQUEST
PRODID:-//CALENDARSERVER.ORG//NONSGML Version 1//EN
X-CALENDARSERVER-SPLIT-NEWER-UID:12345-67890
X-CALENDARSERVER-SPLIT-RID;VALUE=DATE-TIME:%(now_back14)s
BEGIN:VEVENT
UID:C4526F4C-4324-4893-B769-BD766E4A4E7C
DTSTART:%(now_back30)s
DURATION:PT1H
ATTENDEE;PARTSTAT=ACCEPTED:mailto:cuser01@example.org
ATTENDEE;CN=User 01;EMAIL=user01@example.com;PARTSTAT=ACCEPTED:urn:uuid:user01
DTSTAMP:20051222T210507Z
ORGANIZER;SCHEDULE-AGENT=NONE:mailto:cuser01@example.org
RELATED-TO;RELTYPE=X-CALENDARSERVER-RECURRENCE-SET:C4526F4C-4324-4893-B769-BD766E4A4E7C
RRULE:FREQ=DAILY;UNTIL=%(now_back14_1)s
SEQUENCE:1
SUMMARY:1234567890123456789012345678901234567890
 1234567890123456789012345678901234567890
 1234567890123456789012345678901234567890
 1234567890123456789012345678901234567890
END:VEVENT
BEGIN:VEVENT
UID:C4526F4C-4324-4893-B769-BD766E4A4E7C
RECURRENCE-ID:%(now_back25)s
DTSTART:%(now_back25)s
DURATION:PT1H
ATTENDEE;PARTSTAT=TENTATIVE:mailto:cuser01@example.org
ATTENDEE;CN=User 01;EMAIL=user01@example.com;PARTSTAT=NEEDS-ACTION:urn:uuid:user01
DTSTAMP:20051222T210507Z
ORGANIZER;SCHEDULE-AGENT=NONE:mailto:cuser01@example.org
RELATED-TO;RELTYPE=X-CALENDARSERVER-RECURRENCE-SET:C4526F4C-4324-4893-B769-BD766E4A4E7C
SEQUENCE:1
END:VEVENT
BEGIN:VEVENT
UID:C4526F4C-4324-4893-B769-BD766E4A4E7C
RECURRENCE-ID:%(now_back24)s
DTSTART:%(now_back24)s
DURATION:PT1H
ATTENDEE;PARTSTAT=DECLINED:mailto:cuser01@example.org
ATTENDEE;CN=User 01;EMAIL=user01@example.com;PARTSTAT=DECLINED:urn:uuid:user01
DTSTAMP:20051222T210507Z
ORGANIZER;SCHEDULE-AGENT=NONE:mailto:cuser01@example.org
RELATED-TO;RELTYPE=X-CALENDARSERVER-RECURRENCE-SET:C4526F4C-4324-4893-B769-BD766E4A4E7C
SEQUENCE:1
END:VEVENT
END:VCALENDAR
"""

        component = Component.fromString(data % self.subs)
        cobj = yield calendar.createCalendarObjectWithName("data.ics", component)
        self.assertFalse(hasattr(cobj, "_workItems"))
        yield self.commit()

        # Now inject an iTIP with split
        processor = ImplicitProcessor()
        processor.getRecipientsCopy = lambda : succeed(None)

        cobj = yield self.calendarObjectUnderTest(name="data.ics", calendar_name="calendar", home="user01")
        processor.recipient_calendar_resource = cobj
        processor.recipient_calendar = (yield cobj.componentForUser("user01"))
        processor.message = Component.fromString(itip1 % self.subs)
        processor.originator = RemoteCalendarUser("mailto:cuser01@example.org")
        processor.recipient = LocalCalendarUser("urn:uuid:user01", None)
        processor.method = "REQUEST"
        processor.uid = "12345-67890"

        result = yield processor.doImplicitAttendee()
        self.assertEqual(result, (True, False, False, None,))
        yield self.commit()

        new_name = []

        @inlineCallbacks
        def _verify_state():
            # Get user01 data
            cal = yield self.calendarUnderTest(name="calendar", home="user01")
            cobjs = yield cal.calendarObjects()
            self.assertEqual(len(cobjs), 2)
            for cobj in cobjs:
                ical = yield cobj.component()
                if ical.resourceUID() == "12345-67890":
                    ical_future = ical
                else:
                    ical_past = ical
                    new_name.append(cobj.name())

            # Verify user01 data
            title = "user01"
            self.assertEqual(normalize_iCalStr(ical_future), normalize_iCalStr(data_future) % self.subs, "Failed future: %s\n%s" % (title, diff_iCalStrs(ical_future, data_future % self.subs),))
            self.assertEqual(normalize_iCalStr(ical_past), normalize_iCalStr(data_past) % self.subs, "Failed past: %s\n%s" % (title, diff_iCalStrs(ical_past, data_past % self.subs),))

            # No inbox
            cal = yield self.calendarUnderTest(name="inbox", home="user01")
            cobjs = yield cal.calendarObjects()
            self.assertEqual(len(cobjs), 0)
            yield self.commit()

        yield _verify_state()

        # Now inject an iTIP with split
        processor = ImplicitProcessor()
        processor.getRecipientsCopy = lambda : succeed(None)

        cobj = yield self.calendarObjectUnderTest(name=new_name[0], calendar_name="calendar", home="user01")
        self.assertTrue(cobj is not None)
        processor.recipient_calendar_resource = cobj
        processor.recipient_calendar = (yield cobj.componentForUser("user01"))
        processor.message = Component.fromString(itip2 % self.subs)
        processor.originator = RemoteCalendarUser("mailto:cuser01@example.org")
        processor.recipient = LocalCalendarUser("urn:uuid:user01", None)
        processor.method = "REQUEST"
        processor.uid = "C4526F4C-4324-4893-B769-BD766E4A4E7C"

        result = yield processor.doImplicitAttendee()
        self.assertEqual(result, (True, False, False, None,))
        yield self.commit()

        yield _verify_state()


    @inlineCallbacks
    def test_calendarObjectSplit_processing_one_past_instance(self):
        """
        Test that splitting of calendar objects works when outside invites are processed.
        """
        self.patch(config.Scheduling.Options.Splitting, "Enabled", True)
        self.patch(config.Scheduling.Options.Splitting, "Size", 1024)
        self.patch(config.Scheduling.Options.Splitting, "PastDays", 14)
        self.patch(config.Scheduling.Options.Splitting, "Delay", 2)

        # Create one event from outside organizer that will not split
        calendar = yield self.calendarUnderTest(name="calendar", home="user01")

        data = """BEGIN:VCALENDAR
VERSION:2.0
PRODID:-//CALENDARSERVER.ORG//NONSGML Version 1//EN
BEGIN:VEVENT
UID:12345-67890
RECURRENCE-ID:%(now_back25)s
DTSTART:%(now_back25)s
DURATION:PT1H
ATTENDEE;PARTSTAT=TENTATIVE:mailto:cuser01@example.org
ATTENDEE;PARTSTAT=NEEDS-ACTION:mailto:user01@example.com
DTSTAMP:20051222T210507Z
ORGANIZER;SCHEDULE-AGENT=NONE:mailto:cuser01@example.org
TRANSP:TRANSPARENT
BEGIN:VALARM
ACTION:DISPLAY
DESCRIPTION:now_back25
TRIGGER;RELATED=START:-PT10M
END:VALARM
END:VEVENT
END:VCALENDAR
"""

        itip1 = """BEGIN:VCALENDAR
VERSION:2.0
METHOD:CANCEL
PRODID:-//CALENDARSERVER.ORG//NONSGML Version 1//EN
X-CALENDARSERVER-SPLIT-OLDER-UID:C4526F4C-4324-4893-B769-BD766E4A4E7C
X-CALENDARSERVER-SPLIT-RID;VALUE=DATE-TIME:%(now_back14)s
BEGIN:VEVENT
UID:12345-67890
RECURRENCE-ID:%(now_back25)s
DTSTART:%(now_back25)s
DURATION:PT1H
ATTENDEE;PARTSTAT=TENTATIVE:mailto:cuser01@example.org
ATTENDEE;PARTSTAT=NEEDS-ACTION:mailto:user01@example.com
DTSTAMP:20051222T210507Z
ORGANIZER;SCHEDULE-AGENT=NONE:mailto:cuser01@example.org
END:VEVENT
END:VCALENDAR
"""

        data_past = """BEGIN:VCALENDAR
VERSION:2.0
PRODID:-//CALENDARSERVER.ORG//NONSGML Version 1//EN
BEGIN:VEVENT
UID:C4526F4C-4324-4893-B769-BD766E4A4E7C
RECURRENCE-ID:%(now_back25)s
DTSTART:%(now_back25)s
DURATION:PT1H
ATTENDEE;PARTSTAT=TENTATIVE:mailto:cuser01@example.org
ATTENDEE;CN=User 01;EMAIL=user01@example.com;PARTSTAT=NEEDS-ACTION:urn:uuid:user01
DTSTAMP:20051222T210507Z
ORGANIZER;SCHEDULE-AGENT=NONE:mailto:cuser01@example.org
RELATED-TO;RELTYPE=X-CALENDARSERVER-RECURRENCE-SET:C4526F4C-4324-4893-B769-BD766E4A4E7C
SEQUENCE:1
END:VEVENT
BEGIN:X-CALENDARSERVER-PERUSER
UID:C4526F4C-4324-4893-B769-BD766E4A4E7C
X-CALENDARSERVER-PERUSER-UID:user01
BEGIN:X-CALENDARSERVER-PERINSTANCE
RECURRENCE-ID:%(now_back25)s
TRANSP:TRANSPARENT
BEGIN:VALARM
ACTION:DISPLAY
DESCRIPTION:now_back25
TRIGGER;RELATED=START:-PT10M
END:VALARM
END:X-CALENDARSERVER-PERINSTANCE
END:X-CALENDARSERVER-PERUSER
END:VCALENDAR
"""

        component = Component.fromString(data % self.subs)
        cobj = yield calendar.createCalendarObjectWithName("data.ics", component)
        self.assertFalse(hasattr(cobj, "_workItems"))
        yield self.commit()

        # Now inject an iTIP with split
        processor = ImplicitProcessor()
        processor.getRecipientsCopy = lambda : succeed(None)

        cobj = yield self.calendarObjectUnderTest(name="data.ics", calendar_name="calendar", home="user01")
        processor.recipient_calendar_resource = cobj
        processor.recipient_calendar = (yield cobj.componentForUser("user01"))
        processor.message = Component.fromString(itip1 % self.subs)
        processor.originator = RemoteCalendarUser("mailto:cuser01@example.org")
        processor.recipient = LocalCalendarUser("urn:uuid:user01", None)
        processor.method = "CANCEL"
        processor.uid = "12345-67890"

        result = yield processor.doImplicitAttendee()
        self.assertEqual(result, (True, False, False, None,))
        yield self.commit()

        # Get user01 data
        cal = yield self.calendarUnderTest(name="calendar", home="user01")
        cobjs = yield cal.calendarObjects()
        self.assertEqual(len(cobjs), 1)
        ical = yield cobjs[0].component()
        ical_past = ical

        # Verify user01 data
        title = "user01"
        self.assertEqual(normalize_iCalStr(ical_past), normalize_iCalStr(data_past) % self.subs, "Failed past: %s\n%s" % (title, diff_iCalStrs(ical_past, data_past % self.subs),))


    @inlineCallbacks
    def test_calendarObjectSplit_processing_one_future_instance(self):
        """
        Test that splitting of calendar objects works when outside invites are processed.
        """
        self.patch(config.Scheduling.Options.Splitting, "Enabled", True)
        self.patch(config.Scheduling.Options.Splitting, "Size", 1024)
        self.patch(config.Scheduling.Options.Splitting, "PastDays", 14)
        self.patch(config.Scheduling.Options.Splitting, "Delay", 2)

        # Create one event from outside organizer that will not split
        calendar = yield self.calendarUnderTest(name="calendar", home="user01")

        data = """BEGIN:VCALENDAR
VERSION:2.0
PRODID:-//CALENDARSERVER.ORG//NONSGML Version 1//EN
BEGIN:VEVENT
UID:12345-67890
RECURRENCE-ID:%(now_fwd10)s
DTSTART:%(now_fwd10)s
DURATION:PT1H
ATTENDEE;PARTSTAT=TENTATIVE:mailto:cuser01@example.org
ATTENDEE;PARTSTAT=TENTATIVE:mailto:user01@example.com
DTSTAMP:20051222T210507Z
ORGANIZER;SCHEDULE-AGENT=NONE:mailto:cuser01@example.org
BEGIN:VALARM
ACTION:DISPLAY
DESCRIPTION:now_fwd10
TRIGGER;RELATED=START:-PT10M
END:VALARM
END:VEVENT
END:VCALENDAR
"""

        itip1 = """BEGIN:VCALENDAR
VERSION:2.0
METHOD:REQUEST
PRODID:-//CALENDARSERVER.ORG//NONSGML Version 1//EN
X-CALENDARSERVER-SPLIT-OLDER-UID:C4526F4C-4324-4893-B769-BD766E4A4E7C
X-CALENDARSERVER-SPLIT-RID;VALUE=DATE-TIME:%(now_back14)s
BEGIN:VEVENT
UID:12345-67890
RECURRENCE-ID:%(now_fwd10)s
DTSTART:%(now_fwd10)s
DURATION:PT1H
ATTENDEE;PARTSTAT=TENTATIVE:mailto:cuser01@example.org
ATTENDEE;PARTSTAT=TENTATIVE:mailto:user01@example.com
DTSTAMP:20051222T210507Z
ORGANIZER:mailto:cuser01@example.org
SEQUENCE:1
END:VEVENT
END:VCALENDAR
"""

        data_future = """BEGIN:VCALENDAR
VERSION:2.0
PRODID:-//CALENDARSERVER.ORG//NONSGML Version 1//EN
BEGIN:VEVENT
UID:12345-67890
RECURRENCE-ID:%(now_fwd10)s
DTSTART:%(now_fwd10)s
DURATION:PT1H
ATTENDEE;PARTSTAT=TENTATIVE:mailto:cuser01@example.org
ATTENDEE;CN=User 01;EMAIL=user01@example.com;PARTSTAT=TENTATIVE:urn:uuid:user01
DTSTAMP:20051222T210507Z
ORGANIZER;SCHEDULE-AGENT=NONE:mailto:cuser01@example.org
RELATED-TO;RELTYPE=X-CALENDARSERVER-RECURRENCE-SET:C4526F4C-4324-4893-B769-BD766E4A4E7C
SEQUENCE:1
END:VEVENT
BEGIN:X-CALENDARSERVER-PERUSER
UID:12345-67890
X-CALENDARSERVER-PERUSER-UID:user01
BEGIN:X-CALENDARSERVER-PERINSTANCE
RECURRENCE-ID:%(now_fwd10)s
BEGIN:VALARM
ACTION:DISPLAY
DESCRIPTION:now_fwd10
TRIGGER;RELATED=START:-PT10M
END:VALARM
END:X-CALENDARSERVER-PERINSTANCE
END:X-CALENDARSERVER-PERUSER
END:VCALENDAR
"""

        component = Component.fromString(data % self.subs)
        cobj = yield calendar.createCalendarObjectWithName("data.ics", component)
        self.assertFalse(hasattr(cobj, "_workItems"))
        yield self.commit()

        # Now inject an iTIP with split
        processor = ImplicitProcessor()
        processor.getRecipientsCopy = lambda : succeed(None)

        cobj = yield self.calendarObjectUnderTest(name="data.ics", calendar_name="calendar", home="user01")
        processor.recipient_calendar_resource = cobj
        processor.recipient_calendar = (yield cobj.componentForUser("user01"))
        processor.message = Component.fromString(itip1 % self.subs)
        processor.originator = RemoteCalendarUser("mailto:cuser01@example.org")
        processor.recipient = LocalCalendarUser("urn:uuid:user01", None)
        processor.method = "REQUEST"
        processor.uid = "12345-67890"

        result = yield processor.doImplicitAttendee()
        self.assertEqual(result, (True, False, False, None,))
        yield self.commit()

        # Get user01 data
        cal = yield self.calendarUnderTest(name="calendar", home="user01")
        cobjs = yield cal.calendarObjects()
        self.assertEqual(len(cobjs), 1)
        ical = yield cobjs[0].component()
        ical_future = ical

        # Verify user01 data
        title = "user01"
        self.assertEqual(normalize_iCalStr(ical_future), normalize_iCalStr(data_future) % self.subs, "Failed future: %s\n%s" % (title, diff_iCalStrs(ical_future, data_future % self.subs),))


    @inlineCallbacks
    def test_calendarObjectSplit_processing_one_past_and_one_future(self):
        """
        Test that splitting of calendar objects works when outside invites are processed.
        """
        self.patch(config.Scheduling.Options.Splitting, "Enabled", True)
        self.patch(config.Scheduling.Options.Splitting, "Size", 1024)
        self.patch(config.Scheduling.Options.Splitting, "PastDays", 14)
        self.patch(config.Scheduling.Options.Splitting, "Delay", 2)

        # Create one event from outside organizer that will not split
        calendar = yield self.calendarUnderTest(name="calendar", home="user01")

        data = """BEGIN:VCALENDAR
VERSION:2.0
PRODID:-//CALENDARSERVER.ORG//NONSGML Version 1//EN
BEGIN:VEVENT
UID:12345-67890
RECURRENCE-ID:%(now_back25)s
DTSTART:%(now_back25)s
DURATION:PT1H
ATTENDEE;PARTSTAT=TENTATIVE:mailto:cuser01@example.org
ATTENDEE;PARTSTAT=NEEDS-ACTION:mailto:user01@example.com
DTSTAMP:20051222T210507Z
ORGANIZER;SCHEDULE-AGENT=NONE:mailto:cuser01@example.org
TRANSP:TRANSPARENT
BEGIN:VALARM
ACTION:DISPLAY
DESCRIPTION:now_back25
TRIGGER;RELATED=START:-PT10M
END:VALARM
END:VEVENT
BEGIN:VEVENT
UID:12345-67890
RECURRENCE-ID:%(now_fwd10)s
DTSTART:%(now_fwd10)s
DURATION:PT1H
ATTENDEE;PARTSTAT=TENTATIVE:mailto:cuser01@example.org
ATTENDEE;PARTSTAT=TENTATIVE:mailto:user01@example.com
DTSTAMP:20051222T210507Z
ORGANIZER;SCHEDULE-AGENT=NONE:mailto:cuser01@example.org
BEGIN:VALARM
ACTION:DISPLAY
DESCRIPTION:now_fwd10
TRIGGER;RELATED=START:-PT10M
END:VALARM
END:VEVENT
END:VCALENDAR
"""

        itip1 = """BEGIN:VCALENDAR
VERSION:2.0
METHOD:CANCEL
PRODID:-//CALENDARSERVER.ORG//NONSGML Version 1//EN
X-CALENDARSERVER-SPLIT-OLDER-UID:C4526F4C-4324-4893-B769-BD766E4A4E7C
X-CALENDARSERVER-SPLIT-RID;VALUE=DATE-TIME:%(now_back14)s
BEGIN:VEVENT
UID:12345-67890
RECURRENCE-ID:%(now_back25)s
DTSTART:%(now_back25)s
DURATION:PT1H
ATTENDEE;PARTSTAT=TENTATIVE:mailto:cuser01@example.org
ATTENDEE;PARTSTAT=NEEDS-ACTION:mailto:user01@example.com
DTSTAMP:20051222T210507Z
ORGANIZER;SCHEDULE-AGENT=NONE:mailto:cuser01@example.org
TRANSP:TRANSPARENT
BEGIN:VALARM
ACTION:DISPLAY
DESCRIPTION:now_back25
TRIGGER;RELATED=START:-PT10M
END:VALARM
END:VEVENT
END:VCALENDAR
"""

        data_future = """BEGIN:VCALENDAR
VERSION:2.0
PRODID:-//CALENDARSERVER.ORG//NONSGML Version 1//EN
BEGIN:VEVENT
UID:12345-67890
RECURRENCE-ID:%(now_fwd10)s
DTSTART:%(now_fwd10)s
DURATION:PT1H
ATTENDEE;PARTSTAT=TENTATIVE:mailto:cuser01@example.org
ATTENDEE;CN=User 01;EMAIL=user01@example.com;PARTSTAT=TENTATIVE:urn:uuid:user01
DTSTAMP:20051222T210507Z
ORGANIZER;SCHEDULE-AGENT=NONE:mailto:cuser01@example.org
RELATED-TO;RELTYPE=X-CALENDARSERVER-RECURRENCE-SET:C4526F4C-4324-4893-B769-BD766E4A4E7C
SEQUENCE:1
END:VEVENT
BEGIN:X-CALENDARSERVER-PERUSER
UID:12345-67890
X-CALENDARSERVER-PERUSER-UID:user01
BEGIN:X-CALENDARSERVER-PERINSTANCE
RECURRENCE-ID:%(now_fwd10)s
BEGIN:VALARM
ACTION:DISPLAY
DESCRIPTION:now_fwd10
TRIGGER;RELATED=START:-PT10M
END:VALARM
END:X-CALENDARSERVER-PERINSTANCE
END:X-CALENDARSERVER-PERUSER
END:VCALENDAR
"""

        data_past = """BEGIN:VCALENDAR
VERSION:2.0
PRODID:-//CALENDARSERVER.ORG//NONSGML Version 1//EN
BEGIN:VEVENT
UID:C4526F4C-4324-4893-B769-BD766E4A4E7C
RECURRENCE-ID:%(now_back25)s
DTSTART:%(now_back25)s
DURATION:PT1H
ATTENDEE;PARTSTAT=TENTATIVE:mailto:cuser01@example.org
ATTENDEE;CN=User 01;EMAIL=user01@example.com;PARTSTAT=NEEDS-ACTION:urn:uuid:user01
DTSTAMP:20051222T210507Z
ORGANIZER;SCHEDULE-AGENT=NONE:mailto:cuser01@example.org
RELATED-TO;RELTYPE=X-CALENDARSERVER-RECURRENCE-SET:C4526F4C-4324-4893-B769-BD766E4A4E7C
SEQUENCE:1
END:VEVENT
BEGIN:X-CALENDARSERVER-PERUSER
UID:C4526F4C-4324-4893-B769-BD766E4A4E7C
X-CALENDARSERVER-PERUSER-UID:user01
BEGIN:X-CALENDARSERVER-PERINSTANCE
RECURRENCE-ID:%(now_back25)s
TRANSP:TRANSPARENT
BEGIN:VALARM
ACTION:DISPLAY
DESCRIPTION:now_back25
TRIGGER;RELATED=START:-PT10M
END:VALARM
END:X-CALENDARSERVER-PERINSTANCE
END:X-CALENDARSERVER-PERUSER
END:VCALENDAR
"""

        component = Component.fromString(data % self.subs)
        cobj = yield calendar.createCalendarObjectWithName("data.ics", component)
        self.assertFalse(hasattr(cobj, "_workItems"))
        yield self.commit()

        # Now inject an iTIP with split
        processor = ImplicitProcessor()
        processor.getRecipientsCopy = lambda : succeed(None)

        cobj = yield self.calendarObjectUnderTest(name="data.ics", calendar_name="calendar", home="user01")
        processor.recipient_calendar_resource = cobj
        processor.recipient_calendar = (yield cobj.componentForUser("user01"))
        processor.message = Component.fromString(itip1 % self.subs)
        processor.originator = RemoteCalendarUser("mailto:cuser01@example.org")
        processor.recipient = LocalCalendarUser("urn:uuid:user01", None)
        processor.method = "REQUEST"
        processor.uid = "12345-67890"

        result = yield processor.doImplicitAttendee()
        self.assertEqual(result, (True, False, False, None,))
        yield self.commit()

        # Get user01 data
        cal = yield self.calendarUnderTest(name="calendar", home="user01")
        cobjs = yield cal.calendarObjects()
        self.assertEqual(len(cobjs), 2)
        for cobj in cobjs:
            ical = yield cobj.component()
            if ical.resourceUID() == "12345-67890":
                ical_future = ical
            else:
                ical_past = ical

        # Verify user01 data
        title = "user01"
        self.assertEqual(normalize_iCalStr(ical_future), normalize_iCalStr(data_future) % self.subs, "Failed future: %s\n%s" % (title, diff_iCalStrs(ical_future, data_future % self.subs),))
        self.assertEqual(normalize_iCalStr(ical_past), normalize_iCalStr(data_past) % self.subs, "Failed past: %s\n%s" % (title, diff_iCalStrs(ical_past, data_past % self.subs),))


    @inlineCallbacks
    def test_calendarObjectSplit_processing_disabled(self):
        """
        Test that splitting of calendar objects works when outside invites are processed.
        """
        self.patch(config.Scheduling.Options.Splitting, "Enabled", False)
        self.patch(config.Scheduling.Options.Splitting, "Size", 1024)
        self.patch(config.Scheduling.Options.Splitting, "PastDays", 14)
        self.patch(config.Scheduling.Options.Splitting, "Delay", 2)

        # Create one event from outside organizer that will not split
        calendar = yield self.calendarUnderTest(name="calendar", home="user01")

        data = """BEGIN:VCALENDAR
VERSION:2.0
PRODID:-//CALENDARSERVER.ORG//NONSGML Version 1//EN
BEGIN:VEVENT
UID:12345-67890
DTSTART:%(now_back30)s
DURATION:PT1H
ATTENDEE;PARTSTAT=ACCEPTED:mailto:cuser01@example.org
ATTENDEE;PARTSTAT=ACCEPTED:mailto:user01@example.com
DTSTAMP:20051222T210507Z
ORGANIZER;SCHEDULE-AGENT=NONE:mailto:cuser01@example.org
RRULE:FREQ=DAILY
SUMMARY:1234567890123456789012345678901234567890
 1234567890123456789012345678901234567890
 1234567890123456789012345678901234567890
 1234567890123456789012345678901234567890
BEGIN:VALARM
ACTION:DISPLAY
DESCRIPTION:Master
TRIGGER;RELATED=START:-PT10M
END:VALARM
END:VEVENT
BEGIN:VEVENT
UID:12345-67890
RECURRENCE-ID:%(now_back25)s
DTSTART:%(now_back25)s
DURATION:PT1H
ATTENDEE;PARTSTAT=TENTATIVE:mailto:cuser01@example.org
ATTENDEE;PARTSTAT=NEEDS-ACTION:mailto:user01@example.com
DTSTAMP:20051222T210507Z
ORGANIZER;SCHEDULE-AGENT=NONE:mailto:cuser01@example.org
TRANSP:TRANSPARENT
BEGIN:VALARM
ACTION:DISPLAY
DESCRIPTION:now_back25
TRIGGER;RELATED=START:-PT10M
END:VALARM
END:VEVENT
BEGIN:VEVENT
UID:12345-67890
RECURRENCE-ID:%(now_back24)s
DTSTART:%(now_back24)s
DURATION:PT1H
ATTENDEE;PARTSTAT=DECLINED:mailto:cuser01@example.org
ATTENDEE;PARTSTAT=DECLINED:mailto:user01@example.com
DTSTAMP:20051222T210507Z
ORGANIZER;SCHEDULE-AGENT=NONE:mailto:cuser01@example.org
TRANSP:TRANSPARENT
BEGIN:VALARM
ACTION:DISPLAY
DESCRIPTION:now_back24
TRIGGER;RELATED=START:-PT10M
END:VALARM
END:VEVENT
BEGIN:VEVENT
UID:12345-67890
RECURRENCE-ID:%(now_fwd10)s
DTSTART:%(now_fwd10)s
DURATION:PT1H
ATTENDEE;PARTSTAT=TENTATIVE:mailto:cuser01@example.org
ATTENDEE;PARTSTAT=TENTATIVE:mailto:user01@example.com
DTSTAMP:20051222T210507Z
ORGANIZER;SCHEDULE-AGENT=NONE:mailto:cuser01@example.org
BEGIN:VALARM
ACTION:DISPLAY
DESCRIPTION:now_fwd10
TRIGGER;RELATED=START:-PT10M
END:VALARM
END:VEVENT
END:VCALENDAR
"""

        itip1 = """BEGIN:VCALENDAR
VERSION:2.0
METHOD:REQUEST
PRODID:-//CALENDARSERVER.ORG//NONSGML Version 1//EN
X-CALENDARSERVER-SPLIT-OLDER-UID:C4526F4C-4324-4893-B769-BD766E4A4E7C
X-CALENDARSERVER-SPLIT-RID;VALUE=DATE-TIME:%(now_back14)s
BEGIN:VEVENT
UID:12345-67890
DTSTART:%(now_back14)s
DURATION:PT1H
ATTENDEE;PARTSTAT=ACCEPTED:mailto:cuser01@example.org
ATTENDEE;PARTSTAT=ACCEPTED:mailto:user01@example.com
DTSTAMP:20051222T210507Z
ORGANIZER:mailto:cuser01@example.org
RRULE:FREQ=DAILY
SEQUENCE:1
SUMMARY:1234567890123456789012345678901234567890
 1234567890123456789012345678901234567890
 1234567890123456789012345678901234567890
 1234567890123456789012345678901234567890
END:VEVENT
BEGIN:VEVENT
UID:12345-67890
RECURRENCE-ID:%(now_fwd10)s
DTSTART:%(now_fwd10)s
DURATION:PT1H
ATTENDEE;PARTSTAT=TENTATIVE:mailto:cuser01@example.org
ATTENDEE;PARTSTAT=TENTATIVE:mailto:user01@example.com
DTSTAMP:20051222T210507Z
ORGANIZER:mailto:cuser01@example.org
SEQUENCE:1
END:VEVENT
END:VCALENDAR
"""

        itip2 = """BEGIN:VCALENDAR
VERSION:2.0
METHOD:REQUEST
PRODID:-//CALENDARSERVER.ORG//NONSGML Version 1//EN
X-CALENDARSERVER-SPLIT-NEWER-UID:12345-67890
X-CALENDARSERVER-SPLIT-RID;VALUE=DATE-TIME:%(now_back14)s
BEGIN:VEVENT
UID:C4526F4C-4324-4893-B769-BD766E4A4E7C
DTSTART:%(now_back30)s
DURATION:PT1H
ATTENDEE;PARTSTAT=ACCEPTED:mailto:cuser01@example.org
ATTENDEE;CN=User 01;EMAIL=user01@example.com;PARTSTAT=ACCEPTED:urn:uuid:user01
DTSTAMP:20051222T210507Z
ORGANIZER;SCHEDULE-AGENT=NONE:mailto:cuser01@example.org
RELATED-TO;RELTYPE=X-CALENDARSERVER-RECURRENCE-SET:C4526F4C-4324-4893-B769-BD766E4A4E7C
RRULE:FREQ=DAILY;UNTIL=%(now_back14_1)s
SEQUENCE:1
SUMMARY:1234567890123456789012345678901234567890
 1234567890123456789012345678901234567890
 1234567890123456789012345678901234567890
 1234567890123456789012345678901234567890
END:VEVENT
BEGIN:VEVENT
UID:C4526F4C-4324-4893-B769-BD766E4A4E7C
RECURRENCE-ID:%(now_back25)s
DTSTART:%(now_back25)s
DURATION:PT1H
ATTENDEE;PARTSTAT=TENTATIVE:mailto:cuser01@example.org
ATTENDEE;CN=User 01;EMAIL=user01@example.com;PARTSTAT=NEEDS-ACTION:urn:uuid:user01
DTSTAMP:20051222T210507Z
ORGANIZER;SCHEDULE-AGENT=NONE:mailto:cuser01@example.org
RELATED-TO;RELTYPE=X-CALENDARSERVER-RECURRENCE-SET:C4526F4C-4324-4893-B769-BD766E4A4E7C
SEQUENCE:1
END:VEVENT
BEGIN:VEVENT
UID:C4526F4C-4324-4893-B769-BD766E4A4E7C
RECURRENCE-ID:%(now_back24)s
DTSTART:%(now_back24)s
DURATION:PT1H
ATTENDEE;PARTSTAT=DECLINED:mailto:cuser01@example.org
ATTENDEE;CN=User 01;EMAIL=user01@example.com;PARTSTAT=DECLINED:urn:uuid:user01
DTSTAMP:20051222T210507Z
ORGANIZER;SCHEDULE-AGENT=NONE:mailto:cuser01@example.org
RELATED-TO;RELTYPE=X-CALENDARSERVER-RECURRENCE-SET:C4526F4C-4324-4893-B769-BD766E4A4E7C
SEQUENCE:1
END:VEVENT
END:VCALENDAR
"""

        component = Component.fromString(data % self.subs)
        cobj = yield calendar.createCalendarObjectWithName("data.ics", component)
        self.assertFalse(hasattr(cobj, "_workItems"))
        yield self.commit()

        # Now inject an iTIP with split
        processor_action = [False, False, ]
        def _doImplicitAttendeeRequest():
            processor_action[0] = True
            return succeed(True)
        def _doImplicitAttendeeCancel():
            processor_action[1] = True
            return succeed(True)
        processor = ImplicitProcessor()
        processor.getRecipientsCopy = lambda : succeed(None)
        processor.doImplicitAttendeeRequest = _doImplicitAttendeeRequest
        processor.doImplicitAttendeeCancel = _doImplicitAttendeeCancel

        cobj = yield self.calendarObjectUnderTest(name="data.ics", calendar_name="calendar", home="user01")
        processor.recipient_calendar_resource = cobj
        processor.recipient_calendar = (yield cobj.componentForUser("user01"))
        processor.message = Component.fromString(itip1 % self.subs)
        processor.originator = RemoteCalendarUser("mailto:cuser01@example.org")
        processor.recipient = LocalCalendarUser("urn:uuid:user01", None)
        processor.method = "REQUEST"
        processor.uid = "12345-67890"

        yield processor.doImplicitAttendee()
        self.assertTrue(processor_action[0])
        self.assertFalse(processor_action[1])
        yield self.commit()

        # Now inject an iTIP with split
        processor_action = [False, False, ]
        processor.getRecipientsCopy = lambda : succeed(None)
        processor.doImplicitAttendeeRequest = _doImplicitAttendeeRequest
        processor.doImplicitAttendeeCancel = _doImplicitAttendeeCancel

        processor.recipient_calendar_resource = None
        processor.recipient_calendar = None
        processor.message = Component.fromString(itip2 % self.subs)
        processor.originator = RemoteCalendarUser("mailto:cuser01@example.org")
        processor.recipient = LocalCalendarUser("urn:uuid:user01", None)
        processor.method = "REQUEST"
        processor.uid = "C4526F4C-4324-4893-B769-BD766E4A4E7C"

        yield processor.doImplicitAttendee()
        self.assertTrue(processor_action[0])
        self.assertFalse(processor_action[1])


    @inlineCallbacks
    def test_calendarObjectSplit_external(self):
        """
        Test that splitting of calendar objects works.
        """
        self.patch(config.Scheduling.Options.Splitting, "Enabled", True)
        self.patch(config.Scheduling.Options.Splitting, "Size", 1024)
        self.patch(config.Scheduling.Options.Splitting, "PastDays", 14)
        self.patch(config.Scheduling.Options.Splitting, "Delay", 2)

        # Create one event that will split
        calendar = yield self.calendarUnderTest(name="calendar", home="user01")

        data = """BEGIN:VCALENDAR
VERSION:2.0
PRODID:-//CALENDARSERVER.ORG//NONSGML Version 1//EN
BEGIN:VEVENT
UID:12345-67890
DTSTART:%(now_back30)s
DURATION:PT1H
ATTENDEE;PARTSTAT=ACCEPTED:mailto:user01@example.com
ATTENDEE:mailto:user02@example.com
ATTENDEE:mailto:cuser01@example.org
DTSTAMP:20051222T210507Z
ORGANIZER:mailto:user01@example.com
RRULE:FREQ=DAILY
SUMMARY:1234567890123456789012345678901234567890
 1234567890123456789012345678901234567890
 1234567890123456789012345678901234567890
 1234567890123456789012345678901234567890
END:VEVENT
BEGIN:VEVENT
UID:12345-67890
RECURRENCE-ID:%(now_back25)s
DTSTART:%(now_back25)s
DURATION:PT1H
ATTENDEE;PARTSTAT=ACCEPTED:mailto:user01@example.com
ATTENDEE:mailto:user02@example.com
ATTENDEE:mailto:cuser01@example.org
DTSTAMP:20051222T210507Z
ORGANIZER:mailto:user01@example.com
END:VEVENT
BEGIN:VEVENT
UID:12345-67890
RECURRENCE-ID:%(now_back24)s
DTSTART:%(now_back24)s
DURATION:PT1H
ATTENDEE;PARTSTAT=ACCEPTED:mailto:user01@example.com
ATTENDEE:mailto:user02@example.com
DTSTAMP:20051222T210507Z
ORGANIZER:mailto:user01@example.com
END:VEVENT
BEGIN:VEVENT
UID:12345-67890
RECURRENCE-ID:%(now_fwd10)s
DTSTART:%(now_fwd10)s
DURATION:PT1H
ATTENDEE;PARTSTAT=ACCEPTED:mailto:user01@example.com
ATTENDEE:mailto:cuser01@example.org
DTSTAMP:20051222T210507Z
ORGANIZER:mailto:user01@example.com
END:VEVENT
END:VCALENDAR
"""

        data_future = """BEGIN:VCALENDAR
VERSION:2.0
PRODID:-//CALENDARSERVER.ORG//NONSGML Version 1//EN
BEGIN:VEVENT
UID:12345-67890
DTSTART:%(now_back14)s
DURATION:PT1H
ATTENDEE;CN=User 01;EMAIL=user01@example.com;PARTSTAT=ACCEPTED:urn:uuid:user01
ATTENDEE;CN=User 02;EMAIL=user02@example.com;RSVP=TRUE;SCHEDULE-STATUS=1.2:urn:uuid:user02
ATTENDEE;RSVP=TRUE;SCHEDULE-STATUS=3.7:mailto:cuser01@example.org
DTSTAMP:20051222T210507Z
ORGANIZER;CN=User 01;EMAIL=user01@example.com:urn:uuid:user01
RELATED-TO;RELTYPE=X-CALENDARSERVER-RECURRENCE-SET:%(relID)s
RRULE:FREQ=DAILY
SEQUENCE:1
SUMMARY:1234567890123456789012345678901234567890
 1234567890123456789012345678901234567890
 1234567890123456789012345678901234567890
 1234567890123456789012345678901234567890
END:VEVENT
BEGIN:VEVENT
UID:12345-67890
RECURRENCE-ID:%(now_fwd10)s
DTSTART:%(now_fwd10)s
DURATION:PT1H
ATTENDEE;CN=User 01;EMAIL=user01@example.com;PARTSTAT=ACCEPTED:urn:uuid:user01
ATTENDEE;RSVP=TRUE;SCHEDULE-STATUS=3.7:mailto:cuser01@example.org
DTSTAMP:20051222T210507Z
ORGANIZER;CN=User 01;EMAIL=user01@example.com:urn:uuid:user01
RELATED-TO;RELTYPE=X-CALENDARSERVER-RECURRENCE-SET:%(relID)s
SEQUENCE:1
END:VEVENT
END:VCALENDAR
"""

        data_past = """BEGIN:VCALENDAR
VERSION:2.0
PRODID:-//CALENDARSERVER.ORG//NONSGML Version 1//EN
BEGIN:VEVENT
UID:%(relID)s
DTSTART:%(now_back30)s
DURATION:PT1H
ATTENDEE;CN=User 01;EMAIL=user01@example.com;PARTSTAT=ACCEPTED:urn:uuid:user01
ATTENDEE;CN=User 02;EMAIL=user02@example.com;RSVP=TRUE;SCHEDULE-STATUS=1.2:urn:uuid:user02
ATTENDEE;RSVP=TRUE;SCHEDULE-STATUS=3.7:mailto:cuser01@example.org
DTSTAMP:20051222T210507Z
ORGANIZER;CN=User 01;EMAIL=user01@example.com:urn:uuid:user01
RELATED-TO;RELTYPE=X-CALENDARSERVER-RECURRENCE-SET:%(relID)s
RRULE:FREQ=DAILY;UNTIL=%(now_back14_1)s
SEQUENCE:1
SUMMARY:1234567890123456789012345678901234567890
 1234567890123456789012345678901234567890
 1234567890123456789012345678901234567890
 1234567890123456789012345678901234567890
END:VEVENT
BEGIN:VEVENT
UID:%(relID)s
RECURRENCE-ID:%(now_back25)s
DTSTART:%(now_back25)s
DURATION:PT1H
ATTENDEE;CN=User 01;EMAIL=user01@example.com;PARTSTAT=ACCEPTED:urn:uuid:user01
ATTENDEE;CN=User 02;EMAIL=user02@example.com;RSVP=TRUE;SCHEDULE-STATUS=1.2:urn:uuid:user02
ATTENDEE;RSVP=TRUE;SCHEDULE-STATUS=3.7:mailto:cuser01@example.org
DTSTAMP:20051222T210507Z
ORGANIZER;CN=User 01;EMAIL=user01@example.com:urn:uuid:user01
RELATED-TO;RELTYPE=X-CALENDARSERVER-RECURRENCE-SET:%(relID)s
SEQUENCE:1
END:VEVENT
BEGIN:VEVENT
UID:%(relID)s
RECURRENCE-ID:%(now_back24)s
DTSTART:%(now_back24)s
DURATION:PT1H
ATTENDEE;CN=User 01;EMAIL=user01@example.com;PARTSTAT=ACCEPTED:urn:uuid:user01
ATTENDEE;CN=User 02;EMAIL=user02@example.com;RSVP=TRUE;SCHEDULE-STATUS=1.2:urn:uuid:user02
DTSTAMP:20051222T210507Z
ORGANIZER;CN=User 01;EMAIL=user01@example.com:urn:uuid:user01
RELATED-TO;RELTYPE=X-CALENDARSERVER-RECURRENCE-SET:%(relID)s
SEQUENCE:1
END:VEVENT
END:VCALENDAR
"""

        data_future2 = """BEGIN:VCALENDAR
VERSION:2.0
PRODID:-//CALENDARSERVER.ORG//NONSGML Version 1//EN
BEGIN:VEVENT
UID:12345-67890
DTSTART:%(now_back14)s
DURATION:PT1H
ATTENDEE;CN=User 01;EMAIL=user01@example.com;PARTSTAT=ACCEPTED:urn:uuid:user01
ATTENDEE;CN=User 02;EMAIL=user02@example.com;RSVP=TRUE:urn:uuid:user02
ATTENDEE;RSVP=TRUE:mailto:cuser01@example.org
DTSTAMP:20051222T210507Z
EXDATE:%(now_fwd10)s
ORGANIZER;CN=User 01;EMAIL=user01@example.com:urn:uuid:user01
RELATED-TO;RELTYPE=X-CALENDARSERVER-RECURRENCE-SET:%(relID)s
RRULE:FREQ=DAILY
SEQUENCE:1
SUMMARY:1234567890123456789012345678901234567890
 1234567890123456789012345678901234567890
 1234567890123456789012345678901234567890
 1234567890123456789012345678901234567890
END:VEVENT
BEGIN:X-CALENDARSERVER-PERUSER
UID:12345-67890
X-CALENDARSERVER-PERUSER-UID:user02
BEGIN:X-CALENDARSERVER-PERINSTANCE
TRANSP:TRANSPARENT
END:X-CALENDARSERVER-PERINSTANCE
END:X-CALENDARSERVER-PERUSER
END:VCALENDAR
"""

        data_past2 = """BEGIN:VCALENDAR
VERSION:2.0
PRODID:-//CALENDARSERVER.ORG//NONSGML Version 1//EN
BEGIN:VEVENT
UID:%(relID)s
DTSTART:%(now_back30)s
DURATION:PT1H
ATTENDEE;CN=User 01;EMAIL=user01@example.com;PARTSTAT=ACCEPTED:urn:uuid:user01
ATTENDEE;CN=User 02;EMAIL=user02@example.com;RSVP=TRUE:urn:uuid:user02
ATTENDEE;RSVP=TRUE:mailto:cuser01@example.org
DTSTAMP:20051222T210507Z
ORGANIZER;CN=User 01;EMAIL=user01@example.com:urn:uuid:user01
RELATED-TO;RELTYPE=X-CALENDARSERVER-RECURRENCE-SET:%(relID)s
RRULE:FREQ=DAILY;UNTIL=%(now_back14_1)s
SEQUENCE:1
SUMMARY:1234567890123456789012345678901234567890
 1234567890123456789012345678901234567890
 1234567890123456789012345678901234567890
 1234567890123456789012345678901234567890
END:VEVENT
BEGIN:VEVENT
UID:%(relID)s
RECURRENCE-ID:%(now_back25)s
DTSTART:%(now_back25)s
DURATION:PT1H
ATTENDEE;CN=User 01;EMAIL=user01@example.com;PARTSTAT=ACCEPTED:urn:uuid:user01
ATTENDEE;CN=User 02;EMAIL=user02@example.com;RSVP=TRUE:urn:uuid:user02
ATTENDEE;RSVP=TRUE:mailto:cuser01@example.org
DTSTAMP:20051222T210507Z
ORGANIZER;CN=User 01;EMAIL=user01@example.com:urn:uuid:user01
RELATED-TO;RELTYPE=X-CALENDARSERVER-RECURRENCE-SET:%(relID)s
SEQUENCE:1
END:VEVENT
BEGIN:VEVENT
UID:%(relID)s
RECURRENCE-ID:%(now_back24)s
DTSTART:%(now_back24)s
DURATION:PT1H
ATTENDEE;CN=User 01;EMAIL=user01@example.com;PARTSTAT=ACCEPTED:urn:uuid:user01
ATTENDEE;CN=User 02;EMAIL=user02@example.com;RSVP=TRUE:urn:uuid:user02
DTSTAMP:20051222T210507Z
ORGANIZER;CN=User 01;EMAIL=user01@example.com:urn:uuid:user01
RELATED-TO;RELTYPE=X-CALENDARSERVER-RECURRENCE-SET:%(relID)s
SEQUENCE:1
END:VEVENT
BEGIN:X-CALENDARSERVER-PERUSER
UID:%(relID)s
X-CALENDARSERVER-PERUSER-UID:user02
BEGIN:X-CALENDARSERVER-PERINSTANCE
TRANSP:TRANSPARENT
END:X-CALENDARSERVER-PERINSTANCE
END:X-CALENDARSERVER-PERUSER
END:VCALENDAR
"""

        data_inbox2 = """BEGIN:VCALENDAR
VERSION:2.0
METHOD:REQUEST
PRODID:-//CALENDARSERVER.ORG//NONSGML Version 1//EN
BEGIN:VEVENT
UID:12345-67890
DTSTART:%(now_back14)s
DURATION:PT1H
ATTENDEE;CN=User 01;EMAIL=user01@example.com;PARTSTAT=ACCEPTED:urn:uuid:user01
ATTENDEE;CN=User 02;EMAIL=user02@example.com;RSVP=TRUE:urn:uuid:user02
ATTENDEE;RSVP=TRUE:mailto:cuser01@example.org
DTSTAMP:20051222T210507Z
EXDATE:%(now_fwd10)s
ORGANIZER;CN=User 01;EMAIL=user01@example.com:urn:uuid:user01
RELATED-TO;RELTYPE=X-CALENDARSERVER-RECURRENCE-SET:%(relID)s
RRULE:FREQ=DAILY
SEQUENCE:1
SUMMARY:1234567890123456789012345678901234567890
 1234567890123456789012345678901234567890
 1234567890123456789012345678901234567890
 1234567890123456789012345678901234567890
END:VEVENT
END:VCALENDAR
"""

        data_future_external = """BEGIN:VCALENDAR
VERSION:2.0
METHOD:REQUEST
PRODID:-//CALENDARSERVER.ORG//NONSGML Version 1//EN
X-CALENDARSERVER-SPLIT-OLDER-UID:%(relID)s
X-CALENDARSERVER-SPLIT-RID;VALUE=DATE-TIME:%(now_back14)s
BEGIN:VEVENT
UID:12345-67890
DTSTART:%(now_back14)s
DURATION:PT1H
ATTENDEE;CN=User 01;EMAIL=user01@example.com;PARTSTAT=ACCEPTED:urn:uuid:user01
ATTENDEE;CN=User 02;EMAIL=user02@example.com;RSVP=TRUE:urn:uuid:user02
ATTENDEE;RSVP=TRUE:mailto:cuser01@example.org
DTSTAMP:20051222T210507Z
ORGANIZER;CN=User 01;EMAIL=user01@example.com:urn:uuid:user01
RELATED-TO;RELTYPE=X-CALENDARSERVER-RECURRENCE-SET:%(relID)s
RRULE:FREQ=DAILY
SEQUENCE:1
SUMMARY:1234567890123456789012345678901234567890
 1234567890123456789012345678901234567890
 1234567890123456789012345678901234567890
 1234567890123456789012345678901234567890
END:VEVENT
BEGIN:VEVENT
UID:12345-67890
RECURRENCE-ID:%(now_fwd10)s
DTSTART:%(now_fwd10)s
DURATION:PT1H
ATTENDEE;CN=User 01;EMAIL=user01@example.com;PARTSTAT=ACCEPTED:urn:uuid:user01
ATTENDEE;RSVP=TRUE:mailto:cuser01@example.org
DTSTAMP:20051222T210507Z
ORGANIZER;CN=User 01;EMAIL=user01@example.com:urn:uuid:user01
RELATED-TO;RELTYPE=X-CALENDARSERVER-RECURRENCE-SET:%(relID)s
SEQUENCE:1
END:VEVENT
END:VCALENDAR
"""

        data_past_external = """BEGIN:VCALENDAR
VERSION:2.0
METHOD:REQUEST
PRODID:-//CALENDARSERVER.ORG//NONSGML Version 1//EN
X-CALENDARSERVER-SPLIT-NEWER-UID:12345-67890
X-CALENDARSERVER-SPLIT-RID;VALUE=DATE-TIME:%(now_back14)s
BEGIN:VEVENT
UID:%(relID)s
DTSTART:%(now_back30)s
DURATION:PT1H
ATTENDEE;CN=User 01;EMAIL=user01@example.com;PARTSTAT=ACCEPTED:urn:uuid:user01
ATTENDEE;CN=User 02;EMAIL=user02@example.com;RSVP=TRUE:urn:uuid:user02
ATTENDEE;RSVP=TRUE:mailto:cuser01@example.org
DTSTAMP:20051222T210507Z
EXDATE:%(now_back24)s
ORGANIZER;CN=User 01;EMAIL=user01@example.com:urn:uuid:user01
RELATED-TO;RELTYPE=X-CALENDARSERVER-RECURRENCE-SET:%(relID)s
RRULE:FREQ=DAILY;UNTIL=%(now_back14_1)s
SEQUENCE:1
SUMMARY:1234567890123456789012345678901234567890
 1234567890123456789012345678901234567890
 1234567890123456789012345678901234567890
 1234567890123456789012345678901234567890
END:VEVENT
BEGIN:VEVENT
UID:%(relID)s
RECURRENCE-ID:%(now_back25)s
DTSTART:%(now_back25)s
DURATION:PT1H
ATTENDEE;CN=User 01;EMAIL=user01@example.com;PARTSTAT=ACCEPTED:urn:uuid:user01
ATTENDEE;CN=User 02;EMAIL=user02@example.com;RSVP=TRUE:urn:uuid:user02
ATTENDEE;RSVP=TRUE:mailto:cuser01@example.org
DTSTAMP:20051222T210507Z
ORGANIZER;CN=User 01;EMAIL=user01@example.com:urn:uuid:user01
RELATED-TO;RELTYPE=X-CALENDARSERVER-RECURRENCE-SET:%(relID)s
SEQUENCE:1
END:VEVENT
END:VCALENDAR
"""

        # Patch CalDAVScheduler to trap external schedules
        details = []
        def _doSchedulingViaPUT(self, originator, recipients, calendar, internal_request=False, suppress_refresh=False):
            details.append((originator, recipients, calendar,))

            responses = ScheduleResponseQueue("REQUEST", responsecode.OK)
            for recipient in recipients:
                responses.add(recipient, responsecode.OK, reqstatus=iTIPRequestStatus.MESSAGE_DELIVERED)
            return succeed(responses)

        component = Component.fromString(data % self.subs)
        cobj = yield calendar.createCalendarObjectWithName("data1.ics", component)
        self.assertTrue(hasattr(cobj, "_workItems"))
        work = cobj._workItems[0]
        yield self.commit()

        self.patch(CalDAVScheduler, "doSchedulingViaPUT", _doSchedulingViaPUT)

        w = schema.CALENDAR_OBJECT_SPLITTER_WORK
        rows = yield Select(
            [w.RESOURCE_ID, ],
            From=w
        ).on(self.transactionUnderTest())
        self.assertEqual(len(rows), 1)
        self.assertEqual(rows[0][0], cobj._resourceID)
        yield self.abort()

        # Wait for it to complete
        yield work.whenExecuted()

        rows = yield Select(
            [w.RESOURCE_ID, ],
            From=w
        ).on(self.transactionUnderTest())
        self.assertEqual(len(rows), 0)
        yield self.abort()

        # Get the existing and new object data
        cobj1 = yield self.calendarObjectUnderTest(name="data1.ics", calendar_name="calendar", home="user01")
        self.assertTrue(cobj1.isScheduleObject)
        ical1 = yield cobj1.component()
        newUID = ical1.masterComponent().propertyValue("RELATED-TO")

        cobj2 = yield self.calendarObjectUnderTest(name="%s.ics" % (newUID,), calendar_name="calendar", home="user01")
        self.assertTrue(cobj2 is not None)
        self.assertTrue(cobj2.isScheduleObject)

        ical_future = yield cobj1.component()
        ical_past = yield cobj2.component()

        # Verify user01 data
        title = "user01"
        relsubs = dict(self.subs)
        relsubs["relID"] = newUID
        self.assertEqual(normalize_iCalStr(ical_future), normalize_iCalStr(data_future) % relsubs, "Failed future: %s\n%s" % (title, diff_iCalStrs(ical_future, data_future % relsubs),))
        self.assertEqual(normalize_iCalStr(ical_past), normalize_iCalStr(data_past) % relsubs, "Failed past: %s\n%s" % (title, diff_iCalStrs(ical_past, data_past % relsubs),))

        # Get user02 data
        cal = yield self.calendarUnderTest(name="calendar", home="user02")
        cobjs = yield cal.calendarObjects()
        self.assertEqual(len(cobjs), 2)
        for cobj in cobjs:
            ical = yield cobj.component()
            if ical.resourceUID() == "12345-67890":
                ical_future = ical
            else:
                ical_past = ical

        cal = yield self.calendarUnderTest(name="inbox", home="user02")
        cobjs = yield cal.calendarObjects()
        self.assertEqual(len(cobjs), 1)
        ical_inbox = yield cobjs[0].component()

        # Verify user02 data
        title = "user02"
        self.assertEqual(normalize_iCalStr(ical_future), normalize_iCalStr(data_future2) % relsubs, "Failed future: %s\n%s" % (title, diff_iCalStrs(ical_future, data_future2 % relsubs),))
        self.assertEqual(normalize_iCalStr(ical_past), normalize_iCalStr(data_past2) % relsubs, "Failed past: %s\n%s" % (title, diff_iCalStrs(ical_past, data_past2 % relsubs),))
        self.assertEqual(normalize_iCalStr(ical_inbox), normalize_iCalStr(data_inbox2) % relsubs, "Failed past: %s\n%s" % (title, diff_iCalStrs(ical_inbox, data_inbox2 % relsubs),))

        # Verify cuser02 data
        self.assertEqual(len(details), 2)
        self.assertEqual(details[0][0], "urn:uuid:user01")
        self.assertEqual(details[0][1], ("mailto:cuser01@example.org",))
        self.assertEqual(normalize_iCalStr(details[0][2]), normalize_iCalStr(data_future_external) % relsubs, "Failed future: %s\n%s" % (title, diff_iCalStrs(details[0][2], data_future_external % relsubs),))

        self.assertEqual(details[1][0], "urn:uuid:user01")
        self.assertEqual(details[1][1], ("mailto:cuser01@example.org",))
        self.assertEqual(normalize_iCalStr(details[1][2]), normalize_iCalStr(data_past_external) % relsubs, "Failed past: %s\n%s" % (title, diff_iCalStrs(details[1][2], data_past_external % relsubs),))<|MERGE_RESOLUTION|>--- conflicted
+++ resolved
@@ -1708,93 +1708,6 @@
 
 
     @inlineCallbacks
-<<<<<<< HEAD
-    def test_shareWithRevision(self):
-        """
-        Verify that bindRevision on calendars and shared calendars has the correct value.
-        """
-        cal = yield self.calendarUnderTest()
-        self.assertEqual(cal._bindRevision, 0)
-        other = yield self.homeUnderTest(name=OTHER_HOME_UID)
-        newCalName = yield cal.shareWith(other, _BIND_MODE_WRITE)
-        yield self.commit()
-
-        normalCal = yield self.calendarUnderTest()
-        self.assertEqual(normalCal._bindRevision, 0)
-        otherHome = yield self.homeUnderTest(name=OTHER_HOME_UID)
-        otherCal = yield otherHome.childWithName(newCalName)
-        self.assertNotEqual(otherCal._bindRevision, 0)
-
-
-    @inlineCallbacks
-    def test_updateShareRevision(self):
-        """
-        Verify that bindRevision on calendars and shared calendars has the correct value.
-        """
-        cal = yield self.calendarUnderTest()
-        self.assertEqual(cal._bindRevision, 0)
-        other = yield self.homeUnderTest(name=OTHER_HOME_UID)
-        newCalName = yield cal.shareWith(other, _BIND_MODE_WRITE, status=_BIND_STATUS_INVITED)
-        yield self.commit()
-
-        normalCal = yield self.calendarUnderTest()
-        self.assertEqual(normalCal._bindRevision, 0)
-        otherHome = yield self.homeUnderTest(name=OTHER_HOME_UID)
-        otherCal = yield otherHome.invitedObjectWithShareUID(newCalName)
-        self.assertEqual(otherCal._bindRevision, 0)
-        yield self.commit()
-
-        normalCal = yield self.calendarUnderTest()
-        otherHome = yield self.homeUnderTest(name=OTHER_HOME_UID)
-        otherCal = yield otherHome.invitedObjectWithShareUID(newCalName)
-        yield normalCal.updateShare(otherCal, status=_BIND_STATUS_ACCEPTED)
-        yield self.commit()
-
-        normalCal = yield self.calendarUnderTest()
-        self.assertEqual(normalCal._bindRevision, 0)
-        otherHome = yield self.homeUnderTest(name=OTHER_HOME_UID)
-        otherCal = yield otherHome.childWithName(newCalName)
-        self.assertNotEqual(otherCal._bindRevision, 0)
-
-
-    @inlineCallbacks
-    def test_sharedRevisions(self):
-        """
-        Verify that resourceNamesSinceRevision returns all resources after initial bind and sync.
-        """
-        cal = yield self.calendarUnderTest()
-        self.assertEqual(cal._bindRevision, 0)
-        other = yield self.homeUnderTest(name=OTHER_HOME_UID)
-        newCalName = yield cal.shareWith(other, _BIND_MODE_WRITE)
-        yield self.commit()
-
-        normalCal = yield self.calendarUnderTest()
-        self.assertEqual(normalCal._bindRevision, 0)
-        otherHome = yield self.homeUnderTest(name=OTHER_HOME_UID)
-        otherCal = yield otherHome.childWithName(newCalName)
-        self.assertNotEqual(otherCal._bindRevision, 0)
-
-        changed, deleted = yield otherCal.resourceNamesSinceRevision(0)
-        self.assertNotEqual(len(changed), 0)
-        self.assertEqual(len(deleted), 0)
-
-        changed, deleted = yield otherCal.resourceNamesSinceRevision(otherCal._bindRevision)
-        self.assertEqual(len(changed), 0)
-        self.assertEqual(len(deleted), 0)
-
-        for depth in ("1", "infinity",):
-            changed, deleted = yield otherHome.resourceNamesSinceRevision(0, depth)
-            self.assertNotEqual(len(changed), 0)
-            self.assertEqual(len(deleted), 0)
-
-            changed, deleted = yield otherHome.resourceNamesSinceRevision(otherCal._bindRevision, depth)
-            self.assertEqual(len(changed), 0)
-            self.assertEqual(len(deleted), 0)
-
-
-    @inlineCallbacks
-=======
->>>>>>> ec78fad4
     def test_setAvailability(self):
         """
         Make sure a L{CalendarHome}.setAvailability() works.
