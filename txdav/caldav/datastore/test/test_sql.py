##
# Copyright (c) 2010-2013 Apple Inc. All rights reserved.
#
# Licensed under the Apache License, Version 2.0 (the "License");
# you may not use this file except in compliance with the License.
# You may obtain a copy of the License at
#
# http://www.apache.org/licenses/LICENSE-2.0
#
# Unless required by applicable law or agreed to in writing, software
# distributed under the License is distributed on an "AS IS" BASIS,
# WITHOUT WARRANTIES OR CONDITIONS OF ANY KIND, either express or implied.
# See the License for the specific language governing permissions and
# limitations under the License.
##
<<<<<<< HEAD
from txdav.caldav.datastore.scheduling.processing import ImplicitProcessor
from txdav.caldav.datastore.scheduling.cuaddress import RemoteCalendarUser, \
    LocalCalendarUser
from txdav.caldav.datastore.scheduling.caldav.scheduler import CalDAVScheduler
from txdav.caldav.datastore.scheduling.scheduler import ScheduleResponseQueue
from txweb2 import responsecode
from txdav.caldav.datastore.scheduling.itip import iTIPRequestStatus
from twistedcaldav.instance import InvalidOverriddenInstanceError
=======
>>>>>>> 15c9fc1c

"""
Tests for txdav.caldav.datastore.postgres, mostly based on
L{txdav.caldav.datastore.test.common}.
"""

from pycalendar.datetime import DateTime
from pycalendar.timezone import Timezone

from twext.enterprise.dal.syntax import Select, Parameter, Insert, Delete, \
    Update
<<<<<<< HEAD
from twistedcaldav.ical import Component as VComponent
from txweb2.http_headers import MimeType
from txweb2.stream import MemoryStream
=======
from twext.python.vcomponent import VComponent
from twext.web2 import responsecode
from twext.web2.http_headers import MimeType
from twext.web2.stream import MemoryStream
>>>>>>> 15c9fc1c

from twisted.internet import reactor
from twisted.internet.defer import inlineCallbacks, returnValue, DeferredList, \
    succeed
from twisted.internet.task import deferLater
from twisted.trial import unittest

from twistedcaldav import caldavxml, ical
from twistedcaldav.caldavxml import CalendarDescription
from twistedcaldav.config import config
from twistedcaldav.dateops import datetimeMktime
from twistedcaldav.ical import Component, normalize_iCalStr, diff_iCalStrs
from twistedcaldav.instance import InvalidOverriddenInstanceError

from txdav.base.propertystore.base import PropertyName
from txdav.caldav.datastore.query.filter import Filter
from txdav.caldav.datastore.scheduling.caldav.scheduler import CalDAVScheduler
from txdav.caldav.datastore.scheduling.cuaddress import RemoteCalendarUser, \
    LocalCalendarUser
from txdav.caldav.datastore.scheduling.itip import iTIPRequestStatus
from txdav.caldav.datastore.scheduling.processing import ImplicitProcessor
from txdav.caldav.datastore.scheduling.scheduler import ScheduleResponseQueue
from txdav.caldav.datastore.test.common import CommonTests as CalendarCommonTests, \
    test_event_text
from txdav.caldav.datastore.test.test_file import setUpCalendarStore
from txdav.caldav.datastore.test.util import buildCalendarStore
from txdav.caldav.datastore.util import _migrateCalendar, migrateHome
from txdav.caldav.icalendarstore import ComponentUpdateState, InvalidDefaultCalendar
from txdav.common.datastore.sql import ECALENDARTYPE, CommonObjectResource
from txdav.common.datastore.sql_tables import schema, _BIND_MODE_DIRECT, \
    _BIND_STATUS_ACCEPTED
from txdav.common.datastore.test.util import populateCalendarsFrom, \
    CommonCommonTests
from txdav.common.icommondatastore import NoSuchObjectResourceError
from txdav.idav import ChangeCategory
from txdav.xml.rfc2518 import GETContentLanguage, ResourceType

import datetime

class CalendarSQLStorageTests(CalendarCommonTests, unittest.TestCase):
    """
    Calendar SQL storage tests.
    """

    @inlineCallbacks
    def setUp(self):
        yield super(CalendarSQLStorageTests, self).setUp()
        self._sqlCalendarStore = yield buildCalendarStore(self, self.notifierFactory)
        yield self.populate()

        self.nowYear = {"now": DateTime.getToday().getYear()}


    @inlineCallbacks
    def populate(self):
        yield populateCalendarsFrom(self.requirements, self.storeUnderTest())
        self.notifierFactory.reset()


    def storeUnderTest(self):
        """
        Create and return a L{CalendarStore} for testing.
        """
        return self._sqlCalendarStore


    @inlineCallbacks
    def assertCalendarsSimilar(self, a, b, bCalendarFilter=None):
        """
        Assert that two calendars have a similar structure (contain the same
        events).
        """
        @inlineCallbacks
        def namesAndComponents(x, filter=lambda x: x.component()):
            result = {}
            for fromObj in (yield x.calendarObjects()):
                result[fromObj.name()] = yield filter(fromObj)
            returnValue(result)
        if bCalendarFilter is not None:
            extra = [bCalendarFilter]
        else:
            extra = []
        self.assertEquals((yield namesAndComponents(a)),
                          (yield namesAndComponents(b, *extra)))


    def assertPropertiesSimilar(self, a, b, disregard=[]):
        """
        Assert that two objects with C{properties} methods have similar
        properties.

        @param disregard: a list of L{PropertyName} keys to discard from both
            input and output.
        """
        def sanitize(x):
            result = dict(x.properties().items())
            for key in disregard:
                result.pop(key, None)
            return result
        self.assertEquals(sanitize(a), sanitize(b))


    def fileTransaction(self):
        """
        Create a file-backed calendar transaction, for migration testing.
        """
        setUpCalendarStore(self)
        fileStore = self.calendarStore
        txn = fileStore.newTransaction()
        self.addCleanup(txn.commit)
        return txn


    @inlineCallbacks
    def test_migrateCalendarFromFile(self):
        """
        C{_migrateCalendar()} can migrate a file-backed calendar to a database-
        backed calendar.
        """
        fromCalendar = yield (yield self.fileTransaction().calendarHomeWithUID(
            "home1")).calendarWithName("calendar_1")
        toHome = yield self.transactionUnderTest().calendarHomeWithUID(
            "new-home", create=True)
        toCalendar = yield toHome.calendarWithName("calendar")
        yield _migrateCalendar(fromCalendar, toCalendar,
                               lambda x: x.component())
        yield self.assertCalendarsSimilar(fromCalendar, toCalendar)


    @inlineCallbacks
    def test_migrateBadCalendarFromFile(self):
        """
        C{_migrateCalendar()} can migrate a file-backed calendar to a database-
        backed calendar. We need to test what happens when there is "bad" calendar data
        present in the file-backed calendar.
        """
        fromCalendar = yield (yield self.fileTransaction().calendarHomeWithUID(
            "home_bad")).calendarWithName("calendar_bad")
        toHome = yield self.transactionUnderTest().calendarHomeWithUID(
            "new-home", create=True)
        toCalendar = yield toHome.calendarWithName("calendar")
        ok, bad = (yield _migrateCalendar(fromCalendar, toCalendar,
                               lambda x: x.component()))
        self.assertEqual(ok, 1)
        self.assertEqual(bad, 2)


    @inlineCallbacks
    def test_migrateRecurrenceFixCalendarFromFile(self):
        """
        C{_migrateCalendar()} can migrate a file-backed calendar to a database-
        backed calendar. We need to test what happens when there is "bad" calendar data
        present in the file-backed calendar with a broken recurrence-id that we can fix.
        """

        self.storeUnderTest().setMigrating(True)
        fromCalendar = yield (yield self.fileTransaction().calendarHomeWithUID(
            "home_bad")).calendarWithName("calendar_fix_recurrence")
        toHome = yield self.transactionUnderTest().calendarHomeWithUID(
            "new-home", create=True)
        toCalendar = yield toHome.calendarWithName("calendar")
        ok, bad = (yield _migrateCalendar(fromCalendar, toCalendar,
                               lambda x: x.component()))
        self.assertEqual(ok, 3)
        self.assertEqual(bad, 0)

        self.transactionUnderTest().commit()
        self.storeUnderTest().setMigrating(False)

        toHome = yield self.transactionUnderTest().calendarHomeWithUID(
            "new-home", create=True)
        toCalendar = yield toHome.calendarWithName("calendar")
        toResource = yield toCalendar.calendarObjectWithName("1.ics")
        caldata = yield toResource.componentForUser()
        self.assertEqual(str(caldata), """BEGIN:VCALENDAR
VERSION:2.0
CALSCALE:GREGORIAN
PRODID:-//CALENDARSERVER.ORG//NONSGML Version 1//EN
BEGIN:VTIMEZONE
TZID:US/Eastern
LAST-MODIFIED:20040110T032845Z
BEGIN:DAYLIGHT
DTSTART:20000404T020000
RRULE:FREQ=YEARLY;BYDAY=1SU;BYMONTH=4
TZNAME:EDT
TZOFFSETFROM:-0500
TZOFFSETTO:-0400
END:DAYLIGHT
BEGIN:STANDARD
DTSTART:20001026T020000
RRULE:FREQ=YEARLY;BYDAY=-1SU;BYMONTH=10
TZNAME:EST
TZOFFSETFROM:-0400
TZOFFSETTO:-0500
END:STANDARD
END:VTIMEZONE
BEGIN:VEVENT
UID:uid2
DTSTART;TZID=US/Eastern:%(now)s0102T140000
DURATION:PT1H
CREATED:20060102T190000Z
DTSTAMP:20051222T210507Z
RDATE;TZID=US/Eastern:%(now)s0104T160000
RRULE:FREQ=DAILY;COUNT=5
SUMMARY:event 6-ctr
END:VEVENT
BEGIN:VEVENT
UID:uid2
RECURRENCE-ID;TZID=US/Eastern:%(now)s0104T160000
DTSTART;TZID=US/Eastern:%(now)s0104T160000
DURATION:PT1H
CREATED:20060102T190000Z
DESCRIPTION:Some notes
DTSTAMP:20051222T210507Z
SUMMARY:event 6-ctr changed again
BEGIN:VALARM
ACTION:AUDIO
TRIGGER;RELATED=START:-PT10M
END:VALARM
END:VEVENT
END:VCALENDAR
""".replace("\n", "\r\n") % self.nowYear)

        toResource = yield toCalendar.calendarObjectWithName("2.ics")
        caldata = yield toResource.componentForUser()
        self.assertEqual(str(caldata), """BEGIN:VCALENDAR
VERSION:2.0
CALSCALE:GREGORIAN
PRODID:-//CALENDARSERVER.ORG//NONSGML Version 1//EN
BEGIN:VTIMEZONE
TZID:US/Eastern
LAST-MODIFIED:20040110T032845Z
BEGIN:DAYLIGHT
DTSTART:20000404T020000
RRULE:FREQ=YEARLY;BYDAY=1SU;BYMONTH=4
TZNAME:EDT
TZOFFSETFROM:-0500
TZOFFSETTO:-0400
END:DAYLIGHT
BEGIN:STANDARD
DTSTART:20001026T020000
RRULE:FREQ=YEARLY;BYDAY=-1SU;BYMONTH=10
TZNAME:EST
TZOFFSETFROM:-0400
TZOFFSETTO:-0500
END:STANDARD
END:VTIMEZONE
BEGIN:VEVENT
UID:uid3
DTSTART;TZID=US/Eastern:%(now)s0102T140000
DURATION:PT1H
ATTENDEE:urn:uuid:home_bad
CREATED:20060102T190000Z
DTSTAMP:20051222T210507Z
ORGANIZER:urn:uuid:home_bad
RRULE:FREQ=DAILY;COUNT=5
SUMMARY:event 6-ctr
END:VEVENT
BEGIN:VEVENT
UID:uid3
RECURRENCE-ID;TZID=US/Eastern:%(now)s0104T140000
DTSTART;TZID=US/Eastern:%(now)s0104T160000
DURATION:PT1H
CREATED:20060102T190000Z
DESCRIPTION:Some notes
DTSTAMP:20051222T210507Z
ORGANIZER:urn:uuid:home_bad
SUMMARY:event 6-ctr changed again
BEGIN:VALARM
ACTION:AUDIO
TRIGGER;RELATED=START:-PT10M
END:VALARM
END:VEVENT
END:VCALENDAR
""".replace("\n", "\r\n") % self.nowYear)

        toResource = yield toCalendar.calendarObjectWithName("3.ics")
        caldata = yield toResource.componentForUser()
        self.assertEqual(str(caldata), """BEGIN:VCALENDAR
VERSION:2.0
CALSCALE:GREGORIAN
PRODID:-//CALENDARSERVER.ORG//NONSGML Version 1//EN
BEGIN:VTIMEZONE
TZID:US/Eastern
LAST-MODIFIED:20040110T032845Z
BEGIN:DAYLIGHT
DTSTART:20000404T020000
RRULE:FREQ=YEARLY;BYDAY=1SU;BYMONTH=4
TZNAME:EDT
TZOFFSETFROM:-0500
TZOFFSETTO:-0400
END:DAYLIGHT
BEGIN:STANDARD
DTSTART:20001026T020000
RRULE:FREQ=YEARLY;BYDAY=-1SU;BYMONTH=10
TZNAME:EST
TZOFFSETFROM:-0400
TZOFFSETTO:-0500
END:STANDARD
END:VTIMEZONE
BEGIN:VEVENT
UID:uid4
DTSTART;TZID=US/Eastern:%(now)s0104T160000
DURATION:PT1H
CREATED:20060102T190000Z
DESCRIPTION:Some notes
DTSTAMP:20051222T210507Z
RDATE;TZID=US/Eastern:%(now)s0104T160000
SUMMARY:event 6-ctr changed again
END:VEVENT
BEGIN:VEVENT
UID:uid4
RECURRENCE-ID;TZID=US/Eastern:%(now)s0104T160000
DTSTART;TZID=US/Eastern:%(now)s0104T160000
DURATION:PT1H
CREATED:20060102T190000Z
DESCRIPTION:Some notes
DTSTAMP:20051222T210507Z
SUMMARY:event 6-ctr changed again
END:VEVENT
END:VCALENDAR
""".replace("\n", "\r\n") % self.nowYear)


    @inlineCallbacks
    def test_migrateDuplicateAttachmentsCalendarFromFile(self):
        """
        C{_migrateCalendar()} can migrate a file-backed calendar to a database-
        backed calendar. Test that migrating a calendar containing duplicate attachments
        will de-duplicate those attachments and proceed without error.
        """
        # Need to tweak config and settings to setup dropbox to work
        self.patch(config, "EnableDropBox", True)
        self.patch(config, "EnableManagedAttachments", False)
        self._sqlCalendarStore.enableManagedAttachments = False

        txn = self._sqlCalendarStore.newTransaction()
        cs = schema.CALENDARSERVER
        yield Delete(
            From=cs,
            Where=cs.NAME == "MANAGED-ATTACHMENTS"
        ).on(txn)
        yield txn.commit()

        fromCalendar = yield (yield self.fileTransaction().calendarHomeWithUID(
            "home_attachments")).calendarWithName("calendar_1")
        toHome = yield self.transactionUnderTest().calendarHomeWithUID(
            "home_attachments", create=True)
        toCalendar = yield toHome.calendarWithName("calendar")
        ok, bad = (yield _migrateCalendar(fromCalendar, toCalendar,
                               lambda x: x.component()))
        self.assertEqual(ok, 3)
        self.assertEqual(bad, 0)


    @inlineCallbacks
    def test_migrateCalendarFromFile_Transparency(self):
        """
        C{_migrateCalendar()} can migrate a file-backed calendar to a database-
        backed calendar.
        """
        fromCalendar = yield (yield self.fileTransaction().calendarHomeWithUID(
            "home1")).calendarWithName("calendar_1")
        toHome = yield self.transactionUnderTest().calendarHomeWithUID(
            "new-home", create=True)
        toCalendar = yield toHome.calendarWithName("calendar")
        yield _migrateCalendar(fromCalendar, toCalendar,
                               lambda x: x.component())

        filter = caldavxml.Filter(
                      caldavxml.ComponentFilter(
                          caldavxml.ComponentFilter(
                              caldavxml.TimeRange(start="%(now)s0201T000000Z" % self.nowYear, end="%(now)s0202T000000Z" % self.nowYear),
                              name=("VEVENT", "VFREEBUSY", "VAVAILABILITY"),
                          ),
                          name="VCALENDAR",
                       )
                  )
        filter = Filter(filter)
        filter.settimezone(None)

        results = yield toCalendar.search(filter, 'user01', True)
        self.assertEquals(len(results), 1)
        _ignore_name, uid, _ignore_type, _ignore_organizer, _ignore_float, _ignore_start, _ignore_end, _ignore_fbtype, transp = results[0]
        self.assertEquals(uid, "uid4")
        self.assertEquals(transp, 'T')


    @inlineCallbacks
    def test_migrateHomeFromFile(self):
        """
        L{migrateHome} will migrate an L{ICalendarHome} provider from one
        backend to another; in this specific case, from the file-based backend
        to the SQL-based backend.
        """

        # Need to turn of split calendar behavior just for this test
        self.patch(config, "RestrictCalendarsToOneComponentType", False)

        fromHome = yield self.fileTransaction().calendarHomeWithUID("home1")

        builtinProperties = [PropertyName.fromElement(ResourceType)]

        # Populate an arbitrary / unused dead properties so there's something
        # to verify against.

        key = PropertyName.fromElement(GETContentLanguage)
        fromHome.properties()[key] = GETContentLanguage("C")
        (yield fromHome.calendarWithName("calendar_1")).properties()[key] = (
            GETContentLanguage("pig-latin")
        )
        toHome = yield self.transactionUnderTest().calendarHomeWithUID(
            "new-home", create=True
        )
        yield migrateHome(fromHome, toHome, lambda x: x.component())
        toCalendars = yield toHome.calendars()
        self.assertEquals(set([c.name() for c in toCalendars if c.name() != "inbox"]),
                          set([k for k in self.requirements['home1'].keys()
                               if self.requirements['home1'][k] is not None]))
        fromCalendars = yield fromHome.calendars()
        for c in fromCalendars:
            self.assertPropertiesSimilar(
                c, (yield toHome.calendarWithName(c.name())),
                builtinProperties
            )
        self.assertPropertiesSimilar(fromHome, toHome, builtinProperties)


    @inlineCallbacks
    def test_migrateHomeSplits(self):
        """
        Make sure L{migrateHome} also splits calendars by component type.
        """
        fromHome = yield self.fileTransaction().calendarHomeWithUID("home_splits")
        toHome = yield self.transactionUnderTest().calendarHomeWithUID(
            "new-home", create=True
        )
        yield migrateHome(fromHome, toHome, lambda x: x.component())
        toCalendars = yield toHome.calendars()
        fromCalendars = yield fromHome.calendars()
        for c in fromCalendars:
            self.assertTrue(
                (yield toHome.calendarWithName(c.name())) is not None
            )

        supported_components = set()
        self.assertEqual(len(toCalendars), 2 + len(ical.allowedStoreComponents))
        for calendar in toCalendars:
            if calendar.name() == "inbox":
                continue
            result = yield calendar.getSupportedComponents()
            supported_components.add(result)

        self.assertEqual(supported_components, set(ical.allowedStoreComponents))


    @inlineCallbacks
    def test_migrateHomeNoSplits(self):
        """
        Make sure L{migrateHome} also splits calendars by component type.
        """
        fromHome = yield self.fileTransaction().calendarHomeWithUID("home_no_splits")
        toHome = yield self.transactionUnderTest().calendarHomeWithUID(
            "new-home", create=True
        )
        yield migrateHome(fromHome, toHome, lambda x: x.component())
        toCalendars = yield toHome.calendars()
        fromCalendars = yield fromHome.calendars()
        for c in fromCalendars:
            self.assertTrue(
                (yield toHome.calendarWithName(c.name())) is not None
            )

        supported_components = set()
        self.assertEqual(len(toCalendars), 3)
        for calendar in toCalendars:
            if calendar.name() == "inbox":
                continue
            result = yield calendar.getSupportedComponents()
            supported_components.add(result)

        self.assertEqual(supported_components, set(ical.allowedStoreComponents))


    def test_calendarHomeVersion(self):
        """
        The DATAVERSION column for new calendar homes must match the
        CALENDAR-DATAVERSION value.
        """

        home = yield self.transactionUnderTest().calendarHomeWithUID("home_version")
        self.assertTrue(home is not None)
        yield self.transactionUnderTest().commit

        txn = yield self.transactionUnderTest()
        version = yield txn.calendarserverValue("CALENDAR-DATAVERSION")[0][0]
        ch = schema.CALENDAR_HOME
        homeVersion = yield Select(
            [ch.DATAVERSION, ],
            From=ch,
            Where=ch.OWNER_UID == "home_version",
        ).on(txn)[0][0]
        self.assertEqual(int(homeVersion, version))


    @inlineCallbacks
    def test_homeProvisioningConcurrency(self):
        """
        Test that two concurrent attempts to provision a calendar home do not
        cause a race-condition whereby the second commit results in a second
        C{INSERT} that violates a unique constraint. Also verify that, while
        the two provisioning attempts are happening and doing various lock
        operations, that we do not block other reads of the table.
        """

        calendarStore = self._sqlCalendarStore

        txn1 = calendarStore.newTransaction()
        txn2 = calendarStore.newTransaction()
        txn3 = calendarStore.newTransaction()

        # Provision one home now - we will use this to later verify we can do
        # reads of existing data in the table
        home_uid2 = yield txn3.homeWithUID(ECALENDARTYPE, "uid2", create=True)
        self.assertNotEqual(home_uid2, None)
        yield txn3.commit()

        home_uid1_1 = yield txn1.homeWithUID(
            ECALENDARTYPE, "uid1", create=True
        )

        @inlineCallbacks
        def _defer_home_uid1_2():
            home_uid1_2 = yield txn2.homeWithUID(
                ECALENDARTYPE, "uid1", create=True
            )
            yield txn2.commit()
            returnValue(home_uid1_2)
        d1 = _defer_home_uid1_2()

        @inlineCallbacks
        def _pause_home_uid1_1():
            yield deferLater(reactor, 1.0, lambda : None)
            yield txn1.commit()
        d2 = _pause_home_uid1_1()

        # Verify that we can still get to the existing home - i.e. the lock
        # on the table allows concurrent reads
        txn4 = calendarStore.newTransaction()
        home_uid2 = yield txn4.homeWithUID(ECALENDARTYPE, "uid2", create=True)
        self.assertNotEqual(home_uid2, None)
        yield txn4.commit()

        # Now do the concurrent provision attempt
        yield d2
        home_uid1_2 = yield d1

        self.assertNotEqual(home_uid1_1, None)
        self.assertNotEqual(home_uid1_2, None)


    @inlineCallbacks
    def test_putConcurrency(self):
        """
        Test that two concurrent attempts to PUT different calendar object
        resources to the same calendar home does not cause a deadlock.
        """

        calendarStore = self._sqlCalendarStore

        # Provision the home and calendar now
        txn = calendarStore.newTransaction()
        home = yield txn.homeWithUID(ECALENDARTYPE, "user01", create=True)
        self.assertNotEqual(home, None)
        cal = yield home.calendarWithName("calendar")
        self.assertNotEqual(cal, None)
        yield txn.commit()

        txn1 = calendarStore.newTransaction()
        txn2 = calendarStore.newTransaction()

        home1 = yield txn1.homeWithUID(ECALENDARTYPE, "user01", create=True)
        home2 = yield txn2.homeWithUID(ECALENDARTYPE, "user01", create=True)

        cal1 = yield home1.calendarWithName("calendar")
        cal2 = yield home2.calendarWithName("calendar")

        @inlineCallbacks
        def _defer1():
            yield cal1.createObjectResourceWithName("1.ics", VComponent.fromString(
"""BEGIN:VCALENDAR
VERSION:2.0
PRODID:-//CALENDARSERVER.ORG//NONSGML Version 1//EN
CALSCALE:GREGORIAN
BEGIN:VTIMEZONE
TZID:US/Pacific
BEGIN:DAYLIGHT
TZOFFSETFROM:-0800
RRULE:FREQ=YEARLY;BYMONTH=3;BYDAY=2SU
DTSTART:20070311T020000
TZNAME:PDT
TZOFFSETTO:-0700
END:DAYLIGHT
BEGIN:STANDARD
TZOFFSETFROM:-0700
RRULE:FREQ=YEARLY;BYMONTH=11;BYDAY=1SU
DTSTART:20071104T020000
TZNAME:PST
TZOFFSETTO:-0800
END:STANDARD
END:VTIMEZONE
BEGIN:VEVENT
CREATED:20100203T013849Z
UID:uid1
DTEND;TZID=US/Pacific:%(now)s0207T173000
TRANSP:OPAQUE
SUMMARY:New Event
DTSTART;TZID=US/Pacific:%(now)s0207T170000
DTSTAMP:20100203T013909Z
SEQUENCE:3
BEGIN:VALARM
X-WR-ALARMUID:1377CCC7-F85C-4610-8583-9513D4B364E1
TRIGGER:-PT20M
ATTACH;VALUE=URI:Basso
ACTION:AUDIO
END:VALARM
END:VEVENT
END:VCALENDAR
""".replace("\n", "\r\n") % self.nowYear
            ))
            yield txn1.commit()
        d1 = _defer1()

        @inlineCallbacks
        def _defer2():
            yield cal2.createObjectResourceWithName("2.ics", VComponent.fromString(
"""BEGIN:VCALENDAR
VERSION:2.0
PRODID:-//CALENDARSERVER.ORG//NONSGML Version 1//EN
CALSCALE:GREGORIAN
BEGIN:VTIMEZONE
TZID:US/Pacific
BEGIN:DAYLIGHT
TZOFFSETFROM:-0800
RRULE:FREQ=YEARLY;BYMONTH=3;BYDAY=2SU
DTSTART:20070311T020000
TZNAME:PDT
TZOFFSETTO:-0700
END:DAYLIGHT
BEGIN:STANDARD
TZOFFSETFROM:-0700
RRULE:FREQ=YEARLY;BYMONTH=11;BYDAY=1SU
DTSTART:20071104T020000
TZNAME:PST
TZOFFSETTO:-0800
END:STANDARD
END:VTIMEZONE
BEGIN:VEVENT
CREATED:20100203T013849Z
UID:uid2
DTEND;TZID=US/Pacific:%(now)s0207T173000
TRANSP:OPAQUE
SUMMARY:New Event
DTSTART;TZID=US/Pacific:%(now)s0207T170000
DTSTAMP:20100203T013909Z
SEQUENCE:3
BEGIN:VALARM
X-WR-ALARMUID:1377CCC7-F85C-4610-8583-9513D4B364E1
TRIGGER:-PT20M
ATTACH;VALUE=URI:Basso
ACTION:AUDIO
END:VALARM
END:VEVENT
END:VCALENDAR
""".replace("\n", "\r\n") % self.nowYear
            ))
            yield txn2.commit()
        d2 = _defer2()

        yield d1
        yield d2


    @inlineCallbacks
    def test_datetimes(self):
        calendarStore = self._sqlCalendarStore

        # Provision the home and calendar now
        txn = calendarStore.newTransaction()
        home = yield txn.homeWithUID(ECALENDARTYPE, "uid1", create=True)
        cal = yield home.calendarWithName("calendar")
        cal._created = "2011-02-05 11:22:47"
        cal._modified = "2011-02-06 11:22:47"
        self.assertEqual(cal.created(), datetimeMktime(datetime.datetime(2011, 2, 5, 11, 22, 47)))
        self.assertEqual(cal.modified(), datetimeMktime(datetime.datetime(2011, 2, 6, 11, 22, 47)))

        obj = yield self.calendarObjectUnderTest()
        obj._created = "2011-02-07 11:22:47"
        obj._modified = "2011-02-08 11:22:47"
        self.assertEqual(obj.created(), datetimeMktime(datetime.datetime(2011, 2, 7, 11, 22, 47)))
        self.assertEqual(obj.modified(), datetimeMktime(datetime.datetime(2011, 2, 8, 11, 22, 47)))


    @inlineCallbacks
    def test_notificationsProvisioningConcurrency(self):
        """
        Test that two concurrent attempts to provision a notifications collection do not
        cause a race-condition whereby the second commit results in a second
        C{INSERT} that violates a unique constraint.
        """

        calendarStore = self._sqlCalendarStore

        txn1 = calendarStore.newTransaction()
        txn2 = calendarStore.newTransaction()

        notification_uid1_1 = yield txn1.notificationsWithUID(
           "uid1",
        )

        @inlineCallbacks
        def _defer_notification_uid1_2():
            notification_uid1_2 = yield txn2.notificationsWithUID(
                "uid1",
            )
            yield txn2.commit()
            returnValue(notification_uid1_2)
        d1 = _defer_notification_uid1_2()

        @inlineCallbacks
        def _pause_notification_uid1_1():
            yield deferLater(reactor, 1.0, lambda : None)
            yield txn1.commit()
        d2 = _pause_notification_uid1_1()

        # Now do the concurrent provision attempt
        yield d2
        notification_uid1_2 = yield d1

        self.assertNotEqual(notification_uid1_1, None)
        self.assertNotEqual(notification_uid1_2, None)


    @inlineCallbacks
    def test_removeCalendarPropertiesOnDelete(self):
        """
        L{ICalendarHome.removeCalendarWithName} removes a calendar that already
        exists and makes sure properties are also removed.
        """

        # Create calendar and add a property
        home = yield self.homeUnderTest()
        name = "remove-me"
        calendar = yield home.createCalendarWithName(name)
        resourceID = calendar._resourceID
        calendarProperties = calendar.properties()

        prop = caldavxml.CalendarDescription.fromString("Calendar to be removed")
        calendarProperties[PropertyName.fromElement(prop)] = prop
        yield self.commit()

        prop = schema.RESOURCE_PROPERTY
        _allWithID = Select([prop.NAME, prop.VIEWER_UID, prop.VALUE],
                        From=prop,
                        Where=prop.RESOURCE_ID == Parameter("resourceID"))

        # Check that one property is present
        home = yield self.homeUnderTest()
        rows = yield _allWithID.on(self.transactionUnderTest(), resourceID=resourceID)
        self.assertEqual(len(tuple(rows)), 1)
        yield self.commit()

        # Remove calendar and check for no properties
        home = yield self.homeUnderTest()
        yield home.removeCalendarWithName(name)
        rows = yield _allWithID.on(self.transactionUnderTest(), resourceID=resourceID)
        self.assertEqual(len(tuple(rows)), 0)
        yield self.commit()

        # Recheck it
        rows = yield _allWithID.on(self.transactionUnderTest(), resourceID=resourceID)
        self.assertEqual(len(tuple(rows)), 0)
        yield self.commit()


    @inlineCallbacks
    def test_removeCalendarObjectPropertiesOnDelete(self):
        """
        L{ICalendarHome.removeCalendarWithName} removes a calendar object that already
        exists and makes sure properties are also removed (which is always the case as right
        now calendar objects never have properties).
        """

        # Create calendar object
        calendar1 = yield self.calendarUnderTest()
        name = "test.ics"
        component = VComponent.fromString(test_event_text)
        metadata = {
            "accessMode": "PUBLIC",
            "isScheduleObject": True,
            "scheduleTag": "abc",
            "scheduleEtags": (),
            "hasPrivateComment": False,
        }
        calobject = yield calendar1.createCalendarObjectWithName(name, component, options=metadata)
        resourceID = calobject._resourceID

        prop = schema.RESOURCE_PROPERTY
        _allWithID = Select([prop.NAME, prop.VIEWER_UID, prop.VALUE],
                        From=prop,
                        Where=prop.RESOURCE_ID == Parameter("resourceID"))

        # No properties on existing calendar object
        rows = yield _allWithID.on(self.transactionUnderTest(), resourceID=resourceID)
        self.assertEqual(len(tuple(rows)), 0)

        yield self.commit()

        # Remove calendar and check for no properties
        calendar1 = yield self.calendarUnderTest()
        obj1 = yield calendar1.calendarObjectWithName(name)
        yield obj1.remove()
        rows = yield _allWithID.on(self.transactionUnderTest(), resourceID=resourceID)
        self.assertEqual(len(tuple(rows)), 0)
        yield self.commit()

        # Recheck it
        rows = yield _allWithID.on(self.transactionUnderTest(), resourceID=resourceID)
        self.assertEqual(len(tuple(rows)), 0)
        yield self.commit()


    @inlineCallbacks
    def test_removeInboxObjectPropertiesOnDelete(self):
        """
        L{ICalendarHome.removeCalendarWithName} removes an inbox calendar object that already
        exists and makes sure properties are also removed. Inbox calendar objects can have properties.
        """

        # Create calendar object and add a property
        home = yield self.homeUnderTest()
        inbox = yield home.createCalendarWithName("inbox")

        name = "test.ics"
        component = VComponent.fromString(test_event_text)
        metadata = {
            "accessMode": "PUBLIC",
            "isScheduleObject": True,
            "scheduleTag": "abc",
            "scheduleEtags": (),
            "hasPrivateComment": False,
        }
        calobject = yield inbox.createCalendarObjectWithName(name, component, options=metadata)
        resourceID = calobject._resourceID
        calobjectProperties = calobject.properties()

        prop = caldavxml.CalendarDescription.fromString("Calendar object to be removed")
        calobjectProperties[PropertyName.fromElement(prop)] = prop
        yield self.commit()

        prop = schema.RESOURCE_PROPERTY
        _allWithID = Select([prop.NAME, prop.VIEWER_UID, prop.VALUE],
                        From=prop,
                        Where=prop.RESOURCE_ID == Parameter("resourceID"))

        # One property exists calendar object
        rows = yield _allWithID.on(self.transactionUnderTest(), resourceID=resourceID)
        self.assertEqual(len(tuple(rows)), 1)

        yield self.commit()

        # Remove calendar object and check for no properties
        home = yield self.homeUnderTest()
        inbox = yield home.calendarWithName("inbox")
        obj1 = yield inbox.calendarObjectWithName(name)
        yield obj1.remove()
        rows = yield _allWithID.on(self.transactionUnderTest(), resourceID=resourceID)
        self.assertEqual(len(tuple(rows)), 0)
        yield self.commit()

        # Recheck it
        rows = yield _allWithID.on(self.transactionUnderTest(), resourceID=resourceID)
        self.assertEqual(len(tuple(rows)), 0)
        yield self.commit()


    @inlineCallbacks
    def test_removeNotifyCategoryInbox(self):
        """
        Inbox object removal should be categorized as ChangeCategory.inbox
        """
        home = yield self.homeUnderTest()
        inbox = yield home.createCalendarWithName("inbox")
        component = VComponent.fromString(test_event_text)
        inboxItem = yield inbox.createCalendarObjectWithName("inbox.ics", component)
        self.assertEquals(ChangeCategory.inbox, inboxItem.removeNotifyCategory())
        yield self.commit()


    @inlineCallbacks
    def test_removeNotifyCategoryNonInbox(self):
        """
        Non-Inbox object removal should be categorized as ChangeCategory.default
        """
        home = yield self.homeUnderTest()
        nonInbox = yield home.createCalendarWithName("noninbox")
        component = VComponent.fromString(test_event_text)
        nonInboxItem = yield nonInbox.createCalendarObjectWithName("inbox.ics", component)
        self.assertEquals(ChangeCategory.default, nonInboxItem.removeNotifyCategory())
        yield self.commit()


    @inlineCallbacks
    def test_directShareCreateConcurrency(self):
        """
        Test that two concurrent attempts to create a direct shared calendar
        work concurrently without an exception.
        """

        calendarStore = self._sqlCalendarStore

        # Provision the home and calendar now
        txn = calendarStore.newTransaction()
        sharerHome = yield txn.homeWithUID(ECALENDARTYPE, "uid1", create=True)
        self.assertNotEqual(sharerHome, None)
        cal = yield sharerHome.calendarWithName("calendar")
        self.assertNotEqual(cal, None)
        shareeHome = yield txn.homeWithUID(ECALENDARTYPE, "uid2", create=True)
        self.assertNotEqual(shareeHome, None)
        yield txn.commit()

        txn1 = calendarStore.newTransaction()
        txn2 = calendarStore.newTransaction()

        sharerHome1 = yield txn1.homeWithUID(ECALENDARTYPE, "uid1", create=True)
        self.assertNotEqual(sharerHome1, None)
        cal1 = yield sharerHome1.calendarWithName("calendar")
        self.assertNotEqual(cal1, None)
        shareeHome1 = yield txn1.homeWithUID(ECALENDARTYPE, "uid2", create=True)
        self.assertNotEqual(shareeHome1, None)

        sharerHome2 = yield txn2.homeWithUID(ECALENDARTYPE, "uid1", create=True)
        self.assertNotEqual(sharerHome2, None)
        cal2 = yield sharerHome2.calendarWithName("calendar")
        self.assertNotEqual(cal2, None)
        shareeHome2 = yield txn1.homeWithUID(ECALENDARTYPE, "uid2", create=True)
        self.assertNotEqual(shareeHome2, None)

        @inlineCallbacks
        def _defer1():
            yield cal1.directShareWithUser("uid2")
            yield txn1.commit()
        d1 = _defer1()

        @inlineCallbacks
        def _defer2():
            yield cal2.directShareWithUser("uid1")
            yield txn2.commit()
        d2 = _defer2()

        yield d1
        yield d2


    @inlineCallbacks
    def test_transferSharingDetails(self):
        """
        Test Calendar._transferSharingDetails to make sure sharing details are transferred.
        """

        shareeHome = yield self.transactionUnderTest().calendarHomeWithUID("home_splits_shared")

        calendar = yield (yield self.transactionUnderTest().calendarHomeWithUID(
            "home_splits")).calendarWithName("calendar_1")

        # Fake a shared binding on the original calendar
        bind = calendar._bindSchema
        _bindCreate = Insert({
            bind.HOME_RESOURCE_ID: shareeHome._resourceID,
            bind.RESOURCE_ID: calendar._resourceID,
            bind.RESOURCE_NAME: "shared_1",
            bind.MESSAGE: "Shared to you",
            bind.BIND_MODE: _BIND_MODE_DIRECT,
            bind.BIND_STATUS: _BIND_STATUS_ACCEPTED,
        })
        yield _bindCreate.on(self.transactionUnderTest())
        sharedCalendar = yield shareeHome.childWithName("shared_1")
        self.assertTrue(sharedCalendar is not None)
        sharedCalendar = yield shareeHome.childWithName("shared_1_vtodo")
        self.assertTrue(sharedCalendar is None)

        # Now do the transfer and see if a new binding exists
        newcalendar = yield (yield self.transactionUnderTest().calendarHomeWithUID(
            "home_splits")).createCalendarWithName("calendar_new")
        yield calendar._transferSharingDetails(newcalendar, "VTODO")

        sharedCalendar = yield shareeHome.childWithName("shared_1")
        self.assertTrue(sharedCalendar is not None)
        self.assertEqual(sharedCalendar._resourceID, calendar._resourceID)

        sharedCalendar = yield shareeHome.childWithName("shared_1-vtodo")
        self.assertTrue(sharedCalendar is not None)
        self.assertEqual(sharedCalendar._resourceID, newcalendar._resourceID)


    @inlineCallbacks
    def test_moveCalendarObjectResource(self):
        """
        Test Calendar._transferSharingDetails to make sure sharing details are transferred.
        """

        calendar1 = yield (yield self.transactionUnderTest().calendarHomeWithUID(
            "home_splits")).calendarWithName("calendar_1")
        calendar2 = yield (yield self.transactionUnderTest().calendarHomeWithUID(
            "home_splits")).calendarWithName("calendar_2")

        child = yield calendar2.calendarObjectWithName("5.ics")

        yield child.moveTo(calendar1, child.name())

        child = yield calendar2.calendarObjectWithName("5.ics")
        self.assertTrue(child is None)

        child = yield calendar1.calendarObjectWithName("5.ics")
        self.assertTrue(child is not None)


    @inlineCallbacks
    def test_splitCalendars(self):
        """
        Test Calendar.splitCollectionByComponentTypes to make sure components are split out,
        sync information is updated.
        """

        # calendar_2 add a dead property to make sure it gets copied over
        home = yield self.transactionUnderTest().calendarHomeWithUID("home_splits")
        calendar2 = yield home.calendarWithName("calendar_2")
        pkey = PropertyName.fromElement(CalendarDescription)
        calendar2.properties()[pkey] = CalendarDescription.fromString("A birthday calendar")
        yield self.commit()

        # calendar_1 no change
        home = yield self.transactionUnderTest().calendarHomeWithUID("home_splits")
        calendar1 = yield home.calendarWithName("calendar_1")
        original_sync_token1 = yield calendar1.syncToken()
        yield calendar1.splitCollectionByComponentTypes()
        yield self.commit()

        home = yield self.transactionUnderTest().calendarHomeWithUID("home_splits")

        child = yield home.calendarWithName("calendar_1-vtodo")
        self.assertTrue(child is None)

        calendar1 = yield home.calendarWithName("calendar_1")
        children = yield calendar1.listCalendarObjects()
        self.assertEqual(len(children), 3)
        new_sync_token1 = yield calendar1.syncToken()
        self.assertNotEqual(new_sync_token1, original_sync_token1)
        result = yield calendar1.getSupportedComponents()
        self.assertEquals(result, "VEVENT")

        yield self.commit()

        # calendar_2 does split
        home = yield self.transactionUnderTest().calendarHomeWithUID("home_splits")
        calendar2 = yield home.calendarWithName("calendar_2")
        original_sync_token2 = yield calendar2.syncToken()
        yield calendar2.splitCollectionByComponentTypes()
        yield self.commit()

        home = yield self.transactionUnderTest().calendarHomeWithUID("home_splits")

        calendar2_vtodo = yield home.calendarWithName("calendar_2-vtodo")
        self.assertTrue(calendar2_vtodo is not None)
        children = yield calendar2_vtodo.listCalendarObjects()
        self.assertEqual(len(children), 2)
        changed, deleted = yield calendar2_vtodo.resourceNamesSinceToken(None)
        self.assertEqual(sorted(changed), ["3.ics", "5.ics"])
        self.assertEqual(len(deleted), 0)
        result = yield calendar2_vtodo.getSupportedComponents()
        self.assertEquals(result, "VTODO")
        self.assertTrue(pkey in calendar2_vtodo.properties())
        self.assertEqual(str(calendar2_vtodo.properties()[pkey]), "A birthday calendar")

        calendar2 = yield home.calendarWithName("calendar_2")
        children = yield calendar2.listCalendarObjects()
        self.assertEqual(len(children), 3)
        new_sync_token2 = yield calendar2.syncToken()
        self.assertNotEqual(new_sync_token2, original_sync_token2)
        changed, deleted = yield calendar2.resourceNamesSinceToken(original_sync_token2)
        self.assertEqual(len(changed), 0)
        self.assertEqual(sorted(deleted), ["3.ics", "5.ics"])
        result = yield calendar2.getSupportedComponents()
        self.assertEquals(result, "VEVENT")
        self.assertTrue(pkey in calendar2.properties())
        self.assertEqual(str(calendar2.properties()[pkey]), "A birthday calendar")


    @inlineCallbacks
    def test_noSplitCalendars(self):
        """
        Test CalendarHome.splitCalendars to make sure we end up with at least two collections
        with different supported components.
        """

        # Do split
        home = yield self.transactionUnderTest().calendarHomeWithUID("home_no_splits")
        calendars = yield home.calendars()
        self.assertEqual(len(calendars), 1)
        yield home.splitCalendars()
        yield self.commit()

        # Make sure we have calendars supporting both VEVENT and VTODO
        home = yield self.transactionUnderTest().calendarHomeWithUID("home_no_splits")
        supported_components = set()
        calendars = yield home.calendars()
        for calendar in calendars:
            if calendar.name() == "inbox":
                continue
            result = yield calendar.getSupportedComponents()
            supported_components.add(result)

        self.assertEqual(supported_components, set(ical.allowedStoreComponents))


    @inlineCallbacks
    def test_defaultCalendar(self):
        """
        Make sure a default_events calendar is assigned.
        """

        home = yield self.transactionUnderTest().calendarHomeWithUID("home_defaults")
        calendar1 = yield home.calendarWithName("calendar_1")
        yield calendar1.splitCollectionByComponentTypes()
        yield self.commit()

        home = yield self.transactionUnderTest().calendarHomeWithUID("home_defaults")
        self.assertEqual(home._default_events, None)
        self.assertEqual(home._default_tasks, None)

        default_events = yield home.defaultCalendar("VEVENT")
        self.assertTrue(default_events is not None)
        self.assertEqual(home._default_events, default_events._resourceID)
        self.assertEqual(home._default_tasks, None)
        yield self.commit()

        home = yield self.transactionUnderTest().calendarHomeWithUID("home_defaults")
        self.assertEqual(home._default_events, default_events._resourceID)
        self.assertEqual(home._default_tasks, None)

        default_tasks = yield home.defaultCalendar("VTODO")
        self.assertTrue(default_tasks is not None)
        self.assertEqual(home._default_events, default_events._resourceID)
        self.assertEqual(home._default_tasks, default_tasks._resourceID)
        yield self.commit()

        home = yield self.transactionUnderTest().calendarHomeWithUID("home_defaults")
        self.assertEqual(home._default_events, default_events._resourceID)
        self.assertEqual(home._default_tasks, default_tasks._resourceID)
        yield home.removeCalendarWithName("calendar_1-vtodo")
        yield self.commit()

        home = yield self.transactionUnderTest().calendarHomeWithUID("home_defaults")
        self.assertEqual(home._default_events, default_events._resourceID)
        self.assertEqual(home._default_tasks, None)

        default_tasks2 = yield home.defaultCalendar("VTODO")
        self.assertTrue(default_tasks2 is not None)
        self.assertEqual(home._default_events, default_events._resourceID)
        self.assertEqual(home._default_tasks, default_tasks2._resourceID)
        yield self.commit()


    @inlineCallbacks
    def test_setDefaultCalendar(self):
        """
        Make sure a default_events calendar is assigned.
        """

        home = yield self.homeUnderTest(name="home_defaults")
        calendar1 = yield home.calendarWithName("calendar_1")
        yield calendar1.splitCollectionByComponentTypes()
        yield self.commit()

        home = yield self.homeUnderTest(name="home_defaults")
        self.assertEqual(home._default_events, None)
        self.assertEqual(home._default_tasks, None)
        calendar1 = yield home.calendarWithName("calendar_1")
        yield home.setDefaultCalendar(calendar1, "VEVENT")
        self.assertEqual(home._default_events, calendar1._resourceID)
        self.assertEqual(home._default_tasks, None)
        yield self.commit()

        home = yield self.homeUnderTest(name="home_defaults")
        calendar1 = yield home.calendarWithName("calendar_1")
        calendar2 = yield home.calendarWithName("calendar_1-vtodo")
        yield self.failUnlessFailure(home.setDefaultCalendar(calendar2, "VEVENT"), InvalidDefaultCalendar)
        self.assertEqual(home._default_events, calendar1._resourceID)
        self.assertEqual(home._default_tasks, None)
        yield self.commit()

        home = yield self.homeUnderTest(name="home_defaults")
        calendar1 = yield home.calendarWithName("calendar_1")
        calendar2 = yield home.calendarWithName("calendar_1-vtodo")
        yield home.setDefaultCalendar(calendar2, "VTODO")
        self.assertEqual(home._default_events, calendar1._resourceID)
        self.assertEqual(home._default_tasks, calendar2._resourceID)
        yield self.commit()

        home = yield self.homeUnderTest(name="home_defaults")
        calendar1 = yield home.calendarWithName("inbox")
        yield self.failUnlessFailure(home.setDefaultCalendar(calendar1, "VEVENT"), InvalidDefaultCalendar)
        yield self.commit()

        home = yield self.homeUnderTest(name="home_defaults")
        home_other = yield self.homeUnderTest(name="home_splits")
        calendar1 = yield home_other.calendarWithName("calendar_1")
        yield self.failUnlessFailure(home.setDefaultCalendar(calendar1, "VEVENT"), InvalidDefaultCalendar)
        yield self.commit()


    @inlineCallbacks
    def test_defaultCalendar_delete(self):
        """
        Make sure a default_events calendar is assigned after existing one is deleted.
        """

        home = yield self.homeUnderTest(name="home_defaults")
        calendar1 = yield home.calendarWithName("calendar_1")
        default_events = yield home.defaultCalendar("VEVENT")
        self.assertTrue(default_events is not None)
        self.assertEqual(home._default_events, calendar1._resourceID)
        yield self.commit()

        home = yield self.homeUnderTest(name="home_defaults")
        calendar1 = yield home.calendarWithName("calendar_1")
        yield calendar1.remove()
        yield self.commit()

        home = yield self.homeUnderTest(name="home_defaults")
        self.assertEqual(home._default_events, None)
        self.assertEqual(home._default_tasks, None)
        calendars = yield home.listCalendars()
        self.assertEqual(calendars, ["inbox", ])
        yield self.commit()

        home = yield self.homeUnderTest(name="home_defaults")
        default_events = yield home.defaultCalendar("VEVENT")
        self.assertTrue(default_events is not None)
        yield self.commit()

        home = yield self.homeUnderTest(name="home_defaults")
        calendar1 = yield home.calendarWithName(default_events.name())
        default_events = yield home.defaultCalendar("VEVENT")
        self.assertTrue(default_events is not None)
        self.assertEqual(home._default_events, calendar1._resourceID)
        yield self.commit()


    @inlineCallbacks
    def test_resourceLock(self):
        """
        Test CommonObjectResource.lock to make sure it locks, raises on missing resource,
        and raises when locked and wait=False used.
        """

        # Valid object
        resource = yield self.calendarObjectUnderTest()

        # Valid lock
        yield resource.lock()
        self.assertTrue(resource._locked)

        # Setup a new transaction to verify the lock and also verify wait behavior
        newTxn = self._sqlCalendarStore.newTransaction()
        newResource = yield self.calendarObjectUnderTest(txn=newTxn)
        try:
            yield newResource.lock(wait=False)
        except:
            pass # OK
        else:
            self.fail("Expected an exception")
        self.assertFalse(newResource._locked)
        yield newTxn.abort()

        # Commit existing transaction and verify we can get the lock using
        yield self.commit()

        resource = yield self.calendarObjectUnderTest()
        yield resource.lock()
        self.assertTrue(resource._locked)

        # Setup a new transaction to verify the lock but pass in an alternative txn directly
        newTxn = self._sqlCalendarStore.newTransaction()

        # FIXME: not sure why, but without this statement here, this portion of the test fails in a funny way.
        # Basically the query in the try block seems to execute twice, failing each time, one of which is caught,
        # and the other not - causing the test to fail. Seems like some state on newTxn is not being initialized?
        yield self.calendarObjectUnderTest(txn=newTxn, name="2.ics")

        try:
            yield resource.lock(wait=False, useTxn=newTxn)
        except:
            pass # OK
        else:
            self.fail("Expected an exception")
        self.assertTrue(resource._locked)

        # Test missing resource
        resource2 = yield self.calendarObjectUnderTest(name="2.ics")
        resource2._resourceID = 123456789
        try:
            yield resource2.lock()
        except NoSuchObjectResourceError:
            pass # OK
        except:
            self.fail("Expected a NoSuchObjectResourceError exception")
        else:
            self.fail("Expected an exception")
        self.assertFalse(resource2._locked)


    @inlineCallbacks
    def test_recurrenceMinMax(self):
        """
        Test CalendarObjectResource.recurrenceMinMax to make sure it handles a None value.
        """

        # Valid object
        resource = yield self.calendarObjectUnderTest()

        # Valid lock
        rMin, rMax = yield resource.recurrenceMinMax()
        self.assertEqual(rMin, None)
        self.assertEqual(rMax, None)


    @inlineCallbacks
    def test_notExpandedWithin(self):
        """
        Test Calendar.notExpandedWithin to make sure it returns the correct
        result based on the ranges passed in.
        """

        self.patch(config, "FreeBusyIndexDelayedExpand", False)

        # Create the index on a new calendar
        home = yield self.homeUnderTest()
        newcalendar = yield home.createCalendarWithName("index_testing")

        # Create the calendar object to use for testing
        nowYear = self.nowYear["now"]
        caldata = """BEGIN:VCALENDAR
VERSION:2.0
CALSCALE:GREGORIAN
PRODID:-//CALENDARSERVER.ORG//NONSGML Version 1//EN
BEGIN:VEVENT
UID:instance
DTSTART:%04d0102T140000Z
DURATION:PT1H
CREATED:20060102T190000Z
DTSTAMP:20051222T210507Z
RRULE:FREQ=WEEKLY
SUMMARY:instance
END:VEVENT
END:VCALENDAR
""".replace("\n", "\r\n") % (nowYear - 3,)
        component = Component.fromString(caldata)
        calendarObject = yield newcalendar.createCalendarObjectWithName("indexing.ics", component)
        rmin, rmax = yield calendarObject.recurrenceMinMax()
        self.assertEqual(rmin.getYear(), nowYear - 1)
        self.assertEqual(rmax.getYear(), nowYear + 1)

        # Fully within range
        testMin = DateTime(nowYear, 1, 1, 0, 0, 0, tzid=Timezone(utc=True))
        testMax = DateTime(nowYear + 1, 1, 1, 0, 0, 0, tzid=Timezone(utc=True))
        result = yield newcalendar.notExpandedWithin(testMin, testMax)
        self.assertEqual(result, [])

        # Upper bound exceeded
        testMin = DateTime(nowYear, 1, 1, 0, 0, 0, tzid=Timezone(utc=True))
        testMax = DateTime(nowYear + 5, 1, 1, 0, 0, 0, tzid=Timezone(utc=True))
        result = yield newcalendar.notExpandedWithin(testMin, testMax)
        self.assertEqual(result, ["indexing.ics"])

        # Lower bound exceeded
        testMin = DateTime(nowYear - 5, 1, 1, 0, 0, 0, tzid=Timezone(utc=True))
        testMax = DateTime(nowYear + 1, 1, 1, 0, 0, 0, tzid=Timezone(utc=True))
        result = yield newcalendar.notExpandedWithin(testMin, testMax)
        self.assertEqual(result, ["indexing.ics"])

        # Lower and upper bounds exceeded
        testMin = DateTime(nowYear - 5, 1, 1, 0, 0, 0, tzid=Timezone(utc=True))
        testMax = DateTime(nowYear + 5, 1, 1, 0, 0, 0, tzid=Timezone(utc=True))
        result = yield newcalendar.notExpandedWithin(testMin, testMax)
        self.assertEqual(result, ["indexing.ics"])

        # Lower none within range
        testMin = None
        testMax = DateTime(nowYear + 1, 1, 1, 0, 0, 0, tzid=Timezone(utc=True))
        result = yield newcalendar.notExpandedWithin(testMin, testMax)
        self.assertEqual(result, [])

        # Lower none and upper bounds exceeded
        testMin = None
        testMax = DateTime(nowYear + 5, 1, 1, 0, 0, 0, tzid=Timezone(utc=True))
        result = yield newcalendar.notExpandedWithin(testMin, testMax)
        self.assertEqual(result, ["indexing.ics"])


    @inlineCallbacks
    def test_setComponent_no_instance_indexing(self):
        """
        L{ICalendarObject.setComponent} raises L{InvalidCalendarComponentError}
        when given a L{VComponent} whose UID does not match its existing UID.
        """

        caldata = """BEGIN:VCALENDAR
VERSION:2.0
CALSCALE:GREGORIAN
PRODID:-//CALENDARSERVER.ORG//NONSGML Version 1//EN
BEGIN:VEVENT
UID:instance
DTSTART:%(now)s0102T140000Z
DURATION:PT1H
CREATED:20060102T190000Z
DTSTAMP:20051222T210507Z
RRULE:FREQ=DAILY
SUMMARY:instance
END:VEVENT
END:VCALENDAR
""".replace("\n", "\r\n") % self.nowYear

        self.patch(config, "FreeBusyIndexDelayedExpand", False)

        # Add event to store
        calendar = yield self.calendarUnderTest()
        component = Component.fromString(caldata)
        calendarObject = yield calendar.createCalendarObjectWithName("indexing.ics", component)
        rmin, rmax = yield calendarObject.recurrenceMinMax()
        self.assertEqual(rmin, None)
        self.assertNotEqual(rmax.getYear(), 1900)
        instances = yield calendarObject.instances()
        self.assertNotEqual(len(instances), 0)
        yield self.commit()

        # Re-add event with re-indexing
        calendar = yield self.calendarUnderTest()
        calendarObject = yield self.calendarObjectUnderTest(name="indexing.ics")
        yield calendarObject.setComponent(component)
        instances2 = yield calendarObject.instances()
        self.assertNotEqual(
            sorted(instances, key=lambda x: x[0])[0],
            sorted(instances2, key=lambda x: x[0])[0],
        )
        yield self.commit()

        # Re-add event without re-indexing
        calendar = yield self.calendarUnderTest()
        calendarObject = yield self.calendarObjectUnderTest(name="indexing.ics")
        component.noInstanceIndexing = True
        yield calendarObject.setComponent(component)
        instances3 = yield calendarObject.instances()
        self.assertEqual(
            sorted(instances2, key=lambda x: x[0])[0],
            sorted(instances3, key=lambda x: x[0])[0],
        )

        obj1 = yield calendar.calendarObjectWithName("indexing.ics")
        yield obj1.remove()
        yield self.commit()


    @inlineCallbacks
    def test_loadObjectResourcesWithName(self):
        """
        L{CommonHomeChild.objectResourcesWithNames} returns the correct set of object resources
        properly configured with a loaded property store. make sure batching works.
        """

        @inlineCallbacks
        def _tests(cal):
            resources = yield cal.objectResourcesWithNames(("1.ics",))
            self.assertEqual(set([resource.name() for resource in resources]), set(("1.ics",)))

            resources = yield cal.objectResourcesWithNames(("1.ics", "2.ics",))
            self.assertEqual(set([resource.name() for resource in resources]), set(("1.ics", "2.ics",)))

            resources = yield cal.objectResourcesWithNames(("1.ics", "2.ics", "3.ics",))
            self.assertEqual(set([resource.name() for resource in resources]), set(("1.ics", "2.ics", "3.ics",)))

            resources = yield cal.objectResourcesWithNames(("1.ics", "2.ics", "3.ics", "4.ics",))
            self.assertEqual(set([resource.name() for resource in resources]), set(("1.ics", "2.ics", "3.ics", "4.ics",)))

            resources = yield cal.objectResourcesWithNames(("bogus1.ics",))
            self.assertEqual(set([resource.name() for resource in resources]), set())

            resources = yield cal.objectResourcesWithNames(("bogus1.ics", "2.ics",))
            self.assertEqual(set([resource.name() for resource in resources]), set(("2.ics",)))

        # Basic load tests
        cal = yield self.calendarUnderTest()
        yield _tests(cal)

        # Adjust batch size and try again
        self.patch(CommonObjectResource, "BATCH_LOAD_SIZE", 2)
        yield _tests(cal)

        yield self.commit()

        # Tests on inbox - resources with properties
        txn = self.transactionUnderTest()
        yield txn.homeWithUID(ECALENDARTYPE, "user01", create=True)
        inbox = yield self.calendarUnderTest(txn=txn, name="inbox", home="user01")
        caldata = """BEGIN:VCALENDAR
VERSION:2.0
CALSCALE:GREGORIAN
PRODID:-//CALENDARSERVER.ORG//NONSGML Version 1//EN
METHOD:REQUEST
BEGIN:VEVENT
UID:instance
DTSTART:%(now)s0102T140000Z
DURATION:PT1H
CREATED:20060102T190000Z
DTSTAMP:20051222T210507Z
RRULE:FREQ=DAILY
SUMMARY:instance
END:VEVENT
END:VCALENDAR
""".replace("\n", "\r\n") % self.nowYear
        component = Component.fromString(caldata)

        @inlineCallbacks
        def _createInboxItem(rname, pvalue):
            obj = yield inbox._createCalendarObjectWithNameInternal(rname, component, internal_state=ComponentUpdateState.ATTENDEE_ITIP_UPDATE)
            prop = caldavxml.CalendarDescription.fromString(pvalue)
            obj.properties()[PropertyName.fromElement(prop)] = prop

        yield _createInboxItem("1.ics", "p1")
        yield _createInboxItem("2.ics", "p2")
        yield _createInboxItem("3.ics", "p3")
        yield _createInboxItem("4.ics", "p4")
        yield self.commit()

        inbox = yield self.calendarUnderTest(name="inbox", home="user01")
        yield _tests(inbox)

        resources = yield inbox.objectResourcesWithNames(("1.ics",))
        prop = caldavxml.CalendarDescription.fromString("p1")
        self.assertEqual(resources[0].properties()[PropertyName.fromElement(prop)], prop)

        resources = yield inbox.objectResourcesWithNames(("1.ics", "2.ics",))
        resources.sort(key=lambda x: x._name)
        prop = caldavxml.CalendarDescription.fromString("p1")
        self.assertEqual(resources[0].properties()[PropertyName.fromElement(prop)], prop)
        prop = caldavxml.CalendarDescription.fromString("p2")
        self.assertEqual(resources[1].properties()[PropertyName.fromElement(prop)], prop)

        resources = yield inbox.objectResourcesWithNames(("bogus1.ics", "2.ics",))
        resources.sort(key=lambda x: x._name)
        prop = caldavxml.CalendarDescription.fromString("p2")
        self.assertEqual(resources[0].properties()[PropertyName.fromElement(prop)], prop)


    @inlineCallbacks
    def test_objectResourceWithID(self):
        """
        L{ICalendarHome.objectResourceWithID} will return the calendar object.
        """
        home = yield self.homeUnderTest()
        calendarObject = (yield home.objectResourceWithID(9999))
        self.assertEquals(calendarObject, None)

        obj = (yield self.calendarObjectUnderTest())
        calendarObject = (yield home.objectResourceWithID(obj._resourceID))
        self.assertNotEquals(calendarObject, None)


    @inlineCallbacks
    def test_defaultAlarms(self):
        """
        L{ICalendarHome.objectResourceWithID} will return the calendar object.
        """

        alarmhome1 = """BEGIN:VALARM
ACTION:AUDIO
TRIGGER;RELATED=START:-PT1M
END:VALARM
"""

        alarmhome2 = """BEGIN:VALARM
ACTION:AUDIO
TRIGGER;RELATED=START:-PT2M
END:VALARM
"""

        alarmhome3 = """BEGIN:VALARM
ACTION:AUDIO
TRIGGER;RELATED=START:-PT3M
END:VALARM
"""

        alarmhome4 = """BEGIN:VALARM
ACTION:AUDIO
TRIGGER;RELATED=START:-PT4M
END:VALARM
"""

        alarmcalendar1 = """BEGIN:VALARM
ACTION:AUDIO
TRIGGER;RELATED=START:-PT1M
END:VALARM
"""

        alarmcalendar2 = """BEGIN:VALARM
ACTION:AUDIO
TRIGGER;RELATED=START:-PT2M
END:VALARM
"""

        alarmcalendar3 = """BEGIN:VALARM
ACTION:AUDIO
TRIGGER;RELATED=START:-PT3M
END:VALARM
"""

        alarmcalendar4 = """BEGIN:VALARM
ACTION:AUDIO
TRIGGER;RELATED=START:-PT4M
END:VALARM
"""

        detailshome = (
            (True, True, alarmhome1,),
            (True, False, alarmhome2,),
            (False, True, alarmhome3,),
            (False, False, alarmhome4,),
        )

        home = yield self.homeUnderTest()
        for vevent, timed, _ignore_alarm in detailshome:
            alarm_result = (yield home.getDefaultAlarm(vevent, timed))
            self.assertEquals(alarm_result, None)

        for vevent, timed, alarm in detailshome:
            yield home.setDefaultAlarm(alarm, vevent, timed)

        yield self.commit()

        home = yield self.homeUnderTest()
        for vevent, timed, alarm in detailshome:
            alarm_result = (yield home.getDefaultAlarm(vevent, timed))
            self.assertEquals(alarm_result, alarm)

        for vevent, timed, alarm in detailshome:
            yield home.setDefaultAlarm(None, vevent, timed)

        yield self.commit()

        home = yield self.homeUnderTest()
        for vevent, timed, _ignore_alarm in detailshome:
            alarm_result = (yield home.getDefaultAlarm(vevent, timed))
            self.assertEquals(alarm_result, None)

        yield self.commit()

        detailscalendar = (
            (True, True, alarmcalendar1,),
            (True, False, alarmcalendar2,),
            (False, True, alarmcalendar3,),
            (False, False, alarmcalendar4,),
        )

        calendar = yield self.calendarUnderTest()
        for vevent, timed, _ignore_alarm in detailscalendar:
            alarm_result = (yield calendar.getDefaultAlarm(vevent, timed))
            self.assertEquals(alarm_result, None)

        for vevent, timed, alarm in detailscalendar:
            yield calendar.setDefaultAlarm(alarm, vevent, timed)

        yield self.commit()

        calendar = yield self.calendarUnderTest()
        for vevent, timed, alarm in detailscalendar:
            alarm_result = (yield calendar.getDefaultAlarm(vevent, timed))
            self.assertEquals(alarm_result, alarm)

        yield self.commit()

        calendar = yield self.calendarUnderTest()
        for vevent, timed, alarm in detailscalendar:
            yield calendar.setDefaultAlarm(None, vevent, timed)

        yield self.commit()

        calendar = yield self.calendarUnderTest()
        for vevent, timed, _ignore_alarm in detailscalendar:
            alarm_result = (yield calendar.getDefaultAlarm(vevent, timed))
            self.assertEquals(alarm_result, None)

        yield self.commit()


    @inlineCallbacks
    def test_setAvailability(self):
        """
        Make sure a L{CalendarHome}.setAvailability() works.
        """

        av1 = Component.fromString("""BEGIN:VCALENDAR
VERSION:2.0
CALSCALE:GREGORIAN
PRODID:-//calendarserver.org//Zonal//EN
BEGIN:VAVAILABILITY
ORGANIZER:mailto:user01@example.com
UID:1@example.com
DTSTAMP:20061005T133225Z
DTEND:20140101T000000Z
BEGIN:AVAILABLE
UID:1-1@example.com
DTSTAMP:20061005T133225Z
SUMMARY:Monday to Friday from 9:00 to 17:00
DTSTART:20130101T090000Z
DTEND:20130101T170000Z
RRULE:FREQ=WEEKLY;BYDAY=MO,TU,WE,TH,FR
END:AVAILABLE
END:VAVAILABILITY
END:VCALENDAR
""")

        home = yield self.homeUnderTest(name="home_defaults")
        self.assertEqual(home.getAvailability(), None)
        yield home.setAvailability(av1)
        self.assertEqual(home.getAvailability(), av1)
        yield self.commit()

        home = yield self.homeUnderTest(name="home_defaults")
        self.assertEqual(home.getAvailability(), av1)
        yield home.setAvailability(None)
        yield self.commit()

        home = yield self.homeUnderTest(name="home_defaults")
        self.assertEqual(home.getAvailability(), None)
        yield self.commit()


    @inlineCallbacks
    def test_setTimezone(self):
        """
        Make sure a L{CalendarHomeChild}.setTimezone() works.
        """

        tz1 = Component.fromString("""BEGIN:VCALENDAR
VERSION:2.0
CALSCALE:GREGORIAN
PRODID:-//calendarserver.org//Zonal//EN
BEGIN:VTIMEZONE
TZID:Etc/GMT+1
X-LIC-LOCATION:Etc/GMT+1
BEGIN:STANDARD
DTSTART:18000101T000000
RDATE:18000101T000000
TZNAME:GMT+1
TZOFFSETFROM:-0100
TZOFFSETTO:-0100
END:STANDARD
END:VTIMEZONE
END:VCALENDAR
""")

        cal = yield self.calendarUnderTest()
        self.assertEqual(cal.getTimezone(), None)
        yield cal.setTimezone(tz1)
        self.assertEqual(cal.getTimezone(), tz1)
        yield self.commit()

        cal = yield self.calendarUnderTest()
        self.assertEqual(cal.getTimezone(), tz1)
        yield cal.setTimezone(None)
        yield self.commit()

        cal = yield self.calendarUnderTest()
        self.assertEqual(cal.getTimezone(), None)
        yield self.commit()


    @inlineCallbacks
    def test_calendarRevisionChangeConcurrency(self):
        """
        Test that two concurrent attempts to add resources in two separate
        calendar homes does not deadlock on the revision table update.
        """

        calendarStore = self._sqlCalendarStore

        # Make sure homes are provisioned
        txn = self.transactionUnderTest()
        home_uid1 = yield txn.homeWithUID(ECALENDARTYPE, "user01", create=True)
        home_uid2 = yield txn.homeWithUID(ECALENDARTYPE, "user02", create=True)
        self.assertNotEqual(home_uid1, None)
        self.assertNotEqual(home_uid2, None)
        yield self.commit()

        # Create first events in different calendar homes
        txn1 = calendarStore.newTransaction()
        txn2 = calendarStore.newTransaction()

        calendar_uid1_in_txn1 = yield self.calendarUnderTest(txn1, "calendar", "user01")
        calendar_uid2_in_txn2 = yield self.calendarUnderTest(txn2, "calendar", "user02")

        data = """BEGIN:VCALENDAR
VERSION:2.0
CALSCALE:GREGORIAN
PRODID:-//CALENDARSERVER.ORG//NONSGML Version 1//EN
BEGIN:VEVENT
UID:data%(ctr)s
DTSTART:20130102T140000Z
DURATION:PT1H
CREATED:20060102T190000Z
DTSTAMP:20051222T210507Z
SUMMARY:data%(ctr)s
END:VEVENT
END:VCALENDAR
"""

        component = Component.fromString(data % {"ctr": 1})
        yield calendar_uid1_in_txn1.createCalendarObjectWithName("data1.ics", component)

        component = Component.fromString(data % {"ctr": 2})
        yield calendar_uid2_in_txn2.createCalendarObjectWithName("data2.ics", component)

        # Setup deferreds to run concurrently and create second events in the calendar homes
        # previously used by the other transaction - this could create the deadlock.
        @inlineCallbacks
        def _defer_uid3():
            calendar_uid1_in_txn2 = yield self.calendarUnderTest(txn2, "calendar", "user01")
            component = Component.fromString(data % {"ctr": 3})
            yield calendar_uid1_in_txn2.createCalendarObjectWithName("data3.ics", component)
            yield txn2.commit()
        d1 = _defer_uid3()

        @inlineCallbacks
        def _defer_uid4():
            calendar_uid2_in_txn1 = yield self.calendarUnderTest(txn1, "calendar", "user02")
            component = Component.fromString(data % {"ctr": 4})
            yield calendar_uid2_in_txn1.createCalendarObjectWithName("data4.ics", component)
            yield txn1.commit()
        d2 = _defer_uid4()

        # Now do the concurrent provision attempt
        yield DeferredList([d1, d2])

        # Verify we did not have a deadlock and all resources have been created.
        caldata1 = yield self.calendarObjectUnderTest(name="data1.ics", calendar_name="calendar", home="user01")
        caldata2 = yield self.calendarObjectUnderTest(name="data2.ics", calendar_name="calendar", home="user02")
        caldata3 = yield self.calendarObjectUnderTest(name="data3.ics", calendar_name="calendar", home="user01")
        caldata4 = yield self.calendarObjectUnderTest(name="data4.ics", calendar_name="calendar", home="user02")
        self.assertNotEqual(caldata1, None)
        self.assertNotEqual(caldata2, None)
        self.assertNotEqual(caldata3, None)
        self.assertNotEqual(caldata4, None)



class SchedulingTests(CommonCommonTests, unittest.TestCase):
    """
    CalendarObject splitting tests
    """

    @inlineCallbacks
    def setUp(self):
        yield super(SchedulingTests, self).setUp()
        self._sqlCalendarStore = yield buildCalendarStore(self, self.notifierFactory)

        # Make sure homes are provisioned
        txn = self.transactionUnderTest()
        for ctr in range(1, 5):
            home_uid = yield txn.homeWithUID(ECALENDARTYPE, "user%02d" % (ctr,), create=True)
            self.assertNotEqual(home_uid, None)
        yield self.commit()


    @inlineCallbacks
    def populate(self):
        yield populateCalendarsFrom(self.requirements, self.storeUnderTest())
        self.notifierFactory.reset()


    def storeUnderTest(self):
        """
        Create and return a L{CalendarStore} for testing.
        """
        return self._sqlCalendarStore


    @inlineCallbacks
    def test_doImplicitAttendeeEventFix(self):
        """
        Test that processing.doImplicitAttendeeEventFix.
        """

        data = """BEGIN:VCALENDAR
VERSION:2.0
PRODID:-//CALENDARSERVER.ORG//NONSGML Version 1//EN
BEGIN:VEVENT
UID:12345-67890
DTSTART:20130806T000000Z
DURATION:PT1H
ATTENDEE;PARTSTAT=ACCEPTED:mailto:user01@example.com
ATTENDEE:mailto:user02@example.com
DTSTAMP:20051222T210507Z
ORGANIZER:mailto:user01@example.com
RRULE:FREQ=DAILY
SUMMARY:1
END:VEVENT
END:VCALENDAR
"""

        data_broken = """BEGIN:VCALENDAR
VERSION:2.0
PRODID:-//CALENDARSERVER.ORG//NONSGML Version 1//EN
BEGIN:VEVENT
UID:12345-67890
DTSTART:20130806T000000Z
DURATION:PT1H
ATTENDEE;CN=User 01;EMAIL=user01@example.com;PARTSTAT=ACCEPTED:urn:uuid:user01
ATTENDEE;CN=User 02;EMAIL=user02@example.com;RSVP=TRUE:urn:uuid:user02
DTSTAMP:20051222T210507Z
ORGANIZER;CN=User 01;EMAIL=user01@example.com:urn:uuid:user01
RRULE:FREQ=DAILY
SUMMARY:1
END:VEVENT
BEGIN:VEVENT
UID:12345-67890
RECURRENCE-ID:20130807T120000Z
DTSTART:20130807T000000Z
DURATION:PT1H
ATTENDEE;CN=User 01;EMAIL=user01@example.com;PARTSTAT=ACCEPTED:urn:uuid:user01
ATTENDEE;CN=User 02;EMAIL=user02@example.com;RSVP=TRUE:urn:uuid:user02
DTSTAMP:20051222T210507Z
ORGANIZER;CN=User 01;EMAIL=user01@example.com:urn:uuid:user01
SUMMARY:1
END:VEVENT
END:VCALENDAR
"""

        data_update1 = """BEGIN:VCALENDAR
VERSION:2.0
PRODID:-//CALENDARSERVER.ORG//NONSGML Version 1//EN
BEGIN:VEVENT
UID:12345-67890
DTSTART:20130806T000000Z
DURATION:PT1H
ATTENDEE;CN=User 01;EMAIL=user01@example.com;PARTSTAT=ACCEPTED:urn:uuid:user01
ATTENDEE;CN=User 02;EMAIL=user02@example.com;RSVP=TRUE:urn:uuid:user02
DTSTAMP:20051222T210507Z
ORGANIZER;CN=User 01;EMAIL=user01@example.com:urn:uuid:user01
RRULE:FREQ=DAILY
SEQUENCE:1
SUMMARY:1-2
END:VEVENT
BEGIN:VEVENT
UID:12345-67890
RECURRENCE-ID:20130807T000000Z
DTSTART:20130807T000000Z
DURATION:PT1H
ATTENDEE;CN=User 01;EMAIL=user01@example.com;PARTSTAT=ACCEPTED:urn:uuid:user01
ATTENDEE;CN=User 02;EMAIL=user02@example.com;RSVP=TRUE:urn:uuid:user02
DTSTAMP:20051222T210507Z
ORGANIZER;CN=User 01;EMAIL=user01@example.com:urn:uuid:user01
SEQUENCE:1
SUMMARY:1-3
END:VEVENT
END:VCALENDAR
"""

        data_fixed2 = """BEGIN:VCALENDAR
VERSION:2.0
PRODID:-//CALENDARSERVER.ORG//NONSGML Version 1//EN
BEGIN:VEVENT
UID:12345-67890
DTSTART:20130806T000000Z
DURATION:PT1H
ATTENDEE;CN=User 01;EMAIL=user01@example.com;PARTSTAT=ACCEPTED:urn:uuid:user01
ATTENDEE;CN=User 02;EMAIL=user02@example.com;RSVP=TRUE:urn:uuid:user02
DTSTAMP:20051222T210507Z
ORGANIZER;CN=User 01;EMAIL=user01@example.com:urn:uuid:user01
RRULE:FREQ=DAILY
SEQUENCE:1
SUMMARY:1-2
END:VEVENT
BEGIN:VEVENT
UID:12345-67890
RECURRENCE-ID:20130807T000000Z
DTSTART:20130807T000000Z
DURATION:PT1H
ATTENDEE;CN=User 01;EMAIL=user01@example.com;PARTSTAT=ACCEPTED:urn:uuid:user01
ATTENDEE;CN=User 02;EMAIL=user02@example.com;RSVP=TRUE:urn:uuid:user02
DTSTAMP:20051222T210507Z
ORGANIZER;CN=User 01;EMAIL=user01@example.com:urn:uuid:user01
SEQUENCE:1
SUMMARY:1-3
END:VEVENT
BEGIN:X-CALENDARSERVER-PERUSER
UID:12345-67890
X-CALENDARSERVER-PERUSER-UID:user02
BEGIN:X-CALENDARSERVER-PERINSTANCE
TRANSP:TRANSPARENT
END:X-CALENDARSERVER-PERINSTANCE
END:X-CALENDARSERVER-PERUSER
END:VCALENDAR
"""

        # Create one event
        calendar = yield self.calendarUnderTest(name="calendar", home="user01")
        yield calendar.createCalendarObjectWithName("data1.ics", Component.fromString(data))
        yield self.commit()

        # Write corrupt user02 data directly to trigger fix later
        cal = yield self.calendarUnderTest(name="calendar", home="user02")
        cobjs = yield cal.calendarObjects()
        self.assertEqual(len(cobjs), 1)
        cobj = cobjs[0]
        name02 = cobj.name()
        co = schema.CALENDAR_OBJECT
        yield Update(
            {co.ICALENDAR_TEXT: str(Component.fromString(data_broken))},
            Where=co.RESOURCE_NAME == name02,
        ).on(self.transactionUnderTest())
        yield self.commit()

        # Write user01 data - will trigger fix
        cobj = yield self.calendarObjectUnderTest(name="data1.ics", calendar_name="calendar", home="user01")
        yield cobj.setComponent(Component.fromString(data_update1))
        yield self.commit()

        # Verify user02 data is now fixed
        cobj = yield self.calendarObjectUnderTest(name=name02, calendar_name="calendar", home="user02")
        ical = yield cobj.component()

        self.assertEqual(normalize_iCalStr(ical), normalize_iCalStr(data_fixed2), "Failed attendee fix:\n%s" % (diff_iCalStrs(ical, data_fixed2),))
        yield self.commit()

        self.assertEqual(len(self.flushLoggedErrors(InvalidOverriddenInstanceError)), 1)


    @inlineCallbacks
    def test_setComponent_structuredLocation(self):
        """
        Verify ROOM attendees who have street address and geo information
        within the directory will get X-APPLE-STRUCTURED-LOCATION properties
        added, as well as updated LOCATION properties.
        """

        data = """BEGIN:VCALENDAR
VERSION:2.0
CALSCALE:GREGORIAN
PRODID:-//Apple Inc.//Mac OS X 10.9.1//EN
BEGIN:VEVENT
UID:561F5DBB-3F38-4B3A-986F-DD05CBAF554F
DTSTART;TZID=America/Los_Angeles:20131211T164500
DTEND;TZID=America/Los_Angeles:20131211T174500
ATTENDEE;CN=Conference Room One;CUTYPE=ROOM;PARTSTAT=ACCEPTED;ROLE=REQ-PARTICIPAN
 T;SCHEDULE-STATUS=2.0:urn:uuid:room1
ATTENDEE;CN=User 01;CUTYPE=INDIVIDUAL;EMAIL=user01@example.com;PARTSTAT=AC
 CEPTED:urn:uuid:user01
CREATED:20131211T221854Z
DTSTAMP:20131211T230632Z
ORGANIZER;CN=User 01;EMAIL=user01@example.com:urn:uuid:user01
RRULE:FREQ=DAILY;COUNT=5
SEQUENCE:8
SUMMARY:locations
TRANSP:OPAQUE
END:VEVENT
BEGIN:VEVENT
UID:561F5DBB-3F38-4B3A-986F-DD05CBAF554F
RECURRENCE-ID;TZID=America/Los_Angeles:20131214T164500
DTSTART;TZID=America/Los_Angeles:20131214T160000
DTEND;TZID=America/Los_Angeles:20131214T170000
ATTENDEE;CN=Conference Room Two;CUTYPE=ROOM;PARTSTAT=ACCEPTED;ROLE=REQ-PARTICIPAN
 T;SCHEDULE-STATUS=2.0:urn:uuid:room2
ATTENDEE;CN=User 01;CUTYPE=INDIVIDUAL;EMAIL=user01@example.com;PARTSTAT=AC
 CEPTED:urn:uuid:user01
CREATED:20131211T221854Z
DTSTAMP:20131211T230632Z
ORGANIZER;CN=User 01;EMAIL=user01@example.com:urn:uuid:user01
SEQUENCE:8
SUMMARY:locations
TRANSP:OPAQUE
END:VEVENT
END:VCALENDAR
""".replace("\n", "\r\n")

        calendar = yield self.calendarUnderTest(name="calendar", home="user01")
        yield calendar.createCalendarObjectWithName("structured.ics",
            Component.fromString(data))
        cobj = yield self.calendarObjectUnderTest(name="structured.ics",
            calendar_name="calendar", home="user01")
        comp = yield cobj.component()
        components = list(comp.subcomponents())

        # Check first component
        locProp = components[0].getProperty("LOCATION")
        self.assertEquals(locProp.value(),
            "Conference Room One\n1 Infinite Loop, Cupertino, CA 95014")
        structProp = components[0].getProperty("X-APPLE-STRUCTURED-LOCATION")
        self.assertEquals(structProp.value(),
            "geo:37.331741,-122.030333")

        # Check second component
        locProp = components[1].getProperty("LOCATION")
        self.assertEquals(locProp.value(),
            "Conference Room Two\n2 Infinite Loop, Cupertino, CA 95014")
        structProp = components[1].getProperty("X-APPLE-STRUCTURED-LOCATION")
        self.assertEquals(structProp.value(),
            "geo:37.332633,-122.030502")

        yield self.commit()




class CalendarObjectSplitting(CommonCommonTests, unittest.TestCase):
    """
    CalendarObject splitting tests
    """

    @inlineCallbacks
    def setUp(self):
        yield super(CalendarObjectSplitting, self).setUp()
        self._sqlCalendarStore = yield buildCalendarStore(self, self.notifierFactory)

        # Make sure homes are provisioned
        txn = self.transactionUnderTest()
        for ctr in range(1, 5):
            home_uid = yield txn.homeWithUID(ECALENDARTYPE, "user%02d" % (ctr,), create=True)
            self.assertNotEqual(home_uid, None)
        yield self.commit()

        self.subs = {}

        self.now = DateTime.getNowUTC()
        self.now.setHHMMSS(0, 0, 0)

        self.subs["now"] = self.now

        for i in range(30):
            attrname = "now_back%s" % (i + 1,)
            setattr(self, attrname, self.now.duplicate())
            getattr(self, attrname).offsetDay(-(i + 1))
            self.subs[attrname] = getattr(self, attrname)

            attrname_12h = "now_back%s_12h" % (i + 1,)
            setattr(self, attrname_12h, getattr(self, attrname).duplicate())
            getattr(self, attrname_12h).offsetHours(12)
            self.subs[attrname_12h] = getattr(self, attrname_12h)

            attrname_1 = "now_back%s_1" % (i + 1,)
            setattr(self, attrname_1, getattr(self, attrname).duplicate())
            getattr(self, attrname_1).offsetSeconds(-1)
            self.subs[attrname_1] = getattr(self, attrname_1)

        for i in range(30):
            attrname = "now_fwd%s" % (i + 1,)
            setattr(self, attrname, self.now.duplicate())
            getattr(self, attrname).offsetDay(i + 1)
            self.subs[attrname] = getattr(self, attrname)

            attrname_12h = "now_fwd%s_12h" % (i + 1,)
            setattr(self, attrname_12h, getattr(self, attrname).duplicate())
            getattr(self, attrname_12h).offsetHours(12)
            self.subs[attrname_12h] = getattr(self, attrname_12h)

        self.patch(config, "MaxAllowedInstances", 500)


    @inlineCallbacks
    def populate(self):
        yield populateCalendarsFrom(self.requirements, self.storeUnderTest())
        self.notifierFactory.reset()


    def storeUnderTest(self):
        """
        Create and return a L{CalendarStore} for testing.
        """
        return self._sqlCalendarStore


    @inlineCallbacks
    def test_calendarObjectSplit(self):
        """
        Test that (manual) splitting of calendar objects works.
        """

        self.patch(config.Scheduling.Options.Splitting, "Enabled", False)
        self.patch(config.Scheduling.Options.Splitting, "Size", 1024)
        self.patch(config.Scheduling.Options.Splitting, "PastDays", 14)

        # Create one event that will split
        calendar = yield self.calendarUnderTest(name="calendar", home="user01")

        data = """BEGIN:VCALENDAR
VERSION:2.0
PRODID:-//CALENDARSERVER.ORG//NONSGML Version 1//EN
BEGIN:VEVENT
UID:12345-67890
DTSTART:%(now_back30)s
DURATION:PT1H
ATTENDEE:mailto:user1@example.org
ATTENDEE:mailto:user2@example.org
ATTENDEE:mailto:user3@example.org
ATTENDEE:mailto:user4@example.org
ATTENDEE:mailto:user5@example.org
ATTENDEE:mailto:user6@example.org
ATTENDEE:mailto:user7@example.org
ATTENDEE:mailto:user8@example.org
ATTENDEE:mailto:user9@example.org
ATTENDEE:mailto:user10@example.org
ATTENDEE:mailto:user11@example.org
ATTENDEE:mailto:user12@example.org
ATTENDEE:mailto:user13@example.org
ATTENDEE:mailto:user14@example.org
ATTENDEE:mailto:user15@example.org
ATTENDEE:mailto:user16@example.org
ATTENDEE:mailto:user17@example.org
ATTENDEE:mailto:user18@example.org
ATTENDEE:mailto:user19@example.org
ATTENDEE:mailto:user20@example.org
ATTENDEE:mailto:user21@example.org
ATTENDEE:mailto:user22@example.org
ATTENDEE:mailto:user23@example.org
ATTENDEE:mailto:user24@example.org
ATTENDEE:mailto:user25@example.org
DTSTAMP:20051222T210507Z
ORGANIZER:mailto:user1@example.org
RRULE:FREQ=DAILY
END:VEVENT
BEGIN:VEVENT
UID:12345-67890
RECURRENCE-ID:%(now_back25)s
DTSTART:%(now_back25)s
DURATION:PT1H
ATTENDEE:mailto:user1@example.org
ATTENDEE:mailto:user2@example.org
DTSTAMP:20051222T210507Z
ORGANIZER:mailto:user1@example.org
END:VEVENT
BEGIN:VEVENT
UID:12345-67890
RECURRENCE-ID:%(now_back24)s
DTSTART:%(now_back24)s
DURATION:PT1H
ATTENDEE:mailto:user1@example.org
ATTENDEE:mailto:user2@example.org
DTSTAMP:20051222T210507Z
ORGANIZER:mailto:user1@example.org
END:VEVENT
END:VCALENDAR
"""

        data_future = """BEGIN:VCALENDAR
VERSION:2.0
PRODID:-//CALENDARSERVER.ORG//NONSGML Version 1//EN
BEGIN:VEVENT
UID:12345-67890
DTSTART:%(now_back14)s
DURATION:PT1H
ATTENDEE:mailto:user1@example.org
ATTENDEE:mailto:user2@example.org
ATTENDEE:mailto:user3@example.org
ATTENDEE:mailto:user4@example.org
ATTENDEE:mailto:user5@example.org
ATTENDEE:mailto:user6@example.org
ATTENDEE:mailto:user7@example.org
ATTENDEE:mailto:user8@example.org
ATTENDEE:mailto:user9@example.org
ATTENDEE:mailto:user10@example.org
ATTENDEE:mailto:user11@example.org
ATTENDEE:mailto:user12@example.org
ATTENDEE:mailto:user13@example.org
ATTENDEE:mailto:user14@example.org
ATTENDEE:mailto:user15@example.org
ATTENDEE:mailto:user16@example.org
ATTENDEE:mailto:user17@example.org
ATTENDEE:mailto:user18@example.org
ATTENDEE:mailto:user19@example.org
ATTENDEE:mailto:user20@example.org
ATTENDEE:mailto:user21@example.org
ATTENDEE:mailto:user22@example.org
ATTENDEE:mailto:user23@example.org
ATTENDEE:mailto:user24@example.org
ATTENDEE:mailto:user25@example.org
DTSTAMP:20051222T210507Z
ORGANIZER;SCHEDULE-AGENT=NONE;SCHEDULE-STATUS=5.3:mailto:user1@example.org
RELATED-TO;RELTYPE=X-CALENDARSERVER-RECURRENCE-SET:%(relID)s
RRULE:FREQ=DAILY
SEQUENCE:1
END:VEVENT
END:VCALENDAR
"""

        data_past = """BEGIN:VCALENDAR
VERSION:2.0
PRODID:-//CALENDARSERVER.ORG//NONSGML Version 1//EN
BEGIN:VEVENT
UID:%(relID)s
DTSTART:%(now_back30)s
DURATION:PT1H
ATTENDEE:mailto:user1@example.org
ATTENDEE:mailto:user2@example.org
ATTENDEE:mailto:user3@example.org
ATTENDEE:mailto:user4@example.org
ATTENDEE:mailto:user5@example.org
ATTENDEE:mailto:user6@example.org
ATTENDEE:mailto:user7@example.org
ATTENDEE:mailto:user8@example.org
ATTENDEE:mailto:user9@example.org
ATTENDEE:mailto:user10@example.org
ATTENDEE:mailto:user11@example.org
ATTENDEE:mailto:user12@example.org
ATTENDEE:mailto:user13@example.org
ATTENDEE:mailto:user14@example.org
ATTENDEE:mailto:user15@example.org
ATTENDEE:mailto:user16@example.org
ATTENDEE:mailto:user17@example.org
ATTENDEE:mailto:user18@example.org
ATTENDEE:mailto:user19@example.org
ATTENDEE:mailto:user20@example.org
ATTENDEE:mailto:user21@example.org
ATTENDEE:mailto:user22@example.org
ATTENDEE:mailto:user23@example.org
ATTENDEE:mailto:user24@example.org
ATTENDEE:mailto:user25@example.org
DTSTAMP:20051222T210507Z
ORGANIZER;SCHEDULE-AGENT=NONE;SCHEDULE-STATUS=5.3:mailto:user1@example.org
RELATED-TO;RELTYPE=X-CALENDARSERVER-RECURRENCE-SET:%(relID)s
RRULE:FREQ=DAILY;UNTIL=%(now_back14_1)s
SEQUENCE:1
END:VEVENT
BEGIN:VEVENT
UID:%(relID)s
RECURRENCE-ID:%(now_back25)s
DTSTART:%(now_back25)s
DURATION:PT1H
ATTENDEE:mailto:user1@example.org
ATTENDEE:mailto:user2@example.org
DTSTAMP:20051222T210507Z
ORGANIZER;SCHEDULE-AGENT=NONE;SCHEDULE-STATUS=5.3:mailto:user1@example.org
RELATED-TO;RELTYPE=X-CALENDARSERVER-RECURRENCE-SET:%(relID)s
SEQUENCE:1
END:VEVENT
BEGIN:VEVENT
UID:%(relID)s
RECURRENCE-ID:%(now_back24)s
DTSTART:%(now_back24)s
DURATION:PT1H
ATTENDEE:mailto:user1@example.org
ATTENDEE:mailto:user2@example.org
DTSTAMP:20051222T210507Z
ORGANIZER;SCHEDULE-AGENT=NONE;SCHEDULE-STATUS=5.3:mailto:user1@example.org
RELATED-TO;RELTYPE=X-CALENDARSERVER-RECURRENCE-SET:%(relID)s
SEQUENCE:1
END:VEVENT
END:VCALENDAR
"""

        component = Component.fromString(data % self.subs)
        cobj = yield calendar.createCalendarObjectWithName("data1.ics", component)
        self.assertFalse(hasattr(cobj, "_workItems"))
        yield self.commit()

        w = schema.CALENDAR_OBJECT_SPLITTER_WORK
        rows = yield Select(
            [w.RESOURCE_ID, ],
            From=w
        ).on(self.transactionUnderTest())
        self.assertEqual(len(rows), 0)
        yield self.abort()

        # Do manual split
        cobj = yield self.calendarObjectUnderTest(name="data1.ics", calendar_name="calendar", home="user01")
        will = yield cobj.willSplit()
        self.assertTrue(will)

        newUID = yield cobj.split()
        yield self.commit()

        cobj1 = yield self.calendarObjectUnderTest(name="data1.ics", calendar_name="calendar", home="user01")
        cobj2 = yield self.calendarObjectUnderTest(name="%s.ics" % (newUID,), calendar_name="calendar", home="user01")
        self.assertTrue(cobj2 is not None)

        ical_future = yield cobj1.component()
        ical_past = yield cobj2.component()

        title = "temp"
        relsubs = dict(self.subs)
        relsubs["relID"] = newUID
        self.assertEqual(normalize_iCalStr(ical_future), normalize_iCalStr(data_future) % relsubs, "Failed future: %s" % (title,))
        self.assertEqual(normalize_iCalStr(ical_past), normalize_iCalStr(data_past) % relsubs, "Failed past: %s" % (title,))


    @inlineCallbacks
    def test_calendarObjectSplit_work(self):
        """
        Test that splitting of calendar objects works.
        """
        self.patch(config.Scheduling.Options.Splitting, "Enabled", True)
        self.patch(config.Scheduling.Options.Splitting, "Size", 1024)
        self.patch(config.Scheduling.Options.Splitting, "PastDays", 14)
        self.patch(config.Scheduling.Options.Splitting, "Delay", 2)

        # Create one event that will split
        calendar = yield self.calendarUnderTest(name="calendar", home="user01")

        data = """BEGIN:VCALENDAR
VERSION:2.0
PRODID:-//CALENDARSERVER.ORG//NONSGML Version 1//EN
BEGIN:VEVENT
UID:12345-67890
DTSTART:%(now_back30)s
DURATION:PT1H
ATTENDEE;PARTSTAT=ACCEPTED:mailto:user01@example.com
ATTENDEE:mailto:user02@example.com
ATTENDEE:mailto:user03@example.com
DTSTAMP:20051222T210507Z
ORGANIZER:mailto:user01@example.com
RRULE:FREQ=DAILY
SUMMARY:1234567890123456789012345678901234567890
 1234567890123456789012345678901234567890
 1234567890123456789012345678901234567890
 1234567890123456789012345678901234567890
END:VEVENT
BEGIN:VEVENT
UID:12345-67890
RECURRENCE-ID:%(now_back25)s
DTSTART:%(now_back25)s
DURATION:PT1H
ATTENDEE;PARTSTAT=ACCEPTED:mailto:user01@example.com
ATTENDEE:mailto:user02@example.com
ATTENDEE:mailto:user04@example.com
DTSTAMP:20051222T210507Z
ORGANIZER:mailto:user01@example.com
END:VEVENT
BEGIN:VEVENT
UID:12345-67890
RECURRENCE-ID:%(now_back24)s
DTSTART:%(now_back24)s
DURATION:PT1H
ATTENDEE;PARTSTAT=ACCEPTED:mailto:user01@example.com
ATTENDEE:mailto:user02@example.com
DTSTAMP:20051222T210507Z
ORGANIZER:mailto:user01@example.com
END:VEVENT
BEGIN:VEVENT
UID:12345-67890
RECURRENCE-ID:%(now_fwd10)s
DTSTART:%(now_fwd10)s
DURATION:PT1H
ATTENDEE;PARTSTAT=ACCEPTED:mailto:user01@example.com
ATTENDEE:mailto:user05@example.com
DTSTAMP:20051222T210507Z
ORGANIZER:mailto:user01@example.com
END:VEVENT
END:VCALENDAR
"""

        data_future = """BEGIN:VCALENDAR
VERSION:2.0
PRODID:-//CALENDARSERVER.ORG//NONSGML Version 1//EN
BEGIN:VEVENT
UID:12345-67890
DTSTART:%(now_back14)s
DURATION:PT1H
ATTENDEE;CN=User 01;EMAIL=user01@example.com;PARTSTAT=ACCEPTED:urn:uuid:user01
ATTENDEE;CN=User 02;EMAIL=user02@example.com;RSVP=TRUE;SCHEDULE-STATUS=1.2:urn:uuid:user02
ATTENDEE;CN=User 03;EMAIL=user03@example.com;RSVP=TRUE;SCHEDULE-STATUS=1.2:urn:uuid:user03
DTSTAMP:20051222T210507Z
ORGANIZER;CN=User 01;EMAIL=user01@example.com:urn:uuid:user01
RELATED-TO;RELTYPE=X-CALENDARSERVER-RECURRENCE-SET:%(relID)s
RRULE:FREQ=DAILY
SEQUENCE:1
SUMMARY:1234567890123456789012345678901234567890
 1234567890123456789012345678901234567890
 1234567890123456789012345678901234567890
 1234567890123456789012345678901234567890
END:VEVENT
BEGIN:VEVENT
UID:12345-67890
RECURRENCE-ID:%(now_fwd10)s
DTSTART:%(now_fwd10)s
DURATION:PT1H
ATTENDEE;CN=User 01;EMAIL=user01@example.com;PARTSTAT=ACCEPTED:urn:uuid:user01
ATTENDEE;CN=User 05;EMAIL=user05@example.com;RSVP=TRUE;SCHEDULE-STATUS=1.2:urn:uuid:user05
DTSTAMP:20051222T210507Z
ORGANIZER;CN=User 01;EMAIL=user01@example.com:urn:uuid:user01
RELATED-TO;RELTYPE=X-CALENDARSERVER-RECURRENCE-SET:%(relID)s
SEQUENCE:1
END:VEVENT
END:VCALENDAR
"""

        data_past = """BEGIN:VCALENDAR
VERSION:2.0
PRODID:-//CALENDARSERVER.ORG//NONSGML Version 1//EN
BEGIN:VEVENT
UID:%(relID)s
DTSTART:%(now_back30)s
DURATION:PT1H
ATTENDEE;CN=User 01;EMAIL=user01@example.com;PARTSTAT=ACCEPTED:urn:uuid:user01
ATTENDEE;CN=User 02;EMAIL=user02@example.com;RSVP=TRUE;SCHEDULE-STATUS=1.2:urn:uuid:user02
ATTENDEE;CN=User 03;EMAIL=user03@example.com;RSVP=TRUE;SCHEDULE-STATUS=1.2:urn:uuid:user03
DTSTAMP:20051222T210507Z
ORGANIZER;CN=User 01;EMAIL=user01@example.com:urn:uuid:user01
RELATED-TO;RELTYPE=X-CALENDARSERVER-RECURRENCE-SET:%(relID)s
RRULE:FREQ=DAILY;UNTIL=%(now_back14_1)s
SEQUENCE:1
SUMMARY:1234567890123456789012345678901234567890
 1234567890123456789012345678901234567890
 1234567890123456789012345678901234567890
 1234567890123456789012345678901234567890
END:VEVENT
BEGIN:VEVENT
UID:%(relID)s
RECURRENCE-ID:%(now_back25)s
DTSTART:%(now_back25)s
DURATION:PT1H
ATTENDEE;CN=User 01;EMAIL=user01@example.com;PARTSTAT=ACCEPTED:urn:uuid:user01
ATTENDEE;CN=User 02;EMAIL=user02@example.com;RSVP=TRUE;SCHEDULE-STATUS=1.2:urn:uuid:user02
ATTENDEE;CN=User 04;EMAIL=user04@example.com;RSVP=TRUE;SCHEDULE-STATUS=1.2:urn:uuid:user04
DTSTAMP:20051222T210507Z
ORGANIZER;CN=User 01;EMAIL=user01@example.com:urn:uuid:user01
RELATED-TO;RELTYPE=X-CALENDARSERVER-RECURRENCE-SET:%(relID)s
SEQUENCE:1
END:VEVENT
BEGIN:VEVENT
UID:%(relID)s
RECURRENCE-ID:%(now_back24)s
DTSTART:%(now_back24)s
DURATION:PT1H
ATTENDEE;CN=User 01;EMAIL=user01@example.com;PARTSTAT=ACCEPTED:urn:uuid:user01
ATTENDEE;CN=User 02;EMAIL=user02@example.com;RSVP=TRUE;SCHEDULE-STATUS=1.2:urn:uuid:user02
DTSTAMP:20051222T210507Z
ORGANIZER;CN=User 01;EMAIL=user01@example.com:urn:uuid:user01
RELATED-TO;RELTYPE=X-CALENDARSERVER-RECURRENCE-SET:%(relID)s
SEQUENCE:1
END:VEVENT
END:VCALENDAR
"""

        data_future2 = """BEGIN:VCALENDAR
VERSION:2.0
PRODID:-//CALENDARSERVER.ORG//NONSGML Version 1//EN
BEGIN:VEVENT
UID:12345-67890
DTSTART:%(now_back14)s
DURATION:PT1H
ATTENDEE;CN=User 01;EMAIL=user01@example.com;PARTSTAT=ACCEPTED:urn:uuid:user01
ATTENDEE;CN=User 02;EMAIL=user02@example.com;RSVP=TRUE:urn:uuid:user02
ATTENDEE;CN=User 03;EMAIL=user03@example.com;RSVP=TRUE:urn:uuid:user03
DTSTAMP:20051222T210507Z
EXDATE:%(now_fwd10)s
ORGANIZER;CN=User 01;EMAIL=user01@example.com:urn:uuid:user01
RELATED-TO;RELTYPE=X-CALENDARSERVER-RECURRENCE-SET:%(relID)s
RRULE:FREQ=DAILY
SEQUENCE:1
SUMMARY:1234567890123456789012345678901234567890
 1234567890123456789012345678901234567890
 1234567890123456789012345678901234567890
 1234567890123456789012345678901234567890
END:VEVENT
BEGIN:X-CALENDARSERVER-PERUSER
UID:12345-67890
X-CALENDARSERVER-PERUSER-UID:user02
BEGIN:X-CALENDARSERVER-PERINSTANCE
TRANSP:TRANSPARENT
END:X-CALENDARSERVER-PERINSTANCE
END:X-CALENDARSERVER-PERUSER
END:VCALENDAR
"""

        data_past2 = """BEGIN:VCALENDAR
VERSION:2.0
PRODID:-//CALENDARSERVER.ORG//NONSGML Version 1//EN
BEGIN:VEVENT
UID:%(relID)s
DTSTART:%(now_back30)s
DURATION:PT1H
ATTENDEE;CN=User 01;EMAIL=user01@example.com;PARTSTAT=ACCEPTED:urn:uuid:user01
ATTENDEE;CN=User 02;EMAIL=user02@example.com;RSVP=TRUE:urn:uuid:user02
ATTENDEE;CN=User 03;EMAIL=user03@example.com;RSVP=TRUE:urn:uuid:user03
DTSTAMP:20051222T210507Z
ORGANIZER;CN=User 01;EMAIL=user01@example.com:urn:uuid:user01
RELATED-TO;RELTYPE=X-CALENDARSERVER-RECURRENCE-SET:%(relID)s
RRULE:FREQ=DAILY;UNTIL=%(now_back14_1)s
SEQUENCE:1
SUMMARY:1234567890123456789012345678901234567890
 1234567890123456789012345678901234567890
 1234567890123456789012345678901234567890
 1234567890123456789012345678901234567890
END:VEVENT
BEGIN:VEVENT
UID:%(relID)s
RECURRENCE-ID:%(now_back25)s
DTSTART:%(now_back25)s
DURATION:PT1H
ATTENDEE;CN=User 01;EMAIL=user01@example.com;PARTSTAT=ACCEPTED:urn:uuid:user01
ATTENDEE;CN=User 02;EMAIL=user02@example.com;RSVP=TRUE:urn:uuid:user02
ATTENDEE;CN=User 04;EMAIL=user04@example.com;RSVP=TRUE:urn:uuid:user04
DTSTAMP:20051222T210507Z
ORGANIZER;CN=User 01;EMAIL=user01@example.com:urn:uuid:user01
RELATED-TO;RELTYPE=X-CALENDARSERVER-RECURRENCE-SET:%(relID)s
SEQUENCE:1
END:VEVENT
BEGIN:VEVENT
UID:%(relID)s
RECURRENCE-ID:%(now_back24)s
DTSTART:%(now_back24)s
DURATION:PT1H
ATTENDEE;CN=User 01;EMAIL=user01@example.com;PARTSTAT=ACCEPTED:urn:uuid:user01
ATTENDEE;CN=User 02;EMAIL=user02@example.com;RSVP=TRUE:urn:uuid:user02
DTSTAMP:20051222T210507Z
ORGANIZER;CN=User 01;EMAIL=user01@example.com:urn:uuid:user01
RELATED-TO;RELTYPE=X-CALENDARSERVER-RECURRENCE-SET:%(relID)s
SEQUENCE:1
END:VEVENT
BEGIN:X-CALENDARSERVER-PERUSER
UID:%(relID)s
X-CALENDARSERVER-PERUSER-UID:user02
BEGIN:X-CALENDARSERVER-PERINSTANCE
TRANSP:TRANSPARENT
END:X-CALENDARSERVER-PERINSTANCE
END:X-CALENDARSERVER-PERUSER
END:VCALENDAR
"""

        data_inbox2 = """BEGIN:VCALENDAR
VERSION:2.0
METHOD:REQUEST
PRODID:-//CALENDARSERVER.ORG//NONSGML Version 1//EN
BEGIN:VEVENT
UID:12345-67890
DTSTART:%(now_back14)s
DURATION:PT1H
ATTENDEE;CN=User 01;EMAIL=user01@example.com;PARTSTAT=ACCEPTED:urn:uuid:user01
ATTENDEE;CN=User 02;EMAIL=user02@example.com;RSVP=TRUE:urn:uuid:user02
ATTENDEE;CN=User 03;EMAIL=user03@example.com;RSVP=TRUE:urn:uuid:user03
DTSTAMP:20051222T210507Z
EXDATE:%(now_fwd10)s
ORGANIZER;CN=User 01;EMAIL=user01@example.com:urn:uuid:user01
RELATED-TO;RELTYPE=X-CALENDARSERVER-RECURRENCE-SET:%(relID)s
RRULE:FREQ=DAILY
SEQUENCE:1
SUMMARY:1234567890123456789012345678901234567890
 1234567890123456789012345678901234567890
 1234567890123456789012345678901234567890
 1234567890123456789012345678901234567890
END:VEVENT
END:VCALENDAR
"""

        data_future3 = """BEGIN:VCALENDAR
VERSION:2.0
PRODID:-//CALENDARSERVER.ORG//NONSGML Version 1//EN
BEGIN:VEVENT
UID:12345-67890
DTSTART:%(now_back14)s
DURATION:PT1H
ATTENDEE;CN=User 01;EMAIL=user01@example.com;PARTSTAT=ACCEPTED:urn:uuid:user01
ATTENDEE;CN=User 02;EMAIL=user02@example.com;RSVP=TRUE:urn:uuid:user02
ATTENDEE;CN=User 03;EMAIL=user03@example.com;RSVP=TRUE:urn:uuid:user03
DTSTAMP:20051222T210507Z
EXDATE:%(now_fwd10)s
ORGANIZER;CN=User 01;EMAIL=user01@example.com:urn:uuid:user01
RELATED-TO;RELTYPE=X-CALENDARSERVER-RECURRENCE-SET:%(relID)s
RRULE:FREQ=DAILY
SEQUENCE:1
SUMMARY:1234567890123456789012345678901234567890
 1234567890123456789012345678901234567890
 1234567890123456789012345678901234567890
 1234567890123456789012345678901234567890
END:VEVENT
BEGIN:X-CALENDARSERVER-PERUSER
UID:12345-67890
X-CALENDARSERVER-PERUSER-UID:user03
BEGIN:X-CALENDARSERVER-PERINSTANCE
TRANSP:TRANSPARENT
END:X-CALENDARSERVER-PERINSTANCE
END:X-CALENDARSERVER-PERUSER
END:VCALENDAR
"""

        data_past3 = """BEGIN:VCALENDAR
VERSION:2.0
PRODID:-//CALENDARSERVER.ORG//NONSGML Version 1//EN
BEGIN:VEVENT
UID:%(relID)s
DTSTART:%(now_back30)s
DURATION:PT1H
ATTENDEE;CN=User 01;EMAIL=user01@example.com;PARTSTAT=ACCEPTED:urn:uuid:user01
ATTENDEE;CN=User 02;EMAIL=user02@example.com;RSVP=TRUE:urn:uuid:user02
ATTENDEE;CN=User 03;EMAIL=user03@example.com;RSVP=TRUE:urn:uuid:user03
DTSTAMP:20051222T210507Z
EXDATE:%(now_back25)s
EXDATE:%(now_back24)s
ORGANIZER;CN=User 01;EMAIL=user01@example.com:urn:uuid:user01
RELATED-TO;RELTYPE=X-CALENDARSERVER-RECURRENCE-SET:%(relID)s
RRULE:FREQ=DAILY;UNTIL=%(now_back14_1)s
SEQUENCE:1
SUMMARY:1234567890123456789012345678901234567890
 1234567890123456789012345678901234567890
 1234567890123456789012345678901234567890
 1234567890123456789012345678901234567890
END:VEVENT
BEGIN:X-CALENDARSERVER-PERUSER
UID:%(relID)s
X-CALENDARSERVER-PERUSER-UID:user03
BEGIN:X-CALENDARSERVER-PERINSTANCE
TRANSP:TRANSPARENT
END:X-CALENDARSERVER-PERINSTANCE
END:X-CALENDARSERVER-PERUSER
END:VCALENDAR
"""

        data_inbox3 = """BEGIN:VCALENDAR
VERSION:2.0
METHOD:REQUEST
PRODID:-//CALENDARSERVER.ORG//NONSGML Version 1//EN
BEGIN:VEVENT
UID:12345-67890
DTSTART:%(now_back14)s
DURATION:PT1H
ATTENDEE;CN=User 01;EMAIL=user01@example.com;PARTSTAT=ACCEPTED:urn:uuid:user01
ATTENDEE;CN=User 02;EMAIL=user02@example.com;RSVP=TRUE:urn:uuid:user02
ATTENDEE;CN=User 03;EMAIL=user03@example.com;RSVP=TRUE:urn:uuid:user03
DTSTAMP:20051222T210507Z
EXDATE:%(now_fwd10)s
ORGANIZER;CN=User 01;EMAIL=user01@example.com:urn:uuid:user01
RELATED-TO;RELTYPE=X-CALENDARSERVER-RECURRENCE-SET:%(relID)s
RRULE:FREQ=DAILY
SEQUENCE:1
SUMMARY:1234567890123456789012345678901234567890
 1234567890123456789012345678901234567890
 1234567890123456789012345678901234567890
 1234567890123456789012345678901234567890
END:VEVENT
END:VCALENDAR
"""

        data_past4 = """BEGIN:VCALENDAR
VERSION:2.0
PRODID:-//CALENDARSERVER.ORG//NONSGML Version 1//EN
BEGIN:VEVENT
UID:%(relID)s
RECURRENCE-ID:%(now_back25)s
DTSTART:%(now_back25)s
DURATION:PT1H
ATTENDEE;CN=User 01;EMAIL=user01@example.com;PARTSTAT=ACCEPTED:urn:uuid:user01
ATTENDEE;CN=User 02;EMAIL=user02@example.com;RSVP=TRUE:urn:uuid:user02
ATTENDEE;CN=User 04;EMAIL=user04@example.com;RSVP=TRUE:urn:uuid:user04
DTSTAMP:20051222T210507Z
ORGANIZER;CN=User 01;EMAIL=user01@example.com:urn:uuid:user01
RELATED-TO;RELTYPE=X-CALENDARSERVER-RECURRENCE-SET:%(relID)s
SEQUENCE:1
END:VEVENT
BEGIN:X-CALENDARSERVER-PERUSER
UID:%(relID)s
X-CALENDARSERVER-PERUSER-UID:user04
BEGIN:X-CALENDARSERVER-PERINSTANCE
RECURRENCE-ID:%(now_back25)s
TRANSP:TRANSPARENT
END:X-CALENDARSERVER-PERINSTANCE
END:X-CALENDARSERVER-PERUSER
END:VCALENDAR
"""

        data_future5 = """BEGIN:VCALENDAR
VERSION:2.0
PRODID:-//CALENDARSERVER.ORG//NONSGML Version 1//EN
BEGIN:VEVENT
UID:12345-67890
RECURRENCE-ID:%(now_fwd10)s
DTSTART:%(now_fwd10)s
DURATION:PT1H
ATTENDEE;CN=User 01;EMAIL=user01@example.com;PARTSTAT=ACCEPTED:urn:uuid:user01
ATTENDEE;CN=User 05;EMAIL=user05@example.com;RSVP=TRUE:urn:uuid:user05
DTSTAMP:20051222T210507Z
ORGANIZER;CN=User 01;EMAIL=user01@example.com:urn:uuid:user01
RELATED-TO;RELTYPE=X-CALENDARSERVER-RECURRENCE-SET:%(relID)s
SEQUENCE:1
END:VEVENT
BEGIN:X-CALENDARSERVER-PERUSER
UID:12345-67890
X-CALENDARSERVER-PERUSER-UID:user05
BEGIN:X-CALENDARSERVER-PERINSTANCE
RECURRENCE-ID:%(now_fwd10)s
TRANSP:TRANSPARENT
END:X-CALENDARSERVER-PERINSTANCE
END:X-CALENDARSERVER-PERUSER
END:VCALENDAR
"""

        data_inbox5 = """BEGIN:VCALENDAR
VERSION:2.0
METHOD:REQUEST
PRODID:-//CALENDARSERVER.ORG//NONSGML Version 1//EN
BEGIN:VEVENT
UID:12345-67890
RECURRENCE-ID:%(now_fwd10)s
DTSTART:%(now_fwd10)s
DURATION:PT1H
ATTENDEE;CN=User 01;EMAIL=user01@example.com;PARTSTAT=ACCEPTED:urn:uuid:user01
ATTENDEE;CN=User 05;EMAIL=user05@example.com;RSVP=TRUE:urn:uuid:user05
DTSTAMP:20051222T210507Z
ORGANIZER;CN=User 01;EMAIL=user01@example.com:urn:uuid:user01
RELATED-TO;RELTYPE=X-CALENDARSERVER-RECURRENCE-SET:%(relID)s
SEQUENCE:1
END:VEVENT
END:VCALENDAR
"""

        component = Component.fromString(data % self.subs)
        cobj = yield calendar.createCalendarObjectWithName("data1.ics", component)
        self.assertTrue(hasattr(cobj, "_workItems"))
        work = cobj._workItems[0]
        yield self.commit()

        w = schema.CALENDAR_OBJECT_SPLITTER_WORK
        rows = yield Select(
            [w.RESOURCE_ID, ],
            From=w
        ).on(self.transactionUnderTest())
        self.assertEqual(len(rows), 1)
        self.assertEqual(rows[0][0], cobj._resourceID)
        yield self.abort()

        # Wait for it to complete
        yield work.whenExecuted()

        rows = yield Select(
            [w.RESOURCE_ID, ],
            From=w
        ).on(self.transactionUnderTest())
        self.assertEqual(len(rows), 0)
        yield self.abort()

        # Get the existing and new object data
        cobj1 = yield self.calendarObjectUnderTest(name="data1.ics", calendar_name="calendar", home="user01")
        self.assertTrue(cobj1.isScheduleObject)
        ical1 = yield cobj1.component()
        newUID = ical1.masterComponent().propertyValue("RELATED-TO")

        cobj2 = yield self.calendarObjectUnderTest(name="%s.ics" % (newUID,), calendar_name="calendar", home="user01")
        self.assertTrue(cobj2 is not None)
        self.assertTrue(cobj2.isScheduleObject)

        ical_future = yield cobj1.component()
        ical_past = yield cobj2.component()

        # Verify user01 data
        title = "user01"
        relsubs = dict(self.subs)
        relsubs["relID"] = newUID
        self.assertEqual(normalize_iCalStr(ical_future), normalize_iCalStr(data_future) % relsubs, "Failed future: %s" % (title,))
        self.assertEqual(normalize_iCalStr(ical_past), normalize_iCalStr(data_past) % relsubs, "Failed past: %s" % (title,))

        # Get user02 data
        cal = yield self.calendarUnderTest(name="calendar", home="user02")
        cobjs = yield cal.calendarObjects()
        self.assertEqual(len(cobjs), 2)
        for cobj in cobjs:
            ical = yield cobj.component()
            if ical.resourceUID() == "12345-67890":
                ical_future = ical
            else:
                ical_past = ical

        cal = yield self.calendarUnderTest(name="inbox", home="user02")
        cobjs = yield cal.calendarObjects()
        self.assertEqual(len(cobjs), 1)
        ical_inbox = yield cobjs[0].component()

        # Verify user02 data
        title = "user02"
        self.assertEqual(normalize_iCalStr(ical_future), normalize_iCalStr(data_future2) % relsubs, "Failed future: %s" % (title,))
        self.assertEqual(normalize_iCalStr(ical_past), normalize_iCalStr(data_past2) % relsubs, "Failed past: %s" % (title,))
        self.assertEqual(normalize_iCalStr(ical_inbox), normalize_iCalStr(data_inbox2) % relsubs, "Failed inbox: %s" % (title,))

        # Get user03 data
        cal = yield self.calendarUnderTest(name="calendar", home="user03")
        cobjs = yield cal.calendarObjects()
        self.assertEqual(len(cobjs), 2)
        for cobj in cobjs:
            ical = yield cobj.component()
            if ical.resourceUID() == "12345-67890":
                ical_future = ical
            else:
                ical_past = ical
            self.assertTrue(cobj.isScheduleObject)

        cal = yield self.calendarUnderTest(name="inbox", home="user03")
        cobjs = yield cal.calendarObjects()
        self.assertEqual(len(cobjs), 1)
        ical_inbox = yield cobjs[0].component()

        # Verify user03 data
        title = "user03"
        self.assertEqual(normalize_iCalStr(ical_future), normalize_iCalStr(data_future3) % relsubs, "Failed future: %s" % (title,))
        self.assertEqual(normalize_iCalStr(ical_past), normalize_iCalStr(data_past3) % relsubs, "Failed past: %s" % (title,))
        self.assertEqual(normalize_iCalStr(ical_inbox), normalize_iCalStr(data_inbox3) % relsubs, "Failed inbox: %s" % (title,))

        # Get user04 data
        cal = yield self.calendarUnderTest(name="calendar", home="user04")
        cobjs = yield cal.calendarObjects()
        self.assertEqual(len(cobjs), 1)
        ical_past = yield cobjs[0].component()
        self.assertTrue(cobjs[0].isScheduleObject)

        cal = yield self.calendarUnderTest(name="inbox", home="user04")
        cobjs = yield cal.calendarObjects()
        self.assertEqual(len(cobjs), 0)

        # Verify user04 data
        title = "user04"
        self.assertEqual(normalize_iCalStr(ical_past), normalize_iCalStr(data_past4) % relsubs, "Failed past: %s" % (title,))

        # Get user05 data
        cal = yield self.calendarUnderTest(name="calendar", home="user05")
        cobjs = yield cal.calendarObjects()
        self.assertEqual(len(cobjs), 1)
        ical_future = yield cobjs[0].component()
        self.assertTrue(cobjs[0].isScheduleObject)

        cal = yield self.calendarUnderTest(name="inbox", home="user05")
        cobjs = yield cal.calendarObjects()
        self.assertEqual(len(cobjs), 1)
        ical_inbox = yield cobjs[0].component()

        # Verify user05 data
        title = "user05"
        self.assertEqual(normalize_iCalStr(ical_future), normalize_iCalStr(data_future5) % relsubs, "Failed future: %s" % (title,))
        self.assertEqual(normalize_iCalStr(ical_inbox), normalize_iCalStr(data_inbox5) % relsubs, "Failed inbox: %s" % (title,))


    @inlineCallbacks
    def test_calendarObjectSplit_removed(self):
        """
        Test that splitting of calendar objects dioes not occur when the object is
        removed before the work can be done.
        """
        self.patch(config.Scheduling.Options.Splitting, "Enabled", True)
        self.patch(config.Scheduling.Options.Splitting, "Size", 1024)
        self.patch(config.Scheduling.Options.Splitting, "PastDays", 14)
        self.patch(config.Scheduling.Options.Splitting, "Delay", 10)

        # Create one event that will split
        calendar = yield self.calendarUnderTest(name="calendar", home="user01")

        data = """BEGIN:VCALENDAR
VERSION:2.0
PRODID:-//CALENDARSERVER.ORG//NONSGML Version 1//EN
BEGIN:VEVENT
UID:12345-67890
DTSTART:%(now_back30)s
DURATION:PT1H
ATTENDEE;PARTSTAT=ACCEPTED:mailto:user01@example.com
ATTENDEE:mailto:user02@example.com
ATTENDEE:mailto:user03@example.com
DTSTAMP:20051222T210507Z
ORGANIZER:mailto:user01@example.com
RRULE:FREQ=DAILY
SUMMARY:1234567890123456789012345678901234567890
 1234567890123456789012345678901234567890
 1234567890123456789012345678901234567890
 1234567890123456789012345678901234567890
END:VEVENT
BEGIN:VEVENT
UID:12345-67890
RECURRENCE-ID:%(now_back25)s
DTSTART:%(now_back25)s
DURATION:PT1H
ATTENDEE;PARTSTAT=ACCEPTED:mailto:user01@example.com
ATTENDEE:mailto:user02@example.com
ATTENDEE:mailto:user04@example.com
DTSTAMP:20051222T210507Z
ORGANIZER:mailto:user01@example.com
END:VEVENT
BEGIN:VEVENT
UID:12345-67890
RECURRENCE-ID:%(now_back24)s
DTSTART:%(now_back24)s
DURATION:PT1H
ATTENDEE;PARTSTAT=ACCEPTED:mailto:user01@example.com
ATTENDEE:mailto:user02@example.com
DTSTAMP:20051222T210507Z
ORGANIZER:mailto:user01@example.com
END:VEVENT
BEGIN:VEVENT
UID:12345-67890
RECURRENCE-ID:%(now_fwd10)s
DTSTART:%(now_fwd10)s
DURATION:PT1H
ATTENDEE;PARTSTAT=ACCEPTED:mailto:user01@example.com
ATTENDEE:mailto:user05@example.com
DTSTAMP:20051222T210507Z
ORGANIZER:mailto:user01@example.com
END:VEVENT
END:VCALENDAR
"""

        component = Component.fromString(data % self.subs)
        cobj = yield calendar.createCalendarObjectWithName("data1.ics", component)
        self.assertTrue(hasattr(cobj, "_workItems"))
        work = cobj._workItems[0]
        yield self.commit()

        w = schema.CALENDAR_OBJECT_SPLITTER_WORK
        rows = yield Select(
            [w.RESOURCE_ID, ],
            From=w
        ).on(self.transactionUnderTest())
        self.assertEqual(len(rows), 1)
        self.assertEqual(rows[0][0], cobj._resourceID)
        yield self.abort()

        cobj = yield self.calendarObjectUnderTest(name="data1.ics", calendar_name="calendar", home="user01")
        yield cobj.remove()
        yield self.commit()

        rows = yield Select(
            [w.RESOURCE_ID, ],
            From=w
        ).on(self.transactionUnderTest())
        self.assertEqual(len(rows), 0)
        yield self.abort()

        # Wait for it to complete
        yield work.whenExecuted()

        rows = yield Select(
            [w.RESOURCE_ID, ],
            From=w
        ).on(self.transactionUnderTest())
        self.assertEqual(len(rows), 0)
        yield self.abort()

        cal = yield self.calendarUnderTest(name="calendar", home="user01")
        cobjs = yield cal.calendarObjects()
        self.assertEqual(len(cobjs), 0)


    @inlineCallbacks
    def test_calendarObjectSplit_no_attendee_split(self):
        """
        Test that calendar objects do not split on attendee change.
        """
        self.patch(config.Scheduling.Options.Splitting, "Enabled", True)
        self.patch(config.Scheduling.Options.Splitting, "Size", 1024)
        self.patch(config.Scheduling.Options.Splitting, "PastDays", 14)
        self.patch(config.Scheduling.Options.Splitting, "Delay", 2)

        # Create one event that will not split
        calendar = yield self.calendarUnderTest(name="calendar", home="user01")

        data = """BEGIN:VCALENDAR
VERSION:2.0
PRODID:-//CALENDARSERVER.ORG//NONSGML Version 1//EN
BEGIN:VEVENT
UID:12345-67890
DTSTART:%(now_back30)s
DURATION:PT1H
ATTENDEE;PARTSTAT=ACCEPTED:mailto:user01@example.com
ATTENDEE:mailto:user02@example.com
DTSTAMP:20051222T210507Z
ORGANIZER:mailto:user01@example.com
RRULE:FREQ=DAILY
SUMMARY:1234567890123456789012345678901234567890
 1234567890123456789012345678901234567890
 1234567890123456789012345678901234567890
 1234567890123456789012345678901234567890
END:VEVENT
END:VCALENDAR
"""

        data_1 = """BEGIN:VCALENDAR
VERSION:2.0
PRODID:-//CALENDARSERVER.ORG//NONSGML Version 1//EN
BEGIN:VEVENT
UID:12345-67890
DTSTART:%(now_back30)s
DURATION:PT1H
ATTENDEE;CN=User 01;EMAIL=user01@example.com;PARTSTAT=ACCEPTED:urn:uuid:user01
ATTENDEE;CN=User 02;EMAIL=user02@example.com;RSVP=TRUE;SCHEDULE-STATUS=1.2:urn:uuid:user02
DTSTAMP:20051222T210507Z
ORGANIZER;CN=User 01;EMAIL=user01@example.com:urn:uuid:user01
RRULE:FREQ=DAILY
SUMMARY:1234567890123456789012345678901234567890
 1234567890123456789012345678901234567890
 1234567890123456789012345678901234567890
 1234567890123456789012345678901234567890
END:VEVENT
END:VCALENDAR
"""

        data_2 = """BEGIN:VCALENDAR
VERSION:2.0
PRODID:-//CALENDARSERVER.ORG//NONSGML Version 1//EN
BEGIN:VEVENT
UID:12345-67890
DTSTART:%(now_back30)s
DURATION:PT1H
ATTENDEE;CN=User 01;EMAIL=user01@example.com;PARTSTAT=ACCEPTED:urn:uuid:user01
ATTENDEE;CN=User 02;EMAIL=user02@example.com;RSVP=TRUE:urn:uuid:user02
DTSTAMP:20051222T210507Z
ORGANIZER;CN=User 01;EMAIL=user01@example.com:urn:uuid:user01
RRULE:FREQ=DAILY
SUMMARY:1234567890123456789012345678901234567890
 1234567890123456789012345678901234567890
 1234567890123456789012345678901234567890
 1234567890123456789012345678901234567890
END:VEVENT
BEGIN:X-CALENDARSERVER-PERUSER
UID:12345-67890
X-CALENDARSERVER-PERUSER-UID:user02
BEGIN:X-CALENDARSERVER-PERINSTANCE
TRANSP:TRANSPARENT
END:X-CALENDARSERVER-PERINSTANCE
END:X-CALENDARSERVER-PERUSER
END:VCALENDAR
"""

        data_2_update = """BEGIN:VCALENDAR
VERSION:2.0
PRODID:-//CALENDARSERVER.ORG//NONSGML Version 1//EN
BEGIN:VEVENT
UID:12345-67890
DTSTART:%(now_back30)s
DURATION:PT1H
ATTENDEE;CN=User 01;EMAIL=user01@example.com;PARTSTAT=ACCEPTED:urn:uuid:user01
ATTENDEE;CN=User 02;EMAIL=user02@example.com;RSVP=TRUE:urn:uuid:user02
DTSTAMP:20051222T210507Z
ORGANIZER;CN=User 01;EMAIL=user01@example.com:urn:uuid:user01
RRULE:FREQ=DAILY
SUMMARY:1234567890123456789012345678901234567890
 1234567890123456789012345678901234567890
 1234567890123456789012345678901234567890
 1234567890123456789012345678901234567890
TRANSP:TRANSPARENT
END:VEVENT
BEGIN:VEVENT
UID:12345-67890
RECURRENCE-ID:%(now_back25)s
DTSTART:%(now_back25)s
DURATION:PT1H
ATTENDEE;CN=User 01;EMAIL=user01@example.com;PARTSTAT=ACCEPTED:urn:uuid:user01
ATTENDEE;CN=User 02;EMAIL=user02@example.com;RSVP=TRUE:urn:uuid:user02
DTSTAMP:20051222T210507Z
ORGANIZER;CN=User 01;EMAIL=user01@example.com:urn:uuid:user01
SUMMARY:1234567890123456789012345678901234567890
 1234567890123456789012345678901234567890
 1234567890123456789012345678901234567890
 1234567890123456789012345678901234567890
TRANSP:TRANSPARENT
BEGIN:VALARM
ACTION:AUDIO
TRIGGER;RELATED=START:-PT10M
END:VALARM
END:VEVENT
BEGIN:VEVENT
UID:12345-67890
RECURRENCE-ID:%(now_fwd10)s
DTSTART:%(now_fwd10)s
DURATION:PT1H
ATTENDEE;CN=User 01;EMAIL=user01@example.com;PARTSTAT=ACCEPTED:urn:uuid:user01
ATTENDEE;CN=User 02;EMAIL=user02@example.com;RSVP=TRUE:urn:uuid:user02
DTSTAMP:20051222T210507Z
ORGANIZER;CN=User 01;EMAIL=user01@example.com:urn:uuid:user01
SUMMARY:1234567890123456789012345678901234567890
 1234567890123456789012345678901234567890
 1234567890123456789012345678901234567890
 1234567890123456789012345678901234567890
TRANSP:TRANSPARENT
BEGIN:VALARM
ACTION:AUDIO
TRIGGER;RELATED=START:-PT5M
END:VALARM
END:VEVENT
END:VCALENDAR
"""

        data_2_changed = """BEGIN:VCALENDAR
VERSION:2.0
PRODID:-//CALENDARSERVER.ORG//NONSGML Version 1//EN
BEGIN:VEVENT
UID:12345-67890
DTSTART:%(now_back30)s
DURATION:PT1H
ATTENDEE;CN=User 01;EMAIL=user01@example.com;PARTSTAT=ACCEPTED:urn:uuid:user01
ATTENDEE;CN=User 02;EMAIL=user02@example.com;RSVP=TRUE:urn:uuid:user02
DTSTAMP:20051222T210507Z
ORGANIZER;CN=User 01;EMAIL=user01@example.com:urn:uuid:user01
RRULE:FREQ=DAILY
SUMMARY:1234567890123456789012345678901234567890
 1234567890123456789012345678901234567890
 1234567890123456789012345678901234567890
 1234567890123456789012345678901234567890
END:VEVENT
BEGIN:X-CALENDARSERVER-PERUSER
UID:12345-67890
X-CALENDARSERVER-PERUSER-UID:user02
BEGIN:X-CALENDARSERVER-PERINSTANCE
TRANSP:TRANSPARENT
END:X-CALENDARSERVER-PERINSTANCE
BEGIN:X-CALENDARSERVER-PERINSTANCE
RECURRENCE-ID:%(now_back25)s
TRANSP:TRANSPARENT
BEGIN:VALARM
ACTION:AUDIO
TRIGGER;RELATED=START:-PT10M
END:VALARM
END:X-CALENDARSERVER-PERINSTANCE
BEGIN:X-CALENDARSERVER-PERINSTANCE
RECURRENCE-ID:%(now_fwd10)s
TRANSP:TRANSPARENT
BEGIN:VALARM
ACTION:AUDIO
TRIGGER;RELATED=START:-PT5M
END:VALARM
END:X-CALENDARSERVER-PERINSTANCE
END:X-CALENDARSERVER-PERUSER
END:VCALENDAR
"""

        component = Component.fromString(data % self.subs)
        cobj = yield calendar.createCalendarObjectWithName("data1.ics", component)
        self.assertFalse(hasattr(cobj, "_workItems"))
        yield self.commit()

        # Get user02 data
        cal = yield self.calendarUnderTest(name="calendar", home="user02")
        cobjs = yield cal.calendarObjects()
        self.assertEqual(len(cobjs), 1)
        cobj = cobjs[0]
        cname2 = cobj.name()
        ical = yield cobj.component()
        self.assertEqual(normalize_iCalStr(ical), normalize_iCalStr(data_2) % self.subs, "Failed 2")
        yield cobj.setComponent(Component.fromString(data_2_update % self.subs))
        yield self.commit()

        cobj = yield self.calendarObjectUnderTest(name="data1.ics", calendar_name="calendar", home="user01")
        ical = yield cobj.component()
        self.assertEqual(normalize_iCalStr(ical), normalize_iCalStr(data_1) % self.subs, "Failed 2")
        cobj = yield self.calendarObjectUnderTest(name=cname2, calendar_name="calendar", home="user02")
        ical = yield cobj.component()
        self.assertEqual(normalize_iCalStr(ical), normalize_iCalStr(data_2_changed) % self.subs, "Failed 2")
        yield self.commit()


    @inlineCallbacks
    def test_calendarObjectSplit_no_non_organizer_split(self):
        """
        Test that calendar objects do not split on attendee change.
        """
        self.patch(config.Scheduling.Options.Splitting, "Enabled", True)
        self.patch(config.Scheduling.Options.Splitting, "Size", 1024)
        self.patch(config.Scheduling.Options.Splitting, "PastDays", 14)
        self.patch(config.Scheduling.Options.Splitting, "Delay", 2)

        # Create one event that will not split
        calendar = yield self.calendarUnderTest(name="calendar", home="user01")

        data = """BEGIN:VCALENDAR
VERSION:2.0
PRODID:-//CALENDARSERVER.ORG//NONSGML Version 1//EN
BEGIN:VEVENT
UID:12345-67890
DTSTART:%(now_back30)s
DURATION:PT1H
ATTENDEE;PARTSTAT=ACCEPTED:mailto:user01@example.com
ATTENDEE:mailto:user02@example.com
DTSTAMP:20051222T210507Z
ORGANIZER:mailto:user01@example.com
RRULE:FREQ=DAILY
SUMMARY:1234567890123456789012345678901234567890
 1234567890123456789012345678901234567890
 1234567890123456789012345678901234567890
 1234567890123456789012345678901234567890
END:VEVENT
BEGIN:VEVENT
UID:12345-67890
RECURRENCE-ID:%(now_back25)s
DTSTART:%(now_back25)s
DURATION:PT1H
ATTENDEE;PARTSTAT=ACCEPTED:mailto:user01@example.com
ATTENDEE:mailto:user02@example.com
DTSTAMP:20051222T210507Z
ORGANIZER:mailto:user01@example.com
SUMMARY:1234567890123456789012345678901234567890
 1234567890123456789012345678901234567890
 1234567890123456789012345678901234567890
 1234567890123456789012345678901234567890
END:VEVENT
BEGIN:VEVENT
UID:12345-67890
RECURRENCE-ID:%(now_back24)s
DTSTART:%(now_back24)s
DURATION:PT1H
ATTENDEE;PARTSTAT=ACCEPTED:mailto:user01@example.com
ATTENDEE:mailto:user02@example.com
DTSTAMP:20051222T210507Z
ORGANIZER:mailto:user01@example.com
SUMMARY:1234567890123456789012345678901234567890
 1234567890123456789012345678901234567890
 1234567890123456789012345678901234567890
 1234567890123456789012345678901234567890
END:VEVENT
END:VCALENDAR
"""

        component = Component.fromString(data % self.subs)
        cobj = yield calendar.createCalendarObjectWithName("data1.ics", component)
        self.assertFalse(hasattr(cobj, "_workItems"))
        yield self.commit()


    @inlineCallbacks
    def test_calendarObjectSplit_attachments(self):
        """
        Test that splitting of calendar objects with managed attachments works.
        """
        self.patch(config.Scheduling.Options.Splitting, "Enabled", True)
        self.patch(config.Scheduling.Options.Splitting, "Size", 1024)
        self.patch(config.Scheduling.Options.Splitting, "PastDays", 14)
        self.patch(config.Scheduling.Options.Splitting, "Delay", 2)

        # Create one event that will split
        calendar = yield self.calendarUnderTest(name="calendar", home="user01")

        data_1 = """BEGIN:VCALENDAR
VERSION:2.0
PRODID:-//CALENDARSERVER.ORG//NONSGML Version 1//EN
BEGIN:VEVENT
UID:12345-67890
DTSTART:%(now_back30)s
DURATION:PT1H
ATTENDEE;PARTSTAT=ACCEPTED:mailto:user01@example.com
ATTENDEE:mailto:user02@example.com
DTSTAMP:20051222T210507Z
ORGANIZER:mailto:user01@example.com
RRULE:FREQ=DAILY
END:VEVENT
END:VCALENDAR
"""

        data_attach_1 = """BEGIN:VCALENDAR
VERSION:2.0
PRODID:-//CALENDARSERVER.ORG//NONSGML Version 1//EN
BEGIN:VEVENT
UID:12345-67890
DTSTART:%(now_back30)s
DURATION:PT1H
ATTACH;FILENAME=new.attachment;FMTTYPE=text/x-fixture;MANAGED-ID=%(mid)s;SIZE=14:%(att_uri)s
ATTENDEE;CN=User 01;EMAIL=user01@example.com;PARTSTAT=ACCEPTED:urn:uuid:user01
ATTENDEE;CN=User 02;EMAIL=user02@example.com;RSVP=TRUE;SCHEDULE-STATUS=1.2:urn:uuid:user02
DTSTAMP:%(dtstamp)s
ORGANIZER;CN=User 01;EMAIL=user01@example.com:urn:uuid:user01
RRULE:FREQ=DAILY
SEQUENCE:1
END:VEVENT
END:VCALENDAR
"""

        data_split_1 = """BEGIN:VCALENDAR
VERSION:2.0
PRODID:-//CALENDARSERVER.ORG//NONSGML Version 1//EN
BEGIN:VEVENT
UID:12345-67890
DTSTART:%(now_back30)s
DURATION:PT1H
ATTACH;FILENAME=new.attachment;FMTTYPE=text/x-fixture;MANAGED-ID=%(mid)s;SIZE=14:%(att_uri)s
ATTENDEE;CN=User 01;EMAIL=user01@example.com;PARTSTAT=ACCEPTED:urn:uuid:user01
ATTENDEE;CN=User 02;EMAIL=user02@example.com;RSVP=TRUE;SCHEDULE-STATUS=1.2:urn:uuid:user02
DTSTAMP:%(dtstamp)s
ORGANIZER;CN=User 01;EMAIL=user01@example.com:urn:uuid:user01
RRULE:FREQ=DAILY
SEQUENCE:1
SUMMARY:1234567890123456789012345678901234567890
 1234567890123456789012345678901234567890
 1234567890123456789012345678901234567890
 1234567890123456789012345678901234567890
END:VEVENT
BEGIN:VEVENT
UID:12345-67890
RECURRENCE-ID:%(now_back25)s
DTSTART:%(now_back25)s
DURATION:PT1H
ATTACH;FILENAME=new.attachment;FMTTYPE=text/x-fixture;MANAGED-ID=%(mid)s;SIZE=14:%(att_uri)s
ATTENDEE;CN=User 01;EMAIL=user01@example.com;PARTSTAT=ACCEPTED:urn:uuid:user01
ATTENDEE;CN=User 02;EMAIL=user02@example.com;RSVP=TRUE;SCHEDULE-STATUS=1.2:urn:uuid:user02
DTSTAMP:%(dtstamp)s
ORGANIZER;CN=User 01;EMAIL=user01@example.com:urn:uuid:user01
SEQUENCE:1
END:VEVENT
BEGIN:VEVENT
UID:12345-67890
RECURRENCE-ID:%(now_back24)s
DTSTART:%(now_back24)s
DURATION:PT1H
ATTACH;FILENAME=new.attachment;FMTTYPE=text/x-fixture;MANAGED-ID=%(mid)s;SIZE=14:%(att_uri)s
ATTENDEE;CN=User 01;EMAIL=user01@example.com;PARTSTAT=ACCEPTED:urn:uuid:user01
ATTENDEE;CN=User 02;EMAIL=user02@example.com;RSVP=TRUE;SCHEDULE-STATUS=1.2:urn:uuid:user02
DTSTAMP:%(dtstamp)s
ORGANIZER;CN=User 01;EMAIL=user01@example.com:urn:uuid:user01
SEQUENCE:1
END:VEVENT
BEGIN:VEVENT
UID:12345-67890
RECURRENCE-ID:%(now_fwd10)s
DTSTART:%(now_fwd10)s
DURATION:PT1H
ATTACH;FILENAME=new.attachment;FMTTYPE=text/x-fixture;MANAGED-ID=%(mid)s;SIZE=14:%(att_uri)s
ATTENDEE;CN=User 01;EMAIL=user01@example.com;PARTSTAT=ACCEPTED:urn:uuid:user01
ATTENDEE;CN=User 02;EMAIL=user02@example.com;RSVP=TRUE;SCHEDULE-STATUS=1.2:urn:uuid:user02
DTSTAMP:%(dtstamp)s
ORGANIZER;CN=User 01;EMAIL=user01@example.com:urn:uuid:user01
SEQUENCE:1
END:VEVENT
END:VCALENDAR
"""

        data_future = """BEGIN:VCALENDAR
VERSION:2.0
PRODID:-//CALENDARSERVER.ORG//NONSGML Version 1//EN
BEGIN:VEVENT
UID:12345-67890
DTSTART:%(now_back14)s
DURATION:PT1H
ATTACH;FILENAME=new.attachment;FMTTYPE=text/x-fixture;MANAGED-ID=%(mid)s;SIZE=14:%(att_uri)s
ATTENDEE;CN=User 01;EMAIL=user01@example.com;PARTSTAT=ACCEPTED:urn:uuid:user01
ATTENDEE;CN=User 02;EMAIL=user02@example.com;RSVP=TRUE;SCHEDULE-STATUS=1.2:urn:uuid:user02
DTSTAMP:%(dtstamp)s
ORGANIZER;CN=User 01;EMAIL=user01@example.com:urn:uuid:user01
RELATED-TO;RELTYPE=X-CALENDARSERVER-RECURRENCE-SET:%(relID)s
RRULE:FREQ=DAILY
SEQUENCE:3
SUMMARY:1234567890123456789012345678901234567890
 1234567890123456789012345678901234567890
 1234567890123456789012345678901234567890
 1234567890123456789012345678901234567890
END:VEVENT
BEGIN:VEVENT
UID:12345-67890
RECURRENCE-ID:%(now_fwd10)s
DTSTART:%(now_fwd10)s
DURATION:PT1H
ATTACH;FILENAME=new.attachment;FMTTYPE=text/x-fixture;MANAGED-ID=%(mid)s;SIZE=14:%(att_uri)s
ATTENDEE;CN=User 01;EMAIL=user01@example.com;PARTSTAT=ACCEPTED:urn:uuid:user01
ATTENDEE;CN=User 02;EMAIL=user02@example.com;RSVP=TRUE;SCHEDULE-STATUS=1.2:urn:uuid:user02
DTSTAMP:%(dtstamp)s
ORGANIZER;CN=User 01;EMAIL=user01@example.com:urn:uuid:user01
RELATED-TO;RELTYPE=X-CALENDARSERVER-RECURRENCE-SET:%(relID)s
SEQUENCE:3
END:VEVENT
END:VCALENDAR
"""

        data_past = """BEGIN:VCALENDAR
VERSION:2.0
PRODID:-//CALENDARSERVER.ORG//NONSGML Version 1//EN
BEGIN:VEVENT
UID:%(relID)s
DTSTART:%(now_back30)s
DURATION:PT1H
ATTACH;FILENAME=new.attachment;FMTTYPE=text/x-fixture;MANAGED-ID=%(past_mid)s;SIZE=14:%(att_past_uri)s
ATTENDEE;CN=User 01;EMAIL=user01@example.com;PARTSTAT=ACCEPTED:urn:uuid:user01
ATTENDEE;CN=User 02;EMAIL=user02@example.com;RSVP=TRUE;SCHEDULE-STATUS=1.2:urn:uuid:user02
DTSTAMP:%(dtstamp)s
ORGANIZER;CN=User 01;EMAIL=user01@example.com:urn:uuid:user01
RELATED-TO;RELTYPE=X-CALENDARSERVER-RECURRENCE-SET:%(relID)s
RRULE:FREQ=DAILY;UNTIL=%(now_back14_1)s
SEQUENCE:3
SUMMARY:1234567890123456789012345678901234567890
 1234567890123456789012345678901234567890
 1234567890123456789012345678901234567890
 1234567890123456789012345678901234567890
END:VEVENT
BEGIN:VEVENT
UID:%(relID)s
RECURRENCE-ID:%(now_back25)s
DTSTART:%(now_back25)s
DURATION:PT1H
ATTACH;FILENAME=new.attachment;FMTTYPE=text/x-fixture;MANAGED-ID=%(past_mid)s;SIZE=14:%(att_past_uri)s
ATTENDEE;CN=User 01;EMAIL=user01@example.com;PARTSTAT=ACCEPTED:urn:uuid:user01
ATTENDEE;CN=User 02;EMAIL=user02@example.com;RSVP=TRUE;SCHEDULE-STATUS=1.2:urn:uuid:user02
DTSTAMP:%(dtstamp)s
ORGANIZER;CN=User 01;EMAIL=user01@example.com:urn:uuid:user01
RELATED-TO;RELTYPE=X-CALENDARSERVER-RECURRENCE-SET:%(relID)s
SEQUENCE:3
END:VEVENT
BEGIN:VEVENT
UID:%(relID)s
RECURRENCE-ID:%(now_back24)s
DTSTART:%(now_back24)s
DURATION:PT1H
ATTACH;FILENAME=new.attachment;FMTTYPE=text/x-fixture;MANAGED-ID=%(past_mid)s;SIZE=14:%(att_past_uri)s
ATTENDEE;CN=User 01;EMAIL=user01@example.com;PARTSTAT=ACCEPTED:urn:uuid:user01
ATTENDEE;CN=User 02;EMAIL=user02@example.com;RSVP=TRUE;SCHEDULE-STATUS=1.2:urn:uuid:user02
DTSTAMP:%(dtstamp)s
ORGANIZER;CN=User 01;EMAIL=user01@example.com:urn:uuid:user01
RELATED-TO;RELTYPE=X-CALENDARSERVER-RECURRENCE-SET:%(relID)s
SEQUENCE:3
END:VEVENT
END:VCALENDAR
"""

        data_future2 = """BEGIN:VCALENDAR
VERSION:2.0
PRODID:-//CALENDARSERVER.ORG//NONSGML Version 1//EN
BEGIN:VEVENT
UID:12345-67890
DTSTART:%(now_back14)s
DURATION:PT1H
ATTACH;FILENAME=new.attachment;FMTTYPE=text/x-fixture;MANAGED-ID=%(mid)s;SIZE=14:%(att_uri)s
ATTENDEE;CN=User 01;EMAIL=user01@example.com;PARTSTAT=ACCEPTED:urn:uuid:user01
ATTENDEE;CN=User 02;EMAIL=user02@example.com;RSVP=TRUE:urn:uuid:user02
DTSTAMP:%(dtstamp)s
ORGANIZER;CN=User 01;EMAIL=user01@example.com:urn:uuid:user01
RELATED-TO;RELTYPE=X-CALENDARSERVER-RECURRENCE-SET:%(relID)s
RRULE:FREQ=DAILY
SEQUENCE:3
SUMMARY:1234567890123456789012345678901234567890
 1234567890123456789012345678901234567890
 1234567890123456789012345678901234567890
 1234567890123456789012345678901234567890
END:VEVENT
BEGIN:VEVENT
UID:12345-67890
RECURRENCE-ID:%(now_fwd10)s
DTSTART:%(now_fwd10)s
DURATION:PT1H
ATTACH;FILENAME=new.attachment;FMTTYPE=text/x-fixture;MANAGED-ID=%(mid)s;SIZE=14:%(att_uri)s
ATTENDEE;CN=User 01;EMAIL=user01@example.com;PARTSTAT=ACCEPTED:urn:uuid:user01
ATTENDEE;CN=User 02;EMAIL=user02@example.com;RSVP=TRUE:urn:uuid:user02
DTSTAMP:%(dtstamp)s
ORGANIZER;CN=User 01;EMAIL=user01@example.com:urn:uuid:user01
RELATED-TO;RELTYPE=X-CALENDARSERVER-RECURRENCE-SET:%(relID)s
SEQUENCE:3
END:VEVENT
BEGIN:X-CALENDARSERVER-PERUSER
UID:12345-67890
X-CALENDARSERVER-PERUSER-UID:user02
BEGIN:X-CALENDARSERVER-PERINSTANCE
TRANSP:TRANSPARENT
END:X-CALENDARSERVER-PERINSTANCE
END:X-CALENDARSERVER-PERUSER
END:VCALENDAR
"""

        data_past2 = """BEGIN:VCALENDAR
VERSION:2.0
PRODID:-//CALENDARSERVER.ORG//NONSGML Version 1//EN
BEGIN:VEVENT
UID:%(relID)s
DTSTART:%(now_back30)s
DURATION:PT1H
ATTACH;FILENAME=new.attachment;FMTTYPE=text/x-fixture;MANAGED-ID=%(past_mid)s;SIZE=14:%(att_past_uri)s
ATTENDEE;CN=User 01;EMAIL=user01@example.com;PARTSTAT=ACCEPTED:urn:uuid:user01
ATTENDEE;CN=User 02;EMAIL=user02@example.com;RSVP=TRUE:urn:uuid:user02
DTSTAMP:%(dtstamp)s
ORGANIZER;CN=User 01;EMAIL=user01@example.com:urn:uuid:user01
RELATED-TO;RELTYPE=X-CALENDARSERVER-RECURRENCE-SET:%(relID)s
RRULE:FREQ=DAILY;UNTIL=%(now_back14_1)s
SEQUENCE:3
SUMMARY:1234567890123456789012345678901234567890
 1234567890123456789012345678901234567890
 1234567890123456789012345678901234567890
 1234567890123456789012345678901234567890
END:VEVENT
BEGIN:VEVENT
UID:%(relID)s
RECURRENCE-ID:%(now_back25)s
DTSTART:%(now_back25)s
DURATION:PT1H
ATTACH;FILENAME=new.attachment;FMTTYPE=text/x-fixture;MANAGED-ID=%(past_mid)s;SIZE=14:%(att_past_uri)s
ATTENDEE;CN=User 01;EMAIL=user01@example.com;PARTSTAT=ACCEPTED:urn:uuid:user01
ATTENDEE;CN=User 02;EMAIL=user02@example.com;RSVP=TRUE:urn:uuid:user02
DTSTAMP:%(dtstamp)s
ORGANIZER;CN=User 01;EMAIL=user01@example.com:urn:uuid:user01
RELATED-TO;RELTYPE=X-CALENDARSERVER-RECURRENCE-SET:%(relID)s
SEQUENCE:3
END:VEVENT
BEGIN:VEVENT
UID:%(relID)s
RECURRENCE-ID:%(now_back24)s
DTSTART:%(now_back24)s
DURATION:PT1H
ATTACH;FILENAME=new.attachment;FMTTYPE=text/x-fixture;MANAGED-ID=%(past_mid)s;SIZE=14:%(att_past_uri)s
ATTENDEE;CN=User 01;EMAIL=user01@example.com;PARTSTAT=ACCEPTED:urn:uuid:user01
ATTENDEE;CN=User 02;EMAIL=user02@example.com;RSVP=TRUE:urn:uuid:user02
DTSTAMP:%(dtstamp)s
ORGANIZER;CN=User 01;EMAIL=user01@example.com:urn:uuid:user01
RELATED-TO;RELTYPE=X-CALENDARSERVER-RECURRENCE-SET:%(relID)s
SEQUENCE:3
END:VEVENT
BEGIN:X-CALENDARSERVER-PERUSER
UID:%(relID)s
X-CALENDARSERVER-PERUSER-UID:user02
BEGIN:X-CALENDARSERVER-PERINSTANCE
TRANSP:TRANSPARENT
END:X-CALENDARSERVER-PERINSTANCE
END:X-CALENDARSERVER-PERUSER
END:VCALENDAR
"""

        # Create initial non-split event
        cobj = yield calendar.createCalendarObjectWithName("data1.ics", Component.fromString(data_1 % self.subs))
        self.assertFalse(hasattr(cobj, "_workItems"))
        yield self.commit()

        # Add a managed attachment
        cobj = yield self.calendarObjectUnderTest(name="data1.ics", calendar_name="calendar", home="user01")
        attachment, location = yield cobj.addAttachment(None, MimeType("text", "x-fixture"), "new.attachment", MemoryStream("new attachment"))
        mid = attachment.managedID()
        yield self.commit()

        # Get attachment details
        cobj = yield self.calendarObjectUnderTest(name="data1.ics", calendar_name="calendar", home="user01")
        ical = yield cobj.component()
        attachment = ical.masterComponent().getProperty("ATTACH")
        self.assertEqual(attachment.parameterValue("MANAGED-ID"), mid)
        self.assertEqual(attachment.value(), location)

        relsubs = dict(self.subs)
        relsubs["mid"] = mid
        relsubs["att_uri"] = location
        relsubs["dtstamp"] = str(ical.masterComponent().propertyValue("DTSTAMP"))
        self.assertEqual(normalize_iCalStr(ical), normalize_iCalStr(data_attach_1) % relsubs, "Failed attachment user01")
        yield self.commit()

        # Add overrides to cause a split
        cobj = yield self.calendarObjectUnderTest(name="data1.ics", calendar_name="calendar", home="user01")
        yield cobj.setComponent(Component.fromString(data_split_1 % relsubs))
        self.assertTrue(hasattr(cobj, "_workItems"))
        work = cobj._workItems[0]
        yield self.commit()

        # Wait for it to complete
        yield work.whenExecuted()

        # Get the existing and new object data
        cobj = yield self.calendarObjectUnderTest(name="data1.ics", calendar_name="calendar", home="user01")
        ical_future = yield cobj.component()
        newUID = ical_future.masterComponent().propertyValue("RELATED-TO")
        relsubs["relID"] = newUID
        relsubs["dtstamp"] = str(ical_future.masterComponent().propertyValue("DTSTAMP"))

        cobj = yield self.calendarObjectUnderTest(name="%s.ics" % (newUID,), calendar_name="calendar", home="user01")
        self.assertTrue(cobj is not None)
        ical_past = yield cobj.component()
        attachment = ical.masterComponent().getProperty("ATTACH")
        self.assertEqual(attachment.parameterValue("MANAGED-ID"), mid)
        self.assertEqual(attachment.value(), location)

        relsubs["past_mid"] = attachment.parameterValue("MANAGED-ID")
        relsubs["att_past_uri"] = attachment.value()

        # Verify user01 data
        title = "user01"
        self.assertEqual(normalize_iCalStr(ical_future), normalize_iCalStr(data_future) % relsubs, "Failed future: %s" % (title,))
        self.assertEqual(normalize_iCalStr(ical_past), normalize_iCalStr(data_past) % relsubs, "Failed past: %s" % (title,))

        # Get user02 data
        cal = yield self.calendarUnderTest(name="calendar", home="user02")
        cobjs = yield cal.calendarObjects()
        self.assertEqual(len(cobjs), 2)
        for cobj in cobjs:
            ical = yield cobj.component()
            if ical.resourceUID() == "12345-67890":
                ical_future = ical
            else:
                ical_past = ical

        # Verify user02 data
        title = "user02"
        self.assertEqual(normalize_iCalStr(ical_future), normalize_iCalStr(data_future2) % relsubs, "Failed future: %s" % (title,))
        self.assertEqual(normalize_iCalStr(ical_past), normalize_iCalStr(data_past2) % relsubs, "Failed past: %s" % (title,))


    @inlineCallbacks
    def test_calendarObjectSplit_processing_simple(self):
        """
        Test that splitting of calendar objects works when outside invites are processed.
        """
        self.patch(config.Scheduling.Options.Splitting, "Enabled", True)
        self.patch(config.Scheduling.Options.Splitting, "Size", 1024)
        self.patch(config.Scheduling.Options.Splitting, "PastDays", 14)
        self.patch(config.Scheduling.Options.Splitting, "Delay", 2)

        # Create one event from outside organizer that will not split
        calendar = yield self.calendarUnderTest(name="calendar", home="user01")

        data = """BEGIN:VCALENDAR
VERSION:2.0
PRODID:-//CALENDARSERVER.ORG//NONSGML Version 1//EN
BEGIN:VEVENT
UID:12345-67890
DTSTART:%(now_back30)s
DURATION:PT1H
ATTENDEE;PARTSTAT=ACCEPTED:mailto:cuser01@example.org
ATTENDEE;PARTSTAT=ACCEPTED:mailto:user01@example.com
DTSTAMP:20051222T210507Z
ORGANIZER;SCHEDULE-AGENT=NONE:mailto:cuser01@example.org
RRULE:FREQ=DAILY
SUMMARY:1234567890123456789012345678901234567890
 1234567890123456789012345678901234567890
 1234567890123456789012345678901234567890
 1234567890123456789012345678901234567890
BEGIN:VALARM
ACTION:DISPLAY
DESCRIPTION:Master
TRIGGER;RELATED=START:-PT10M
END:VALARM
END:VEVENT
BEGIN:VEVENT
UID:12345-67890
RECURRENCE-ID:%(now_back25)s
DTSTART:%(now_back25)s
DURATION:PT1H
ATTENDEE;PARTSTAT=TENTATIVE:mailto:cuser01@example.org
ATTENDEE;PARTSTAT=NEEDS-ACTION:mailto:user01@example.com
DTSTAMP:20051222T210507Z
ORGANIZER;SCHEDULE-AGENT=NONE:mailto:cuser01@example.org
TRANSP:TRANSPARENT
BEGIN:VALARM
ACTION:DISPLAY
DESCRIPTION:now_back25
TRIGGER;RELATED=START:-PT10M
END:VALARM
END:VEVENT
BEGIN:VEVENT
UID:12345-67890
RECURRENCE-ID:%(now_back24)s
DTSTART:%(now_back24)s
DURATION:PT1H
ATTENDEE;PARTSTAT=DECLINED:mailto:cuser01@example.org
ATTENDEE;PARTSTAT=DECLINED:mailto:user01@example.com
DTSTAMP:20051222T210507Z
ORGANIZER;SCHEDULE-AGENT=NONE:mailto:cuser01@example.org
TRANSP:TRANSPARENT
BEGIN:VALARM
ACTION:DISPLAY
DESCRIPTION:now_back24
TRIGGER;RELATED=START:-PT10M
END:VALARM
END:VEVENT
BEGIN:VEVENT
UID:12345-67890
RECURRENCE-ID:%(now_fwd10)s
DTSTART:%(now_fwd10)s
DURATION:PT1H
ATTENDEE;PARTSTAT=TENTATIVE:mailto:cuser01@example.org
ATTENDEE;PARTSTAT=TENTATIVE:mailto:user01@example.com
DTSTAMP:20051222T210507Z
ORGANIZER;SCHEDULE-AGENT=NONE:mailto:cuser01@example.org
BEGIN:VALARM
ACTION:DISPLAY
DESCRIPTION:now_fwd10
TRIGGER;RELATED=START:-PT10M
END:VALARM
END:VEVENT
END:VCALENDAR
"""

        itip1 = """BEGIN:VCALENDAR
VERSION:2.0
METHOD:REQUEST
PRODID:-//CALENDARSERVER.ORG//NONSGML Version 1//EN
X-CALENDARSERVER-SPLIT-OLDER-UID:C4526F4C-4324-4893-B769-BD766E4A4E7C
X-CALENDARSERVER-SPLIT-RID;VALUE=DATE-TIME:%(now_back14)s
BEGIN:VEVENT
UID:12345-67890
DTSTART:%(now_back14)s
DURATION:PT1H
ATTENDEE;PARTSTAT=ACCEPTED:mailto:cuser01@example.org
ATTENDEE;PARTSTAT=ACCEPTED:mailto:user01@example.com
DTSTAMP:20051222T210507Z
ORGANIZER:mailto:cuser01@example.org
RRULE:FREQ=DAILY
SEQUENCE:1
SUMMARY:1234567890123456789012345678901234567890
 1234567890123456789012345678901234567890
 1234567890123456789012345678901234567890
 1234567890123456789012345678901234567890
END:VEVENT
BEGIN:VEVENT
UID:12345-67890
RECURRENCE-ID:%(now_fwd10)s
DTSTART:%(now_fwd10)s
DURATION:PT1H
ATTENDEE;PARTSTAT=TENTATIVE:mailto:cuser01@example.org
ATTENDEE;PARTSTAT=TENTATIVE:mailto:user01@example.com
DTSTAMP:20051222T210507Z
ORGANIZER:mailto:cuser01@example.org
SEQUENCE:1
END:VEVENT
END:VCALENDAR
"""

        data_future = """BEGIN:VCALENDAR
VERSION:2.0
PRODID:-//CALENDARSERVER.ORG//NONSGML Version 1//EN
BEGIN:VEVENT
UID:12345-67890
DTSTART:%(now_back14)s
DURATION:PT1H
ATTENDEE;PARTSTAT=ACCEPTED:mailto:cuser01@example.org
ATTENDEE;CN=User 01;EMAIL=user01@example.com;PARTSTAT=ACCEPTED:urn:uuid:user01
DTSTAMP:20051222T210507Z
ORGANIZER;SCHEDULE-AGENT=NONE:mailto:cuser01@example.org
RELATED-TO;RELTYPE=X-CALENDARSERVER-RECURRENCE-SET:C4526F4C-4324-4893-B769-BD766E4A4E7C
RRULE:FREQ=DAILY
SEQUENCE:1
SUMMARY:1234567890123456789012345678901234567890
 1234567890123456789012345678901234567890
 1234567890123456789012345678901234567890
 1234567890123456789012345678901234567890
END:VEVENT
BEGIN:VEVENT
UID:12345-67890
RECURRENCE-ID:%(now_fwd10)s
DTSTART:%(now_fwd10)s
DURATION:PT1H
ATTENDEE;PARTSTAT=TENTATIVE:mailto:cuser01@example.org
ATTENDEE;CN=User 01;EMAIL=user01@example.com;PARTSTAT=TENTATIVE:urn:uuid:user01
DTSTAMP:20051222T210507Z
ORGANIZER;SCHEDULE-AGENT=NONE:mailto:cuser01@example.org
RELATED-TO;RELTYPE=X-CALENDARSERVER-RECURRENCE-SET:C4526F4C-4324-4893-B769-BD766E4A4E7C
SEQUENCE:1
END:VEVENT
BEGIN:X-CALENDARSERVER-PERUSER
UID:12345-67890
X-CALENDARSERVER-PERUSER-UID:user01
BEGIN:X-CALENDARSERVER-PERINSTANCE
BEGIN:VALARM
ACTION:DISPLAY
DESCRIPTION:Master
TRIGGER;RELATED=START:-PT10M
END:VALARM
END:X-CALENDARSERVER-PERINSTANCE
BEGIN:X-CALENDARSERVER-PERINSTANCE
RECURRENCE-ID:%(now_fwd10)s
BEGIN:VALARM
ACTION:DISPLAY
DESCRIPTION:now_fwd10
TRIGGER;RELATED=START:-PT10M
END:VALARM
END:X-CALENDARSERVER-PERINSTANCE
END:X-CALENDARSERVER-PERUSER
END:VCALENDAR
"""

        data_past = """BEGIN:VCALENDAR
VERSION:2.0
PRODID:-//CALENDARSERVER.ORG//NONSGML Version 1//EN
BEGIN:VEVENT
UID:C4526F4C-4324-4893-B769-BD766E4A4E7C
DTSTART:%(now_back30)s
DURATION:PT1H
ATTENDEE;PARTSTAT=ACCEPTED:mailto:cuser01@example.org
ATTENDEE;CN=User 01;EMAIL=user01@example.com;PARTSTAT=ACCEPTED:urn:uuid:user01
DTSTAMP:20051222T210507Z
ORGANIZER;SCHEDULE-AGENT=NONE:mailto:cuser01@example.org
RELATED-TO;RELTYPE=X-CALENDARSERVER-RECURRENCE-SET:C4526F4C-4324-4893-B769-BD766E4A4E7C
RRULE:FREQ=DAILY;UNTIL=%(now_back14_1)s
SEQUENCE:1
SUMMARY:1234567890123456789012345678901234567890
 1234567890123456789012345678901234567890
 1234567890123456789012345678901234567890
 1234567890123456789012345678901234567890
END:VEVENT
BEGIN:VEVENT
UID:C4526F4C-4324-4893-B769-BD766E4A4E7C
RECURRENCE-ID:%(now_back25)s
DTSTART:%(now_back25)s
DURATION:PT1H
ATTENDEE;PARTSTAT=TENTATIVE:mailto:cuser01@example.org
ATTENDEE;CN=User 01;EMAIL=user01@example.com;PARTSTAT=NEEDS-ACTION:urn:uuid:user01
DTSTAMP:20051222T210507Z
ORGANIZER;SCHEDULE-AGENT=NONE:mailto:cuser01@example.org
RELATED-TO;RELTYPE=X-CALENDARSERVER-RECURRENCE-SET:C4526F4C-4324-4893-B769-BD766E4A4E7C
SEQUENCE:1
END:VEVENT
BEGIN:VEVENT
UID:C4526F4C-4324-4893-B769-BD766E4A4E7C
RECURRENCE-ID:%(now_back24)s
DTSTART:%(now_back24)s
DURATION:PT1H
ATTENDEE;PARTSTAT=DECLINED:mailto:cuser01@example.org
ATTENDEE;CN=User 01;EMAIL=user01@example.com;PARTSTAT=DECLINED:urn:uuid:user01
DTSTAMP:20051222T210507Z
ORGANIZER;SCHEDULE-AGENT=NONE:mailto:cuser01@example.org
RELATED-TO;RELTYPE=X-CALENDARSERVER-RECURRENCE-SET:C4526F4C-4324-4893-B769-BD766E4A4E7C
SEQUENCE:1
END:VEVENT
BEGIN:X-CALENDARSERVER-PERUSER
UID:C4526F4C-4324-4893-B769-BD766E4A4E7C
X-CALENDARSERVER-PERUSER-UID:user01
BEGIN:X-CALENDARSERVER-PERINSTANCE
BEGIN:VALARM
ACTION:DISPLAY
DESCRIPTION:Master
TRIGGER;RELATED=START:-PT10M
END:VALARM
END:X-CALENDARSERVER-PERINSTANCE
BEGIN:X-CALENDARSERVER-PERINSTANCE
RECURRENCE-ID:%(now_back25)s
TRANSP:TRANSPARENT
BEGIN:VALARM
ACTION:DISPLAY
DESCRIPTION:now_back25
TRIGGER;RELATED=START:-PT10M
END:VALARM
END:X-CALENDARSERVER-PERINSTANCE
BEGIN:X-CALENDARSERVER-PERINSTANCE
RECURRENCE-ID:%(now_back24)s
TRANSP:TRANSPARENT
BEGIN:VALARM
ACTION:DISPLAY
DESCRIPTION:now_back24
TRIGGER;RELATED=START:-PT10M
END:VALARM
END:X-CALENDARSERVER-PERINSTANCE
END:X-CALENDARSERVER-PERUSER
END:VCALENDAR
"""

        itip2 = """BEGIN:VCALENDAR
VERSION:2.0
METHOD:REQUEST
PRODID:-//CALENDARSERVER.ORG//NONSGML Version 1//EN
X-CALENDARSERVER-SPLIT-NEWER-UID:12345-67890
X-CALENDARSERVER-SPLIT-RID;VALUE=DATE-TIME:%(now_back14)s
BEGIN:VEVENT
UID:C4526F4C-4324-4893-B769-BD766E4A4E7C
DTSTART:%(now_back30)s
DURATION:PT1H
ATTENDEE;PARTSTAT=ACCEPTED:mailto:cuser01@example.org
ATTENDEE;CN=User 01;EMAIL=user01@example.com;PARTSTAT=ACCEPTED:urn:uuid:user01
DTSTAMP:20051222T210507Z
ORGANIZER;SCHEDULE-AGENT=NONE:mailto:cuser01@example.org
RELATED-TO;RELTYPE=X-CALENDARSERVER-RECURRENCE-SET:C4526F4C-4324-4893-B769-BD766E4A4E7C
RRULE:FREQ=DAILY;UNTIL=%(now_back14_1)s
SEQUENCE:1
SUMMARY:1234567890123456789012345678901234567890
 1234567890123456789012345678901234567890
 1234567890123456789012345678901234567890
 1234567890123456789012345678901234567890
END:VEVENT
BEGIN:VEVENT
UID:C4526F4C-4324-4893-B769-BD766E4A4E7C
RECURRENCE-ID:%(now_back25)s
DTSTART:%(now_back25)s
DURATION:PT1H
ATTENDEE;PARTSTAT=TENTATIVE:mailto:cuser01@example.org
ATTENDEE;CN=User 01;EMAIL=user01@example.com;PARTSTAT=NEEDS-ACTION:urn:uuid:user01
DTSTAMP:20051222T210507Z
ORGANIZER;SCHEDULE-AGENT=NONE:mailto:cuser01@example.org
RELATED-TO;RELTYPE=X-CALENDARSERVER-RECURRENCE-SET:C4526F4C-4324-4893-B769-BD766E4A4E7C
SEQUENCE:1
END:VEVENT
BEGIN:VEVENT
UID:C4526F4C-4324-4893-B769-BD766E4A4E7C
RECURRENCE-ID:%(now_back24)s
DTSTART:%(now_back24)s
DURATION:PT1H
ATTENDEE;PARTSTAT=DECLINED:mailto:cuser01@example.org
ATTENDEE;CN=User 01;EMAIL=user01@example.com;PARTSTAT=DECLINED:urn:uuid:user01
DTSTAMP:20051222T210507Z
ORGANIZER;SCHEDULE-AGENT=NONE:mailto:cuser01@example.org
RELATED-TO;RELTYPE=X-CALENDARSERVER-RECURRENCE-SET:C4526F4C-4324-4893-B769-BD766E4A4E7C
SEQUENCE:1
END:VEVENT
END:VCALENDAR
"""

        component = Component.fromString(data % self.subs)
        cobj = yield calendar.createCalendarObjectWithName("data.ics", component)
        self.assertFalse(hasattr(cobj, "_workItems"))
        yield self.commit()

        # Now inject an iTIP with split
        processor = ImplicitProcessor()
        processor.getRecipientsCopy = lambda : succeed(None)

        cobj = yield self.calendarObjectUnderTest(name="data.ics", calendar_name="calendar", home="user01")
        processor.recipient_calendar_resource = cobj
        processor.recipient_calendar = (yield cobj.componentForUser("user01"))
        processor.message = Component.fromString(itip1 % self.subs)
        processor.originator = RemoteCalendarUser("mailto:cuser01@example.org")
        processor.recipient = LocalCalendarUser("urn:uuid:user01", None)
        processor.method = "REQUEST"
        processor.uid = "12345-67890"

        result = yield processor.doImplicitAttendee()
        self.assertEqual(result, (True, False, False, None,))
        yield self.commit()

        new_name = []

        @inlineCallbacks
        def _verify_state():
            # Get user01 data
            cal = yield self.calendarUnderTest(name="calendar", home="user01")
            cobjs = yield cal.calendarObjects()
            self.assertEqual(len(cobjs), 2)
            for cobj in cobjs:
                ical = yield cobj.component()
                if ical.resourceUID() == "12345-67890":
                    ical_future = ical
                else:
                    ical_past = ical
                    new_name.append(cobj.name())

            # Verify user01 data
            title = "user01"
            self.assertEqual(normalize_iCalStr(ical_future), normalize_iCalStr(data_future) % self.subs, "Failed future: %s\n%s" % (title, diff_iCalStrs(ical_future, data_future % self.subs),))
            self.assertEqual(normalize_iCalStr(ical_past), normalize_iCalStr(data_past) % self.subs, "Failed past: %s\n%s" % (title, diff_iCalStrs(ical_past, data_past % self.subs),))

            # No inbox
            cal = yield self.calendarUnderTest(name="inbox", home="user01")
            cobjs = yield cal.calendarObjects()
            self.assertEqual(len(cobjs), 0)
            yield self.commit()

        yield _verify_state()

        # Now inject an iTIP with split
        processor = ImplicitProcessor()
        processor.getRecipientsCopy = lambda : succeed(None)

        cobj = yield self.calendarObjectUnderTest(name=new_name[0], calendar_name="calendar", home="user01")
        self.assertTrue(cobj is not None)
        processor.recipient_calendar_resource = cobj
        processor.recipient_calendar = (yield cobj.componentForUser("user01"))
        processor.message = Component.fromString(itip2 % self.subs)
        processor.originator = RemoteCalendarUser("mailto:cuser01@example.org")
        processor.recipient = LocalCalendarUser("urn:uuid:user01", None)
        processor.method = "REQUEST"
        processor.uid = "C4526F4C-4324-4893-B769-BD766E4A4E7C"

        result = yield processor.doImplicitAttendee()
        self.assertEqual(result, (True, False, False, None,))
        yield self.commit()

        yield _verify_state()


    @inlineCallbacks
    def test_calendarObjectSplit_processing_one_past_instance(self):
        """
        Test that splitting of calendar objects works when outside invites are processed.
        """
        self.patch(config.Scheduling.Options.Splitting, "Enabled", True)
        self.patch(config.Scheduling.Options.Splitting, "Size", 1024)
        self.patch(config.Scheduling.Options.Splitting, "PastDays", 14)
        self.patch(config.Scheduling.Options.Splitting, "Delay", 2)

        # Create one event from outside organizer that will not split
        calendar = yield self.calendarUnderTest(name="calendar", home="user01")

        data = """BEGIN:VCALENDAR
VERSION:2.0
PRODID:-//CALENDARSERVER.ORG//NONSGML Version 1//EN
BEGIN:VEVENT
UID:12345-67890
RECURRENCE-ID:%(now_back25)s
DTSTART:%(now_back25)s
DURATION:PT1H
ATTENDEE;PARTSTAT=TENTATIVE:mailto:cuser01@example.org
ATTENDEE;PARTSTAT=NEEDS-ACTION:mailto:user01@example.com
DTSTAMP:20051222T210507Z
ORGANIZER;SCHEDULE-AGENT=NONE:mailto:cuser01@example.org
TRANSP:TRANSPARENT
BEGIN:VALARM
ACTION:DISPLAY
DESCRIPTION:now_back25
TRIGGER;RELATED=START:-PT10M
END:VALARM
END:VEVENT
END:VCALENDAR
"""

        itip1 = """BEGIN:VCALENDAR
VERSION:2.0
METHOD:CANCEL
PRODID:-//CALENDARSERVER.ORG//NONSGML Version 1//EN
X-CALENDARSERVER-SPLIT-OLDER-UID:C4526F4C-4324-4893-B769-BD766E4A4E7C
X-CALENDARSERVER-SPLIT-RID;VALUE=DATE-TIME:%(now_back14)s
BEGIN:VEVENT
UID:12345-67890
RECURRENCE-ID:%(now_back25)s
DTSTART:%(now_back25)s
DURATION:PT1H
ATTENDEE;PARTSTAT=TENTATIVE:mailto:cuser01@example.org
ATTENDEE;PARTSTAT=NEEDS-ACTION:mailto:user01@example.com
DTSTAMP:20051222T210507Z
ORGANIZER;SCHEDULE-AGENT=NONE:mailto:cuser01@example.org
END:VEVENT
END:VCALENDAR
"""

        data_past = """BEGIN:VCALENDAR
VERSION:2.0
PRODID:-//CALENDARSERVER.ORG//NONSGML Version 1//EN
BEGIN:VEVENT
UID:C4526F4C-4324-4893-B769-BD766E4A4E7C
RECURRENCE-ID:%(now_back25)s
DTSTART:%(now_back25)s
DURATION:PT1H
ATTENDEE;PARTSTAT=TENTATIVE:mailto:cuser01@example.org
ATTENDEE;CN=User 01;EMAIL=user01@example.com;PARTSTAT=NEEDS-ACTION:urn:uuid:user01
DTSTAMP:20051222T210507Z
ORGANIZER;SCHEDULE-AGENT=NONE:mailto:cuser01@example.org
RELATED-TO;RELTYPE=X-CALENDARSERVER-RECURRENCE-SET:C4526F4C-4324-4893-B769-BD766E4A4E7C
SEQUENCE:1
END:VEVENT
BEGIN:X-CALENDARSERVER-PERUSER
UID:C4526F4C-4324-4893-B769-BD766E4A4E7C
X-CALENDARSERVER-PERUSER-UID:user01
BEGIN:X-CALENDARSERVER-PERINSTANCE
RECURRENCE-ID:%(now_back25)s
TRANSP:TRANSPARENT
BEGIN:VALARM
ACTION:DISPLAY
DESCRIPTION:now_back25
TRIGGER;RELATED=START:-PT10M
END:VALARM
END:X-CALENDARSERVER-PERINSTANCE
END:X-CALENDARSERVER-PERUSER
END:VCALENDAR
"""

        component = Component.fromString(data % self.subs)
        cobj = yield calendar.createCalendarObjectWithName("data.ics", component)
        self.assertFalse(hasattr(cobj, "_workItems"))
        yield self.commit()

        # Now inject an iTIP with split
        processor = ImplicitProcessor()
        processor.getRecipientsCopy = lambda : succeed(None)

        cobj = yield self.calendarObjectUnderTest(name="data.ics", calendar_name="calendar", home="user01")
        processor.recipient_calendar_resource = cobj
        processor.recipient_calendar = (yield cobj.componentForUser("user01"))
        processor.message = Component.fromString(itip1 % self.subs)
        processor.originator = RemoteCalendarUser("mailto:cuser01@example.org")
        processor.recipient = LocalCalendarUser("urn:uuid:user01", None)
        processor.method = "CANCEL"
        processor.uid = "12345-67890"

        result = yield processor.doImplicitAttendee()
        self.assertEqual(result, (True, False, False, None,))
        yield self.commit()

        # Get user01 data
        cal = yield self.calendarUnderTest(name="calendar", home="user01")
        cobjs = yield cal.calendarObjects()
        self.assertEqual(len(cobjs), 1)
        ical = yield cobjs[0].component()
        ical_past = ical

        # Verify user01 data
        title = "user01"
        self.assertEqual(normalize_iCalStr(ical_past), normalize_iCalStr(data_past) % self.subs, "Failed past: %s\n%s" % (title, diff_iCalStrs(ical_past, data_past % self.subs),))


    @inlineCallbacks
    def test_calendarObjectSplit_processing_one_future_instance(self):
        """
        Test that splitting of calendar objects works when outside invites are processed.
        """
        self.patch(config.Scheduling.Options.Splitting, "Enabled", True)
        self.patch(config.Scheduling.Options.Splitting, "Size", 1024)
        self.patch(config.Scheduling.Options.Splitting, "PastDays", 14)
        self.patch(config.Scheduling.Options.Splitting, "Delay", 2)

        # Create one event from outside organizer that will not split
        calendar = yield self.calendarUnderTest(name="calendar", home="user01")

        data = """BEGIN:VCALENDAR
VERSION:2.0
PRODID:-//CALENDARSERVER.ORG//NONSGML Version 1//EN
BEGIN:VEVENT
UID:12345-67890
RECURRENCE-ID:%(now_fwd10)s
DTSTART:%(now_fwd10)s
DURATION:PT1H
ATTENDEE;PARTSTAT=TENTATIVE:mailto:cuser01@example.org
ATTENDEE;PARTSTAT=TENTATIVE:mailto:user01@example.com
DTSTAMP:20051222T210507Z
ORGANIZER;SCHEDULE-AGENT=NONE:mailto:cuser01@example.org
BEGIN:VALARM
ACTION:DISPLAY
DESCRIPTION:now_fwd10
TRIGGER;RELATED=START:-PT10M
END:VALARM
END:VEVENT
END:VCALENDAR
"""

        itip1 = """BEGIN:VCALENDAR
VERSION:2.0
METHOD:REQUEST
PRODID:-//CALENDARSERVER.ORG//NONSGML Version 1//EN
X-CALENDARSERVER-SPLIT-OLDER-UID:C4526F4C-4324-4893-B769-BD766E4A4E7C
X-CALENDARSERVER-SPLIT-RID;VALUE=DATE-TIME:%(now_back14)s
BEGIN:VEVENT
UID:12345-67890
RECURRENCE-ID:%(now_fwd10)s
DTSTART:%(now_fwd10)s
DURATION:PT1H
ATTENDEE;PARTSTAT=TENTATIVE:mailto:cuser01@example.org
ATTENDEE;PARTSTAT=TENTATIVE:mailto:user01@example.com
DTSTAMP:20051222T210507Z
ORGANIZER:mailto:cuser01@example.org
SEQUENCE:1
END:VEVENT
END:VCALENDAR
"""

        data_future = """BEGIN:VCALENDAR
VERSION:2.0
PRODID:-//CALENDARSERVER.ORG//NONSGML Version 1//EN
BEGIN:VEVENT
UID:12345-67890
RECURRENCE-ID:%(now_fwd10)s
DTSTART:%(now_fwd10)s
DURATION:PT1H
ATTENDEE;PARTSTAT=TENTATIVE:mailto:cuser01@example.org
ATTENDEE;CN=User 01;EMAIL=user01@example.com;PARTSTAT=TENTATIVE:urn:uuid:user01
DTSTAMP:20051222T210507Z
ORGANIZER;SCHEDULE-AGENT=NONE:mailto:cuser01@example.org
RELATED-TO;RELTYPE=X-CALENDARSERVER-RECURRENCE-SET:C4526F4C-4324-4893-B769-BD766E4A4E7C
SEQUENCE:1
END:VEVENT
BEGIN:X-CALENDARSERVER-PERUSER
UID:12345-67890
X-CALENDARSERVER-PERUSER-UID:user01
BEGIN:X-CALENDARSERVER-PERINSTANCE
RECURRENCE-ID:%(now_fwd10)s
BEGIN:VALARM
ACTION:DISPLAY
DESCRIPTION:now_fwd10
TRIGGER;RELATED=START:-PT10M
END:VALARM
END:X-CALENDARSERVER-PERINSTANCE
END:X-CALENDARSERVER-PERUSER
END:VCALENDAR
"""

        component = Component.fromString(data % self.subs)
        cobj = yield calendar.createCalendarObjectWithName("data.ics", component)
        self.assertFalse(hasattr(cobj, "_workItems"))
        yield self.commit()

        # Now inject an iTIP with split
        processor = ImplicitProcessor()
        processor.getRecipientsCopy = lambda : succeed(None)

        cobj = yield self.calendarObjectUnderTest(name="data.ics", calendar_name="calendar", home="user01")
        processor.recipient_calendar_resource = cobj
        processor.recipient_calendar = (yield cobj.componentForUser("user01"))
        processor.message = Component.fromString(itip1 % self.subs)
        processor.originator = RemoteCalendarUser("mailto:cuser01@example.org")
        processor.recipient = LocalCalendarUser("urn:uuid:user01", None)
        processor.method = "REQUEST"
        processor.uid = "12345-67890"

        result = yield processor.doImplicitAttendee()
        self.assertEqual(result, (True, False, False, None,))
        yield self.commit()

        # Get user01 data
        cal = yield self.calendarUnderTest(name="calendar", home="user01")
        cobjs = yield cal.calendarObjects()
        self.assertEqual(len(cobjs), 1)
        ical = yield cobjs[0].component()
        ical_future = ical

        # Verify user01 data
        title = "user01"
        self.assertEqual(normalize_iCalStr(ical_future), normalize_iCalStr(data_future) % self.subs, "Failed future: %s\n%s" % (title, diff_iCalStrs(ical_future, data_future % self.subs),))


    @inlineCallbacks
    def test_calendarObjectSplit_processing_one_past_and_one_future(self):
        """
        Test that splitting of calendar objects works when outside invites are processed.
        """
        self.patch(config.Scheduling.Options.Splitting, "Enabled", True)
        self.patch(config.Scheduling.Options.Splitting, "Size", 1024)
        self.patch(config.Scheduling.Options.Splitting, "PastDays", 14)
        self.patch(config.Scheduling.Options.Splitting, "Delay", 2)

        # Create one event from outside organizer that will not split
        calendar = yield self.calendarUnderTest(name="calendar", home="user01")

        data = """BEGIN:VCALENDAR
VERSION:2.0
PRODID:-//CALENDARSERVER.ORG//NONSGML Version 1//EN
BEGIN:VEVENT
UID:12345-67890
RECURRENCE-ID:%(now_back25)s
DTSTART:%(now_back25)s
DURATION:PT1H
ATTENDEE;PARTSTAT=TENTATIVE:mailto:cuser01@example.org
ATTENDEE;PARTSTAT=NEEDS-ACTION:mailto:user01@example.com
DTSTAMP:20051222T210507Z
ORGANIZER;SCHEDULE-AGENT=NONE:mailto:cuser01@example.org
TRANSP:TRANSPARENT
BEGIN:VALARM
ACTION:DISPLAY
DESCRIPTION:now_back25
TRIGGER;RELATED=START:-PT10M
END:VALARM
END:VEVENT
BEGIN:VEVENT
UID:12345-67890
RECURRENCE-ID:%(now_fwd10)s
DTSTART:%(now_fwd10)s
DURATION:PT1H
ATTENDEE;PARTSTAT=TENTATIVE:mailto:cuser01@example.org
ATTENDEE;PARTSTAT=TENTATIVE:mailto:user01@example.com
DTSTAMP:20051222T210507Z
ORGANIZER;SCHEDULE-AGENT=NONE:mailto:cuser01@example.org
BEGIN:VALARM
ACTION:DISPLAY
DESCRIPTION:now_fwd10
TRIGGER;RELATED=START:-PT10M
END:VALARM
END:VEVENT
END:VCALENDAR
"""

        itip1 = """BEGIN:VCALENDAR
VERSION:2.0
METHOD:CANCEL
PRODID:-//CALENDARSERVER.ORG//NONSGML Version 1//EN
X-CALENDARSERVER-SPLIT-OLDER-UID:C4526F4C-4324-4893-B769-BD766E4A4E7C
X-CALENDARSERVER-SPLIT-RID;VALUE=DATE-TIME:%(now_back14)s
BEGIN:VEVENT
UID:12345-67890
RECURRENCE-ID:%(now_back25)s
DTSTART:%(now_back25)s
DURATION:PT1H
ATTENDEE;PARTSTAT=TENTATIVE:mailto:cuser01@example.org
ATTENDEE;PARTSTAT=NEEDS-ACTION:mailto:user01@example.com
DTSTAMP:20051222T210507Z
ORGANIZER;SCHEDULE-AGENT=NONE:mailto:cuser01@example.org
TRANSP:TRANSPARENT
BEGIN:VALARM
ACTION:DISPLAY
DESCRIPTION:now_back25
TRIGGER;RELATED=START:-PT10M
END:VALARM
END:VEVENT
END:VCALENDAR
"""

        data_future = """BEGIN:VCALENDAR
VERSION:2.0
PRODID:-//CALENDARSERVER.ORG//NONSGML Version 1//EN
BEGIN:VEVENT
UID:12345-67890
RECURRENCE-ID:%(now_fwd10)s
DTSTART:%(now_fwd10)s
DURATION:PT1H
ATTENDEE;PARTSTAT=TENTATIVE:mailto:cuser01@example.org
ATTENDEE;CN=User 01;EMAIL=user01@example.com;PARTSTAT=TENTATIVE:urn:uuid:user01
DTSTAMP:20051222T210507Z
ORGANIZER;SCHEDULE-AGENT=NONE:mailto:cuser01@example.org
RELATED-TO;RELTYPE=X-CALENDARSERVER-RECURRENCE-SET:C4526F4C-4324-4893-B769-BD766E4A4E7C
SEQUENCE:1
END:VEVENT
BEGIN:X-CALENDARSERVER-PERUSER
UID:12345-67890
X-CALENDARSERVER-PERUSER-UID:user01
BEGIN:X-CALENDARSERVER-PERINSTANCE
RECURRENCE-ID:%(now_fwd10)s
BEGIN:VALARM
ACTION:DISPLAY
DESCRIPTION:now_fwd10
TRIGGER;RELATED=START:-PT10M
END:VALARM
END:X-CALENDARSERVER-PERINSTANCE
END:X-CALENDARSERVER-PERUSER
END:VCALENDAR
"""

        data_past = """BEGIN:VCALENDAR
VERSION:2.0
PRODID:-//CALENDARSERVER.ORG//NONSGML Version 1//EN
BEGIN:VEVENT
UID:C4526F4C-4324-4893-B769-BD766E4A4E7C
RECURRENCE-ID:%(now_back25)s
DTSTART:%(now_back25)s
DURATION:PT1H
ATTENDEE;PARTSTAT=TENTATIVE:mailto:cuser01@example.org
ATTENDEE;CN=User 01;EMAIL=user01@example.com;PARTSTAT=NEEDS-ACTION:urn:uuid:user01
DTSTAMP:20051222T210507Z
ORGANIZER;SCHEDULE-AGENT=NONE:mailto:cuser01@example.org
RELATED-TO;RELTYPE=X-CALENDARSERVER-RECURRENCE-SET:C4526F4C-4324-4893-B769-BD766E4A4E7C
SEQUENCE:1
END:VEVENT
BEGIN:X-CALENDARSERVER-PERUSER
UID:C4526F4C-4324-4893-B769-BD766E4A4E7C
X-CALENDARSERVER-PERUSER-UID:user01
BEGIN:X-CALENDARSERVER-PERINSTANCE
RECURRENCE-ID:%(now_back25)s
TRANSP:TRANSPARENT
BEGIN:VALARM
ACTION:DISPLAY
DESCRIPTION:now_back25
TRIGGER;RELATED=START:-PT10M
END:VALARM
END:X-CALENDARSERVER-PERINSTANCE
END:X-CALENDARSERVER-PERUSER
END:VCALENDAR
"""

        component = Component.fromString(data % self.subs)
        cobj = yield calendar.createCalendarObjectWithName("data.ics", component)
        self.assertFalse(hasattr(cobj, "_workItems"))
        yield self.commit()

        # Now inject an iTIP with split
        processor = ImplicitProcessor()
        processor.getRecipientsCopy = lambda : succeed(None)

        cobj = yield self.calendarObjectUnderTest(name="data.ics", calendar_name="calendar", home="user01")
        processor.recipient_calendar_resource = cobj
        processor.recipient_calendar = (yield cobj.componentForUser("user01"))
        processor.message = Component.fromString(itip1 % self.subs)
        processor.originator = RemoteCalendarUser("mailto:cuser01@example.org")
        processor.recipient = LocalCalendarUser("urn:uuid:user01", None)
        processor.method = "REQUEST"
        processor.uid = "12345-67890"

        result = yield processor.doImplicitAttendee()
        self.assertEqual(result, (True, False, False, None,))
        yield self.commit()

        # Get user01 data
        cal = yield self.calendarUnderTest(name="calendar", home="user01")
        cobjs = yield cal.calendarObjects()
        self.assertEqual(len(cobjs), 2)
        for cobj in cobjs:
            ical = yield cobj.component()
            if ical.resourceUID() == "12345-67890":
                ical_future = ical
            else:
                ical_past = ical

        # Verify user01 data
        title = "user01"
        self.assertEqual(normalize_iCalStr(ical_future), normalize_iCalStr(data_future) % self.subs, "Failed future: %s\n%s" % (title, diff_iCalStrs(ical_future, data_future % self.subs),))
        self.assertEqual(normalize_iCalStr(ical_past), normalize_iCalStr(data_past) % self.subs, "Failed past: %s\n%s" % (title, diff_iCalStrs(ical_past, data_past % self.subs),))


    @inlineCallbacks
    def test_calendarObjectSplit_processing_disabled(self):
        """
        Test that splitting of calendar objects works when outside invites are processed.
        """
        self.patch(config.Scheduling.Options.Splitting, "Enabled", False)
        self.patch(config.Scheduling.Options.Splitting, "Size", 1024)
        self.patch(config.Scheduling.Options.Splitting, "PastDays", 14)
        self.patch(config.Scheduling.Options.Splitting, "Delay", 2)

        # Create one event from outside organizer that will not split
        calendar = yield self.calendarUnderTest(name="calendar", home="user01")

        data = """BEGIN:VCALENDAR
VERSION:2.0
PRODID:-//CALENDARSERVER.ORG//NONSGML Version 1//EN
BEGIN:VEVENT
UID:12345-67890
DTSTART:%(now_back30)s
DURATION:PT1H
ATTENDEE;PARTSTAT=ACCEPTED:mailto:cuser01@example.org
ATTENDEE;PARTSTAT=ACCEPTED:mailto:user01@example.com
DTSTAMP:20051222T210507Z
ORGANIZER;SCHEDULE-AGENT=NONE:mailto:cuser01@example.org
RRULE:FREQ=DAILY
SUMMARY:1234567890123456789012345678901234567890
 1234567890123456789012345678901234567890
 1234567890123456789012345678901234567890
 1234567890123456789012345678901234567890
BEGIN:VALARM
ACTION:DISPLAY
DESCRIPTION:Master
TRIGGER;RELATED=START:-PT10M
END:VALARM
END:VEVENT
BEGIN:VEVENT
UID:12345-67890
RECURRENCE-ID:%(now_back25)s
DTSTART:%(now_back25)s
DURATION:PT1H
ATTENDEE;PARTSTAT=TENTATIVE:mailto:cuser01@example.org
ATTENDEE;PARTSTAT=NEEDS-ACTION:mailto:user01@example.com
DTSTAMP:20051222T210507Z
ORGANIZER;SCHEDULE-AGENT=NONE:mailto:cuser01@example.org
TRANSP:TRANSPARENT
BEGIN:VALARM
ACTION:DISPLAY
DESCRIPTION:now_back25
TRIGGER;RELATED=START:-PT10M
END:VALARM
END:VEVENT
BEGIN:VEVENT
UID:12345-67890
RECURRENCE-ID:%(now_back24)s
DTSTART:%(now_back24)s
DURATION:PT1H
ATTENDEE;PARTSTAT=DECLINED:mailto:cuser01@example.org
ATTENDEE;PARTSTAT=DECLINED:mailto:user01@example.com
DTSTAMP:20051222T210507Z
ORGANIZER;SCHEDULE-AGENT=NONE:mailto:cuser01@example.org
TRANSP:TRANSPARENT
BEGIN:VALARM
ACTION:DISPLAY
DESCRIPTION:now_back24
TRIGGER;RELATED=START:-PT10M
END:VALARM
END:VEVENT
BEGIN:VEVENT
UID:12345-67890
RECURRENCE-ID:%(now_fwd10)s
DTSTART:%(now_fwd10)s
DURATION:PT1H
ATTENDEE;PARTSTAT=TENTATIVE:mailto:cuser01@example.org
ATTENDEE;PARTSTAT=TENTATIVE:mailto:user01@example.com
DTSTAMP:20051222T210507Z
ORGANIZER;SCHEDULE-AGENT=NONE:mailto:cuser01@example.org
BEGIN:VALARM
ACTION:DISPLAY
DESCRIPTION:now_fwd10
TRIGGER;RELATED=START:-PT10M
END:VALARM
END:VEVENT
END:VCALENDAR
"""

        itip1 = """BEGIN:VCALENDAR
VERSION:2.0
METHOD:REQUEST
PRODID:-//CALENDARSERVER.ORG//NONSGML Version 1//EN
X-CALENDARSERVER-SPLIT-OLDER-UID:C4526F4C-4324-4893-B769-BD766E4A4E7C
X-CALENDARSERVER-SPLIT-RID;VALUE=DATE-TIME:%(now_back14)s
BEGIN:VEVENT
UID:12345-67890
DTSTART:%(now_back14)s
DURATION:PT1H
ATTENDEE;PARTSTAT=ACCEPTED:mailto:cuser01@example.org
ATTENDEE;PARTSTAT=ACCEPTED:mailto:user01@example.com
DTSTAMP:20051222T210507Z
ORGANIZER:mailto:cuser01@example.org
RRULE:FREQ=DAILY
SEQUENCE:1
SUMMARY:1234567890123456789012345678901234567890
 1234567890123456789012345678901234567890
 1234567890123456789012345678901234567890
 1234567890123456789012345678901234567890
END:VEVENT
BEGIN:VEVENT
UID:12345-67890
RECURRENCE-ID:%(now_fwd10)s
DTSTART:%(now_fwd10)s
DURATION:PT1H
ATTENDEE;PARTSTAT=TENTATIVE:mailto:cuser01@example.org
ATTENDEE;PARTSTAT=TENTATIVE:mailto:user01@example.com
DTSTAMP:20051222T210507Z
ORGANIZER:mailto:cuser01@example.org
SEQUENCE:1
END:VEVENT
END:VCALENDAR
"""

        itip2 = """BEGIN:VCALENDAR
VERSION:2.0
METHOD:REQUEST
PRODID:-//CALENDARSERVER.ORG//NONSGML Version 1//EN
X-CALENDARSERVER-SPLIT-NEWER-UID:12345-67890
X-CALENDARSERVER-SPLIT-RID;VALUE=DATE-TIME:%(now_back14)s
BEGIN:VEVENT
UID:C4526F4C-4324-4893-B769-BD766E4A4E7C
DTSTART:%(now_back30)s
DURATION:PT1H
ATTENDEE;PARTSTAT=ACCEPTED:mailto:cuser01@example.org
ATTENDEE;CN=User 01;EMAIL=user01@example.com;PARTSTAT=ACCEPTED:urn:uuid:user01
DTSTAMP:20051222T210507Z
ORGANIZER;SCHEDULE-AGENT=NONE:mailto:cuser01@example.org
RELATED-TO;RELTYPE=X-CALENDARSERVER-RECURRENCE-SET:C4526F4C-4324-4893-B769-BD766E4A4E7C
RRULE:FREQ=DAILY;UNTIL=%(now_back14_1)s
SEQUENCE:1
SUMMARY:1234567890123456789012345678901234567890
 1234567890123456789012345678901234567890
 1234567890123456789012345678901234567890
 1234567890123456789012345678901234567890
END:VEVENT
BEGIN:VEVENT
UID:C4526F4C-4324-4893-B769-BD766E4A4E7C
RECURRENCE-ID:%(now_back25)s
DTSTART:%(now_back25)s
DURATION:PT1H
ATTENDEE;PARTSTAT=TENTATIVE:mailto:cuser01@example.org
ATTENDEE;CN=User 01;EMAIL=user01@example.com;PARTSTAT=NEEDS-ACTION:urn:uuid:user01
DTSTAMP:20051222T210507Z
ORGANIZER;SCHEDULE-AGENT=NONE:mailto:cuser01@example.org
RELATED-TO;RELTYPE=X-CALENDARSERVER-RECURRENCE-SET:C4526F4C-4324-4893-B769-BD766E4A4E7C
SEQUENCE:1
END:VEVENT
BEGIN:VEVENT
UID:C4526F4C-4324-4893-B769-BD766E4A4E7C
RECURRENCE-ID:%(now_back24)s
DTSTART:%(now_back24)s
DURATION:PT1H
ATTENDEE;PARTSTAT=DECLINED:mailto:cuser01@example.org
ATTENDEE;CN=User 01;EMAIL=user01@example.com;PARTSTAT=DECLINED:urn:uuid:user01
DTSTAMP:20051222T210507Z
ORGANIZER;SCHEDULE-AGENT=NONE:mailto:cuser01@example.org
RELATED-TO;RELTYPE=X-CALENDARSERVER-RECURRENCE-SET:C4526F4C-4324-4893-B769-BD766E4A4E7C
SEQUENCE:1
END:VEVENT
END:VCALENDAR
"""

        component = Component.fromString(data % self.subs)
        cobj = yield calendar.createCalendarObjectWithName("data.ics", component)
        self.assertFalse(hasattr(cobj, "_workItems"))
        yield self.commit()

        # Now inject an iTIP with split
        processor_action = [False, False, ]
        def _doImplicitAttendeeRequest():
            processor_action[0] = True
            return succeed(True)
        def _doImplicitAttendeeCancel():
            processor_action[1] = True
            return succeed(True)
        processor = ImplicitProcessor()
        processor.getRecipientsCopy = lambda : succeed(None)
        processor.doImplicitAttendeeRequest = _doImplicitAttendeeRequest
        processor.doImplicitAttendeeCancel = _doImplicitAttendeeCancel

        cobj = yield self.calendarObjectUnderTest(name="data.ics", calendar_name="calendar", home="user01")
        processor.recipient_calendar_resource = cobj
        processor.recipient_calendar = (yield cobj.componentForUser("user01"))
        processor.message = Component.fromString(itip1 % self.subs)
        processor.originator = RemoteCalendarUser("mailto:cuser01@example.org")
        processor.recipient = LocalCalendarUser("urn:uuid:user01", None)
        processor.method = "REQUEST"
        processor.uid = "12345-67890"

        yield processor.doImplicitAttendee()
        self.assertTrue(processor_action[0])
        self.assertFalse(processor_action[1])
        yield self.commit()

        # Now inject an iTIP with split
        processor_action = [False, False, ]
        processor.getRecipientsCopy = lambda : succeed(None)
        processor.doImplicitAttendeeRequest = _doImplicitAttendeeRequest
        processor.doImplicitAttendeeCancel = _doImplicitAttendeeCancel

        processor.recipient_calendar_resource = None
        processor.recipient_calendar = None
        processor.message = Component.fromString(itip2 % self.subs)
        processor.originator = RemoteCalendarUser("mailto:cuser01@example.org")
        processor.recipient = LocalCalendarUser("urn:uuid:user01", None)
        processor.method = "REQUEST"
        processor.uid = "C4526F4C-4324-4893-B769-BD766E4A4E7C"

        yield processor.doImplicitAttendee()
        self.assertTrue(processor_action[0])
        self.assertFalse(processor_action[1])


    @inlineCallbacks
    def test_calendarObjectSplit_external(self):
        """
        Test that splitting of calendar objects works.
        """
        self.patch(config.Scheduling.Options.Splitting, "Enabled", True)
        self.patch(config.Scheduling.Options.Splitting, "Size", 1024)
        self.patch(config.Scheduling.Options.Splitting, "PastDays", 14)
        self.patch(config.Scheduling.Options.Splitting, "Delay", 2)

        # Create one event that will split
        calendar = yield self.calendarUnderTest(name="calendar", home="user01")

        data = """BEGIN:VCALENDAR
VERSION:2.0
PRODID:-//CALENDARSERVER.ORG//NONSGML Version 1//EN
BEGIN:VEVENT
UID:12345-67890
DTSTART:%(now_back30)s
DURATION:PT1H
ATTENDEE;PARTSTAT=ACCEPTED:mailto:user01@example.com
ATTENDEE:mailto:user02@example.com
ATTENDEE:mailto:cuser01@example.org
DTSTAMP:20051222T210507Z
ORGANIZER:mailto:user01@example.com
RRULE:FREQ=DAILY
SUMMARY:1234567890123456789012345678901234567890
 1234567890123456789012345678901234567890
 1234567890123456789012345678901234567890
 1234567890123456789012345678901234567890
END:VEVENT
BEGIN:VEVENT
UID:12345-67890
RECURRENCE-ID:%(now_back25)s
DTSTART:%(now_back25)s
DURATION:PT1H
ATTENDEE;PARTSTAT=ACCEPTED:mailto:user01@example.com
ATTENDEE:mailto:user02@example.com
ATTENDEE:mailto:cuser01@example.org
DTSTAMP:20051222T210507Z
ORGANIZER:mailto:user01@example.com
END:VEVENT
BEGIN:VEVENT
UID:12345-67890
RECURRENCE-ID:%(now_back24)s
DTSTART:%(now_back24)s
DURATION:PT1H
ATTENDEE;PARTSTAT=ACCEPTED:mailto:user01@example.com
ATTENDEE:mailto:user02@example.com
DTSTAMP:20051222T210507Z
ORGANIZER:mailto:user01@example.com
END:VEVENT
BEGIN:VEVENT
UID:12345-67890
RECURRENCE-ID:%(now_fwd10)s
DTSTART:%(now_fwd10)s
DURATION:PT1H
ATTENDEE;PARTSTAT=ACCEPTED:mailto:user01@example.com
ATTENDEE:mailto:cuser01@example.org
DTSTAMP:20051222T210507Z
ORGANIZER:mailto:user01@example.com
END:VEVENT
END:VCALENDAR
"""

        data_future = """BEGIN:VCALENDAR
VERSION:2.0
PRODID:-//CALENDARSERVER.ORG//NONSGML Version 1//EN
BEGIN:VEVENT
UID:12345-67890
DTSTART:%(now_back14)s
DURATION:PT1H
ATTENDEE;CN=User 01;EMAIL=user01@example.com;PARTSTAT=ACCEPTED:urn:uuid:user01
ATTENDEE;CN=User 02;EMAIL=user02@example.com;RSVP=TRUE;SCHEDULE-STATUS=1.2:urn:uuid:user02
ATTENDEE;RSVP=TRUE;SCHEDULE-STATUS=3.7:mailto:cuser01@example.org
DTSTAMP:20051222T210507Z
ORGANIZER;CN=User 01;EMAIL=user01@example.com:urn:uuid:user01
RELATED-TO;RELTYPE=X-CALENDARSERVER-RECURRENCE-SET:%(relID)s
RRULE:FREQ=DAILY
SEQUENCE:1
SUMMARY:1234567890123456789012345678901234567890
 1234567890123456789012345678901234567890
 1234567890123456789012345678901234567890
 1234567890123456789012345678901234567890
END:VEVENT
BEGIN:VEVENT
UID:12345-67890
RECURRENCE-ID:%(now_fwd10)s
DTSTART:%(now_fwd10)s
DURATION:PT1H
ATTENDEE;CN=User 01;EMAIL=user01@example.com;PARTSTAT=ACCEPTED:urn:uuid:user01
ATTENDEE;RSVP=TRUE;SCHEDULE-STATUS=3.7:mailto:cuser01@example.org
DTSTAMP:20051222T210507Z
ORGANIZER;CN=User 01;EMAIL=user01@example.com:urn:uuid:user01
RELATED-TO;RELTYPE=X-CALENDARSERVER-RECURRENCE-SET:%(relID)s
SEQUENCE:1
END:VEVENT
END:VCALENDAR
"""

        data_past = """BEGIN:VCALENDAR
VERSION:2.0
PRODID:-//CALENDARSERVER.ORG//NONSGML Version 1//EN
BEGIN:VEVENT
UID:%(relID)s
DTSTART:%(now_back30)s
DURATION:PT1H
ATTENDEE;CN=User 01;EMAIL=user01@example.com;PARTSTAT=ACCEPTED:urn:uuid:user01
ATTENDEE;CN=User 02;EMAIL=user02@example.com;RSVP=TRUE;SCHEDULE-STATUS=1.2:urn:uuid:user02
ATTENDEE;RSVP=TRUE;SCHEDULE-STATUS=3.7:mailto:cuser01@example.org
DTSTAMP:20051222T210507Z
ORGANIZER;CN=User 01;EMAIL=user01@example.com:urn:uuid:user01
RELATED-TO;RELTYPE=X-CALENDARSERVER-RECURRENCE-SET:%(relID)s
RRULE:FREQ=DAILY;UNTIL=%(now_back14_1)s
SEQUENCE:1
SUMMARY:1234567890123456789012345678901234567890
 1234567890123456789012345678901234567890
 1234567890123456789012345678901234567890
 1234567890123456789012345678901234567890
END:VEVENT
BEGIN:VEVENT
UID:%(relID)s
RECURRENCE-ID:%(now_back25)s
DTSTART:%(now_back25)s
DURATION:PT1H
ATTENDEE;CN=User 01;EMAIL=user01@example.com;PARTSTAT=ACCEPTED:urn:uuid:user01
ATTENDEE;CN=User 02;EMAIL=user02@example.com;RSVP=TRUE;SCHEDULE-STATUS=1.2:urn:uuid:user02
ATTENDEE;RSVP=TRUE;SCHEDULE-STATUS=3.7:mailto:cuser01@example.org
DTSTAMP:20051222T210507Z
ORGANIZER;CN=User 01;EMAIL=user01@example.com:urn:uuid:user01
RELATED-TO;RELTYPE=X-CALENDARSERVER-RECURRENCE-SET:%(relID)s
SEQUENCE:1
END:VEVENT
BEGIN:VEVENT
UID:%(relID)s
RECURRENCE-ID:%(now_back24)s
DTSTART:%(now_back24)s
DURATION:PT1H
ATTENDEE;CN=User 01;EMAIL=user01@example.com;PARTSTAT=ACCEPTED:urn:uuid:user01
ATTENDEE;CN=User 02;EMAIL=user02@example.com;RSVP=TRUE;SCHEDULE-STATUS=1.2:urn:uuid:user02
DTSTAMP:20051222T210507Z
ORGANIZER;CN=User 01;EMAIL=user01@example.com:urn:uuid:user01
RELATED-TO;RELTYPE=X-CALENDARSERVER-RECURRENCE-SET:%(relID)s
SEQUENCE:1
END:VEVENT
END:VCALENDAR
"""

        data_future2 = """BEGIN:VCALENDAR
VERSION:2.0
PRODID:-//CALENDARSERVER.ORG//NONSGML Version 1//EN
BEGIN:VEVENT
UID:12345-67890
DTSTART:%(now_back14)s
DURATION:PT1H
ATTENDEE;CN=User 01;EMAIL=user01@example.com;PARTSTAT=ACCEPTED:urn:uuid:user01
ATTENDEE;CN=User 02;EMAIL=user02@example.com;RSVP=TRUE:urn:uuid:user02
ATTENDEE;RSVP=TRUE:mailto:cuser01@example.org
DTSTAMP:20051222T210507Z
EXDATE:%(now_fwd10)s
ORGANIZER;CN=User 01;EMAIL=user01@example.com:urn:uuid:user01
RELATED-TO;RELTYPE=X-CALENDARSERVER-RECURRENCE-SET:%(relID)s
RRULE:FREQ=DAILY
SEQUENCE:1
SUMMARY:1234567890123456789012345678901234567890
 1234567890123456789012345678901234567890
 1234567890123456789012345678901234567890
 1234567890123456789012345678901234567890
END:VEVENT
BEGIN:X-CALENDARSERVER-PERUSER
UID:12345-67890
X-CALENDARSERVER-PERUSER-UID:user02
BEGIN:X-CALENDARSERVER-PERINSTANCE
TRANSP:TRANSPARENT
END:X-CALENDARSERVER-PERINSTANCE
END:X-CALENDARSERVER-PERUSER
END:VCALENDAR
"""

        data_past2 = """BEGIN:VCALENDAR
VERSION:2.0
PRODID:-//CALENDARSERVER.ORG//NONSGML Version 1//EN
BEGIN:VEVENT
UID:%(relID)s
DTSTART:%(now_back30)s
DURATION:PT1H
ATTENDEE;CN=User 01;EMAIL=user01@example.com;PARTSTAT=ACCEPTED:urn:uuid:user01
ATTENDEE;CN=User 02;EMAIL=user02@example.com;RSVP=TRUE:urn:uuid:user02
ATTENDEE;RSVP=TRUE:mailto:cuser01@example.org
DTSTAMP:20051222T210507Z
ORGANIZER;CN=User 01;EMAIL=user01@example.com:urn:uuid:user01
RELATED-TO;RELTYPE=X-CALENDARSERVER-RECURRENCE-SET:%(relID)s
RRULE:FREQ=DAILY;UNTIL=%(now_back14_1)s
SEQUENCE:1
SUMMARY:1234567890123456789012345678901234567890
 1234567890123456789012345678901234567890
 1234567890123456789012345678901234567890
 1234567890123456789012345678901234567890
END:VEVENT
BEGIN:VEVENT
UID:%(relID)s
RECURRENCE-ID:%(now_back25)s
DTSTART:%(now_back25)s
DURATION:PT1H
ATTENDEE;CN=User 01;EMAIL=user01@example.com;PARTSTAT=ACCEPTED:urn:uuid:user01
ATTENDEE;CN=User 02;EMAIL=user02@example.com;RSVP=TRUE:urn:uuid:user02
ATTENDEE;RSVP=TRUE:mailto:cuser01@example.org
DTSTAMP:20051222T210507Z
ORGANIZER;CN=User 01;EMAIL=user01@example.com:urn:uuid:user01
RELATED-TO;RELTYPE=X-CALENDARSERVER-RECURRENCE-SET:%(relID)s
SEQUENCE:1
END:VEVENT
BEGIN:VEVENT
UID:%(relID)s
RECURRENCE-ID:%(now_back24)s
DTSTART:%(now_back24)s
DURATION:PT1H
ATTENDEE;CN=User 01;EMAIL=user01@example.com;PARTSTAT=ACCEPTED:urn:uuid:user01
ATTENDEE;CN=User 02;EMAIL=user02@example.com;RSVP=TRUE:urn:uuid:user02
DTSTAMP:20051222T210507Z
ORGANIZER;CN=User 01;EMAIL=user01@example.com:urn:uuid:user01
RELATED-TO;RELTYPE=X-CALENDARSERVER-RECURRENCE-SET:%(relID)s
SEQUENCE:1
END:VEVENT
BEGIN:X-CALENDARSERVER-PERUSER
UID:%(relID)s
X-CALENDARSERVER-PERUSER-UID:user02
BEGIN:X-CALENDARSERVER-PERINSTANCE
TRANSP:TRANSPARENT
END:X-CALENDARSERVER-PERINSTANCE
END:X-CALENDARSERVER-PERUSER
END:VCALENDAR
"""

        data_inbox2 = """BEGIN:VCALENDAR
VERSION:2.0
METHOD:REQUEST
PRODID:-//CALENDARSERVER.ORG//NONSGML Version 1//EN
BEGIN:VEVENT
UID:12345-67890
DTSTART:%(now_back14)s
DURATION:PT1H
ATTENDEE;CN=User 01;EMAIL=user01@example.com;PARTSTAT=ACCEPTED:urn:uuid:user01
ATTENDEE;CN=User 02;EMAIL=user02@example.com;RSVP=TRUE:urn:uuid:user02
ATTENDEE;RSVP=TRUE:mailto:cuser01@example.org
DTSTAMP:20051222T210507Z
EXDATE:%(now_fwd10)s
ORGANIZER;CN=User 01;EMAIL=user01@example.com:urn:uuid:user01
RELATED-TO;RELTYPE=X-CALENDARSERVER-RECURRENCE-SET:%(relID)s
RRULE:FREQ=DAILY
SEQUENCE:1
SUMMARY:1234567890123456789012345678901234567890
 1234567890123456789012345678901234567890
 1234567890123456789012345678901234567890
 1234567890123456789012345678901234567890
END:VEVENT
END:VCALENDAR
"""

        data_future_external = """BEGIN:VCALENDAR
VERSION:2.0
METHOD:REQUEST
PRODID:-//CALENDARSERVER.ORG//NONSGML Version 1//EN
X-CALENDARSERVER-SPLIT-OLDER-UID:%(relID)s
X-CALENDARSERVER-SPLIT-RID;VALUE=DATE-TIME:%(now_back14)s
BEGIN:VEVENT
UID:12345-67890
DTSTART:%(now_back14)s
DURATION:PT1H
ATTENDEE;CN=User 01;EMAIL=user01@example.com;PARTSTAT=ACCEPTED:urn:uuid:user01
ATTENDEE;CN=User 02;EMAIL=user02@example.com;RSVP=TRUE:urn:uuid:user02
ATTENDEE;RSVP=TRUE:mailto:cuser01@example.org
DTSTAMP:20051222T210507Z
ORGANIZER;CN=User 01;EMAIL=user01@example.com:urn:uuid:user01
RELATED-TO;RELTYPE=X-CALENDARSERVER-RECURRENCE-SET:%(relID)s
RRULE:FREQ=DAILY
SEQUENCE:1
SUMMARY:1234567890123456789012345678901234567890
 1234567890123456789012345678901234567890
 1234567890123456789012345678901234567890
 1234567890123456789012345678901234567890
END:VEVENT
BEGIN:VEVENT
UID:12345-67890
RECURRENCE-ID:%(now_fwd10)s
DTSTART:%(now_fwd10)s
DURATION:PT1H
ATTENDEE;CN=User 01;EMAIL=user01@example.com;PARTSTAT=ACCEPTED:urn:uuid:user01
ATTENDEE;RSVP=TRUE:mailto:cuser01@example.org
DTSTAMP:20051222T210507Z
ORGANIZER;CN=User 01;EMAIL=user01@example.com:urn:uuid:user01
RELATED-TO;RELTYPE=X-CALENDARSERVER-RECURRENCE-SET:%(relID)s
SEQUENCE:1
END:VEVENT
END:VCALENDAR
"""

        data_past_external = """BEGIN:VCALENDAR
VERSION:2.0
METHOD:REQUEST
PRODID:-//CALENDARSERVER.ORG//NONSGML Version 1//EN
X-CALENDARSERVER-SPLIT-NEWER-UID:12345-67890
X-CALENDARSERVER-SPLIT-RID;VALUE=DATE-TIME:%(now_back14)s
BEGIN:VEVENT
UID:%(relID)s
DTSTART:%(now_back30)s
DURATION:PT1H
ATTENDEE;CN=User 01;EMAIL=user01@example.com;PARTSTAT=ACCEPTED:urn:uuid:user01
ATTENDEE;CN=User 02;EMAIL=user02@example.com;RSVP=TRUE:urn:uuid:user02
ATTENDEE;RSVP=TRUE:mailto:cuser01@example.org
DTSTAMP:20051222T210507Z
EXDATE:%(now_back24)s
ORGANIZER;CN=User 01;EMAIL=user01@example.com:urn:uuid:user01
RELATED-TO;RELTYPE=X-CALENDARSERVER-RECURRENCE-SET:%(relID)s
RRULE:FREQ=DAILY;UNTIL=%(now_back14_1)s
SEQUENCE:1
SUMMARY:1234567890123456789012345678901234567890
 1234567890123456789012345678901234567890
 1234567890123456789012345678901234567890
 1234567890123456789012345678901234567890
END:VEVENT
BEGIN:VEVENT
UID:%(relID)s
RECURRENCE-ID:%(now_back25)s
DTSTART:%(now_back25)s
DURATION:PT1H
ATTENDEE;CN=User 01;EMAIL=user01@example.com;PARTSTAT=ACCEPTED:urn:uuid:user01
ATTENDEE;CN=User 02;EMAIL=user02@example.com;RSVP=TRUE:urn:uuid:user02
ATTENDEE;RSVP=TRUE:mailto:cuser01@example.org
DTSTAMP:20051222T210507Z
ORGANIZER;CN=User 01;EMAIL=user01@example.com:urn:uuid:user01
RELATED-TO;RELTYPE=X-CALENDARSERVER-RECURRENCE-SET:%(relID)s
SEQUENCE:1
END:VEVENT
END:VCALENDAR
"""

        # Patch CalDAVScheduler to trap external schedules
        details = []
        def _doSchedulingViaPUT(self, originator, recipients, calendar, internal_request=False, suppress_refresh=False):
            details.append((originator, recipients, calendar,))

            responses = ScheduleResponseQueue("REQUEST", responsecode.OK)
            for recipient in recipients:
                responses.add(recipient, responsecode.OK, reqstatus=iTIPRequestStatus.MESSAGE_DELIVERED)
            return succeed(responses)

        component = Component.fromString(data % self.subs)
        cobj = yield calendar.createCalendarObjectWithName("data1.ics", component)
        self.assertTrue(hasattr(cobj, "_workItems"))
        work = cobj._workItems[0]
        yield self.commit()

        self.patch(CalDAVScheduler, "doSchedulingViaPUT", _doSchedulingViaPUT)

        w = schema.CALENDAR_OBJECT_SPLITTER_WORK
        rows = yield Select(
            [w.RESOURCE_ID, ],
            From=w
        ).on(self.transactionUnderTest())
        self.assertEqual(len(rows), 1)
        self.assertEqual(rows[0][0], cobj._resourceID)
        yield self.abort()

        # Wait for it to complete
        yield work.whenExecuted()

        rows = yield Select(
            [w.RESOURCE_ID, ],
            From=w
        ).on(self.transactionUnderTest())
        self.assertEqual(len(rows), 0)
        yield self.abort()

        # Get the existing and new object data
        cobj1 = yield self.calendarObjectUnderTest(name="data1.ics", calendar_name="calendar", home="user01")
        self.assertTrue(cobj1.isScheduleObject)
        ical1 = yield cobj1.component()
        newUID = ical1.masterComponent().propertyValue("RELATED-TO")

        cobj2 = yield self.calendarObjectUnderTest(name="%s.ics" % (newUID,), calendar_name="calendar", home="user01")
        self.assertTrue(cobj2 is not None)
        self.assertTrue(cobj2.isScheduleObject)

        ical_future = yield cobj1.component()
        ical_past = yield cobj2.component()

        # Verify user01 data
        title = "user01"
        relsubs = dict(self.subs)
        relsubs["relID"] = newUID
        self.assertEqual(normalize_iCalStr(ical_future), normalize_iCalStr(data_future) % relsubs, "Failed future: %s\n%s" % (title, diff_iCalStrs(ical_future, data_future % relsubs),))
        self.assertEqual(normalize_iCalStr(ical_past), normalize_iCalStr(data_past) % relsubs, "Failed past: %s\n%s" % (title, diff_iCalStrs(ical_past, data_past % relsubs),))

        # Get user02 data
        cal = yield self.calendarUnderTest(name="calendar", home="user02")
        cobjs = yield cal.calendarObjects()
        self.assertEqual(len(cobjs), 2)
        for cobj in cobjs:
            ical = yield cobj.component()
            if ical.resourceUID() == "12345-67890":
                ical_future = ical
            else:
                ical_past = ical

        cal = yield self.calendarUnderTest(name="inbox", home="user02")
        cobjs = yield cal.calendarObjects()
        self.assertEqual(len(cobjs), 1)
        ical_inbox = yield cobjs[0].component()

        # Verify user02 data
        title = "user02"
        self.assertEqual(normalize_iCalStr(ical_future), normalize_iCalStr(data_future2) % relsubs, "Failed future: %s\n%s" % (title, diff_iCalStrs(ical_future, data_future2 % relsubs),))
        self.assertEqual(normalize_iCalStr(ical_past), normalize_iCalStr(data_past2) % relsubs, "Failed past: %s\n%s" % (title, diff_iCalStrs(ical_past, data_past2 % relsubs),))
        self.assertEqual(normalize_iCalStr(ical_inbox), normalize_iCalStr(data_inbox2) % relsubs, "Failed past: %s\n%s" % (title, diff_iCalStrs(ical_inbox, data_inbox2 % relsubs),))

        # Verify cuser02 data
        self.assertEqual(len(details), 2)
        self.assertEqual(details[0][0], "urn:uuid:user01")
        self.assertEqual(details[0][1], ("mailto:cuser01@example.org",))
        self.assertEqual(normalize_iCalStr(details[0][2]), normalize_iCalStr(data_future_external) % relsubs, "Failed future: %s\n%s" % (title, diff_iCalStrs(details[0][2], data_future_external % relsubs),))

        self.assertEqual(details[1][0], "urn:uuid:user01")
        self.assertEqual(details[1][1], ("mailto:cuser01@example.org",))
        self.assertEqual(normalize_iCalStr(details[1][2]), normalize_iCalStr(data_past_external) % relsubs, "Failed past: %s\n%s" % (title, diff_iCalStrs(details[1][2], data_past_external % relsubs),))<|MERGE_RESOLUTION|>--- conflicted
+++ resolved
@@ -13,17 +13,6 @@
 # See the License for the specific language governing permissions and
 # limitations under the License.
 ##
-<<<<<<< HEAD
-from txdav.caldav.datastore.scheduling.processing import ImplicitProcessor
-from txdav.caldav.datastore.scheduling.cuaddress import RemoteCalendarUser, \
-    LocalCalendarUser
-from txdav.caldav.datastore.scheduling.caldav.scheduler import CalDAVScheduler
-from txdav.caldav.datastore.scheduling.scheduler import ScheduleResponseQueue
-from txweb2 import responsecode
-from txdav.caldav.datastore.scheduling.itip import iTIPRequestStatus
-from twistedcaldav.instance import InvalidOverriddenInstanceError
-=======
->>>>>>> 15c9fc1c
 
 """
 Tests for txdav.caldav.datastore.postgres, mostly based on
@@ -35,16 +24,10 @@
 
 from twext.enterprise.dal.syntax import Select, Parameter, Insert, Delete, \
     Update
-<<<<<<< HEAD
-from twistedcaldav.ical import Component as VComponent
+
+from txweb2 import responsecode
 from txweb2.http_headers import MimeType
 from txweb2.stream import MemoryStream
-=======
-from twext.python.vcomponent import VComponent
-from twext.web2 import responsecode
-from twext.web2.http_headers import MimeType
-from twext.web2.stream import MemoryStream
->>>>>>> 15c9fc1c
 
 from twisted.internet import reactor
 from twisted.internet.defer import inlineCallbacks, returnValue, DeferredList, \
@@ -634,7 +617,7 @@
 
         @inlineCallbacks
         def _defer1():
-            yield cal1.createObjectResourceWithName("1.ics", VComponent.fromString(
+            yield cal1.createObjectResourceWithName("1.ics", Component.fromString(
 """BEGIN:VCALENDAR
 VERSION:2.0
 PRODID:-//CALENDARSERVER.ORG//NONSGML Version 1//EN
@@ -680,7 +663,7 @@
 
         @inlineCallbacks
         def _defer2():
-            yield cal2.createObjectResourceWithName("2.ics", VComponent.fromString(
+            yield cal2.createObjectResourceWithName("2.ics", Component.fromString(
 """BEGIN:VCALENDAR
 VERSION:2.0
 PRODID:-//CALENDARSERVER.ORG//NONSGML Version 1//EN
@@ -841,7 +824,7 @@
         # Create calendar object
         calendar1 = yield self.calendarUnderTest()
         name = "test.ics"
-        component = VComponent.fromString(test_event_text)
+        component = Component.fromString(test_event_text)
         metadata = {
             "accessMode": "PUBLIC",
             "isScheduleObject": True,
@@ -889,7 +872,7 @@
         inbox = yield home.createCalendarWithName("inbox")
 
         name = "test.ics"
-        component = VComponent.fromString(test_event_text)
+        component = Component.fromString(test_event_text)
         metadata = {
             "accessMode": "PUBLIC",
             "isScheduleObject": True,
@@ -938,7 +921,7 @@
         """
         home = yield self.homeUnderTest()
         inbox = yield home.createCalendarWithName("inbox")
-        component = VComponent.fromString(test_event_text)
+        component = Component.fromString(test_event_text)
         inboxItem = yield inbox.createCalendarObjectWithName("inbox.ics", component)
         self.assertEquals(ChangeCategory.inbox, inboxItem.removeNotifyCategory())
         yield self.commit()
@@ -951,7 +934,7 @@
         """
         home = yield self.homeUnderTest()
         nonInbox = yield home.createCalendarWithName("noninbox")
-        component = VComponent.fromString(test_event_text)
+        component = Component.fromString(test_event_text)
         nonInboxItem = yield nonInbox.createCalendarObjectWithName("inbox.ics", component)
         self.assertEquals(ChangeCategory.default, nonInboxItem.removeNotifyCategory())
         yield self.commit()
@@ -1121,9 +1104,10 @@
         self.assertTrue(calendar2_vtodo is not None)
         children = yield calendar2_vtodo.listCalendarObjects()
         self.assertEqual(len(children), 2)
-        changed, deleted = yield calendar2_vtodo.resourceNamesSinceToken(None)
+        changed, deleted, invalid = yield calendar2_vtodo.resourceNamesSinceToken(None)
         self.assertEqual(sorted(changed), ["3.ics", "5.ics"])
         self.assertEqual(len(deleted), 0)
+        self.assertEqual(len(invalid), 0)
         result = yield calendar2_vtodo.getSupportedComponents()
         self.assertEquals(result, "VTODO")
         self.assertTrue(pkey in calendar2_vtodo.properties())
@@ -1134,9 +1118,10 @@
         self.assertEqual(len(children), 3)
         new_sync_token2 = yield calendar2.syncToken()
         self.assertNotEqual(new_sync_token2, original_sync_token2)
-        changed, deleted = yield calendar2.resourceNamesSinceToken(original_sync_token2)
+        changed, deleted, invalid = yield calendar2.resourceNamesSinceToken(original_sync_token2)
         self.assertEqual(len(changed), 0)
         self.assertEqual(sorted(deleted), ["3.ics", "5.ics"])
+        self.assertEqual(len(invalid), 0)
         result = yield calendar2.getSupportedComponents()
         self.assertEquals(result, "VEVENT")
         self.assertTrue(pkey in calendar2.properties())
@@ -2164,7 +2149,6 @@
             "geo:37.332633,-122.030502")
 
         yield self.commit()
-
 
 
 
