--- conflicted
+++ resolved
@@ -62,22 +62,11 @@
         calendarUserAddresses,
         cutype="INDIVIDUAL",
         thisServer=True,
-<<<<<<< HEAD
+        server=None,
         extras={},
     ):
 
-        super(TestCalendarStoreDirectoryRecord, self).__init__(uid, shortNames,
-            fullName, extras=extras)
-        self.uid = uid
-        self.shortNames = shortNames
-        self.fullName = fullName
-        self.displayName = self.fullName if self.fullName else self.shortNames[0]
-=======
-        server=None,
-    ):
-
-        super(TestCalendarStoreDirectoryRecord, self).__init__(uid, shortNames, fullName, thisServer, server)
->>>>>>> 15c9fc1c
+        super(TestCalendarStoreDirectoryRecord, self).__init__(uid, shortNames, fullName, thisServer, server, extras=extras)
         self.calendarUserAddresses = calendarUserAddresses
         self.cutype = cutype
 
