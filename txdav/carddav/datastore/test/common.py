# -*- test-case-name: txdav.carddav.datastore,txdav.carddav.datastore.test.test_sql.AddressBookSQLStorageTests -*-
##
# Copyright (c) 2010-2013 Apple Inc. All rights reserved.
#
# Licensed under the Apache License, Version 2.0 (the "License");
# you may not use this file except in compliance with the License.
# You may obtain a copy of the License at
#
# http://www.apache.org/licenses/LICENSE-2.0
#
# Unless required by applicable law or agreed to in writing, software
# distributed under the License is distributed on an "AS IS" BASIS,
# WITHOUT WARRANTIES OR CONDITIONS OF ANY KIND, either express or implied.
# See the License for the specific language governing permissions and
# limitations under the License.
##
"""
Tests for common addressbook store API functions.
"""
from twisted.internet.defer import inlineCallbacks, returnValue, maybeDeferred
from twisted.python import hashlib

from txdav.idav import IPropertyStore, IDataStore
from txdav.base.propertystore.base import PropertyName

from txdav.common.icommondatastore import (
    HomeChildNameAlreadyExistsError, ICommonTransaction
)
from txdav.common.icommondatastore import InvalidObjectResourceError
from txdav.common.icommondatastore import NoSuchHomeChildError
from txdav.common.icommondatastore import NoSuchObjectResourceError
from txdav.common.icommondatastore import ObjectResourceNameAlreadyExistsError

from txdav.carddav.iaddressbookstore import (
    IAddressBookObject, IAddressBookHome,
    IAddressBook, IAddressBookTransaction
)

from txdav.common.datastore.test.util import CommonCommonTests

from twistedcaldav.vcard import Component as VComponent

from twext.python.filepath import CachingFilePath as FilePath
from txdav.xml.element import WebDAVUnknownElement, ResourceType


storePath = FilePath(__file__).parent().child("addressbook_store")

homeRoot = storePath.child("ho").child("me").child("home1")

adbk1Root = homeRoot.child("addressbook")

addressbook1_objectNames = [
    "1.vcf",
    "2.vcf",
    "3.vcf",
]


home1_addressbookNames = [
    "addressbook",
]


vcard4_text = (
    """BEGIN:VCARD
VERSION:3.0
N:Thompson;Default;;;
FN:Default Thompson
EMAIL;type=INTERNET;type=WORK;type=pref:lthompson@example.com
TEL;type=WORK;type=pref:1-555-555-5555
TEL;type=CELL:1-444-444-4444
item1.ADR;type=WORK;type=pref:;;1245 Test;Sesame Street;California;11111;USA
item1.X-ABADR:us
UID:uid4
END:VCARD
""".replace("\n", "\r\n")
)



vcard4notCardDAV_text = (# Missing UID, N and FN
"""BEGIN:VCARD
VERSION:3.0
EMAIL;type=INTERNET;type=WORK;type=pref:lthompson@example.com
TEL;type=WORK;type=pref:1-555-555-5555
TEL;type=CELL:1-444-444-4444
item1.ADR;type=WORK;type=pref:;;1245 Test;Sesame Street;California;11111;USA
item1.X-ABADR:us
END:VCARD
""".replace("\n", "\r\n")
)



vcard1modified_text = vcard4_text.replace(
    "\r\nUID:uid4\r\n",
    "\r\nUID:uid1\r\n"
)


class CommonTests(CommonCommonTests):
    """
    Tests for common functionality of interfaces defined in
    L{txdav.carddav.iaddressbookstore}.
    """

    md5Values = (
        hashlib.md5("1234").hexdigest(),
        hashlib.md5("5678").hexdigest(),
        hashlib.md5("9ABC").hexdigest(),
    )
    requirements = {
        "home1": {
            "addressbook": {
                "1.vcf": adbk1Root.child("1.vcf").getContent(),
                "2.vcf": adbk1Root.child("2.vcf").getContent(),
                "3.vcf": adbk1Root.child("3.vcf").getContent()
            },
            "not_a_addressbook": None
        },
        "not_a_home": None
    }
    md5s = {
        "home1": {
            "addressbook": {
                "1.vcf": md5Values[0],
                "2.vcf": md5Values[1],
                "3.vcf": md5Values[2],
            },
            "not_a_addressbook": None
        },
        "not_a_home": None
    }

    def storeUnderTest(self):
        """
        Subclasses must override this to return an L{IAddressBookStore}
        provider which adheres to the structure detailed by
        L{CommonTests.requirements}. This attribute is a dict of dict of dicts;
        the outermost layer representing UIDs mapping to addressbook homes,
        then addressbook names mapping to addressbook collections, and finally
        addressbook object names mapping to addressbook object text.
        """
        raise NotImplementedError()


    def homeUnderTest(self):
        """
        Get the addressbook home detailed by C{requirements['home1']}.
        """
        return self.transactionUnderTest().addressbookHomeWithUID("home1")


    @inlineCallbacks
    def addressbookUnderTest(self):
        """
        Get the addressbook detailed by C{requirements['home1']['addressbook']}.
        """
        returnValue((yield (yield self.homeUnderTest())
            .addressbookWithName("addressbook")))


    @inlineCallbacks
    def addressbookObjectUnderTest(self):
        """
        Get the addressbook detailed by
        C{requirements['home1']['addressbook']['1.vcf']}.
        """
        returnValue((yield (yield self.addressbookUnderTest())
                    .addressbookObjectWithName("1.vcf")))


    def test_addressbookStoreProvides(self):
        """
        The addressbook store provides L{IAddressBookStore} and its required
        attributes.
        """
        addressbookStore = self.storeUnderTest()
        self.assertProvides(IDataStore, addressbookStore)


    def test_transactionProvides(self):
        """
        The transactions generated by the addressbook store provide
        L{IAddressBookStoreTransaction} and its required attributes.
        """
        txn = self.transactionUnderTest()
        self.assertProvides(ICommonTransaction, txn)
        self.assertProvides(IAddressBookTransaction, txn)


    @inlineCallbacks
    def test_homeProvides(self):
        """
        The addressbook homes generated by the addressbook store provide
        L{IAddressBookHome} and its required attributes.
        """
        self.assertProvides(IAddressBookHome, (yield self.homeUnderTest()))


    @inlineCallbacks
    def test_addressbookProvides(self):
        """
        The addressbooks generated by the addressbook store provide L{IAddressBook} and
        its required attributes.
        """
        self.assertProvides(IAddressBook, (yield self.addressbookUnderTest()))


    @inlineCallbacks
    def test_addressbookObjectProvides(self):
        """
        The addressbook objects generated by the addressbook store provide
        L{IAddressBookObject} and its required attributes.
        """
        self.assertProvides(IAddressBookObject,
                            (yield self.addressbookObjectUnderTest()))


    @inlineCallbacks
    def test_notifierID(self):
        home = yield self.homeUnderTest()
        self.assertEquals(home.notifierID(), "CardDAV|home1")
        addressbook = yield home.addressbookWithName("addressbook")
        self.assertEquals(addressbook.notifierID(), "CardDAV|home1")
        self.assertEquals(addressbook.notifierID(label="collection"), "CardDAV|home1/addressbook")


    @inlineCallbacks
    def test_addressbookHomeWithUID_exists(self):
        """
        Finding an existing addressbook home by UID results in an object that
        provides L{IAddressBookHome} and has a C{uid()} method that returns the
        same value that was passed in.
        """
        addressbookHome = (yield self.transactionUnderTest()
                            .addressbookHomeWithUID("home1"))
        self.assertEquals(addressbookHome.uid(), "home1")
        self.assertProvides(IAddressBookHome, addressbookHome)


    @inlineCallbacks
    def test_addressbookHomeWithUID_absent(self):
        """
        L{IAddressBookStoreTransaction.addressbookHomeWithUID} should return C{None}
        when asked for a non-existent addressbook home.
        """
        txn = self.transactionUnderTest()
        self.assertEquals((yield txn.addressbookHomeWithUID("xyzzy")), None)


    @inlineCallbacks
    def test_addressbookWithName_exists(self):
        """
        L{IAddressBookHome.addressbookWithName} returns an L{IAddressBook} provider,
        whose name matches the one passed in.
        """
        home = yield self.homeUnderTest()
        for name in home1_addressbookNames:
            addressbook = yield home.addressbookWithName(name)
            if addressbook is None:
                self.fail("addressbook %r didn't exist" % (name,))
            self.assertProvides(IAddressBook, addressbook)
            self.assertEquals(addressbook.name(), name)


    @inlineCallbacks
    def test_addressbookRename(self):
        """
        L{IAddressBook.rename} changes the name of the L{IAddressBook}.
        """
        home = yield self.homeUnderTest()
        addressbook = yield home.addressbookWithName("addressbook")
        yield addressbook.rename("some_other_name")
        @inlineCallbacks
        def positiveAssertions():
            self.assertEquals(addressbook.name(), "some_other_name")
            self.assertEquals(addressbook, (yield home.addressbookWithName("some_other_name")))
            self.assertEquals(None, (yield home.addressbookWithName("addressbook")))
        yield positiveAssertions()
        yield self.commit()
        home = yield self.homeUnderTest()
        addressbook = yield home.addressbookWithName("some_other_name")
        yield positiveAssertions()
        # FIXME: revert
        # FIXME: test for multiple renames
        # FIXME: test for conflicting renames (a->b, c->a in the same txn)


    @inlineCallbacks
    def test_addressbookWithName_absent(self):
        """
        L{IAddressBookHome.addressbookWithName} returns C{None} for addressbooks which
        do not exist.
        """
        self.assertEquals(
            (yield (yield self.homeUnderTest()).addressbookWithName("xyzzy")),
            None)


    @inlineCallbacks
    def test_createAddressBookWithName_absent(self):
        """
        L{IAddressBookHome.createAddressBookWithName} creates a new L{IAddressBook} that
        can be retrieved with L{IAddressBookHome.addressbookWithName}.
        """
        home = yield self.homeUnderTest()
        name = "new"
        self.assertIdentical((yield home.addressbookWithName(name)), None)
        yield home.createAddressBookWithName(name)
        self.assertNotIdentical((yield home.addressbookWithName(name)), None)
        @inlineCallbacks
        def checkProperties():
            addressbookProperties = (yield home.addressbookWithName(name)).properties()
            addressbookType = ResourceType.addressbook #@UndefinedVariable
            self.assertEquals(
                addressbookProperties[
                    PropertyName.fromString(ResourceType.sname())
                ],
                addressbookType
            )
        yield checkProperties()
        yield self.commit()

        # Make sure notification fired after commit
        self.assertTrue("CardDAV|home1" in self.notifierFactory.history)

        # Make sure it's available in a new transaction; i.e. test the commit.
        home = yield self.homeUnderTest()
        self.assertNotIdentical((yield home.addressbookWithName(name)), None)

        # FIXME: These two lines aren't in the calendar common tests:
        # home = self.addressbookStore.newTransaction().addressbookHomeWithUID(
        #     "home1")

        # Sanity check: are the properties actually persisted?
        # FIXME: no independent testing of this right now
        yield checkProperties()


    @inlineCallbacks
    def test_createAddressBookWithName_exists(self):
        """
        L{IAddressBookHome.createAddressBookWithName} raises
        L{AddressBookAlreadyExistsError} when the name conflicts with an already-
        existing address book.
        """
        for name in home1_addressbookNames:
            yield self.failUnlessFailure(
                maybeDeferred(
                    (yield self.homeUnderTest()).createAddressBookWithName, name),
                HomeChildNameAlreadyExistsError,
            )


    @inlineCallbacks
    def test_removeAddressBookWithName_exists(self):
        """
        L{IAddressBookHome.removeAddressBookWithName} removes a addressbook that already
        exists.
        """
        home = yield self.homeUnderTest()
        # FIXME: test transactions
        for name in home1_addressbookNames:
            self.assertNotIdentical((yield home.addressbookWithName(name)), None)
            yield home.removeAddressBookWithName(name)
            self.assertEquals((yield home.addressbookWithName(name)), None)

        yield self.commit()

        # Make sure notification fired after commit
        self.assertEquals(
            self.notifierFactory.history,
            [
<<<<<<< HEAD
                ("update", "CardDAV|home1"),
                ("update", "CardDAV|home1/addressbook"),
=======
                "CardDAV|home1",
                "CardDAV|home1/addressbook_1",
                "CardDAV|home1",
                "CardDAV|home1/addressbook_2",
                "CardDAV|home1",
                "CardDAV|home1/addressbook_empty"
>>>>>>> 6978ac8e
            ]
        )


    @inlineCallbacks
    def test_removeAddressBookWithName_absent(self):
        """
        Attempt to remove an non-existing addressbook should raise.
        """
        home = yield self.homeUnderTest()
        yield self.failUnlessFailure(
            maybeDeferred(home.removeAddressBookWithName, "xyzzy"),
            NoSuchHomeChildError
        )


    @inlineCallbacks
    def test_addressbookObjects(self):
        """
        L{IAddressBook.addressbookObjects} will enumerate the addressbook objects present
        in the filesystem, in name order, but skip those with hidden names.
        """
        addressbook1 = yield self.addressbookUnderTest()
        addressbookObjects = list((yield addressbook1.addressbookObjects()))

        for addressbookObject in addressbookObjects:
            self.assertProvides(IAddressBookObject, addressbookObject)
            self.assertEquals(
                (yield addressbook1.addressbookObjectWithName(addressbookObject.name())),
                addressbookObject
            )

        self.assertEquals(
            set(o.name() for o in addressbookObjects),
            set(addressbook1_objectNames)
        )


    @inlineCallbacks
    def test_addressbookObjectsWithRemovedObject(self):
        """
        L{IAddressBook.addressbookObjects} skips those objects which have been
        removed by L{AddressBook.removeAddressBookObjectWithName} in the same
        transaction, even if it has not yet been committed.
        """
        addressbook1 = yield self.addressbookUnderTest()
        yield addressbook1.removeAddressBookObjectWithName("2.vcf")
        addressbookObjects = list((yield addressbook1.addressbookObjects()))
        self.assertEquals(set(o.name() for o in addressbookObjects),
                          set(addressbook1_objectNames) - set(["2.vcf"]))


    @inlineCallbacks
    def test_ownerAddressBookHome(self):
        """
        L{IAddressBook.ownerAddressBookHome} should match the home UID.
        """
        self.assertEquals(
            (yield self.addressbookUnderTest()).ownerAddressBookHome().uid(),
            (yield self.homeUnderTest()).uid()
        )


    @inlineCallbacks
    def test_addressbookObjectWithName_exists(self):
        """
        L{IAddressBook.addressbookObjectWithName} returns an L{IAddressBookObject}
        provider for addressbooks which already exist.
        """
        addressbook1 = yield self.addressbookUnderTest()
        for name in addressbook1_objectNames:
            addressbookObject = yield addressbook1.addressbookObjectWithName(name)
            self.assertProvides(IAddressBookObject, addressbookObject)
            self.assertEquals(addressbookObject.name(), name)
            # FIXME: add more tests based on CommonTests.requirements


    @inlineCallbacks
    def test_addressbookObjectWithName_absent(self):
        """
        L{IAddressBook.addressbookObjectWithName} returns C{None} for addressbooks which
        don't exist.
        """
        addressbook1 = yield self.addressbookUnderTest()
        self.assertEquals((yield addressbook1.addressbookObjectWithName("xyzzy")), None)


    @inlineCallbacks
    def test_removeAddressBookObjectWithUID_exists(self):
        """
        Remove an existing addressbook object.
        """
        addressbook = yield self.addressbookUnderTest()
        for name in addressbook1_objectNames:
            uid = (u'uid' + name.rstrip(".vcf"))
            self.assertNotIdentical(
                (yield addressbook.addressbookObjectWithUID(uid)),
                None
            )
            yield addressbook.removeAddressBookObjectWithUID(uid)
            self.assertEquals(
                (yield addressbook.addressbookObjectWithUID(uid)),
                None
            )
            self.assertEquals(
                (yield addressbook.addressbookObjectWithName(name)),
                None
            )


    @inlineCallbacks
    def test_removeAddressBookObjectWithName_exists(self):
        """
        Remove an existing addressbook object.
        """
        addressbook = yield self.addressbookUnderTest()
        for name in addressbook1_objectNames:
            self.assertNotIdentical(
                (yield addressbook.addressbookObjectWithName(name)), None
            )
            yield addressbook.removeAddressBookObjectWithName(name)
            self.assertIdentical(
                (yield addressbook.addressbookObjectWithName(name)), None
            )

        # Make sure notifications are fired after commit
        yield self.commit()
        self.assertEquals(
            self.notifierFactory.history,
            [
<<<<<<< HEAD
                ("update", "CardDAV|home1"),
                ("update", "CardDAV|home1/addressbook"),
=======
                "CardDAV|home1",
                "CardDAV|home1/addressbook_1",
>>>>>>> 6978ac8e
            ]
        )


    @inlineCallbacks
    def test_removeAddressBookObjectWithName_absent(self):
        """
        Attempt to remove an non-existing addressbook object should raise.
        """
        addressbook = yield self.addressbookUnderTest()
        yield self.failUnlessFailure(
            maybeDeferred(addressbook.removeAddressBookObjectWithName, "xyzzy"),
            NoSuchObjectResourceError
        )


    @inlineCallbacks
    def test_addressbookName(self):
        """
        L{AddressBook.name} reflects the name of the addressbook.
        """
        self.assertEquals((yield self.addressbookUnderTest()).name(), "addressbook")


    @inlineCallbacks
    def test_addressbookObjectName(self):
        """
        L{IAddressBookObject.name} reflects the name of the addressbook object.
        """
        self.assertEquals(
            (yield self.addressbookObjectUnderTest()).name(),
            "1.vcf")


    @inlineCallbacks
    def test_addressbookObjectMetaData(self):
        """
        The objects retrieved from the addressbook have various
        methods which return metadata values.
        """
        adbk = yield self.addressbookObjectUnderTest()
        self.assertIsInstance(adbk.name(), basestring)
        self.assertIsInstance(adbk.uid(), basestring)
        self.assertIsInstance(adbk.md5(), basestring)
        self.assertIsInstance(adbk.size(), int)
        self.assertIsInstance(adbk.created(), int)
        self.assertIsInstance(adbk.modified(), int)


    @inlineCallbacks
    def test_component(self):
        """
        L{IAddressBookObject.component} returns a L{VComponent} describing the
        addressbook data underlying that addressbook object.
        """
        component = yield (yield self.addressbookObjectUnderTest()).component()

        self.failUnless(
            isinstance(component, VComponent),
            component
        )

        self.assertEquals(component.name(), "VCARD")
        self.assertEquals(component.resourceUID(), "uid1")


    @inlineCallbacks
    def test_iAddressBookText(self):
        """
        L{IAddressBookObject.iAddressBookText} returns a C{str} describing the same
        data provided by L{IAddressBookObject.component}.
        """
        text = yield (yield self.addressbookObjectUnderTest())._text()
        self.assertIsInstance(text, str)
        self.failUnless(text.startswith("BEGIN:VCARD\r\n"))
        self.assertIn("\r\nUID:uid1\r\n", text)
        self.failUnless(text.endswith("\r\nEND:VCARD\r\n"))


    @inlineCallbacks
    def test_addressbookObjectUID(self):
        """
        L{IAddressBookObject.uid} returns a C{str} describing the C{UID} property
        of the addressbook object's component.
        """
        self.assertEquals((yield self.addressbookObjectUnderTest()).uid(), "uid1")


    @inlineCallbacks
    def test_addressbookObjectWithUID_absent(self):
        """
        L{IAddressBook.addressbookObjectWithUID} returns C{None} for addressbooks which
        don't exist.
        """
        addressbook1 = yield self.addressbookUnderTest()
        self.assertEquals(
            (yield addressbook1.addressbookObjectWithUID("xyzzy")),
            None
        )


    @inlineCallbacks
    def test_addressbooks(self):
        """
        L{IAddressBookHome.addressbooks} returns an iterable of L{IAddressBook}
        providers, which are consistent with the results from
        L{IAddressBook.addressbookWithName}.
        """
        # Add a dot directory to make sure we don't find it
        # self.home1._path.child(".foo").createDirectory()
        home = yield self.homeUnderTest()
        addressbooks = list((yield home.addressbooks()))

        for addressbook in addressbooks:
            self.assertProvides(IAddressBook, addressbook)
            self.assertEquals(
                addressbook,
                (yield home.addressbookWithName(addressbook.name()))
            )

        self.assertEquals(
            set(c.name() for c in addressbooks),
            set(home1_addressbookNames)
        )


    @inlineCallbacks
    def test_loadAllAddressBooks(self):
        """
        L{IAddressBookHome.loadAddressBooks} returns an iterable of L{IAddressBook}
        providers, which are consistent with the results from
        L{IAddressBook.addressbookWithName}.
        """
        # Add a dot directory to make sure we don't find it
        # self.home1._path.child(".foo").createDirectory()
        home = yield self.homeUnderTest()
        addressbooks = (yield home.loadAddressbooks())

        for addressbook in addressbooks:
            self.assertProvides(IAddressBook, addressbook)
            self.assertEquals(addressbook,
                              (yield home.addressbookWithName(addressbook.name())))

        self.assertEquals(
            set(c.name() for c in addressbooks),
            set(home1_addressbookNames)
        )

        for c in addressbooks:
            self.assertTrue(c.properties() is not None)


    @inlineCallbacks
    def test_addressbooksAfterAddAddressBook(self):
        """
        L{IAddressBookHome.addressbooks} includes addressbooks recently added with
        L{IAddressBookHome.createAddressBookWithName}.
        """
        home = yield self.homeUnderTest()
        allAddressbooks = yield home.addressbooks()
        before = set(x.name() for x in allAddressbooks)
        yield home.createAddressBookWithName("new-name")
        allAddressbooks = yield home.addressbooks()
        after = set(x.name() for x in allAddressbooks)
        self.assertEquals(before | set(['new-name']), after)


    @inlineCallbacks
    def test_createAddressBookObjectWithName_absent(self):
        """
        L{IAddressBook.createAddressBookObjectWithName} creates a new
        L{IAddressBookObject}.
        """
        addressbook1 = yield self.addressbookUnderTest()
        name = "4.vcf"
        self.assertIdentical((yield addressbook1.addressbookObjectWithName(name)), None)
        component = VComponent.fromString(vcard4_text)
        yield addressbook1.createAddressBookObjectWithName(name, component)

        addressbookObject = yield addressbook1.addressbookObjectWithName(name)
        self.assertEquals((yield addressbookObject.component()), component)

        yield self.commit()

        # Make sure notifications fire after commit
        self.assertEquals(
            self.notifierFactory.history,
            [
                "CardDAV|home1",
                "CardDAV|home1/addressbook_1",
            ]
        )


    @inlineCallbacks
    def test_createAddressBookObjectWithName_exists(self):
        """
        L{IAddressBook.createAddressBookObjectWithName} raises
        L{AddressBookObjectNameAlreadyExistsError} if a addressbook object with the
        given name already exists in that addressbook.
        """
        yield self.failUnlessFailure(
            maybeDeferred(
                (yield self.addressbookUnderTest()).createAddressBookObjectWithName,
                "1.vcf", VComponent.fromString(vcard4_text)),
            ObjectResourceNameAlreadyExistsError
        )


    @inlineCallbacks
    def test_createAddressBookObjectWithName_invalid(self):
        """
        L{IAddressBook.createAddressBookObjectWithName} raises
        L{InvalidAddressBookComponentError} if presented with invalid iAddressBook
        text.
        """
        yield self.failUnlessFailure(
            maybeDeferred((yield self.addressbookUnderTest())
                .createAddressBookObjectWithName,
                "new", VComponent.fromString(vcard4notCardDAV_text)),
            InvalidObjectResourceError
        )


    @inlineCallbacks
    def test_setComponent_invalid(self):
        """
        L{IAddressBookObject.setComponent} raises L{InvalidIAddressBookDataError} if
        presented with invalid iAddressBook text.
        """
        addressbookObject = (yield self.addressbookObjectUnderTest())
        yield self.failUnlessFailure(
            maybeDeferred(addressbookObject.setComponent,
                VComponent.fromString(vcard4notCardDAV_text)),
            InvalidObjectResourceError
        )


    @inlineCallbacks
    def test_setComponent_uidchanged(self):
        """
        L{IAddressBookObject.setComponent} raises
        L{InvalidAddressBookComponentError} when given a L{VComponent} whose
        UID does not match its existing UID.
        """
        addressbook1 = yield self.addressbookUnderTest()
        component = VComponent.fromString(vcard4_text)
        addressbookObject = yield addressbook1.addressbookObjectWithName("1.vcf")
        yield self.failUnlessFailure(
            maybeDeferred(addressbookObject.setComponent, component),
            InvalidObjectResourceError
        )


    @inlineCallbacks
    def test_addressbookHomeWithUID_create(self):
        """
        L{IAddressBookStoreTransaction.addressbookHomeWithUID} with
        C{create=True} will create a addressbook home that doesn't exist yet.
        """
        txn = self.transactionUnderTest()
        noHomeUID = "xyzzy"
        addressbookHome = yield txn.addressbookHomeWithUID(
            noHomeUID,
            create=True
        )
        @inlineCallbacks
        def readOtherTxn():
            otherTxn = self.savedStore.newTransaction()
            self.addCleanup(otherTxn.commit)
            returnValue((yield otherTxn.addressbookHomeWithUID(noHomeUID)))
        self.assertProvides(IAddressBookHome, addressbookHome)
        # A concurrent tnransaction shouldn't be able to read it yet:
        self.assertIdentical((yield readOtherTxn()), None)
        yield self.commit()
        # But once it's committed, other transactions should see it.
        self.assertProvides(IAddressBookHome, (yield readOtherTxn()))


    @inlineCallbacks
    def test_setComponent(self):
        """
        L{AddressBookObject.setComponent} changes the result of
        L{AddressBookObject.component} within the same transaction.
        """
        component = VComponent.fromString(vcard1modified_text)

        addressbook1 = yield self.addressbookUnderTest()
        addressbookObject = yield addressbook1.addressbookObjectWithName("1.vcf")
        oldComponent = yield addressbookObject.component()
        self.assertNotEqual(component, oldComponent)
        yield addressbookObject.setComponent(component)
        self.assertEquals((yield addressbookObject.component()), component)

        # Also check a new instance
        addressbookObject = yield addressbook1.addressbookObjectWithName("1.vcf")
        self.assertEquals((yield addressbookObject.component()), component)

        yield self.commit()

        # Make sure notification fired after commit
        self.assertEquals(
            self.notifierFactory.history,
            [
<<<<<<< HEAD
                ("update", "CardDAV|home1"),
                ("update", "CardDAV|home1/addressbook"),
=======
                "CardDAV|home1",
                "CardDAV|home1/addressbook_1",
>>>>>>> 6978ac8e
            ]
        )


    def checkPropertiesMethod(self, thunk):
        """
        Verify that the given object has a properties method that returns an
        L{IPropertyStore}.
        """
        properties = thunk.properties()
        self.assertProvides(IPropertyStore, properties)


    @inlineCallbacks
    def test_homeProperties(self):
        """
        L{IAddressBookHome.properties} returns a property store.
        """
        self.checkPropertiesMethod((yield self.homeUnderTest()))


    @inlineCallbacks
    def test_addressbookProperties(self):
        """
        L{IAddressBook.properties} returns a property store.
        """
        self.checkPropertiesMethod((yield self.addressbookUnderTest()))


    @inlineCallbacks
    def test_addressbookObjectProperties(self):
        """
        L{IAddressBookObject.properties} returns a property store.
        """
        self.checkPropertiesMethod((yield self.addressbookObjectUnderTest()))


    @inlineCallbacks
    def test_newAddressBookObjectProperties(self):
        """
        L{IAddressBookObject.properties} returns an empty property store for a
        addressbook object which has been created but not committed.
        """
        addressbook = yield self.addressbookUnderTest()
        yield addressbook.createAddressBookObjectWithName(
            "4.vcf", VComponent.fromString(vcard4_text)
        )
        newEvent = yield addressbook.addressbookObjectWithName("4.vcf")
        self.assertEquals(newEvent.properties().items(), [])


    @inlineCallbacks
    def test_setComponentPreservesProperties(self):
        """
        L{IAddressBookObject.setComponent} preserves properties.

        (Some implementations must go to extra trouble to provide this
        behavior; for example, file storage must copy extended attributes from
        the existing file to the temporary file replacing it.)
        """
        propertyName = PropertyName("http://example.com/ns", "example")
        propertyContent = WebDAVUnknownElement("sample content")
        propertyContent.name = propertyName.name
        propertyContent.namespace = propertyName.namespace

        abobject = (yield self.addressbookObjectUnderTest())
        if abobject._parentCollection.objectResourcesHaveProperties():
            (yield self.addressbookObjectUnderTest()).properties()[
                propertyName] = propertyContent
            yield self.commit()
            # Sanity check; are properties even readable in a separate transaction?
            # Should probably be a separate test.
            self.assertEquals(
                (yield self.addressbookObjectUnderTest()).properties()[
                    propertyName
                ],
                propertyContent)
            obj = yield self.addressbookObjectUnderTest()
            vcard1_text = yield obj._text()
            vcard1_text_withDifferentNote = vcard1_text.replace(
                "NOTE:CardDAV protocol updates",
                "NOTE:Changed"
            )
            # Sanity check; make sure the test has the right idea of the subject.
            self.assertNotEquals(vcard1_text, vcard1_text_withDifferentNote)
            newComponent = VComponent.fromString(vcard1_text_withDifferentNote)
            yield obj.setComponent(newComponent)

            # Putting everything into a separate transaction to account for any
            # caching that may take place.
            yield self.commit()
            self.assertEquals(
                (yield self.addressbookObjectUnderTest()).properties()[propertyName],
                propertyContent
            )


    @inlineCallbacks
    def test_dontLeakAddressbooks(self):
        """
        Addressbooks in one user's addressbook home should not show up in another
        user's addressbook home.
        """
        home2 = yield self.transactionUnderTest().addressbookHomeWithUID(
            "home2", create=True
        )
        self.assertIdentical((yield home2.addressbookWithName("addressbook")), None)


    @inlineCallbacks
    def test_dontLeakObjects(self):
        """
        Addressbook objects in one user's addressbook should not show up in another
        user's via uid or name queries.
        """
        home1 = yield self.homeUnderTest()
        home2 = yield self.transactionUnderTest().addressbookHomeWithUID(
            "home2", create=True)
        addressbook1 = yield home1.addressbookWithName("addressbook")
        addressbook2 = yield home2.addressbookWithName("addressbook")
        objects = list((yield (yield home2.addressbookWithName("addressbook")).addressbookObjects()))
        self.assertEquals(objects, [])
        for resourceName in self.requirements['home1']['addressbook'].keys():
            obj = yield addressbook1.addressbookObjectWithName(resourceName)
            self.assertIdentical(
                (yield addressbook2.addressbookObjectWithName(resourceName)), None)
            self.assertIdentical(
                (yield addressbook2.addressbookObjectWithUID(obj.uid())), None)

<|MERGE_RESOLUTION|>--- conflicted
+++ resolved
@@ -373,17 +373,8 @@
         self.assertEquals(
             self.notifierFactory.history,
             [
-<<<<<<< HEAD
-                ("update", "CardDAV|home1"),
-                ("update", "CardDAV|home1/addressbook"),
-=======
                 "CardDAV|home1",
-                "CardDAV|home1/addressbook_1",
-                "CardDAV|home1",
-                "CardDAV|home1/addressbook_2",
-                "CardDAV|home1",
-                "CardDAV|home1/addressbook_empty"
->>>>>>> 6978ac8e
+                "CardDAV|home1/addressbook",
             ]
         )
 
@@ -514,13 +505,8 @@
         self.assertEquals(
             self.notifierFactory.history,
             [
-<<<<<<< HEAD
-                ("update", "CardDAV|home1"),
-                ("update", "CardDAV|home1/addressbook"),
-=======
                 "CardDAV|home1",
-                "CardDAV|home1/addressbook_1",
->>>>>>> 6978ac8e
+                "CardDAV|home1/addressbook",
             ]
         )
 
@@ -710,7 +696,7 @@
             self.notifierFactory.history,
             [
                 "CardDAV|home1",
-                "CardDAV|home1/addressbook_1",
+                "CardDAV|home1/addressbook",
             ]
         )
 
@@ -825,13 +811,8 @@
         self.assertEquals(
             self.notifierFactory.history,
             [
-<<<<<<< HEAD
-                ("update", "CardDAV|home1"),
-                ("update", "CardDAV|home1/addressbook"),
-=======
                 "CardDAV|home1",
-                "CardDAV|home1/addressbook_1",
->>>>>>> 6978ac8e
+                "CardDAV|home1/addressbook",
             ]
         )
 
@@ -935,10 +916,10 @@
         Addressbooks in one user's addressbook home should not show up in another
         user's addressbook home.
         """
-        home2 = yield self.transactionUnderTest().addressbookHomeWithUID(
-            "home2", create=True
-        )
-        self.assertIdentical((yield home2.addressbookWithName("addressbook")), None)
+        home3 = yield self.transactionUnderTest().addressbookHomeWithUID(
+            "home3", create=True
+        )
+        self.assertEquals(((yield home3.addressbookWithName("addressbook")).addressbookObjects()), [])
 
 
     @inlineCallbacks
@@ -948,11 +929,11 @@
         user's via uid or name queries.
         """
         home1 = yield self.homeUnderTest()
-        home2 = yield self.transactionUnderTest().addressbookHomeWithUID(
-            "home2", create=True)
+        home3 = yield self.transactionUnderTest().addressbookHomeWithUID(
+            "home3", create=True)
         addressbook1 = yield home1.addressbookWithName("addressbook")
-        addressbook2 = yield home2.addressbookWithName("addressbook")
-        objects = list((yield (yield home2.addressbookWithName("addressbook")).addressbookObjects()))
+        addressbook2 = yield home3.addressbookWithName("addressbook")
+        objects = list((yield (yield home3.addressbookWithName("addressbook")).addressbookObjects()))
         self.assertEquals(objects, [])
         for resourceName in self.requirements['home1']['addressbook'].keys():
             obj = yield addressbook1.addressbookObjectWithName(resourceName)
