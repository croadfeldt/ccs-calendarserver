--- conflicted
+++ resolved
@@ -877,273 +877,4 @@
 
         obj = (yield self.addressbookObjectUnderTest())
         addressbookObject = (yield home.objectResourceWithID(obj._resourceID))
-<<<<<<< HEAD
-        self.assertNotEquals(addressbookObject, None)
-
-
-    @inlineCallbacks
-    def test_shareWithRevision(self):
-        """
-        Verify that bindRevision on addressbooks and shared addressbooks has the correct value.
-        """
-        ab = yield self.addressbookUnderTest()
-        self.assertEqual(ab._bindRevision, 0)
-        other = yield self.homeUnderTest(name="home2")
-        newABShareUID = yield ab.shareWith(other, _BIND_MODE_WRITE)
-        yield self.commit()
-
-        normalAB = yield self.addressbookUnderTest()
-        self.assertEqual(normalAB._bindRevision, 0)
-        otherHome = yield self.homeUnderTest(name="home2")
-        otherAB = yield otherHome.objectWithShareUID(newABShareUID)
-        self.assertNotEqual(otherAB._bindRevision, 0)
-
-
-    @inlineCallbacks
-    def test_shareGroupWithRevision(self):
-        """
-        Verify that bindRevision on addressbooks and shared groups has the correct value.
-        """
-        ab = yield self.addressbookUnderTest(home="home3")
-        self.assertEqual(ab._bindRevision, 0)
-        group = yield ab.objectResourceWithName("4.vcf")
-        other = yield self.homeUnderTest(name="home2")
-        newGroupShareUID = yield group.shareWith(other, _BIND_MODE_WRITE)
-        yield self.commit()
-
-        normalAB = yield self.addressbookUnderTest(home="home3")
-        self.assertEqual(normalAB._bindRevision, 0)
-        otherHome = yield self.homeUnderTest(name="home2")
-        otherGroup = yield otherHome.objectWithShareUID(newGroupShareUID)
-        self.assertNotEqual(otherGroup._bindRevision, 0)
-        otherAB = otherGroup.addressbook()
-        self.assertEqual(otherAB._bindRevision, None)
-
-
-    @inlineCallbacks
-    def test_updateShareRevision(self):
-        """
-        Verify that bindRevision on addressbooks and shared addressbooks has the correct value.
-        """
-        ab = yield self.addressbookUnderTest()
-        self.assertEqual(ab._bindRevision, 0)
-        other = yield self.homeUnderTest(name="home2")
-        newABShareUID = yield ab.shareWith(other, _BIND_MODE_WRITE, status=_BIND_STATUS_INVITED)
-        yield self.commit()
-
-        normalAB = yield self.addressbookUnderTest()
-        self.assertEqual(normalAB._bindRevision, 0)
-        otherHome = yield self.homeUnderTest(name="home2")
-        otherAB = yield otherHome.invitedObjectWithShareUID(newABShareUID)
-        self.assertEqual(otherAB._bindRevision, 0)
-        yield self.commit()
-
-        normalAB = yield self.addressbookUnderTest()
-        otherHome = yield self.homeUnderTest(name="home2")
-        otherAB = yield otherHome.invitedObjectWithShareUID(newABShareUID)
-        yield normalAB.updateShare(otherAB, status=_BIND_STATUS_ACCEPTED)
-        yield self.commit()
-
-        normalAB = yield self.addressbookUnderTest()
-        self.assertEqual(normalAB._bindRevision, 0)
-        otherHome = yield self.homeUnderTest(name="home2")
-        otherAB = yield otherHome.objectWithShareUID(newABShareUID)
-        self.assertNotEqual(otherAB._bindRevision, 0)
-
-
-    @inlineCallbacks
-    def test_updateSharedGroupRevision(self):
-        """
-        Verify that bindRevision on addressbooks and shared addressbooks has the correct value.
-        """
-        ab = yield self.addressbookUnderTest(home="home3")
-        self.assertEqual(ab._bindRevision, 0)
-        group = yield ab.objectResourceWithName("4.vcf")
-        other = yield self.homeUnderTest(name="home2")
-        newGroupShareUID = yield group.shareWith(other, _BIND_MODE_WRITE, status=_BIND_STATUS_INVITED)
-        yield self.commit()
-
-        normalAB = yield self.addressbookUnderTest(home="home3")
-        self.assertEqual(normalAB._bindRevision, 0)
-        otherHome = yield self.homeUnderTest(name="home2")
-        otherGroup = yield otherHome.invitedObjectWithShareUID(newGroupShareUID)
-        self.assertEqual(otherGroup._bindRevision, 0)
-        otherAB = otherGroup.addressbook()
-        self.assertEqual(otherAB._bindRevision, None)
-        yield self.commit()
-
-        normalAB = yield self.addressbookUnderTest(home="home3")
-        normalGroup = yield normalAB.objectResourceWithName("4.vcf")
-        otherHome = yield self.homeUnderTest(name="home2")
-        otherGroup = yield otherHome.invitedObjectWithShareUID(newGroupShareUID)
-        yield normalGroup.updateShare(otherGroup, status=_BIND_STATUS_ACCEPTED)
-        yield self.commit()
-
-        normalAB = yield self.addressbookUnderTest(home="home3")
-        self.assertEqual(normalAB._bindRevision, 0)
-        otherHome = yield self.homeUnderTest(name="home2")
-        otherGroup = yield otherHome.objectWithShareUID(newGroupShareUID)
-        self.assertNotEqual(otherGroup._bindRevision, 0)
-        otherAB = otherGroup.addressbook()
-        self.assertEqual(otherAB._bindRevision, None)
-
-
-    @inlineCallbacks
-    def test_sharedRevisions(self):
-        """
-        Verify that resourceNamesSinceRevision returns all resources after initial bind and sync.
-        """
-        ab = yield self.addressbookUnderTest()
-        self.assertEqual(ab._bindRevision, 0)
-        other = yield self.homeUnderTest(name="home2")
-        newABShareUID = yield ab.shareWith(other, _BIND_MODE_WRITE)
-        yield self.commit()
-
-        normalAB = yield self.addressbookUnderTest()
-        self.assertEqual(normalAB._bindRevision, 0)
-        otherHome = yield self.homeUnderTest(name="home2")
-        otherAB = yield otherHome.objectWithShareUID(newABShareUID)
-        self.assertNotEqual(otherAB._bindRevision, 0)
-
-        changed, deleted = yield otherAB.resourceNamesSinceRevision(0)
-        self.assertNotEqual(len(changed), 0)
-        self.assertEqual(len(deleted), 0)
-
-        changed, deleted = yield otherAB.resourceNamesSinceRevision(otherAB._bindRevision)
-        self.assertEqual(len(changed), 0)
-        self.assertEqual(len(deleted), 0)
-
-        for depth in ("1", "infinity",):
-            changed, deleted = yield otherHome.resourceNamesSinceRevision(0, depth)
-            self.assertNotEqual(len(changed), 0)
-            self.assertEqual(len(deleted), 0)
-
-            changed, deleted = yield otherHome.resourceNamesSinceRevision(otherAB._bindRevision, depth)
-            self.assertEqual(len(changed), 0)
-            self.assertEqual(len(deleted), 0)
-
-
-    @inlineCallbacks
-    def test_sharedGroupRevisions(self):
-        """
-        Verify that resourceNamesSinceRevision returns all resources after initial bind and sync.
-        """
-        ab = yield self.addressbookUnderTest(home="home3")
-        self.assertEqual(ab._bindRevision, 0)
-        group = yield ab.objectResourceWithName("4.vcf")
-        other = yield self.homeUnderTest(name="home2")
-        newGroupShareUID = yield group.shareWith(other, _BIND_MODE_WRITE)
-        yield self.commit()
-
-        normalAB = yield self.addressbookUnderTest(home="home3")
-        self.assertEqual(normalAB._bindRevision, 0)
-        otherHome = yield self.homeUnderTest(name="home2")
-        otherGroup = yield otherHome.objectWithShareUID(newGroupShareUID)
-        self.assertNotEqual(otherGroup._bindRevision, 0)
-        otherAB = otherGroup.addressbook()
-        self.assertEqual(otherAB._bindRevision, None)
-
-        changed, deleted = yield otherAB.resourceNamesSinceRevision(0)
-        self.assertEqual(set(changed), set(['1.vcf', '4.vcf', '2.vcf', ]))
-        self.assertEqual(len(deleted), 0)
-
-        changed, deleted = yield otherAB.resourceNamesSinceRevision(otherGroup._bindRevision)
-        self.assertEqual(len(changed), 0)
-        self.assertEqual(len(deleted), 0)
-
-        for depth, result in (
-            ("1", ['addressbook/',
-                   'home3/', ]
-            ),
-            ("infinity", ['addressbook/',
-                          'addressbook/1.vcf',
-                          'addressbook/2.vcf',
-                          'addressbook/3.vcf',
-                          'addressbook/4.vcf',
-                          'addressbook/5.vcf',
-                          'home3/',
-                          'home3/1.vcf',
-                          'home3/2.vcf',
-                          'home3/4.vcf', ]
-             )):
-            changed, deleted = yield otherHome.resourceNamesSinceRevision(0, depth)
-            self.assertEqual(set(changed), set(result))
-            self.assertEqual(len(deleted), 0)
-
-            changed, deleted = yield otherHome.resourceNamesSinceRevision(otherGroup._bindRevision, depth)
-            self.assertEqual(len(changed), 0)
-            self.assertEqual(len(deleted), 0)
-
-
-    @inlineCallbacks
-    def test_addressbookRevisionChangeConcurrency(self):
-        """
-        Test that two concurrent attempts to add resources in two separate
-        calendar homes does not deadlock on the revision table update.
-        """
-
-        # Make sure homes are provisioned
-        txn = self.transactionUnderTest()
-        home_uid1 = yield txn.homeWithUID(EADDRESSBOOKTYPE, "user01", create=True)
-        home_uid2 = yield txn.homeWithUID(EADDRESSBOOKTYPE, "user02", create=True)
-        self.assertNotEqual(home_uid1, None)
-        self.assertNotEqual(home_uid2, None)
-        yield self.commit()
-
-        # Create first events in different calendar homes
-        txn1 = self._sqlStore.newTransaction()
-        txn2 = self._sqlStore.newTransaction()
-
-        addressbook_uid1_in_txn1 = yield self.addressbookUnderTest(txn1, "addressbook", "user01")
-        addressbook_uid2_in_txn2 = yield self.addressbookUnderTest(txn2, "addressbook", "user02")
-
-        data = """BEGIN:VCARD
-VERSION:3.0
-PRODID:-//CALENDARSERVER.ORG//NONSGML Version 1//EN
-UID:data%(ctr)s
-FN:Data %(ctr)s
-N:Sub Group;;;;
-REV:20120503T194243Z
-END:VCARD
-
-"""
-
-        component = VComponent.fromString(data % {"ctr": 1})
-        yield addressbook_uid1_in_txn1.createAddressBookObjectWithName("data1.ics", component)
-
-        component = VComponent.fromString(data % {"ctr": 2})
-        yield addressbook_uid2_in_txn2.createAddressBookObjectWithName("data2.ics", component)
-
-        # Setup deferreds to run concurrently and create second events in the calendar homes
-        # previously used by the other transaction - this could create the deadlock.
-        @inlineCallbacks
-        def _defer_uid3():
-            addressbook_uid1_in_txn2 = yield self.addressbookUnderTest(txn2, "addressbook", "user01")
-            component = VComponent.fromString(data % {"ctr": 3})
-            yield addressbook_uid1_in_txn2.createAddressBookObjectWithName("data3.ics", component)
-            yield txn2.commit()
-        d1 = _defer_uid3()
-
-        @inlineCallbacks
-        def _defer_uid4():
-            addressbook_uid2_in_txn1 = yield self.addressbookUnderTest(txn1, "addressbook", "user02")
-            component = VComponent.fromString(data % {"ctr": 4})
-            yield addressbook_uid2_in_txn1.createAddressBookObjectWithName("data4.ics", component)
-            yield txn1.commit()
-        d2 = _defer_uid4()
-
-        # Now do the concurrent provision attempt
-        yield DeferredList([d1, d2])
-
-        # Verify we did not have a deadlock and all resources have been created.
-        vcarddata1 = yield self.addressbookObjectUnderTest(name="data1.ics", addressbook_name="addressbook", home="user01")
-        vcarddata2 = yield self.addressbookObjectUnderTest(name="data2.ics", addressbook_name="addressbook", home="user02")
-        vcarddata3 = yield self.addressbookObjectUnderTest(name="data3.ics", addressbook_name="addressbook", home="user01")
-        vcarddata4 = yield self.addressbookObjectUnderTest(name="data4.ics", addressbook_name="addressbook", home="user02")
-        self.assertNotEqual(vcarddata1, None)
-        self.assertNotEqual(vcarddata2, None)
-        self.assertNotEqual(vcarddata3, None)
-        self.assertNotEqual(vcarddata4, None)
-=======
-        self.assertNotEquals(addressbookObject, None)
->>>>>>> ec78fad4
+        self.assertNotEquals(addressbookObject, None)