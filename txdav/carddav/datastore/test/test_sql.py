--- conflicted
+++ resolved
@@ -221,22 +221,6 @@
             Where=ch.OWNER_UID == "home_version",
         ).on(txn)[0][0]
         self.assertEqual(int(homeVersion, version))
-<<<<<<< HEAD
-
-
-
-    def test_eachAddressbookHome(self):
-        """
-        L{IAddressbookStore.eachAddressbookHome} is currently stubbed out by
-        L{txdav.common.datastore.sql.CommonDataStore}.
-        """
-        return super(AddressBookSQLStorageTests, self).test_eachAddressbookHome()
-
-
-    test_eachAddressbookHome.todo = (
-        "stubbed out, as migration only needs to go from file->sql currently")
-=======
->>>>>>> 7df46420
 
 
     @inlineCallbacks
