--- conflicted
+++ resolved
@@ -57,7 +57,6 @@
         self._sqlStore = yield buildStore(self, self.notifierFactory)
         yield self.populate()
 
-
     @inlineCallbacks
     def populate(self):
         populateTxn = self.storeUnderTest().newTransaction()
@@ -83,6 +82,7 @@
         self.notifierFactory.reset()
 
 
+
     def storeUnderTest(self):
         """
         Create and return a L{AddressBookStore} for testing.
@@ -97,7 +97,7 @@
         events).
         """
         @inlineCallbacks
-        def namesAndComponents(x, filter=lambda x: x.component()):
+        def namesAndComponents(x, filter=lambda x:x.component()):
             fromObjs = yield x.addressbookObjects()
             returnValue(dict([(fromObj.name(), (yield filter(fromObj)))
                               for fromObj in fromObjs]))
@@ -113,7 +113,7 @@
         """
         Assert that two objects with C{properties} methods have similar
         properties.
-
+        
         @param disregard: a list of L{PropertyName} keys to discard from both
             input and output.
         """
@@ -292,7 +292,6 @@
         yield d1
         yield d2
 
-
     @inlineCallbacks
     def test_addressbookObjectUID(self):
         """
@@ -509,7 +508,7 @@
         self.assertEqual(foreignMemberRows, [])
 
 
-        yield adbk.removeAddressBookObjectWithName("sg.vcf")
+        yield subgroupObject.remove()
         memberRows = yield Select([aboMembers.GROUP_ID, aboMembers.MEMBER_ID], From=aboMembers,).on(txn)
         self.assertEqual(memberRows, [])
 
@@ -545,19 +544,14 @@
         self.assertEqual(len(tuple(rows)), 1)
 
         addressbookProperties = addressbook.properties()
-<<<<<<< HEAD
         prop = carddavxml.AddressBookDescription.fromString("Address Book prop to be removed")
-=======
-
-        prop = carddavxml.AddressBookDescription.fromString("Address Book to be removed")
->>>>>>> 0b4c18e8
         addressbookProperties[PropertyName.fromElement(prop)] = prop
         yield self.commit()
 
         # Check that two properties are present
         home = yield self.homeUnderTest()
         rows = yield _allWithID.on(self.transactionUnderTest(), resourceID=resourceID)
-        self.assertEqual(len(tuple(rows)), 1)
+        self.assertEqual(len(tuple(rows)), 2)
         yield self.commit()
 
         # Remove address book and check for no properties
@@ -572,7 +566,6 @@
         self.assertEqual(len(tuple(rows)), 1)
         yield self.commit()
 
-
     @inlineCallbacks
     def test_removeAddressBookObjectPropertiesOnDelete(self):
         """
@@ -585,7 +578,7 @@
         adbk1 = yield self.addressbookUnderTest()
         name = "4.vcf"
         component = VComponent.fromString(vcard4_text)
-        addressobject = yield adbk1.createAddressBookObjectWithName(name, component, options={})
+        addressobject = yield adbk1.createAddressBookObjectWithName(name, component, metadata={})
         resourceID = addressobject._resourceID
 
         prop = schema.RESOURCE_PROPERTY
@@ -601,8 +594,8 @@
 
         # Remove address book object and check for no properties
         adbk1 = yield self.addressbookUnderTest()
-        obj1 = yield adbk1.addressbookObjectWithName(name)
-        yield obj1.remove()
+        abo = yield adbk1.objectWithName(name)
+        yield abo.remove()
         rows = yield _allWithID.on(self.transactionUnderTest(), resourceID=resourceID)
         self.assertEqual(len(tuple(rows)), 0)
         yield self.commit()
@@ -610,4 +603,4 @@
         # Recheck it
         rows = yield _allWithID.on(self.transactionUnderTest(), resourceID=resourceID)
         self.assertEqual(len(tuple(rows)), 0)
-        yield self.commit()+        yield self.commit()
