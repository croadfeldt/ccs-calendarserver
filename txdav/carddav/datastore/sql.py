# -*- test-case-name: txdav.carddav.datastore.test.test_sql -*-
# #
# Copyright (c) 2010-2013 Apple Inc. All rights reserved.
#
# Licensed under the Apache License, Version 2.0 (the "License");
# you may not use this file except in compliance with the License.
# You may obtain a copy of the License at
#
# http://www.apache.org/licenses/LICENSE-2.0
#
# Unless required by applicable law or agreed to in writing, software
# distributed under the License is distributed on an "AS IS" BASIS,
# WITHOUT WARRANTIES OR CONDITIONS OF ANY KIND, either express or implied.
# See the License for the specific language governing permissions and
# limitations under the License.
# #


"""
SQL backend for CardDAV storage.
"""

__all__ = [
    "AddressBookHome",
    "AddressBook",
    "AddressBookObject",
]

from copy import deepcopy

from twext.enterprise.dal.syntax import Delete, Insert, Len, Parameter, \
    Update, Union, Max, Select, utcNowSQL
from twext.enterprise.locking import NamedLock
from twext.python.clsprop import classproperty
from txweb2.http import HTTPError
from txweb2.http_headers import MimeType
from txweb2.responsecode import FORBIDDEN

from twisted.internet.defer import inlineCallbacks, returnValue
from twisted.python import hashlib

from twistedcaldav import carddavxml, customxml
from twistedcaldav.config import config
from twistedcaldav.memcacher import Memcacher
from twistedcaldav.vcard import Component as VCard, InvalidVCardDataError, Property, \
    vCardProductID

from txdav.base.propertystore.base import PropertyName
from txdav.base.propertystore.sql import PropertyStore
from txdav.carddav.datastore.query.builder import buildExpression
from txdav.carddav.datastore.query.filter import Filter
from txdav.carddav.iaddressbookstore import IAddressBookHome, IAddressBook, \
    IAddressBookObject, GroupWithUnsharedAddressNotAllowedError, \
    KindChangeNotAllowedError
from txdav.common.datastore.query.generator import SQLQueryGenerator
from txdav.common.datastore.sql import CommonHome, CommonHomeChild, \
    CommonObjectResource, EADDRESSBOOKTYPE, SharingMixIn, SharingInvitation
from txdav.common.datastore.sql_tables import _ABO_KIND_PERSON, \
    _ABO_KIND_GROUP, _ABO_KIND_RESOURCE, _ABO_KIND_LOCATION, schema, \
    _BIND_MODE_OWN, _BIND_MODE_WRITE, _BIND_STATUS_ACCEPTED, \
    _BIND_STATUS_INVITED, _BIND_MODE_INDIRECT, _BIND_STATUS_DECLINED
from txdav.common.icommondatastore import InternalDataStoreError, \
    InvalidUIDError, UIDExistsError, ObjectResourceTooBigError, \
    InvalidObjectResourceError, InvalidComponentForStoreError, \
    AllRetriesFailed, ObjectResourceNameAlreadyExistsError, \
<<<<<<< HEAD
    SyncTokenValidException
=======
    IndexedSearchException
from txdav.xml import element
>>>>>>> 15c9fc1c

from zope.interface.declarations import implements


class AddressBookHome(CommonHome):

    implements(IAddressBookHome)

    _homeType = EADDRESSBOOKTYPE

    # structured tables.  (new, preferred)
    _homeSchema = schema.ADDRESSBOOK_HOME
    _bindSchema = schema.SHARED_ADDRESSBOOK_BIND
    _homeMetaDataSchema = schema.ADDRESSBOOK_HOME_METADATA
    _revisionsSchema = schema.ADDRESSBOOK_OBJECT_REVISIONS
    _objectSchema = schema.ADDRESSBOOK_OBJECT

    _notifierPrefix = "CardDAV"
    _dataVersionKey = "ADDRESSBOOK-DATAVERSION"
    _cacher = Memcacher("SQL.adbkhome", pickle=True, key_normalization=False)


    def __init__(self, transaction, ownerUID):

        super(AddressBookHome, self).__init__(transaction, ownerUID)
        self._addressbookPropertyStoreID = None
        self._addressbook = None


    def __repr__(self):
        return '<%s: %s("%s")>' % (self.__class__.__name__, self._resourceID, self.name())

    addressbooks = CommonHome.children
    listAddressbooks = CommonHome.listChildren
    loadAddressbooks = CommonHome.loadChildren
    addressbookWithName = CommonHome.childWithName
    createAddressBookWithName = CommonHome.createChildWithName
    removeAddressBookWithName = CommonHome.removeChildWithName


    @classmethod
    def homeColumns(cls):
        """
        Return a list of column names to retrieve when doing an ownerUID->home lookup.
        """

        # Common behavior is to have created and modified

        return (
            cls._homeSchema.RESOURCE_ID,
            cls._homeSchema.OWNER_UID,
            cls._homeSchema.ADDRESSBOOK_PROPERTY_STORE_ID,
        )


    @classmethod
    def homeAttributes(cls):
        """
        Return a list of attributes names to map L{homeColumns} to.
        """

        # Common behavior is to have created and modified

        return (
            "_resourceID",
            "_ownerUID",
            "_addressbookPropertyStoreID",
        )


    @inlineCallbacks
    def initFromStore(self, no_cache=False):
        """
        Initialize this object from the store. We read in and cache all the
        extra meta-data from the DB to avoid having to do DB queries for those
        individually later.
        """

        result = yield super(AddressBookHome, self).initFromStore(no_cache)
        if result is not None:
            # Created owned address book
            addressbook = AddressBook(
                home=self,
                name="addressbook",
                resourceID=self._resourceID,
                mode=_BIND_MODE_OWN,
                status=_BIND_STATUS_ACCEPTED,
            )
            yield addressbook._loadPropertyStore()

            # Extra check for shared
            invites = yield addressbook.sharingInvites()
            if len(invites) != 0:
                addressbook._bindMessage = "shared"

            self._addressbook = addressbook

        returnValue(result)


    @inlineCallbacks
    def remove(self):
        ah = schema.ADDRESSBOOK_HOME
        ahb = schema.SHARED_ADDRESSBOOK_BIND
        aor = schema.ADDRESSBOOK_OBJECT_REVISIONS
        rp = schema.RESOURCE_PROPERTY

        yield Delete(
            From=ahb,
            Where=ahb.ADDRESSBOOK_HOME_RESOURCE_ID == self._resourceID,
        ).on(self._txn)

        yield Delete(
            From=aor,
            Where=aor.ADDRESSBOOK_HOME_RESOURCE_ID == self._resourceID,
        ).on(self._txn)

        yield Delete(
            From=ah,
            Where=ah.RESOURCE_ID == self._resourceID,
        ).on(self._txn)

        yield Delete(
            From=rp,
            Where=(rp.RESOURCE_ID == self._resourceID).Or(
                rp.RESOURCE_ID == self._addressbookPropertyStoreID
            )
        ).on(self._txn)

        yield self._cacher.delete(str(self._ownerUID))


    @inlineCallbacks
    def createdHome(self):
        yield self.addressbook()._initSyncToken()


    @inlineCallbacks
    def anyObjectWithShareUID(self, shareUID):
        """
        Retrieve the child accepted or otherwise with the given bind identifier contained in this
        home.

        @param name: a string.
        @return: an L{ICalendar} or C{None} if no such child exists.
        """
        result = yield super(AddressBookHome, self).anyObjectWithShareUID(shareUID)
        if result is None:
            result = yield AddressBookObject.objectWithBindName(self, shareUID, accepted=None)

        returnValue(result)


    @inlineCallbacks
    def removeUnacceptedShares(self):
        """
        Unbinds any collections that have been shared to this home but not yet
        accepted.  Associated invite entries are also removed.
        """
        super(AddressBookHome, self).removeUnacceptedShares()

        # Remove group binds too
        bind = AddressBookObject._bindSchema
        kwds = {"homeResourceID" : self._resourceID}
        yield Delete(
            From=bind,
            Where=(bind.HOME_RESOURCE_ID == Parameter("homeResourceID")
                   ).And(bind.BIND_STATUS != _BIND_STATUS_ACCEPTED)
        ).on(self._txn, **kwds)


    def addressbook(self):
        return self._addressbook


    @inlineCallbacks
    def ownerHomeWithChildID(self, resourceID):
        """
        Get the owner home for a shared child ID
        """
        # addressbook and home have same resourceID
        ownerHome = yield self._txn.homeWithResourceID(self._homeType, resourceID, create=True)
        returnValue(ownerHome)


    @inlineCallbacks
    def ownerHomeAndChildNameForChildID(self, resourceID):
        """
        Get the owner home for a shared child ID and the owner's name for that bound child.
        Subclasses may override.
        """
        ownerHome = yield self.ownerHomeWithChildID(resourceID)
        ownerName = ownerHome.addressbook().name()
        returnValue((ownerHome, ownerName))


    @classproperty
    def _syncTokenQuery(cls): #@NoSelf
        """
        DAL Select statement to find the sync token.
        """
        rev = cls._revisionsSchema
        bind = cls._bindSchema
        abo = cls._objectSchema
        groupBind = AddressBookObject._bindSchema
        return Select(
            [Max(rev.REVISION)],
            # active shared address books
            From=Select(
                [rev.REVISION],
                From=rev,
                Where=(
                    rev.RESOURCE_ID.In(
                        Select(
                            [bind.RESOURCE_ID],
                            From=bind,
                            Where=bind.HOME_RESOURCE_ID == Parameter("resourceID"),
                            SetExpression=Union(
                                Select(
                                    [abo.ADDRESSBOOK_HOME_RESOURCE_ID],
                                    From=abo,
                                    Where=(
                                        abo.RESOURCE_ID.In(
                                            Select(
                                                [groupBind.GROUP_RESOURCE_ID],
                                                From=groupBind,
                                                Where=groupBind.ADDRESSBOOK_HOME_RESOURCE_ID == Parameter("resourceID"),
                                            )
                                        )
                                    )
                                ),
                                optype=Union.OPTYPE_ALL,
                            )
                        )
                    )
                ),
                SetExpression=Union(
                    # deleted shared address books
                    Select(
                        [rev.REVISION],
                        From=rev,
                        Where=(rev.HOME_RESOURCE_ID == Parameter("resourceID")).And(rev.RESOURCE_ID == None),
                        SetExpression=Union(
                            # owned address book
                            Select(
                                [rev.REVISION],
                                From=rev,
                                Where=(rev.HOME_RESOURCE_ID == Parameter("resourceID")).And(rev.RESOURCE_ID == rev.HOME_RESOURCE_ID),
                            ),
                            optype=Union.OPTYPE_ALL,
                        )
                    ),
                    optype=Union.OPTYPE_ALL,
                )
            ),
        )


    @classproperty
    def _changesQuery(cls): #@NoSelf
        rev = cls._revisionsSchema
        return Select(
            [rev.ADDRESSBOOK_NAME,
             rev.RESOURCE_NAME,
             rev.DELETED],
            From=rev,
            Where=(rev.REVISION > Parameter("revision")).And(
                rev.HOME_RESOURCE_ID == Parameter("resourceID"))
        )


    @inlineCallbacks
    def doChangesQuery(self, revision):

        rows = yield self._changesQuery.on(
            self._txn,
            resourceID=self._resourceID,
            revision=revision
        )

        # If the collection name is None that means we have a change to the owner's default address book,
        # so substitute in the name of that. If collection name is not None, then we have a revision
        # for the owned or a shared address book itself.
        result = [[row[0] if row[0] is not None else self.addressbook().name()] + row for row in rows]
        returnValue(result)


AddressBookHome._register(EADDRESSBOOKTYPE)



class AddressBookSharingMixIn(SharingMixIn):
    """
        Sharing code shared between AddressBook and AddressBookObject
    """

    def sharedResourceType(self):
        """
        The sharing resource type
        """
        return "addressbook"


    @inlineCallbacks
    def deleteShare(self):
        """
        This share is being deleted - decline and decline shared groups too.
        """

        ownerView = yield self.ownerView()
        if self.direct():
            yield ownerView.removeShare(self)
        else:
            if self.fullyShared():
                yield self.declineShare()
            else:
                # Decline each shared group
                acceptedGroupIDs = yield self.acceptedGroupIDs()
                if acceptedGroupIDs:
                    rows = (yield self._objectResourceNamesWithResourceIDsQuery(acceptedGroupIDs).on(
                        self._txn, resourceIDs=acceptedGroupIDs
                    ))
                    groupNames = sorted([row[0] for row in rows])
                    for group in groupNames:
                        groupObject = yield self.objectResourceWithName(group)
                        yield groupObject.declineShare()


    def newShareName(self):
        """
        For shared address books the resource name of a share is the ownerUID of the owner's resource.
        """
        return self.ownerHome().uid()


    @inlineCallbacks
    def newShare(self, displayname=None):
        """
        Override in derived classes to do any specific operations needed when a share
        is first accepted.
        """

        # For a direct share we will copy any displayname over using the owners view
        if self.direct():
            ownerView = yield self.ownerView()
            try:
                displayname = ownerView.properties()[PropertyName.fromElement(element.DisplayName)]
                self.properties()[PropertyName.fromElement(element.DisplayName)] = displayname
            except KeyError:
                pass


    def fullyShared(self):
        return not self.owned() and not self.indirect() and self.accepted()


    @inlineCallbacks
    def _previousAcceptCount(self):
        previouslyAcceptedBindCount = 1 if self.fullyShared() else 0
        previouslyAcceptedBindCount += len((yield AddressBookObject._acceptedBindForHomeIDAndAddressBookID.on(
            self._txn, homeID=self._home._resourceID, addressbookID=self._resourceID
        )))
        returnValue(previouslyAcceptedBindCount)


    @inlineCallbacks
    def _changedStatus(self, previouslyAcceptedCount):
        if self._bindStatus == _BIND_STATUS_ACCEPTED:
            if 0 == previouslyAcceptedCount:
                yield self._initSyncToken()
                yield self._initBindRevision()
                self._home._children[self._name] = self
                self._home._children[self._resourceID] = self
        elif self._bindStatus == _BIND_STATUS_DECLINED:
            if 1 == previouslyAcceptedCount:
                yield self._deletedSyncToken(sharedRemoval=True)
                self._home._children.pop(self._name, None)
                self._home._children.pop(self._resourceID, None)



class AddressBook(AddressBookSharingMixIn, CommonHomeChild):
    """
    SQL-based implementation of L{IAddressBook}.
    """
    implements(IAddressBook)

    _homeType = EADDRESSBOOKTYPE

    # structured tables.  (new, preferred)
    _homeSchema = schema.ADDRESSBOOK_HOME
    _bindSchema = schema.SHARED_ADDRESSBOOK_BIND
    _homeChildSchema = schema.ADDRESSBOOK_HOME
    _homeChildMetaDataSchema = schema.ADDRESSBOOK_HOME_METADATA
    _revisionsSchema = schema.ADDRESSBOOK_OBJECT_REVISIONS
    _objectSchema = schema.ADDRESSBOOK_OBJECT

    # Mapping of vCard property name to DB column name
    _queryFields = {
        "UID": _objectSchema.UID,
    }


    @classmethod
    @inlineCallbacks
    def _getDBDataIndirect(cls, home, name, resourceID, externalID):

        # Get the bind row data
        row = None

        # TODO: query cacher

        rows = None
        ownerHome = None

        # TODO: add queryCacher support

        if rows is None:
            # No cached copy
            if name:
                ownerHome = yield home._txn.addressbookHomeWithUID(name)
                if ownerHome is None:
                    returnValue(None)
                resourceID = ownerHome.addressbook()._resourceID
            rows = yield AddressBookObject._bindForHomeIDAndAddressBookID.on(
                home._txn, homeID=home._resourceID, addressbookID=resourceID
            )

        if not rows:
            returnValue(None)

        groupID = None
        overallBindStatus = _BIND_STATUS_INVITED
        minBindRevision = None
        for row in rows:
            bindMode, homeID, resourceGroupID, externalID, name, bindStatus, bindRevision, bindMessage = row[:cls.bindColumnCount] #@UnusedVariable
            if groupID is None:
                groupID = resourceGroupID
            minBindRevision = min(minBindRevision, bindRevision) if minBindRevision is not None else bindRevision
            if bindStatus == _BIND_STATUS_ACCEPTED:
                overallBindStatus = _BIND_STATUS_ACCEPTED

        if ownerHome is None:
            ownerAddressBookID = yield AddressBookObject.ownerAddressBookIDFromGroupID(home._txn, groupID)
            ownerHome = yield home.ownerHomeWithChildID(ownerAddressBookID)

        bindData = row[:cls.bindColumnCount]
        additionalBindData = row[cls.bindColumnCount:cls.bindColumnCount + len(cls.additionalBindColumns())]

        # Adjust for aggregate values
        bindData[cls.bindColumns().index(cls._bindSchema.RESOURCE_ID)] = resourceID
        bindData[cls.bindColumns().index(cls._bindSchema.RESOURCE_NAME)] = ownerHome.uid()
        bindData[cls.bindColumns().index(cls._bindSchema.BIND_MODE)] = _BIND_MODE_INDIRECT
        bindData[cls.bindColumns().index(cls._bindSchema.BIND_STATUS)] = overallBindStatus
        bindData[cls.bindColumns().index(cls._bindSchema.BIND_REVISION)] = minBindRevision
        bindData[cls.bindColumns().index(cls._bindSchema.MESSAGE)] = ""

        # Get the matching metadata data
        metadataData = None
        queryCacher = home._txn._queryCacher
        if queryCacher:
            # Retrieve from cache
            cacheKey = queryCacher.keyForHomeChildMetaData(resourceID)
            metadataData = yield queryCacher.get(cacheKey)

        if metadataData is None:
            # No cached copy
            metadataData = (yield cls._metadataByIDQuery.on(home._txn, resourceID=resourceID))[0]
            if queryCacher:
                # Cache the results
                yield queryCacher.setAfterCommit(home._txn, cacheKey, metadataData)

        returnValue((bindData, additionalBindData, metadataData, ownerHome,))


    def __init__(self, home, name, resourceID, mode, status, revision=0, message=None, ownerHome=None, ownerName=None, externalID=None):
        ownerName = ownerHome.addressbook().name() if ownerHome else None
<<<<<<< HEAD
        super(AddressBook, self).__init__(
            home, name, resourceID, mode, status, revision=revision,
            message=message, ownerHome=ownerHome, ownerName=ownerName
        )
        self._index = PostgresLegacyABIndexEmulator(self)
=======
        super(AddressBook, self).__init__(home, name, resourceID, mode, status, revision=revision, message=message, ownerHome=ownerHome, ownerName=ownerName, externalID=externalID)
>>>>>>> 15c9fc1c


    def __repr__(self):
        return '<%s: %s("%s")>' % (self.__class__.__name__, self._resourceID, self.name())


    def getCreated(self):
        return self.ownerHome()._created


    def setCreated(self, newValue):
        if newValue is not None:
            self.ownerHome()._created = newValue


    def getModified(self):
        return self.ownerHome()._modified


    def setModified(self, newValue):
        if newValue is not None:
            self.ownerHome()._modified = newValue

    _created = property(getCreated, setCreated,)
    _modified = property(getModified, setModified,)


    @classproperty
    def _deleteBumpTokenQuery(cls): #@NoSelf
        rev = cls._revisionsSchema
        return Update({rev.REVISION: schema.REVISION_SEQ,
                       rev.OBJECT_RESOURCE_ID: Parameter("id"),
                       rev.DELETED: True},
                      Where=(rev.RESOURCE_ID == Parameter("resourceID")).And(
                           rev.RESOURCE_NAME == Parameter("name")),
                      Return=rev.REVISION)


    @inlineCallbacks
    def _changeRevision(self, action, name, id=0):

        # Need to handle the case where for some reason the revision entry is
        # actually missing. For a "delete" we don't care, for an "update" we
        # will turn it into an "insert".
        if action == "delete":
            rows = (
                yield self._deleteBumpTokenQuery.on(
                    self._txn, resourceID=self._resourceID, name=name, id=id))
            if rows:
                self._syncTokenRevision = rows[0][0]
        elif action == "update":
            rows = (
                yield self._updateBumpTokenQuery.on(
                    self._txn, resourceID=self._resourceID, name=name))
            if rows:
                self._syncTokenRevision = rows[0][0]
            else:
                action = "insert"

        if action == "insert":
            # Note that an "insert" may happen for a resource that previously
            # existed and then was deleted. In that case an entry in the
            # REVISIONS table still exists so we have to detect that and do db
            # INSERT or UPDATE as appropriate

            found = bool((
                yield self._insertFindPreviouslyNamedQuery.on(
                    self._txn, resourceID=self._resourceID, name=name)))
            if found:
                self._syncTokenRevision = (
                    yield self._updatePreviouslyNamedQuery.on(
                        self._txn, resourceID=self._resourceID, name=name)
                )[0][0]
            else:
                self._syncTokenRevision = (
                    yield self._completelyNewRevisionQuery.on(
                        self._txn, homeID=self.ownerHome()._resourceID,
                        resourceID=self._resourceID, name=name)
                )[0][0]
        self._maybeNotify()
        returnValue(self._syncTokenRevision)


    def _deleteRevision(self, name, id=0):
        return self._changeRevision("delete", name, id)


    @inlineCallbacks
    def resourceNamesSinceRevision(self, revision):
        """
        Return the changed and deleted resources since a particular revision. This implementation takes
        into account sharing by making use of the bindRevision attribute to determine if the requested
        revision is earlier than the share acceptance. If so, then we need to return all resources in
        the results since the collection is in effect "new".

        @param revision: the revision to determine changes since
        @type revision: C{int}
        """
        if self.owned():
            returnValue((yield super(AddressBook, self).resourceNamesSinceRevision(revision)))

        # call sharedChildResourceNamesSinceRevision() and filter results
        sharedChildChanged, sharedChildDeleted = yield self.sharedChildResourceNamesSinceRevision(revision, "infinity")

        selfPath = self.name() + '/'
        lenpath = len(selfPath)
        changed = [item[lenpath:] for item in sharedChildChanged if item.startswith(selfPath) and item != selfPath]
        deleted = [item[lenpath:] for item in sharedChildDeleted if item.startswith(selfPath) and item != selfPath]
        returnValue((changed, deleted,))


    @inlineCallbacks
    def sharedChildResourceNamesSinceRevision(self, revision, depth):
        """
        Determine the list of child resources that have changed since the specified sync revision.
        We do the same SQL query for both depth "1" and "infinity", but filter the results for
        "1" to only account for a collection change.

        We need to handle shared collection a little differently from owned ones. When a shared collection
        is bound into a home we record a revision for it using the sharee home id and sharee collection name.
        That revision is the "starting point" for changes: so if sync occurs with a revision earlier than
        that, we return the list of all resources in the shared collection since they are all "new" as far
        as the client is concerned since the shared collection has just appeared. For a later revision, we
        just report the changes since that one. When a shared collection is removed from a home, we again
        record a revision for the sharee home and sharee collection name with the "deleted" flag set. That way
        the shared collection can be reported as removed.

        For shared groups.  Find the items that have be added and removed since revision in the aboMembers
        tables.  Then add in changes from the revision table.

        TODO: Cover the case where the sharing changes. Then we can handle revision < bindRevision

        @param revision: the sync revision to compare to
        @type revision: C{str}
        @param depth: depth for determine what changed
        @type depth: C{str}
        """
        assert not self.owned()

        bindRevisions = [self._bindRevision] if self.fullyShared() else []

        groupBindRows = yield AddressBookObject._acceptedBindForHomeIDAndAddressBookID.on(
                self._txn, homeID=self._home._resourceID, addressbookID=self._resourceID
        )
        if groupBindRows:
            bindRevisions += [groupBindRow[5] for groupBindRow in groupBindRows]

        if revision != 0 and revision < max(bindRevisions):
            if depth != '1':
                raise SyncTokenValidException
            else:
                revision = 0

        path = self.name()

        if self.fullyShared():
            # add change for addressbook group
            changed, deleted = yield super(AddressBook, self).sharedChildResourceNamesSinceRevision(revision, depth)

            if revision == 0 and depth != "1":
                changed.add("%s/%s" % (path, self._groupForSharedAddressBookName(),))

            returnValue((changed, deleted))

        changed = set()
        deleted = set()
        acceptedGroupIDs = set([groupBindRow[2] for groupBindRow in groupBindRows])

        allowedObjectIDs = set((yield self.expandGroupIDs(self._txn, acceptedGroupIDs)))
        oldAllowedObjectIDs = set((yield self.expandGroupIDs(self._txn, acceptedGroupIDs, revision)))
        addedObjectIDs = allowedObjectIDs - oldAllowedObjectIDs
        removedObjectIDs = oldAllowedObjectIDs - allowedObjectIDs

        # get revision table changes
        rev = self._revisionsSchema
        results = [(
                name,
                id,
                wasdeleted,
            ) for name, id, wasdeleted in (
                yield Select([rev.RESOURCE_NAME, rev.OBJECT_RESOURCE_ID, rev.DELETED],
                             From=rev,
                            Where=(rev.REVISION > revision).And(
                            rev.RESOURCE_ID == self._resourceID)).on(self._txn)
            ) if name
        ]

        # get deleted object names if any
        idToNameMap = dict([(id, name) for name, id, wasdeleted in results if wasdeleted])

        # now get other names of existing objects
        missingNameIDs = (allowedObjectIDs | oldAllowedObjectIDs) - set(idToNameMap.keys())
        if missingNameIDs:
            abo = schema.ADDRESSBOOK_OBJECT
            memberIDNameRows = (
                yield AddressBookObject._columnsWithResourceIDsQuery(
                    [abo.RESOURCE_ID, abo.RESOURCE_NAME],
                    missingNameIDs
                ).on(self._txn, resourceIDs=missingNameIDs)
            )
            idToNameMap = dict(dict(idToNameMap), **dict(memberIDNameRows))

        # now do revisions
        if revision:

            # handled added or removed objects
            if removedObjectIDs or addedObjectIDs:
                changed.add("%s/" % (path,))

            if depth != "1":
                for removedObjectID in removedObjectIDs:
                    deleted.add("%s/%s" % (path, idToNameMap[removedObjectID],))

                for addedObjectID in addedObjectIDs:
                    changed.add("%s/%s" % (path, idToNameMap[addedObjectID],))

            # use revisions to handle changed objects
            for name, id, wasdeleted in results:
                if not wasdeleted and name in idToNameMap.values():
                    # Always report collection as changed
                    changed.add("%s/" % (path,))

                    # Resource changed - for depth "infinity" report resource as changed
                    if depth != "1":
                        item = "%s/%s" % (path, name,)
                        if item not in deleted:
                            changed.add("%s/%s" % (path, name,))

        else:
            changed.add("%s/" % (path,))
            if depth != "1":
                for addedObjectID in allowedObjectIDs:
                    changed.add("%s/%s" % (path, idToNameMap[addedObjectID],))

        returnValue((changed, deleted))


    @inlineCallbacks
    def _loadPropertyStore(self, props=None):
        if props is None:
            props = yield PropertyStore.load(
                self.ownerHome().uid(),
                self.viewerHome().uid(),
                self._txn,
                self.ownerHome()._addressbookPropertyStoreID,  # not ._resourceID as in CommonHomeChild._loadPropertyStore()
                notifyCallback=self.notifyPropertyChanged
            )
        super(AddressBook, self)._loadPropertyStore(props)


    def initPropertyStore(self, props):
        # Setup peruser special properties
        props.setSpecialProperties(
            (
                PropertyName.fromElement(carddavxml.AddressBookDescription),
            ),
            (
                PropertyName.fromElement(customxml.GETCTag),
            ),
        )


    def getInviteCopyProperties(self):
        """
        Get a dictionary of property name/values (as strings) for properties that are shadowable and
        need to be copied to a sharee's collection when an external (cross-pod) share is created.
        Sub-classes should override to expose the properties they care about.
        """
        props = {}
        for elem in (element.DisplayName, carddavxml.AddressBookDescription,):
            if PropertyName.fromElement(elem) in self.properties():
                props[elem.sname()] = str(self.properties()[PropertyName.fromElement(elem)])
        return props


    def setInviteCopyProperties(self, props):
        """
        Copy a set of shadowable properties (as name/value strings) onto this shared resource when
        a cross-pod invite is processed. Sub-classes should override to expose the properties they
        care about.
        """
        # Initialize these for all shares
        for elem in (carddavxml.AddressBookDescription,):
            if PropertyName.fromElement(elem) not in self.properties() and elem.sname() in props:
                self.properties()[PropertyName.fromElement(elem)] = elem.fromString(props[elem.sname()])

        # Only initialize these for direct shares
        if self.direct():
            for elem in (element.DisplayName,):
                if PropertyName.fromElement(elem) not in self.properties() and elem.sname() in props:
                    self.properties()[PropertyName.fromElement(elem)] = elem.fromString(props[elem.sname()])


    def contentType(self):
        """
        The content type of addressbook objects is text/vcard.
        """
        return MimeType.fromString("text/vcard; charset=utf-8")


    @classmethod
    def create(cls, home, name, externalID=None):
        if name == home.addressbook().name():
            # raise HomeChildNameAlreadyExistsError
            pass
        else:
            # raise HomeChildNameNotAllowedError
            raise HTTPError(FORBIDDEN)


    @inlineCallbacks
    def removedObjectResource(self, child):
        """
            just like CommonHomeChild.removedObjectResource() but does not call self._deleteRevision()
        """
        self._objects.pop(child.name(), None)
        self._objects.pop(child.uid(), None)
        if self._objectNames and child.name() in self._objectNames:
            self._objectNames.remove(child.name())
        #yield self._deleteRevision(child.name())
        yield self.notifyChanged()


    @inlineCallbacks
    def remove(self):

        if self._resourceID == self._home._resourceID:
            # Allow remove, as a way to reset the address book to an empty state
            for abo in (yield self.objectResources()):
                yield abo.remove()
                yield self.removedObjectResource(abo)

            yield self.unshare()  # storebridge should already have done this

            yield self.properties()._removeResource()
            yield self._loadPropertyStore()

            yield self.notifyPropertyChanged()
            yield self._home.notifyChanged()
        else:
            returnValue((yield super(AddressBook, self).remove()))


    def rename(self, name):
        # better error?
        # raise HomeChildNameNotAllowedError
        raise HTTPError(FORBIDDEN)


    @classmethod
    def _objectResourceNamesWithResourceIDsQuery(cls, resourceIDs):
        """
        DAL statement to retrieve addressbook object name with given resourceIDs
        """
        obj = cls._objectSchema
        return Select([obj.RESOURCE_NAME], From=obj,
                      Where=obj.RESOURCE_ID.In(Parameter("resourceIDs", len(resourceIDs))),)


    @inlineCallbacks
    def listObjectResources(self):
        if self._objectNames is None:
            # Check for non-group shared
            if self.owned() or self.fullyShared():
                yield super(AddressBook, self).listObjectResources()

            # Group shared
            else:
                acceptedGroupIDs = yield self.acceptedGroupIDs()
                allowedObjectIDs = yield self.expandGroupIDs(self._txn, acceptedGroupIDs)
                rows = (yield self._objectResourceNamesWithResourceIDsQuery(allowedObjectIDs).on(
                    self._txn, resourceIDs=allowedObjectIDs
                ))
                self._objectNames = sorted([row[0] for row in rows])

            # Account for fully-shared address book group
            if self.fullyShared():
                if not self._groupForSharedAddressBookName() in self._objectNames:
                    self._objectNames.append(self._groupForSharedAddressBookName())
                    self._objectNames.sort()

        returnValue(self._objectNames)


    @inlineCallbacks
    def countObjectResources(self):
        if self._objectNames is None:
            # Check for non-group shared
            if self.owned() or self.fullyShared():
                count = yield super(AddressBook, self).countObjectResources()

            # Group shared
            else:
                acceptedGroupIDs = yield self.acceptedGroupIDs()
                count = len((yield self.expandGroupIDs(self._txn, acceptedGroupIDs)))

            # Account for fully-shared address book group
            if self.fullyShared():
                count += 1

            returnValue(count)

        returnValue(len(self._objectNames))


    @classmethod
    def _abObjectColumnsWithAddressBookResourceID(cls, columns):
        """
        DAL statement to retrieve addressbook object rows with given columns.
        """
        obj = cls._objectSchema
        return Select(columns, From=obj,
                      Where=obj.ADDRESSBOOK_HOME_RESOURCE_ID == Parameter("addressbookResourceID"),)


    def _groupForSharedAddressBookRow(self): #@NoSelf
        return [
            self._resourceID,  # obj.ADDRESSBOOK_HOME_RESOURCE_ID,
            self._resourceID,  # obj.RESOURCE_ID,
            self._groupForSharedAddressBookName(),  # obj.RESOURCE_NAME, shared name is UID and thus avoids collisions
            self._groupForSharedAddressBookUID(),  # obj.UID, shared name is uuid
            _ABO_KIND_GROUP,  # obj.KIND,
            "1",  # obj.MD5, non-zero temporary value; set to correct value when known
            "1",  # Len(obj.TEXT), non-zero temporary value; set to correct value when known
            self._created,  # obj.CREATED,
            self._modified,  # obj.CREATED,
        ]


    def _groupForSharedAddressBookName(self):
        return self.ownerHome().addressbook().name() + ".vcf"


    def _groupForSharedAddressBookUID(self):
        return self.shareUID()


    @inlineCallbacks
    def _groupForSharedAddressBookComponent(self):

        n = self.viewerHome().uid()
        fn = n
        uid = self._groupForSharedAddressBookUID()

        #  storebridge should substitute principal name and full name
        #      owner = yield CalDAVResource.principalForUID(self.ownerHome().uid())
        #      n = owner.name()
        #      fn = owner.displayName()

        component = VCard.fromString(
            """BEGIN:VCARD
VERSION:3.0
PRODID:{prodid}
UID:{uid}
FN:{fn}
N:{n};;;;
X-ADDRESSBOOKSERVER-KIND:group
END:VCARD
""".replace("\n", "\r\n").format(
            prodid=vCardProductID,
            uid=uid,
            fn=fn,
            n=n,
        ))

        # then get member UIDs
        abo = schema.ADDRESSBOOK_OBJECT
        memberUIDRows = yield self._abObjectColumnsWithAddressBookResourceID(
            [abo.VCARD_UID]
        ).on(self._txn, addressbookResourceID=self._resourceID)
        memberUIDs = [memberUIDRow[0] for memberUIDRow in memberUIDRows]

        # add prefix to get property string
        memberAddresses = ["urn:uuid:" + memberUID for memberUID in memberUIDs]

        # now add the properties to the component
        for memberAddress in sorted(memberAddresses):
            component.addProperty(Property("X-ADDRESSBOOKSERVER-MEMBER", memberAddress))

        returnValue(component)


    @inlineCallbacks
    def bumpModified(self):
        if self._resourceID == self._home._resourceID:
            returnValue((yield self._home.bumpModified()))
        else:
            returnValue((yield super(AddressBook, self).bumpModified()))


    @inlineCallbacks
    def search(self, filter):
        """
        Finds resources matching the given qualifiers.
        @param filter: the L{Filter} for the addressbook-query to execute.
        @return: an iterable of tuples for each resource matching the
            given C{qualifiers}. The tuples are C{(name, uid)}, where
            C{name} is the resource name, C{uid} is the resource UID.
        """

        # We might be passed an L{Filter} or a serialization of one
        if isinstance(filter, dict):
            try:
                filter = Filter.deserialize(filter)
            except Exception:
                filter = None

        # Make sure we have a proper Filter element and get the partial SQL statement to use.
        sql_stmt = self._sqlquery(filter)

        # No result means it is too complex for us
        if sql_stmt is None:
            raise IndexedSearchException()

        sql_stmt, args = sql_stmt
        rowiter = yield sql_stmt.on(self._txn, **args)

        returnValue(list(rowiter))


    def _sqlquery(self, filter):
        """
        Convert the supplied addressbook-query into a partial SQL statement.

        @param filter: the L{Filter} for the addressbook-query to convert.
        @return: a C{tuple} of (C{str}, C{list}), where the C{str} is the partial SQL statement,
                and the C{list} is the list of argument substitutions to use with the SQL API execute method.
                Or return C{None} if it is not possible to create an SQL query to fully match the addressbook-query.
        """

        if not isinstance(filter, Filter):
            return None

        try:
            expression = buildExpression(filter, self._queryFields)
            sql = SQLQueryGenerator(expression, self, self.id())
            return sql.generate()
        except ValueError:
            return None


    @classmethod
    @inlineCallbacks
    def listObjects(cls, home):
        """
        Retrieve the names of the children with invitations in the given home. Make sure
        to include the default owner address book.

        @return: an iterable of C{str}s.
        """

        # Default address book
        names = set([home.addressbook().name()])

        # Fully shared address books
        names |= set((yield super(AddressBook, cls).listObjects(home)))

        # Group shared
        groupRows = yield AddressBookObject._acceptedBindForHomeID.on(
            home._txn, homeID=home._resourceID
        )
        for groupRow in groupRows:
            bindMode, homeID, resourceID, externalID, bindName, bindStatus, bindRevision, bindMessage = groupRow[:AddressBookObject.bindColumnCount] #@UnusedVariable
            ownerAddressBookID = yield AddressBookObject.ownerAddressBookIDFromGroupID(home._txn, resourceID)
            ownerHome = yield home._txn.homeWithResourceID(home._homeType, ownerAddressBookID, create=True)
            names |= set([ownerHome.uid()])

        returnValue(tuple(names))


    @classmethod
    @inlineCallbacks
    def loadAllObjects(cls, home):
        """
        Load all L{CommonHomeChild} instances which are children of a given
        L{CommonHome} and return a L{Deferred} firing a list of them.  This must
        create the child classes and initialize them using "batched" SQL
        operations to keep this constant wrt the number of children.  This is an
        optimization for Depth:1 operations on the home.
        """

        results = [home.addressbook()]
        ownerHomeToDataRowMap = {}

        # Load from the main table first
        dataRows = yield cls._childrenAndMetadataForHomeID.on(
            home._txn, homeID=home._resourceID
        )
        # get ownerHomeIDs
        for dataRow in dataRows:
            bindMode, homeID, resourceID, externalID, bindName, bindStatus, bindRevision, bindMessage = dataRow[:cls.bindColumnCount] #@UnusedVariable
            ownerHome = yield home.ownerHomeWithChildID(resourceID)
            ownerHomeToDataRowMap[ownerHome] = dataRow

        # now get group rows:
        groupBindRows = yield AddressBookObject._childrenAndMetadataForHomeID.on(
            home._txn, homeID=home._resourceID
        )
        for groupBindRow in groupBindRows:
            bindMode, homeID, resourceID, externalID, name, bindStatus, bindRevision, bindMessage = groupBindRow[:AddressBookObject.bindColumnCount] #@UnusedVariable
            ownerAddressBookID = yield AddressBookObject.ownerAddressBookIDFromGroupID(home._txn, resourceID)
            ownerHome = yield home.ownerHomeWithChildID(ownerAddressBookID)
            if ownerHome not in ownerHomeToDataRowMap:
                groupBindRow[0] = _BIND_MODE_INDIRECT
                groupBindRow[3:7] = 4 * [None]  # bindName, bindStatus, bindRevision, bindMessage
                ownerHomeToDataRowMap[ownerHome] = groupBindRow

        if ownerHomeToDataRowMap:
            # Get property stores for all these child resources (if any found)
            addressbookPropertyStoreIDs = [ownerHome._addressbookPropertyStoreID for ownerHome in ownerHomeToDataRowMap]
            propertyStores = yield PropertyStore.forMultipleResourcesWithResourceIDs(
                home.uid(), home._txn, addressbookPropertyStoreIDs
            )

            addressbookResourceIDs = [ownerHome.addressbook()._resourceID for ownerHome in ownerHomeToDataRowMap]
            revisions = yield cls._revisionsForResourceIDs(addressbookResourceIDs).on(home._txn, resourceIDs=addressbookResourceIDs)
            revisions = dict(revisions)

            # Create the actual objects merging in properties
            for ownerHome, dataRow in ownerHomeToDataRowMap.iteritems():
                bindData = dataRow[:cls.bindColumnCount]
                additionalBindData = dataRow[cls.bindColumnCount:cls.bindColumnCount + len(cls.additionalBindColumns())]
                metadataData = dataRow[cls.bindColumnCount + len(cls.additionalBindColumns()):]
                propstore = propertyStores.get(ownerHome._addressbookPropertyStoreID, None)

                # Some adjustments for addressbook share model
                bindData[cls.bindColumns().index(cls._bindSchema.RESOURCE_ID)] = ownerHome._resourceID
                bindData[cls.bindColumns().index(cls._bindSchema.RESOURCE_NAME)] = ownerHome.uid()

                child = yield cls.makeClass(home, bindData, additionalBindData, metadataData, propstore, ownerHome)
                child._syncTokenRevision = revisions[child._resourceID]
                results.append(child)

        returnValue(results)


    @classmethod
    @inlineCallbacks
    def objectWithName(cls, home, name, accepted=True):
        """
        Retrieve the child with the given C{name} contained in the given
        C{home}.

        @param home: a L{CommonHome}.

        @param name: a string; the name of the L{CommonHomeChild} to retrieve.

        @return: an L{CommonHomeChild} or C{None} if no such child exists.
        """

        # Try owned address book first
        if name == home.addressbook().name():
            returnValue(home.addressbook())

        # Try fully shared next
        result = yield super(AddressBook, cls).objectWithName(home, name, accepted)

        # Look for indirect shares
        if result is None:
            result = yield cls._indirectObjectWithNameOrID(home, name=name, accepted=accepted)

        returnValue(result)


    @classmethod
    @inlineCallbacks
    def objectWithID(cls, home, resourceID, accepted=True):
        """
        Retrieve the child with the given C{resourceID} contained in the given
        C{home}.

        @param home: a L{CommonHome}.
        @param resourceID: a string.
        @return: an L{CommonHomeChild} or C{None} if no such child
            exists.
        """

        # Try owned address book first
        if home._resourceID == resourceID:
            returnValue(home.addressbook())

        # Try fully shared next
        result = yield super(AddressBook, cls).objectWithID(home, resourceID, accepted)

        # Look for indirect shares
        if result is None:
            result = yield cls._indirectObjectWithNameOrID(home, resourceID=resourceID, accepted=accepted)

        returnValue(result)


    @classmethod
    @inlineCallbacks
    def _indirectObjectWithNameOrID(cls, home, name=None, resourceID=None, externalID=None, accepted=True):
        # replaces objectWithName()
        """
        Synthesize and indirect child for matching name or id based on whether shared groups exist.

        @param home: a L{CommonHome}.

        @param name: a string; the name of the L{CommonHomeChild} to retrieve.

        @return: an L{CommonHomeChild} or C{None} if no such child
            exists.
        """

        dbData = yield cls._getDBDataIndirect(home, name, resourceID, externalID)
        if dbData is None:
            returnValue(None)
        bindData, additionalBindData, metadataData, ownerHome = dbData

        bindStatus = bindData[cls.bindColumns().index(cls._bindSchema.BIND_STATUS)]
        if accepted is not None and (bindStatus == _BIND_STATUS_ACCEPTED) != bool(accepted):
            returnValue(None)

        child = yield cls.makeClass(home, bindData, additionalBindData, metadataData, None, ownerHome)
        returnValue(child)


    @classmethod
    def _memberIDsWithGroupIDsQuery(cls, groupIDs):
        """
        DAL query to find members and revisions
        """
        aboMembers = schema.ABO_MEMBERS
        return Select([aboMembers.MEMBER_ID, aboMembers.REMOVED, aboMembers.REVISION],
                      From=aboMembers,
                      Where=aboMembers.GROUP_ID.In(Parameter("groupIDs", len(groupIDs))),
                     )


    @classmethod
    def _memberIDsWithGroupIDsAndRevisionQuery(cls, groupIDs):
        """
        DAL query to find members and revisions
        """
        aboMembers = schema.ABO_MEMBERS
        return Select([aboMembers.MEMBER_ID, aboMembers.REMOVED, aboMembers.REVISION],
                      From=aboMembers,
                      Where=aboMembers.GROUP_ID.In(Parameter("groupIDs", len(groupIDs)))
                            .And(aboMembers.REVISION <= Parameter("revision")),
                     )


    @classmethod
    def _currentMemberIDsFromMemberIDRemovedRevisionRows(cls, memberRows):
        memberIDs = set()
        objectIDToVersionToRemovedMap = {}
        for id, removed, version in memberRows:
            versionRemovedRow = objectIDToVersionToRemovedMap.get(id, [])
            versionRemovedRow.append((version, removed,))
            objectIDToVersionToRemovedMap[id] = versionRemovedRow

        for id, versionRemovedRows in objectIDToVersionToRemovedMap.iteritems():
            versionToRemovedMap = dict(versionRemovedRows)
            if not versionToRemovedMap[max(versionToRemovedMap.keys())]:
                memberIDs.add(id)

        return memberIDs


    @classmethod
    @inlineCallbacks
    def memberIDsWithGroupIDs(cls, txn, groupIDs, atRevision=0):

        if atRevision == 0:
            memberRows = yield cls._memberIDsWithGroupIDsQuery(groupIDs).on(
                txn, groupIDs=groupIDs
            )
        else:
            memberRows = yield cls._memberIDsWithGroupIDsAndRevisionQuery(groupIDs).on(
                txn, groupIDs=groupIDs, revision=atRevision
            )

        memberIDs = cls._currentMemberIDsFromMemberIDRemovedRevisionRows(memberRows)
        returnValue(memberIDs)


    @classmethod
    @inlineCallbacks
    def expandGroupIDs(cls, txn, groupIDs, atRevision=0, includeGroupIDs=True):
        """
        Get all AddressBookObject resource IDs contained in the given shared groups with the given groupIDs
        """
        objectIDs = set(groupIDs) if includeGroupIDs else set()
        examinedIDs = set()
        remainingIDs = set(groupIDs)
        while remainingIDs:

            memberIDs = yield cls.memberIDsWithGroupIDs(txn, remainingIDs, atRevision)

            objectIDs |= memberIDs
            examinedIDs |= remainingIDs
            remainingIDs = objectIDs - examinedIDs

        returnValue(objectIDs)


    @inlineCallbacks
    def unacceptedGroupIDs(self):
        """
        Return the list of shared groups that have not yet been accepted.
        """
        if self.owned():
            returnValue([])
        else:
            groupBindRows = yield AddressBookObject._unacceptedBindForHomeIDAndAddressBookID.on(
                self._txn, homeID=self._home._resourceID, addressbookID=self._resourceID
            )
            returnValue([groupBindRow[2] for groupBindRow in groupBindRows])


    @inlineCallbacks
    def acceptedGroupIDs(self):
        """
        Return the list of accepted shared groups.
        """
        if self.owned():
            returnValue([])
        else:
            groupBindRows = yield AddressBookObject._acceptedBindForHomeIDAndAddressBookID.on(
                self._txn, homeID=self._home._resourceID, addressbookID=self._resourceID
            )
            returnValue([groupBindRow[2] for groupBindRow in groupBindRows])


    @inlineCallbacks
    def _groupIDAccessSets(self):
        """
        For each accepted shared group, determine what its access mode is and return the sets of read-only
        and read-write groups. Handle the case where a read-only group is actually nested in a read-write
        group by putting the read-only one into the read-write list.
        """
        if self.owned():
            returnValue((set(), set()))
        else:
            groupBindRows = yield AddressBookObject._acceptedBindForHomeIDAndAddressBookID.on(
                self._txn, homeID=self._home._resourceID, addressbookID=self._resourceID
            )
            readWriteGroupIDs = set()
            readOnlyGroupIDs = set()
            for groupBindRow in groupBindRows:
                bindMode, homeID, resourceID, externalID, name, bindStatus, bindRevision, bindMessage = groupBindRow[:AddressBookObject.bindColumnCount] #@UnusedVariable
                if bindMode == _BIND_MODE_WRITE:
                    readWriteGroupIDs.add(resourceID)
                else:
                    readOnlyGroupIDs.add(resourceID)

            if readOnlyGroupIDs and readWriteGroupIDs:
                # expand read-write groups and remove any subgroups from read-only group list
                allWriteableIDs = yield self.expandGroupIDs(self._txn, readWriteGroupIDs)
                adjustedReadOnlyGroupIDs = set(readOnlyGroupIDs) - set(allWriteableIDs)
                adjustedReadWriteGroupIDs = set(readWriteGroupIDs) | (set(readOnlyGroupIDs) - adjustedReadOnlyGroupIDs)
            else:
                adjustedReadOnlyGroupIDs = readOnlyGroupIDs
                adjustedReadWriteGroupIDs = readWriteGroupIDs
            returnValue((adjustedReadOnlyGroupIDs, adjustedReadWriteGroupIDs))


    # FIXME: Unused
    @inlineCallbacks
    def readOnlyGroupIDs(self):
        returnValue((yield self._groupIDAccessSets())[0])


    @inlineCallbacks
    def readWriteGroupIDs(self):
        returnValue((yield self._groupIDAccessSets())[1])

    '''
    # FIXME: Unused:  Use for caching access
    @inlineCallbacks
    def accessControlObjectIDs(self):
        """
        For each object resource in this collection, determine what its access mode is and return the sets of read-only
        and read-write objects. Handle the case where a read-only group is actually nested in a read-write
        group by putting the read-only one into the read-write list.
        """

        readOnlyIDs = set()
        readWriteIDs = set()

        # All objects in the collection
        rows = yield self._allColumnsWithParent(self)
        ids = set([row[1] for row in rows])

        # Everything is read-write
        if self.owned() or self.fullyShared() and self._bindMode == _BIND_MODE_WRITE:
            returnValue(tuple(readOnlyIDs), tuple(ids))

        # Fully shared but mode is read-only
        if self.fullyShared() and self._bindMode == _BIND_MODE_READ:
            ids |= set([self._resourceID, ])
            readOnlyIDs = set(ids)

        # Look for shared groups and for those that are read-write, transfer their object ids
        # to the read-write set
        groupBindRows = yield AddressBookObject._acceptedBindForHomeIDAndAddressBookID.on(
            self._txn, homeID=self._home._resourceID, addressbookID=self._resourceID
        )
        readWriteGroupIDs = []
        readOnlyGroupIDs = []
        for groupBindRow in groupBindRows:
            bindMode, homeID, resourceID, externalID, name, bindStatus, bindRevision, bindMessage = groupBindRow[:AddressBookObject.bindColumnCount] #@UnusedVariable
            if bindMode == _BIND_MODE_WRITE:
                readWriteGroupIDs.append(resourceID)
            else:
                readOnlyGroupIDs.append(resourceID)

        if readOnlyGroupIDs:
            readOnlyIDs |= set((yield self.expandGroupIDs(self._txn, readOnlyGroupIDs)))
        if readWriteGroupIDs:
            readWriteIDs |= set((yield self.expandGroupIDs(self._txn, readWriteGroupIDs)))
        readOnlyIDs -= readWriteIDs
        returnValue(tuple(readOnlyIDs), tuple(readWriteIDs))


    # FIXME: Unused:  Use for caching access
    @inlineCallbacks
    def readOnlyGroupIDs(self):
        returnValue((yield self.accessControlObjectIDs())[1])


    # FIXME: Unused:  Use for caching access
    @inlineCallbacks
    def readWriteGroupIDs(self):
        returnValue((yield self.accessControlObjectIDs())[1])


    # FIXME: Unused:  Use for caching access
    @inlineCallbacks
    def allObjectIDs(self):
        readOnlyIDs, readWriteIDs = yield self.accessControlObjectIDs()
        returnValue((readOnlyIDs + readWriteIDs))
    '''

    # Convenient names for some methods
    ownerAddressBookHome = CommonHomeChild.ownerHome
    viewerAddressBookHome = CommonHomeChild.viewerHome
    addressbookObjects = CommonHomeChild.objectResources
    listAddressBookObjects = listObjectResources
    countAddressBookObjects = countObjectResources
    addressbookObjectWithName = CommonHomeChild.objectResourceWithName
    addressbookObjectWithUID = CommonHomeChild.objectResourceWithUID
    createAddressBookObjectWithName = CommonHomeChild.createObjectResourceWithName
    addressbookObjectsSinceToken = CommonHomeChild.objectResourcesSinceToken



class AddressBookObjectSharingMixIn(SharingMixIn):
    """
    Sharing code for AddressBookObject
    """

    def sharedResourceType(self):
        """
        The sharing resource type
        """
        return "group"


    #
    # Lower level API
    #

    @inlineCallbacks
    def ownerView(self):
        """
        Return the owner resource counterpart of this shared resource.
        """
        # Get the child of the owner home that has the same resource id as the owned one
        ownerView = yield self.ownerHome().addressbook().objectResourceWithID(self.id())
        returnValue(ownerView)


    @inlineCallbacks
    def shareeView(self, shareeUID):
        """
        Return the shared resource counterpart of this owned resource for the specified sharee.
        """

        # Get the shared address book, then the child within
        shareeAdbk = yield self.addressbook().shareeView(shareeUID)
        shareeView = (yield shareeAdbk.objectResourceWithID(self.id())) if shareeAdbk is not None else None
        returnValue(shareeView if shareeView is not None and shareeView.shareMode() is not None else None)


    @inlineCallbacks
    def shareWith(self, shareeHome, mode, status=None, summary=None, shareName=None):
        """
        Share this (owned) L{AddressBookObject} with another home.

        @param shareeHome: The home of the sharee.
        @type shareeHome: L{CommonHome}

        @param mode: The sharing mode; L{_BIND_MODE_READ} or
            L{_BIND_MODE_WRITE} or L{_BIND_MODE_DIRECT}
        @type mode: L{str}

        @param status: The sharing status; L{_BIND_STATUS_INVITED} or
            L{_BIND_STATUS_ACCEPTED}
        @type mode: L{str}

        @param summary: The proposed message to go along with the share, which
            will be used as the default display name.
        @type summary: L{str}

        @return: the name of the shared group in the sharee home.
        @rtype: L{str}
        """

        if status is None:
            status = _BIND_STATUS_ACCEPTED

        @inlineCallbacks
        def doInsert(subt):
            newName = shareName if shareName is not None else self.newShareName()
            yield self._bindInsertQuery.on(
                subt,
                homeID=shareeHome._resourceID,
                resourceID=self._resourceID,
                externalID=None,
                name=newName,
                mode=mode,
                bindStatus=status,
                message=summary
            )
            returnValue(newName)
        try:
            bindName = yield self._txn.subtransaction(doInsert)
        except AllRetriesFailed:
            group = yield self.shareeView(shareeHome.uid())
            yield self.updateShare(
                group, mode=mode, status=status,
                summary=summary
            )
            bindName = group.name()
        else:
            if status == _BIND_STATUS_ACCEPTED:
                shareeView = yield shareeHome.anyObjectWithShareUID(bindName)
                yield shareeView.addressbook()._initSyncToken()
                yield shareeView._initBindRevision()

        queryCacher = self._txn._queryCacher
        if queryCacher:
            cacheKey = queryCacher.keyForObjectWithName(shareeHome._resourceID, self.addressbook().name())
            queryCacher.invalidateAfterCommit(self._txn, cacheKey)

        yield self.setShared(True)

        # Must send notification to ensure cache invalidation occurs
        yield self.addressbook().notifyPropertyChanged()
        yield shareeHome.notifyChanged()

        returnValue(bindName)


    @inlineCallbacks
    def createShare(self, shareeUID, mode, summary=None, shareName=None):
        """
        Create a new shared resource. If the mode is direct, the share is created in accepted state,
        otherwise the share is created in invited state.
        """

        if self._kind == _ABO_KIND_GROUP:
            shareeView = yield super(AddressBookObjectSharingMixIn, self).createShare(shareeUID, mode, summary, shareName)
            returnValue(shareeView)
        else:
            returnValue(None)


    @inlineCallbacks
    def unshare(self):
        """
        Unshares a group, regardless of which "direction" it was shared.
        """
        if self._kind == _ABO_KIND_GROUP:
            yield super(AddressBookObjectSharingMixIn, self).unshare()


    @property
    def _syncTokenRevision(self):
        return self.addressbook()._syncTokenRevision


    def syncToken(self):
        return self.addressbook().syncToken() # init self.addressbook()._syncTokenRevision


    @inlineCallbacks
    def updateShare(self, shareeView, mode=None, status=None, summary=None):
        """
        Update share mode, status, and message for a address book group with
        this (owned) L{AddressBookObject}.

        @param shareeView: The sharee addressbook group that shares this.
        @type shareeView: L{AddressBookObject}

        @param mode: The sharing mode; L{_BIND_MODE_READ} or
            L{_BIND_MODE_WRITE} or None to not update
        @type mode: L{str}

        @param status: The sharing status; L{_BIND_STATUS_INVITED} or
            L{_BIND_STATUS_ACCEPTED} or L{_BIND_STATUS_DECLINED} or
            L{_BIND_STATUS_INVALID}  or None to not update
        @type status: L{str}

        @param message: The proposed message to go along with the share, which
            will be used as the default display name, or None to not update
        @type message: L{str}
        """
        # TODO: raise a nice exception if shareeView is not, in fact, a shared
        # version of this same L{CommonHomeChild}

        # remove None parameters, and substitute None for empty string
        bind = self._bindSchema
        columnMap = {}
        if mode != None and mode != shareeView._bindMode:
            columnMap[bind.BIND_MODE] = mode
        if status != None and status != shareeView._bindStatus:
            columnMap[bind.BIND_STATUS] = status
        if summary != None and summary != shareeView._bindMessage:
            columnMap[bind.MESSAGE] = summary

        if columnMap:

            # count accepted
            if bind.BIND_STATUS in columnMap:
                previouslyAcceptedBindCount = 1 if shareeView.addressbook().fullyShared() else 0
                groupBindRows = yield AddressBookObject._acceptedBindForHomeIDAndAddressBookID.on(
                    self._txn, homeID=shareeView.viewerHome()._resourceID, addressbookID=self.addressbook()._resourceID
                )
                previouslyAcceptedBindCount += len(groupBindRows)

            yield self._updateBindColumnsQuery(columnMap).on(
                self._txn,
                resourceID=self._resourceID,
                homeID=shareeView.viewerHome()._resourceID
            )

            # update affected attributes
            if bind.BIND_MODE in columnMap:
                shareeView._bindMode = columnMap[bind.BIND_MODE]

            if bind.BIND_STATUS in columnMap:
                shareeView._bindStatus = columnMap[bind.BIND_STATUS]
                if shareeView._bindStatus == _BIND_STATUS_ACCEPTED:
                    if 0 == previouslyAcceptedBindCount:
                        yield shareeView.addressbook()._initSyncToken()
                        shareeView.viewerHome()._children[self.addressbook().ownerHome().uid()] = shareeView.addressbook()
                        shareeView.viewerHome()._children[shareeView._resourceID] = shareeView.addressbook()
                    yield shareeView._initBindRevision()
                elif shareeView._bindStatus == _BIND_STATUS_DECLINED:
                    if 1 == previouslyAcceptedBindCount:
                        yield shareeView.addressbook()._deletedSyncToken(sharedRemoval=True)
                        shareeView.viewerHome()._children.pop(self.addressbook().ownerHome().uid(), None)
                        shareeView.viewerHome()._children.pop(shareeView._resourceID, None)
                    else:
                        # update revision in all remaining bind table rows for this address book
                        yield shareeView.addressbook().notifyPropertyChanged()
                        for groupBindRow in groupBindRows:
                            if groupBindRow[2] != shareeView._resourceID:
                                groupObject = yield shareeView.addressbook().objectResourceWithID(groupBindRow[2])
                                yield groupObject._initBindRevision()
                        if shareeView.addressbook().fullyShared():
                            yield shareeView.addressbook()._initBindRevision()
                        shareeView.addressbook()._objects = {}
                        shareeView.addressbook()._objectNames = None

            if bind.MESSAGE in columnMap:
                shareeView._bindMessage = columnMap[bind.MESSAGE]

            # safer to just invalidate in all cases rather than calculate when to invalidate
            queryCacher = self._txn._queryCacher
            if queryCacher:
                cacheKey = queryCacher.keyForObjectWithName(shareeView.viewerHome()._resourceID, self.addressbook().ownerHome().uid())
                queryCacher.invalidateAfterCommit(self._txn, cacheKey)

            # Must send notification to ensure cache invalidation occurs
            yield self.addressbook().notifyPropertyChanged()
            yield shareeView.viewerHome().notifyChanged()


    @inlineCallbacks
    def removeShare(self, shareeView):
        """
        Remove the shared version of this (owned) L{CommonHomeChild} from the
        referenced L{CommonHome}.

        @see: L{CommonHomeChild.shareWith}

        @param shareeHome: The home with which this L{CommonHomeChild} was
            previously shared.

        @return: a L{Deferred} which will fire with the previously-used name.
        """

        shareeHome = shareeView.addressbook().viewerHome()
        addressbookAsShared = yield shareeHome.addressbookWithName(self.addressbook().ownerHome().uid())
        if addressbookAsShared:

            acceptedBindCount = 1 if addressbookAsShared.fullyShared() else 0
            groupBindRows = yield AddressBookObject._acceptedBindForHomeIDAndAddressBookID.on(
                    self._txn, homeID=shareeHome._resourceID, addressbookID=addressbookAsShared._resourceID
            )
            acceptedBindCount += len(groupBindRows)
            if acceptedBindCount == 1:
                yield addressbookAsShared._deletedSyncToken(sharedRemoval=True)
                shareeHome._children.pop(self.ownerHome().uid(), None)
                shareeHome._children.pop(addressbookAsShared._resourceID, None)
            else:
                yield addressbookAsShared.notifyPropertyChanged()
                #update revision in all remaining bind table rows for this address book
                for groupBindRow in groupBindRows:
                    groupObject = yield addressbookAsShared.objectResourceWithID(groupBindRow[2])
                    yield groupObject._initBindRevision()
                addressbookAsShared._objects = {}
                addressbookAsShared._objectNames = None

            # Must send notification to ensure cache invalidation occurs
            yield self.notifyPropertyChanged()
            yield shareeHome.notifyChanged()

        # delete bind table rows for this share
        yield self._deleteBindForResourceIDAndHomeID.on(self._txn,
            resourceID=self._resourceID, homeID=shareeHome._resourceID
        )


    @inlineCallbacks
    def sharingInvites(self):
        """
        Retrieve the list of all L{SharingInvitation} for this L{CommonHomeChild}, irrespective of mode.

        @return: L{SharingInvitation} objects
        @rtype: a L{Deferred} which fires with a L{list} of L{SharingInvitation}s.
        """
        if not self.owned() or self._kind != _ABO_KIND_GROUP:
            returnValue([])

        # Get all binds
        acceptedRows = yield self._sharedInvitationBindForResourceID.on(
            self._txn, resourceID=self._resourceID, homeID=self.addressbook()._home._resourceID
        )

        result = []
        for homeUID, homeRID, resourceID, resourceName, bindMode, bindStatus, bindMessage in acceptedRows: #@UnusedVariable
            invite = SharingInvitation(
                resourceName,
                self.addressbook()._home.name(),
                self.addressbook()._home.id(),
                homeUID,
                homeRID,
                bindMode,
                bindStatus,
                bindMessage,
            )
            result.append(invite)
        returnValue(result)


    @inlineCallbacks
    def _initBindRevision(self):
        # FIXME: not sure about all this revision stuff
        yield self.addressbook()._initBindRevision()

        bind = self._bindSchema
        yield self._updateBindColumnsQuery(
            {bind.BIND_REVISION : Parameter("revision"), }
        ).on(
            self._txn,
            revision=self.addressbook()._bindRevision,
            resourceID=self._resourceID,
            homeID=self.viewerHome()._resourceID,
        )
        yield self.invalidateQueryCache()


    def shareUID(self):
        """
        @see: L{ICalendar.shareUID}
        """
        return self._bindName



class AddressBookObject(CommonObjectResource, AddressBookObjectSharingMixIn):

    implements(IAddressBookObject)

    _homeSchema = schema.ADDRESSBOOK_HOME
    _objectSchema = schema.ADDRESSBOOK_OBJECT
    _bindSchema = schema.SHARED_GROUP_BIND

    _componentClass = VCard

    # used by CommonHomeChild._childrenAndMetadataForHomeID() only
    # _homeChildSchema = schema.ADDRESSBOOK_OBJECT
    # _homeChildMetaDataSchema = schema.ADDRESSBOOK_OBJECT


    @classmethod
    @inlineCallbacks
    def makeClass(cls, parent, objectData, groupBindData=None, propstore=None):
        """
        Given the various database rows, build the actual class.

        @param parent: the parent collection object
        @type parent: L{AddressBook}
        @param objectData: the standard set of object columns
        @type objectData: C{list}
        @param groupBindData: additional group bind data
        @type groupBindData: C{list}
        @param propstore: a property store to use, or C{None} to load it automatically
        @type propstore: L{PropertyStore}

        @return: the constructed child class
        @rtype: L{CommonHomeChild}
        """

        c = cls._externalClass if parent.external() else cls
        child = c(
            parent,
            objectData[cls._allColumns().index(cls._objectSchema.RESOURCE_NAME)],
            objectData[cls._allColumns().index(cls._objectSchema.UID)],
        )

        for attr, value in zip(child._rowAttributes(), objectData):
            setattr(child, attr, value)

        yield child._loadPropertyStore(propstore)

        if groupBindData:
            bindMode, homeID, resourceID, externalID, bindName, bindStatus, bindRevision, bindMessage = groupBindData[:AddressBookObject.bindColumnCount] #@UnusedVariable
            child._bindMode = bindMode
            child._bindStatus = bindStatus
            child._bindMessage = bindMessage
            child._bindName = bindName
        else:
            invites = yield child.sharingInvites()
            if len(invites):
                child._bindMessage = "shared"

        returnValue(child)


    @classmethod
    @inlineCallbacks
    def _getDBData(cls, parent, name, uid, resourceID):
        """
        Given a set of identifying information, load the data rows for the object. Only one of
        L{name}, L{uid} or L{resourceID} is specified - others are C{None}.

        @param parent: the parent collection object
        @type parent: L{AddressBook}
        @param name: the resource name
        @type name: C{str}
        @param uid: the UID of the data
        @type uid: C{str}
        @param resourceID: the resource ID
        @type resourceID: C{int}
        """

        row = None
        groupBindRow = None

        if parent.owned() or parent.fullyShared():  # owned or fully shared
            row = yield super(AddressBookObject, cls)._getDBData(parent, name, uid, resourceID)

            # Might be special group
            if row is None and parent.fullyShared():
                if name:
                    if name == parent._groupForSharedAddressBookName():
                        row = parent._groupForSharedAddressBookRow()
                elif uid:
                    if uid == (yield parent._groupForSharedAddressBookUID()):
                        row = parent._groupForSharedAddressBookRow()
                elif resourceID:
                    if resourceID == parent.id():
                        rows = parent._groupForSharedAddressBookRow()

        else:
            acceptedGroupIDs = yield parent.acceptedGroupIDs()
            allowedObjectIDs = yield parent.expandGroupIDs(parent._txn, acceptedGroupIDs)
            rows = None
            if name:
                if allowedObjectIDs:
                    rows = (yield cls._allColumnsWithResourceIDsAndName(allowedObjectIDs).on(
                        parent._txn,
                        name=name,
                        resourceIDs=allowedObjectIDs,
                    ))
            elif uid:
                if allowedObjectIDs:
                    rows = (yield cls._allColumnsWithResourceIDsAndUID(allowedObjectIDs).on(
                        parent._txn,
                        uid=uid,
                        resourceIDs=allowedObjectIDs,
                    ))
            elif resourceID:
                if resourceID not in allowedObjectIDs:
                    # allow invited groups
                    allowedObjectIDs = yield parent.unacceptedGroupIDs()
                if resourceID in allowedObjectIDs:
                    rows = (yield cls._allColumnsWithResourceID.on(
                        parent._txn,
                        resourceID=resourceID,
                    ))
            if rows:
                row = rows[0]

        if row is not None:
            if row[cls._allColumns().index(cls._objectSchema.KIND)] == _ABO_KIND_GROUP:

                resourceID = row[cls._allColumns().index(cls._objectSchema.RESOURCE_ID)]
                groupBindRows = yield AddressBookObject._bindForResourceIDAndHomeID.on(
                    parent._txn, resourceID=resourceID, homeID=parent._home._resourceID
                )

                if groupBindRows:
                    groupBindRow = groupBindRows[0]

        returnValue((row, groupBindRow,))


    def __init__(self, addressbook, name, uid, resourceID=None, options=None):

        self._kind = None
        self._ownerAddressBookResourceID = None
        self._bindMode = None
        self._bindStatus = None
        self._bindMessage = None
        self._bindName = None
        self._bindRevision = None
        super(AddressBookObject, self).__init__(addressbook, name, uid, resourceID, options)
        self._externalID = None
        self._options = {} if options is None else options


    def __repr__(self):
        return '<%s: %s("%s")>' % (self.__class__.__name__, self._resourceID, self.name())


    @property
    def _addressbook(self):
        return self._parentCollection


    def addressbook(self):
        return self._addressbook


    def kind(self):
        return self._kind


    def isGroupForSharedAddressBook(self):
        return self._resourceID == self.addressbook()._resourceID


<<<<<<< HEAD
=======
    def external(self):
        """
        Is this an external object.

        @return: a string.
        """
        return self.addressbook().external()


    @classmethod
    def _deleteMembersWithMemberIDAndGroupIDsQuery(cls, memberID, groupIDs):
        aboMembers = schema.ABO_MEMBERS
        return Delete(
            aboMembers,
            Where=(aboMembers.MEMBER_ID == memberID).And(
                    aboMembers.GROUP_ID.In(Parameter("groupIDs", len(groupIDs)))))


>>>>>>> 15c9fc1c
    @inlineCallbacks
    def remove(self):

        if self.owned():
            yield self.unshare() # storebridge should already have done this
        else:
            # handled in storebridge as unshare, should not be here.  assert instead?
            if self.isGroupForSharedAddressBook() or self.shareUID():
                raise HTTPError(FORBIDDEN)

        partiallyShared = not self.owned() and not self.addressbook().fullyShared()
        if partiallyShared:
            readWriteGroupIDs = yield self.addressbook().readWriteGroupIDs()
            readWriteObjectIDs = (
                set((yield self.addressbook().expandGroupIDs(self._txn, readWriteGroupIDs)))
                    if readWriteGroupIDs else set()
            )
            # can't delete item in read-only shared group, even if user has addressbook unbind
            if self._resourceID not in readWriteObjectIDs:
                raise HTTPError(FORBIDDEN)

        # get sync token for delete now
        yield self.addressbook()._deleteRevision(self.name(), self._resourceID)

        # get groups where this object was once a member and version info
        aboMembers = schema.ABO_MEMBERS
        groupRows = yield Select([aboMembers.GROUP_ID, aboMembers.MEMBER_ID, aboMembers.REMOVED, aboMembers.REVISION],
            From=aboMembers,
            Where=aboMembers.MEMBER_ID == self._resourceID,
        ).on(self._txn)

        # combine by groupID
        groupIDToMemberRowMap = {}
        for groupID, id, removed, revision in groupRows:
            memberRow = groupIDToMemberRowMap.get(groupID, [])
            memberRow.append((id, removed, revision))
            groupIDToMemberRowMap[groupID] = memberRow

        # see if this object is in current version
        groupIDs = set([
            groupID for groupID, memberRows in groupIDToMemberRowMap.iteritems()
                if self._resourceID in AddressBook._currentMemberIDsFromMemberIDRemovedRevisionRows(memberRows)
        ])

        if partiallyShared:
            groupIDsToRemoveFrom = groupIDs & readWriteObjectIDs
            groupIDs -= readWriteObjectIDs

            # add to member table rows marked removed
            for groupIDToRemoveFrom in groupIDsToRemoveFrom:
                yield self._insertMemberIDQuery.on(self._txn,
                    groupID=groupIDToRemoveFrom,
                    addressbookID=self._ownerAddressBookResourceID,
                    memberID=self._resourceID,
                    revision=self._syncTokenRevision,
                    removed=True,
                )
                groupObject = yield self.addressbook().objectResourceWithID(groupIDToRemoveFrom)
                yield self.addressbook()._updateRevision(groupObject.name())

        else:
            yield Delete(
                aboMembers,
                Where=aboMembers.MEMBER_ID == self._resourceID,
            ).on(self._txn)

        # add to foreign member table row by member address (aboForeignMembers on address books)
        memberAddress = "urn:uuid:" + self._uid
        aboForeignMembers = schema.ABO_FOREIGN_MEMBERS
        for groupID in groupIDs:
            yield Insert(
                {aboForeignMembers.GROUP_ID: groupID,
                 aboForeignMembers.ADDRESSBOOK_ID: self._ownerAddressBookResourceID,
                 aboForeignMembers.MEMBER_ADDRESS: memberAddress, }
            ).on(self._txn)

        if self.kind() == _ABO_KIND_GROUP:
            if partiallyShared:
                # mark members as deleted
                memberIDsToRemove = yield AddressBook.memberIDsWithGroupIDs(self._txn, [self._resourceID])
                for memberIDToRemove in memberIDsToRemove:
                    yield self._insertMemberIDQuery.on(
                        self._txn,
                        groupID=self._resourceID,
                        addressbookID=self._ownerAddressBookResourceID,
                        memberID=memberIDToRemove,
                        revision=self._syncTokenRevision,
                        removed=True,
                    )
            else:
                yield Delete(
                    aboMembers,
                    Where=aboMembers.GROUP_ID == self._resourceID,
                ).on(self._txn)

        yield super(AddressBookObject, self).remove()
        self._kind = None
        self._ownerAddressBookResourceID = None
        self._objectText = None
        self._cachedComponent = None


    @inlineCallbacks
    def readWriteAccess(self):
        assert not self.owned(), "Don't call items in owned address book"

        # Shared address book group always read-only
        if self.isGroupForSharedAddressBook():
            returnValue(False)

        # If fully shared and rw, must be RW since sharing group read-only has no affect
        if self.addressbook().fullyShared() and self.addressbook().shareMode() == _BIND_MODE_WRITE:
            returnValue(True)

        # Otherwise, must be in a read-write group
        readWriteGroupIDs = yield self.addressbook().readWriteGroupIDs()
        readWriteObjectIDs = yield self.addressbook().expandGroupIDs(self._txn, readWriteGroupIDs)
        returnValue(self._resourceID in readWriteObjectIDs)


    @classmethod
    def _allColumnsWithResourceIDsAnd(cls, resourceIDs, column, paramName):
        """
        DAL query for all columns where PARENT_RESOURCE_ID matches a parentID
        parameter and a given instance column matches a given parameter name.
        """
        obj = cls._objectSchema
        return Select(
            cls._allColumns(), From=obj,
            Where=(column == Parameter(paramName)).And(
                obj.RESOURCE_ID.In(Parameter("resourceIDs", len(resourceIDs)))),
        )


    @classmethod
    def _allColumnsWithResourceIDsAndName(cls, resourceIDs):
        return cls._allColumnsWithResourceIDsAnd(resourceIDs, cls._objectSchema.RESOURCE_NAME, "name")


    @classmethod
    def _allColumnsWithResourceIDsAndUID(cls, resourceIDs):
        return cls._allColumnsWithResourceIDsAnd(resourceIDs, cls._objectSchema.UID, "uid")


    @classproperty
    def _allColumnsWithResourceID(cls): #@NoSelf
        obj = cls._objectSchema
        return Select(
            cls._allColumns(), From=obj,
            Where=obj.RESOURCE_ID == Parameter("resourceID"),)


    @classmethod
    @inlineCallbacks
    def objectWithBindName(cls, home, name, accepted):
        """
        Retrieve the objectResource with the given bind name C{name} contained in the given
        C{home}.

        @param home: a L{CommonHome}.

        @param name: a string; the name of the L{CommonHomeChild} to retrieve.

        @return: an L{ObjectResource} or C{None} if no such resource exists.
        """

        groupBindRows = yield cls._bindForNameAndHomeID.on(
            home._txn, name=name, homeID=home._resourceID
        )
        if groupBindRows:
            groupBindRow = groupBindRows[0]
            bindMode, homeID, resourceID, externalID, bindName, bindStatus, bindRevision, bindMessage = groupBindRow[:AddressBookObject.bindColumnCount] #@UnusedVariable

            if accepted is not None and (bindStatus == _BIND_STATUS_ACCEPTED) != bool(accepted):
                returnValue(None)

            ownerAddressBookID = yield cls.ownerAddressBookIDFromGroupID(home._txn, resourceID)
            ownerHome = yield home.ownerHomeWithChildID(ownerAddressBookID)
            addressbook = yield home.anyObjectWithShareUID(ownerHome.uid())
            returnValue((yield addressbook.objectResourceWithID(resourceID)))

        returnValue(None)


    @classmethod
    @inlineCallbacks
    def objectWith(cls, parent, name=None, uid=None, resourceID=None):

        row, groupBindRow = yield cls._getDBData(parent, name, uid, resourceID)

<<<<<<< HEAD
        else:
            acceptedGroupIDs = yield self.addressbook().acceptedGroupIDs()
            allowedObjectIDs = yield self.addressbook().expandGroupIDs(self._txn, acceptedGroupIDs)
            rows = None
            if self._name:
                if allowedObjectIDs:
                    rows = (yield self._allColumnsWithResourceIDsAndName(allowedObjectIDs).on(
                        self._txn, name=self._name,
                        resourceIDs=allowedObjectIDs,
                    ))
            elif self._uid:
                if allowedObjectIDs:
                    rows = (yield self._allColumnsWithResourceIDsAndUID(allowedObjectIDs).on(
                        self._txn, uid=self._uid,
                        resourceIDs=allowedObjectIDs,
                    ))
            elif self._resourceID:
                if (self._resourceID in allowedObjectIDs or
                        self._resourceID in (yield self.addressbook().unacceptedGroupIDs())): # allow invited groups
                    rows = (yield self._allColumnsWithResourceID.on(
                        self._txn, resourceID=self._resourceID,
                    ))
            if rows:
                self._initFromRow(tuple(rows[0]))
                yield self._loadPropertyStore()
                abo = self

        if abo is not None:
            if self._kind == _ABO_KIND_GROUP:

                groupBindRows = yield AddressBookObject._bindForResourceIDAndHomeID.on(
                    self._txn, resourceID=self._resourceID, homeID=self._home._resourceID
                )

                if groupBindRows:
                    groupBindRow = groupBindRows[0]
                    bindMode, homeID, resourceID, bindName, bindStatus, bindRevision, bindMessage = groupBindRow[:AddressBookObject.bindColumnCount] #@UnusedVariable
                    self._bindMode = bindMode
                    self._bindStatus = bindStatus
                    self._bindMessage = bindMessage
                    self._bindName = bindName
                    self._bindRevision = bindRevision
                else:
                    invites = yield self.sharingInvites()
                    if len(invites):
                        self._bindMessage = "shared"

            yield self._loadPropertyStore()

            returnValue(self)
=======
        if row:
            child = yield cls.makeClass(parent, row, groupBindRow)
            returnValue(child)
>>>>>>> 15c9fc1c
        else:
            returnValue(None)


    @classmethod
    def _allColumns(cls): #@NoSelf
        """
        Full set of columns in the object table that need to be loaded to
        initialize the object resource state.
        """
        obj = cls._objectSchema
        return [
            obj.ADDRESSBOOK_HOME_RESOURCE_ID,
            obj.RESOURCE_ID,
            obj.RESOURCE_NAME,
            obj.UID,
            obj.KIND,
            obj.MD5,
            Len(obj.TEXT),
            obj.CREATED,
            obj.MODIFIED
        ]


    @classmethod
    def _rowAttributes(cls): #@NoSelf
        return (
            "_ownerAddressBookResourceID",
            "_resourceID",
            "_name",
            "_uid",
            "_kind",
            "_md5",
            "_size",
            "_created",
            "_modified",
         )


    @classmethod
    def _columnsWithResourceIDsQuery(cls, columns, resourceIDs):
        """
        DAL statement to retrieve addressbook object rows with given columns.
        """
        obj = cls._objectSchema
        return Select(columns, From=obj,
                      Where=obj.RESOURCE_ID.In(Parameter("resourceIDs", len(resourceIDs))),)


    @classmethod
    @inlineCallbacks
    def _allColumnsWithParent(cls, addressbook):
        if addressbook.owned() or addressbook.fullyShared():
            rows = yield super(AddressBookObject, cls)._allColumnsWithParent(addressbook)
            if addressbook.fullyShared():
                rows.append(addressbook._groupForSharedAddressBookRow())
        else:
            acceptedGroupIDs = yield addressbook.acceptedGroupIDs()
            allowedObjectIDs = yield addressbook.expandGroupIDs(addressbook._txn, acceptedGroupIDs)
            rows = yield cls._columnsWithResourceIDsQuery(cls._allColumns(), allowedObjectIDs).on(
                addressbook._txn, resourceIDs=allowedObjectIDs
            )
        returnValue(rows)


    @classmethod
    def _allColumnsWithResourceIDsAndNamesQuery(cls, resourceIDs, names):
        obj = cls._objectSchema
        return Select(cls._allColumns(), From=obj,
                      Where=(obj.RESOURCE_ID.In(Parameter("resourceIDs", len(resourceIDs))).And(
                          obj.RESOURCE_NAME.In(Parameter("names", len(names))))),)


    @classmethod
    @inlineCallbacks
    def _allColumnsWithParentAndNames(cls, addressbook, names):

        if addressbook.owned() or addressbook.fullyShared():
            rows = yield super(AddressBookObject, cls)._allColumnsWithParentAndNames(addressbook, names)
            if addressbook.fullyShared() and addressbook._groupForSharedAddressBookName() in names:
                rows.append(addressbook._groupForSharedAddressBookRow())
        else:
            acceptedGroupIDs = yield addressbook.acceptedGroupIDs()
            allowedObjectIDs = yield addressbook.expandGroupIDs(addressbook._txn, acceptedGroupIDs)
            rows = yield cls._allColumnsWithResourceIDsAndNamesQuery(allowedObjectIDs, names).on(
                addressbook._txn, resourceIDs=allowedObjectIDs, names=names
            )
        returnValue(rows)


    # Stuff from put_addressbook_common
    def fullValidation(self, component, inserting):
        """
        Do full validation of source and destination calendar data.
        """

        # Basic validation

        # Valid data sizes
        if config.MaxResourceSize:
            if self._componentResourceKindToKind(component) == _ABO_KIND_GROUP:
                thinGroup = deepcopy(component)
                thinGroup.removeProperties("X-ADDRESSBOOKSERVER-MEMBER")
                thinGroup.removeProperties("X-ADDRESSBOOKSERVER-KIND")
                thinGroup.removeProperties("UID")
                vcardsize = len(str(thinGroup))
            else:
                vcardsize = len(str(component))
            if vcardsize > config.MaxResourceSize:
                raise ObjectResourceTooBigError()

        # Valid calendar data checks
        self.validAddressDataCheck(component, inserting)


    def validAddressDataCheck(self, component, inserting): #@UnusedVariable
        """
        Check that the calendar data is valid IAddressBook.
        @return:         tuple: (True/False if the calendar data is valid,
                                 log message string).
        """

        # Valid calendar data checks
        if not isinstance(component, VCard):
            raise InvalidObjectResourceError("Wrong type of object: %s" % (type(component),))

        try:
            component.validVCardData()
        except InvalidVCardDataError, e:
            raise InvalidObjectResourceError(str(e))
        try:
            component.validForCardDAV()
        except InvalidVCardDataError, e:
            raise InvalidComponentForStoreError(str(e))


    def _componentResourceKindToKind(self, component):
        componentResourceKindToAddressBookObjectKindMap = {
            "person": _ABO_KIND_PERSON,
            "group": _ABO_KIND_GROUP,
            "resource": _ABO_KIND_RESOURCE,
            "location": _ABO_KIND_LOCATION,
        }
        lcResourceKind = component.resourceKind().lower() if component.resourceKind() else component.resourceKind()
        kind = componentResourceKindToAddressBookObjectKindMap.get(lcResourceKind, _ABO_KIND_PERSON)
        return kind


    @inlineCallbacks
    def _lockUID(self, component, inserting):
        """
        Create a lock on the component's UID and verify, after getting the lock, that the incoming UID
        meets the requirements of the store.
        """
        new_uid = component.resourceUID()
        yield NamedLock.acquire(self._txn, "vCardUIDLock:%s/%s" % (self.ownerHome().uid(), hashlib.md5(new_uid).hexdigest(),))

        # UID conflict check - note we do this after reserving the UID to avoid a race condition where two requests
        # try to write the same address data to two different resource URIs.

        if not inserting:
            # Cannot overwrite a resource with different kind
            if self._kind != self._componentResourceKindToKind(component):
                raise KindChangeNotAllowedError

            # Cannot overwrite a resource with different UID
            if self._uid != new_uid:
                raise InvalidUIDError("Cannot change the UID in an existing resource.")
        else:
            # for partially shared addressbooks, cannot use name that already exists in owner
            if not self.owned() and not self.addressbook().fullyShared():
                nameElsewhere = (yield self.ownerHome().addressbook().addressbookObjectWithName(self.name()))
                if nameElsewhere is not None:
                    raise ObjectResourceNameAlreadyExistsError(self.name() + ' in use by owning addressbook.')

            # New UID must be unique for the owner
            uidElsewhere = (yield self.ownerHome().addressbook().addressbookObjectWithUID(new_uid))
            if uidElsewhere is not None:
                raise UIDExistsError("UID already exists in same addressbook.")


    @inlineCallbacks
    def setComponent(self, component, inserting=False):

        if isinstance(component, str) or isinstance(component, unicode):
            component = self._componentClass.fromString(component)
            try:
                component = self._componentClass.fromString(component)
            except InvalidVCardDataError as e:
                raise InvalidComponentForStoreError(str(e))

        self._componentChanged = False

        if "coaddedUIDs" not in self._options:
            # Handle all validation operations here.
            self.fullValidation(component, inserting)

            # UID lock - this will remain active until the end of the current txn
            yield self._lockUID(component, inserting)

            if inserting:
                yield self.addressbook()._insertRevision(self._name)
            else:
                yield self.addressbook()._updateRevision(self._name)

            yield self.addressbook().notifyChanged()

        yield self.updateDatabase(component, inserting=inserting)

        returnValue(self._componentChanged)


    @classmethod
    def _resourceIDAndUIDForUIDsAndAddressBookResourceIDQuery(cls, uids):
        abo = schema.ADDRESSBOOK_OBJECT
        return Select([abo.RESOURCE_ID, abo.VCARD_UID],
                      From=abo,
                      Where=((abo.ADDRESSBOOK_HOME_RESOURCE_ID == Parameter("addressbookResourceID")
                              ).And(
                                    abo.VCARD_UID.In(Parameter("uids", len(uids))))),
                      )


    @classmethod
    def _deleteMembersWithGroupIDAndMemberIDsQuery(cls, groupID, memberIDs):
        aboMembers = schema.ABO_MEMBERS
        return Delete(
            aboMembers,
            Where=(aboMembers.GROUP_ID == groupID).And(
                    aboMembers.MEMBER_ID.In(Parameter("memberIDs", len(memberIDs)))))


    @classmethod
    def _deleteForeignMembersWithGroupIDAndMembeAddrsQuery(cls, groupID, memberAddrs):
        aboForeignMembers = schema.ABO_FOREIGN_MEMBERS
        return Delete(
            aboForeignMembers,
            Where=(aboForeignMembers.GROUP_ID == groupID).And(
                    aboForeignMembers.MEMBER_ADDRESS.In(Parameter("memberAddrs", len(memberAddrs)))))


    @classproperty
    def _insertABObjectQuery(cls): #@NoSelf
        """
        DAL statement to create an addressbook object with all default values.
        """
        abo = schema.ADDRESSBOOK_OBJECT
        return Insert(
            {abo.RESOURCE_ID: schema.RESOURCE_ID_SEQ,
             abo.ADDRESSBOOK_HOME_RESOURCE_ID: Parameter("addressbookResourceID"),
             abo.RESOURCE_NAME: Parameter("name"),
             abo.VCARD_TEXT: Parameter("text"),
             abo.VCARD_UID: Parameter("uid"),
             abo.KIND: Parameter("kind"),
             abo.MD5: Parameter("md5"),
             },
            Return=(abo.RESOURCE_ID,
                    abo.CREATED,
                    abo.MODIFIED))


    @classproperty
    def _insertMemberIDQuery(cls): #@NoSelf
        """
        DAL statement to add a member table row
        """
        aboMembers = schema.ABO_MEMBERS
        return Insert(
            {aboMembers.GROUP_ID: Parameter("groupID"),
             aboMembers.ADDRESSBOOK_ID: Parameter("addressbookID"),
             aboMembers.MEMBER_ID: Parameter("memberID"),
             aboMembers.REVISION: Parameter("revision"),
             aboMembers.REMOVED: Parameter("removed"),
             }
        )


    @classmethod
    def _deleteMembersIDsThruRevisionQuery(cls, groupIDs, memberIDs):
        """
        DAL statement deletes rows with groupsIDs and memberIDs < revision

        Note: Used after adding a member row in an owned address book, where only the last revision is needed.
            Could be used after adding a member row to a partially shared address book if the
            minimum valid revision is known.
            "minimum valid revision" is the max of the bind revisions on a home over all
            shared address books that have group binds.
        """
        aboMembers = schema.ABO_MEMBERS
        return Delete(
            aboMembers,
            Where=(aboMembers.GROUP_ID.In(Parameter("groupIDs", len(groupIDs)))).And(
                aboMembers.GROUP_ID.In(Parameter("memberIDs", len(memberIDs)))).And(
                    aboMembers.REVISION < Parameter("revision")
                )
        )


    @inlineCallbacks
    def updateDatabase(self, component, expand_until=None, reCreate=False, #@UnusedVariable
                       inserting=False):
        """
        Update the database tables for the new data being written.

        @param component: addressbook data to store
        @type component: L{Component}
        """

        if inserting:
            self._kind = self._componentResourceKindToKind(component)

        # For shared groups:  Non owner may NOT add group members not currently in group!
        # (Or it would be possible to troll for unshared vCard UIDs and make them shared.)
        if not self._ownerAddressBookResourceID:
            self._ownerAddressBookResourceID = self.ownerHome().addressbook()._resourceID

        uid = component.resourceUID()
        assert inserting or self._uid == uid  # can't change UID. Should be checked in upper layers
        self._uid = uid
        originalComponentText = str(component)

        if self._kind == _ABO_KIND_GROUP:
            memberAddresses = set(component.resourceMemberAddresses())

            # get member ids
            memberUIDs = []
            foreignMemberAddrs = []
            for memberAddr in memberAddresses:
                if len(memberAddr) > len("urn:uuid:") and memberAddr.startswith("urn:uuid:"):
                    memberUIDs.append(memberAddr[len("urn:uuid:"):])
                else:
                    foreignMemberAddrs.append(memberAddr)

            memberRows = yield self._resourceIDAndUIDForUIDsAndAddressBookResourceIDQuery(memberUIDs).on(
                self._txn, addressbookResourceID=self._ownerAddressBookResourceID, uids=memberUIDs
            ) if memberUIDs else []
            memberIDs = [memberRow[0] for memberRow in memberRows]
            foundUIDs = [memberRow[1] for memberRow in memberRows]
            foundUIDs.append(self._uid) # circular self reference is OK
            missingUIDs = set(memberUIDs) - set(foundUIDs)

            if not self.owned() and not self.addressbook().fullyShared():
                # in partially shared addressbook, all members UIDs must be inside the shared groups
                # except during bulk operations, when other UIDs added are OK
                coaddedUIDs = self._options.get("coaddedUIDs", set())
                if missingUIDs - coaddedUIDs:
                    raise GroupWithUnsharedAddressNotAllowedError(missingUIDs)

                # see if user has access all the members
                acceptedGroupIDs = yield self.addressbook().acceptedGroupIDs()
                allowedObjectIDs = yield self.addressbook().expandGroupIDs(self._txn, acceptedGroupIDs)
                if set(memberIDs) - set(allowedObjectIDs):
                    raise HTTPError(FORBIDDEN) # could give more info here, and use special exception

            # missing uids and other cuaddrs e.g. user@example.com, are stored in same schema table
            foreignMemberAddrs.extend(["urn:uuid:" + missingUID for missingUID in missingUIDs])

            # sort unique members
            component.removeProperties("X-ADDRESSBOOKSERVER-MEMBER")
            for memberAddress in sorted(memberAddresses):
                component.addProperty(Property("X-ADDRESSBOOKSERVER-MEMBER", memberAddress))
            componentText = str(component)

            # remove unneeded fields to get stored _objectText
            thinGroup = deepcopy(component)
            thinGroup.removeProperties("X-ADDRESSBOOKSERVER-MEMBER")
            thinGroup.removeProperties("X-ADDRESSBOOKSERVER-KIND")
            thinGroup.removeProperties("UID")
            self._objectText = str(thinGroup)
        else:
            componentText = str(component)
            self._objectText = componentText

        self._size = len(self._objectText)
        self._cachedComponent = component
        self._md5 = hashlib.md5(componentText).hexdigest()
        self._componentChanged = originalComponentText != componentText

        # Special - if migrating we need to preserve the original md5
        if self._txn._migrating and hasattr(component, "md5"):
            self._md5 = component.md5

        abo = schema.ADDRESSBOOK_OBJECT
        aboForeignMembers = schema.ABO_FOREIGN_MEMBERS
        partiallyShared = not self.owned() and not self.addressbook().fullyShared()

        if inserting:
            self._resourceID, self._created, self._modified = (
                yield self._insertABObjectQuery.on(
                    self._txn,
                    addressbookResourceID=self._ownerAddressBookResourceID,
                    name=self._name,
                    text=self._objectText,
                    uid=self._uid,
                    md5=self._md5,
                    kind=self._kind,
                )
            )[0]

            # delete foreign members table rows for this object
            groupIDRows = yield Delete(
                aboForeignMembers,
                Where=aboForeignMembers.MEMBER_ADDRESS == "urn:uuid:" + self._uid,
                Return=aboForeignMembers.GROUP_ID
            ).on(self._txn)
            groupIDs = set([groupIDRow[0] for groupIDRow in groupIDRows])

            # add this object to shared groups
            if partiallyShared:
                readWriteGroupIDs = yield self.addressbook().readWriteGroupIDs()
                assert readWriteGroupIDs, "no access"
                groupIDs |= readWriteGroupIDs

                for readWriteGroupID in readWriteGroupIDs:
                    groupObject = yield self.addressbook().objectResourceWithID(readWriteGroupID)
                    yield self.addressbook()._updateRevision(groupObject.name())

            # add to member table rows
            for groupID in groupIDs:
                yield self._insertMemberIDQuery.on(self._txn,
                    groupID=groupID,
                    addressbookID=self._ownerAddressBookResourceID,
                    memberID=self._resourceID,
                    revision=self._syncTokenRevision,
                    removed=False,
                )

            # clean old revisions
            if groupIDs and not partiallyShared:
                yield self._deleteMembersIDsThruRevisionQuery(groupIDs, [self._resourceID]).on(
                    self._txn, groupIDs=groupIDs, memberIDs=[self._resourceID], revision=self._syncTokenRevision)

        else:
            self._modified = (yield Update(
                {abo.VCARD_TEXT: self._objectText,
                 abo.MD5: self._md5,
                 abo.MODIFIED: utcNowSQL},
                Where=abo.RESOURCE_ID == self._resourceID,
                Return=abo.MODIFIED).on(self._txn))[0][0]

        if self._kind == _ABO_KIND_GROUP:

            # allow circular group
            if inserting and "urn:uuid:" + self._uid in memberAddresses:
                memberIDs.append(self._resourceID)

            # get current members
            currentMemberIDs = yield AddressBook.memberIDsWithGroupIDs(self._txn, [self._resourceID])
            memberIDsToRemove = set(currentMemberIDs) - set(memberIDs)
            memberIDsToAdd = set(memberIDs) - set(currentMemberIDs)

            for memberID in memberIDsToAdd:
                yield self._insertMemberIDQuery.on(
                    self._txn,
                    groupID=self._resourceID,
                    addressbookID=self._ownerAddressBookResourceID,
                    memberID=memberID,
                    revision=self._syncTokenRevision,
                    removed=False,
                )

            if partiallyShared:
                for memberID in memberIDsToRemove:
                    yield self._insertMemberIDQuery.on(
                        self._txn,
                        groupID=self._resourceID,
                        addressbookID=self._ownerAddressBookResourceID,
                        memberID=memberID,
                        revision=self._syncTokenRevision,
                        removed=True,
                    )
            else:
                # clean old revisions
                if memberIDsToAdd:
                    yield self._deleteMembersIDsThruRevisionQuery([self._resourceID], memberIDsToAdd).on(
                        self._txn, groupIDs=[self._resourceID], memberIDs=memberIDsToAdd, revision=self._syncTokenRevision)

                if memberIDsToRemove:
                    yield self._deleteMembersWithGroupIDAndMemberIDsQuery(self._resourceID, memberIDsToRemove).on(
                        self._txn, memberIDs=memberIDsToRemove
                    )

            # get current foreign members
            currentForeignMemberRows = yield Select(
                [aboForeignMembers.MEMBER_ADDRESS],
                 From=aboForeignMembers,
                 Where=aboForeignMembers.GROUP_ID == self._resourceID,
            ).on(self._txn)
            currentForeignMemberAddrs = [currentForeignMemberRow[0] for currentForeignMemberRow in currentForeignMemberRows]

            foreignMemberAddrsToDelete = set(currentForeignMemberAddrs) - set(foreignMemberAddrs)
            foreignMemberAddrsToAdd = set(foreignMemberAddrs) - set(currentForeignMemberAddrs)

            if foreignMemberAddrsToDelete:
                yield self._deleteForeignMembersWithGroupIDAndMembeAddrsQuery(self._resourceID, foreignMemberAddrsToDelete).on(
                    self._txn, memberAddrs=foreignMemberAddrsToDelete
                )

            for foreignMemberAddrToAdd in foreignMemberAddrsToAdd:
                yield Insert(
                    {aboForeignMembers.GROUP_ID: self._resourceID,
                     aboForeignMembers.ADDRESSBOOK_ID: self._ownerAddressBookResourceID,
                     aboForeignMembers.MEMBER_ADDRESS: foreignMemberAddrToAdd, }
                ).on(self._txn)


    @inlineCallbacks
    def component(self):
        """
        Read address data and validate/fix it. Do not raise a store error here if there are unfixable
        errors as that could prevent the overall request to fail. Instead we will hand bad data off to
        the caller - that is not ideal but in theory we should have checked everything on the way in and
        only allowed in good data.
        """

        if self._cachedComponent is None:

            if self.isGroupForSharedAddressBook():
                component = yield self.addressbook()._groupForSharedAddressBookComponent()
            else:
                text = yield self._text()

                try:
                    component = VCard.fromString(text)
                except InvalidVCardDataError, e:
                    # This is a really bad situation, so do raise
                    raise InternalDataStoreError(
                        "Data corruption detected (%s) in id: %s"
                        % (e, self._resourceID)
                    )

                # Fix any bogus data we can
                fixed, unfixed = component.validVCardData(doFix=True, doRaise=False)

                if unfixed:
                    self.log.error("Address data id=%s had unfixable problems:\n  %s" % (self._resourceID, "\n  ".join(unfixed),))

                if fixed:
                    self.log.error("Address data id=%s had fixable problems:\n  %s" % (self._resourceID, "\n  ".join(fixed),))

                if self._kind == _ABO_KIND_GROUP:
                    assert not component.hasProperty("X-ADDRESSBOOKSERVER-MEMBER"), "database group vCard text contains members %s" % (component,)

                    # generate "X-ADDRESSBOOKSERVER-MEMBER" properties
                    # first get member resource ids
                    memberIDs = yield AddressBook.memberIDsWithGroupIDs(self._txn, [self._resourceID])

                    # then get member UIDs
                    abo = schema.ADDRESSBOOK_OBJECT
                    memberUIDRows = (
                        yield self._columnsWithResourceIDsQuery(
                            [abo.VCARD_UID],
                            memberIDs
                        ).on(self._txn, resourceIDs=memberIDs)
                    ) if memberIDs else []
                    memberUIDs = [memberUIDRow[0] for memberUIDRow in memberUIDRows]

                    # add prefix to get property string
                    memberAddresses = ["urn:uuid:" + memberUID for memberUID in memberUIDs]

                    # get foreign members
                    aboForeignMembers = schema.ABO_FOREIGN_MEMBERS
                    foreignMemberRows = yield Select(
                         [aboForeignMembers.MEMBER_ADDRESS],
                         From=aboForeignMembers,
                         Where=aboForeignMembers.GROUP_ID == self._resourceID,
                    ).on(self._txn)
                    foreignMembers = [foreignMemberRow[0] for foreignMemberRow in foreignMemberRows]

                    # now add the properties to the component
                    for memberAddress in sorted(memberAddresses + foreignMembers):
                        component.addProperty(Property("X-ADDRESSBOOKSERVER-MEMBER", memberAddress))
                    component.addProperty(Property("X-ADDRESSBOOKSERVER-KIND", "group"))
                    component.addProperty(Property("UID", self._uid))

            self._cachedComponent = component

        returnValue(self._cachedComponent)


    def moveValidation(self, destination, name):
        """
        Validate whether a move to the specified collection is allowed.

        @param destination: destination address book collection
        @type destination: L{AddressBookCollection}
        @param name: name of new resource
        @type name: C{str}
        """
        pass


    # IDataStoreObject
    def contentType(self):
        """
        The content type of Addressbook objects is text/vcard.
        """
        return MimeType.fromString("text/vcard; charset=utf-8")


    @classmethod
    def metadataColumns(cls):
        """
        Return a list of column name for retrieval of metadata. This allows
        different child classes to have their own type specific data, but still make use of the
        common base logic.
        """
        # Common behavior is to have created and modified
        return (
            cls._objectSchema.CREATED,
            cls._objectSchema.MODIFIED,
        )


    # same as CommonHomeChild._childrenAndMetadataForHomeID() w/o metadata join
    @classproperty
    def _childrenAndMetadataForHomeID(cls): #@NoSelf
        bind = cls._bindSchema
        child = cls._objectSchema
        columns = cls.bindColumns() + cls.additionalBindColumns() + cls.metadataColumns()
        return Select(columns,
                     From=child.join(
                         bind, child.RESOURCE_ID == bind.RESOURCE_ID,
                         'left outer'),
                     Where=(bind.HOME_RESOURCE_ID == Parameter("homeID")
                           ).And(bind.BIND_STATUS == _BIND_STATUS_ACCEPTED))


    def notifyPropertyChanged(self):
        """
        Send notifications when properties on this object change.
        """
        return self.addressbook().notifyPropertyChanged()


    @classproperty
    def _addressbookIDForResourceID(cls): #@NoSelf
        obj = cls._objectSchema
        return Select([obj.PARENT_RESOURCE_ID],
                      From=obj,
                      Where=obj.RESOURCE_ID == Parameter("resourceID")
                    )


    @classmethod
    @inlineCallbacks
    def ownerAddressBookIDFromGroupID(cls, txn, resourceID):
        ownerAddressBookIDRows = yield cls._addressbookIDForResourceID.on(txn, resourceID=resourceID)
        returnValue(ownerAddressBookIDRows[0][0])


    @classproperty
    def _acceptedBindForHomeIDAndAddressBookID(cls): #@NoSelf
        bind = cls._bindSchema
        abo = cls._objectSchema
        return Select(
                  cls.bindColumns() + cls.additionalBindColumns(),
                  From=bind.join(abo),
                  Where=(bind.BIND_STATUS == _BIND_STATUS_ACCEPTED)
                        .And(bind.RESOURCE_ID == abo.RESOURCE_ID)
                        .And(bind.HOME_RESOURCE_ID == Parameter("homeID"))
                        .And(abo.ADDRESSBOOK_HOME_RESOURCE_ID == Parameter("addressbookID"))
        )


    @classproperty
    def _unacceptedBindForHomeIDAndAddressBookID(cls): #@NoSelf
        bind = cls._bindSchema
        abo = cls._objectSchema
        return Select(
                  cls.bindColumns() + cls.additionalBindColumns(),
                  From=bind.join(abo),
                  Where=(bind.BIND_STATUS != _BIND_STATUS_ACCEPTED)
                        .And(bind.RESOURCE_ID == abo.RESOURCE_ID)
                        .And(bind.HOME_RESOURCE_ID == Parameter("homeID"))
                        .And(abo.ADDRESSBOOK_HOME_RESOURCE_ID == Parameter("addressbookID"))
        )


    @classproperty
    def _bindForHomeIDAndAddressBookID(cls): #@NoSelf
        bind = cls._bindSchema
        abo = cls._objectSchema
        return Select(
                  cls.bindColumns() + cls.additionalBindColumns(),
                  From=bind.join(abo),
                  Where=(bind.RESOURCE_ID == abo.RESOURCE_ID)
                        .And(bind.HOME_RESOURCE_ID == Parameter("homeID"))
                        .And(abo.ADDRESSBOOK_HOME_RESOURCE_ID == Parameter("addressbookID"))
        )


# Hook-up class relationships at the end after they have all been defined
from txdav.carddav.datastore.sql_external import AddressBookHomeExternal, AddressBookExternal, AddressBookObjectExternal
AddressBookHome._externalClass = AddressBookHomeExternal
AddressBookHome._childClass = AddressBook
AddressBook._externalClass = AddressBookExternal
AddressBook._objectResourceClass = AddressBookObject
AddressBookObject._externalClass = AddressBookObjectExternal<|MERGE_RESOLUTION|>--- conflicted
+++ resolved
@@ -63,12 +63,8 @@
     InvalidUIDError, UIDExistsError, ObjectResourceTooBigError, \
     InvalidObjectResourceError, InvalidComponentForStoreError, \
     AllRetriesFailed, ObjectResourceNameAlreadyExistsError, \
-<<<<<<< HEAD
-    SyncTokenValidException
-=======
-    IndexedSearchException
+    SyncTokenValidException, IndexedSearchException
 from txdav.xml import element
->>>>>>> 15c9fc1c
 
 from zope.interface.declarations import implements
 
@@ -546,15 +542,7 @@
 
     def __init__(self, home, name, resourceID, mode, status, revision=0, message=None, ownerHome=None, ownerName=None, externalID=None):
         ownerName = ownerHome.addressbook().name() if ownerHome else None
-<<<<<<< HEAD
-        super(AddressBook, self).__init__(
-            home, name, resourceID, mode, status, revision=revision,
-            message=message, ownerHome=ownerHome, ownerName=ownerName
-        )
-        self._index = PostgresLegacyABIndexEmulator(self)
-=======
         super(AddressBook, self).__init__(home, name, resourceID, mode, status, revision=revision, message=message, ownerHome=ownerHome, ownerName=ownerName, externalID=externalID)
->>>>>>> 15c9fc1c
 
 
     def __repr__(self):
@@ -657,13 +645,14 @@
             returnValue((yield super(AddressBook, self).resourceNamesSinceRevision(revision)))
 
         # call sharedChildResourceNamesSinceRevision() and filter results
-        sharedChildChanged, sharedChildDeleted = yield self.sharedChildResourceNamesSinceRevision(revision, "infinity")
+        sharedChildChanged, sharedChildDeleted, sharedChildInvalid = yield self.sharedChildResourceNamesSinceRevision(revision, "infinity")
 
         selfPath = self.name() + '/'
         lenpath = len(selfPath)
         changed = [item[lenpath:] for item in sharedChildChanged if item.startswith(selfPath) and item != selfPath]
         deleted = [item[lenpath:] for item in sharedChildDeleted if item.startswith(selfPath) and item != selfPath]
-        returnValue((changed, deleted,))
+        invalid = [item[lenpath:] for item in sharedChildInvalid if item.startswith(selfPath) and item != selfPath]
+        returnValue((changed, deleted, invalid))
 
 
     @inlineCallbacks
@@ -700,7 +689,7 @@
                 self._txn, homeID=self._home._resourceID, addressbookID=self._resourceID
         )
         if groupBindRows:
-            bindRevisions += [groupBindRow[5] for groupBindRow in groupBindRows]
+            bindRevisions += [groupBindRow[self.bindColumns().index(self._bindSchema.BIND_REVISION)] for groupBindRow in groupBindRows]
 
         if revision != 0 and revision < max(bindRevisions):
             if depth != '1':
@@ -712,16 +701,17 @@
 
         if self.fullyShared():
             # add change for addressbook group
-            changed, deleted = yield super(AddressBook, self).sharedChildResourceNamesSinceRevision(revision, depth)
+            changed, deleted, invalid = yield super(AddressBook, self).sharedChildResourceNamesSinceRevision(revision, depth)
 
             if revision == 0 and depth != "1":
                 changed.add("%s/%s" % (path, self._groupForSharedAddressBookName(),))
 
-            returnValue((changed, deleted))
+            returnValue((changed, deleted, invalid))
 
         changed = set()
         deleted = set()
-        acceptedGroupIDs = set([groupBindRow[2] for groupBindRow in groupBindRows])
+        invalid = set()
+        acceptedGroupIDs = set([groupBindRow[self.bindColumns().index(self._bindSchema.RESOURCE_ID)] for groupBindRow in groupBindRows])
 
         allowedObjectIDs = set((yield self.expandGroupIDs(self._txn, acceptedGroupIDs)))
         oldAllowedObjectIDs = set((yield self.expandGroupIDs(self._txn, acceptedGroupIDs, revision)))
@@ -789,7 +779,7 @@
                 for addedObjectID in allowedObjectIDs:
                     changed.add("%s/%s" % (path, idToNameMap[addedObjectID],))
 
-        returnValue((changed, deleted))
+        returnValue((changed, deleted, invalid,))
 
 
     @inlineCallbacks
@@ -882,12 +872,14 @@
     def remove(self):
 
         if self._resourceID == self._home._resourceID:
+
+            # Stop sharing first
+            yield self.ownerDeleteShare()
+
             # Allow remove, as a way to reset the address book to an empty state
             for abo in (yield self.objectResources()):
                 yield abo.remove()
                 yield self.removedObjectResource(abo)
-
-            yield self.unshare()  # storebridge should already have done this
 
             yield self.properties()._removeResource()
             yield self._loadPropertyStore()
@@ -1364,7 +1356,7 @@
             groupBindRows = yield AddressBookObject._unacceptedBindForHomeIDAndAddressBookID.on(
                 self._txn, homeID=self._home._resourceID, addressbookID=self._resourceID
             )
-            returnValue([groupBindRow[2] for groupBindRow in groupBindRows])
+            returnValue([groupBindRow[self.bindColumns().index(self._bindSchema.RESOURCE_ID)] for groupBindRow in groupBindRows])
 
 
     @inlineCallbacks
@@ -1378,7 +1370,7 @@
             groupBindRows = yield AddressBookObject._acceptedBindForHomeIDAndAddressBookID.on(
                 self._txn, homeID=self._home._resourceID, addressbookID=self._resourceID
             )
-            returnValue([groupBindRow[2] for groupBindRow in groupBindRows])
+            returnValue([groupBindRow[self.bindColumns().index(self._bindSchema.RESOURCE_ID)] for groupBindRow in groupBindRows])
 
 
     @inlineCallbacks
@@ -1716,8 +1708,9 @@
                         # update revision in all remaining bind table rows for this address book
                         yield shareeView.addressbook().notifyPropertyChanged()
                         for groupBindRow in groupBindRows:
-                            if groupBindRow[2] != shareeView._resourceID:
-                                groupObject = yield shareeView.addressbook().objectResourceWithID(groupBindRow[2])
+                            resid = groupBindRow[self.bindColumns().index(self._bindSchema.RESOURCE_ID)]
+                            if resid != shareeView._resourceID:
+                                groupObject = yield shareeView.addressbook().objectResourceWithID(resid)
                                 yield groupObject._initBindRevision()
                         if shareeView.addressbook().fullyShared():
                             yield shareeView.addressbook()._initBindRevision()
@@ -1769,7 +1762,9 @@
                 yield addressbookAsShared.notifyPropertyChanged()
                 #update revision in all remaining bind table rows for this address book
                 for groupBindRow in groupBindRows:
-                    groupObject = yield addressbookAsShared.objectResourceWithID(groupBindRow[2])
+                    groupObject = yield addressbookAsShared.objectResourceWithID(
+                        groupBindRow[self.bindColumns().index(self._bindSchema.RESOURCE_ID)]
+                    )
                     yield groupObject._initBindRevision()
                 addressbookAsShared._objects = {}
                 addressbookAsShared._objectNames = None
@@ -1893,6 +1888,7 @@
             child._bindStatus = bindStatus
             child._bindMessage = bindMessage
             child._bindName = bindName
+            child._bindRevision = bindRevision
         else:
             invites = yield child.sharingInvites()
             if len(invites):
@@ -1955,10 +1951,8 @@
                         resourceIDs=allowedObjectIDs,
                     ))
             elif resourceID:
-                if resourceID not in allowedObjectIDs:
-                    # allow invited groups
-                    allowedObjectIDs = yield parent.unacceptedGroupIDs()
-                if resourceID in allowedObjectIDs:
+                # Also allow invited groups
+                if resourceID in allowedObjectIDs or resourceID in (yield parent.unacceptedGroupIDs()):
                     rows = (yield cls._allColumnsWithResourceID.on(
                         parent._txn,
                         resourceID=resourceID,
@@ -2015,8 +2009,6 @@
         return self._resourceID == self.addressbook()._resourceID
 
 
-<<<<<<< HEAD
-=======
     def external(self):
         """
         Is this an external object.
@@ -2026,16 +2018,6 @@
         return self.addressbook().external()
 
 
-    @classmethod
-    def _deleteMembersWithMemberIDAndGroupIDsQuery(cls, memberID, groupIDs):
-        aboMembers = schema.ABO_MEMBERS
-        return Delete(
-            aboMembers,
-            Where=(aboMembers.MEMBER_ID == memberID).And(
-                    aboMembers.GROUP_ID.In(Parameter("groupIDs", len(groupIDs)))))
-
-
->>>>>>> 15c9fc1c
     @inlineCallbacks
     def remove(self):
 
@@ -2226,62 +2208,9 @@
 
         row, groupBindRow = yield cls._getDBData(parent, name, uid, resourceID)
 
-<<<<<<< HEAD
-        else:
-            acceptedGroupIDs = yield self.addressbook().acceptedGroupIDs()
-            allowedObjectIDs = yield self.addressbook().expandGroupIDs(self._txn, acceptedGroupIDs)
-            rows = None
-            if self._name:
-                if allowedObjectIDs:
-                    rows = (yield self._allColumnsWithResourceIDsAndName(allowedObjectIDs).on(
-                        self._txn, name=self._name,
-                        resourceIDs=allowedObjectIDs,
-                    ))
-            elif self._uid:
-                if allowedObjectIDs:
-                    rows = (yield self._allColumnsWithResourceIDsAndUID(allowedObjectIDs).on(
-                        self._txn, uid=self._uid,
-                        resourceIDs=allowedObjectIDs,
-                    ))
-            elif self._resourceID:
-                if (self._resourceID in allowedObjectIDs or
-                        self._resourceID in (yield self.addressbook().unacceptedGroupIDs())): # allow invited groups
-                    rows = (yield self._allColumnsWithResourceID.on(
-                        self._txn, resourceID=self._resourceID,
-                    ))
-            if rows:
-                self._initFromRow(tuple(rows[0]))
-                yield self._loadPropertyStore()
-                abo = self
-
-        if abo is not None:
-            if self._kind == _ABO_KIND_GROUP:
-
-                groupBindRows = yield AddressBookObject._bindForResourceIDAndHomeID.on(
-                    self._txn, resourceID=self._resourceID, homeID=self._home._resourceID
-                )
-
-                if groupBindRows:
-                    groupBindRow = groupBindRows[0]
-                    bindMode, homeID, resourceID, bindName, bindStatus, bindRevision, bindMessage = groupBindRow[:AddressBookObject.bindColumnCount] #@UnusedVariable
-                    self._bindMode = bindMode
-                    self._bindStatus = bindStatus
-                    self._bindMessage = bindMessage
-                    self._bindName = bindName
-                    self._bindRevision = bindRevision
-                else:
-                    invites = yield self.sharingInvites()
-                    if len(invites):
-                        self._bindMessage = "shared"
-
-            yield self._loadPropertyStore()
-
-            returnValue(self)
-=======
         if row:
             child = yield cls.makeClass(parent, row, groupBindRow)
             returnValue(child)
->>>>>>> 15c9fc1c
         else:
             returnValue(None)
 
