--- conflicted
+++ resolved
@@ -25,7 +25,6 @@
     "AddressBookObject",
 ]
 
-<<<<<<< HEAD
 from uuid import uuid4
 
 from twext.enterprise.dal.syntax import Delete, Insert, Len, Parameter, \
@@ -37,26 +36,12 @@
 
 from twisted.internet.defer import inlineCallbacks, returnValue
 from twisted.python import hashlib
-=======
-from twext.enterprise.dal.syntax import Delete
-from twext.enterprise.dal.syntax import Insert
-from twext.enterprise.dal.syntax import Update
-from twext.enterprise.dal.syntax import utcNowSQL
-from twext.enterprise.locking import NamedLock
-from twext.web2.http_headers import MimeType
-
-from twisted.internet.defer import inlineCallbacks, returnValue
-from twisted.python import hashlib
-
->>>>>>> 0b4c18e8
 from twistedcaldav import carddavxml, customxml
-from twistedcaldav.config import config
 from twistedcaldav.memcacher import Memcacher
 from twistedcaldav.vcard import Component as VCard, InvalidVCardDataError, \
     vCardProductID, Property
 
 from txdav.base.propertystore.base import PropertyName
-<<<<<<< HEAD
 from txdav.base.propertystore.sql import PropertyStore
 from txdav.carddav.datastore.util import validateAddressBookComponent
 from txdav.carddav.iaddressbookstore import IAddressBookHome, IAddressBook, \
@@ -72,22 +57,6 @@
 from txdav.common.icommondatastore import InternalDataStoreError, \
     AllRetriesFailed
 from txdav.xml.rfc2518 import ResourceType
-=======
-from txdav.carddav.iaddressbookstore import IAddressBookHome, IAddressBook, \
-    IAddressBookObject
-from txdav.common.datastore.sql import CommonHome, CommonHomeChild, \
-    CommonObjectResource, EADDRESSBOOKTYPE
-from txdav.common.datastore.sql_legacy import PostgresLegacyABIndexEmulator
-from txdav.common.datastore.sql_tables import ADDRESSBOOK_TABLE, \
-    ADDRESSBOOK_BIND_TABLE, ADDRESSBOOK_OBJECT_REVISIONS_TABLE, \
-    ADDRESSBOOK_OBJECT_TABLE, ADDRESSBOOK_HOME_TABLE, \
-    ADDRESSBOOK_HOME_METADATA_TABLE, ADDRESSBOOK_AND_ADDRESSBOOK_BIND, \
-    ADDRESSBOOK_OBJECT_AND_BIND_TABLE, \
-    ADDRESSBOOK_OBJECT_REVISIONS_AND_BIND_TABLE, schema
-from txdav.common.icommondatastore import InternalDataStoreError, \
-    InvalidUIDError, UIDExistsError, ObjectResourceTooBigError, \
-    InvalidObjectResourceError, InvalidComponentForStoreError
->>>>>>> 0b4c18e8
 
 from zope.interface.declarations import implements
 
@@ -108,12 +77,11 @@
     _dataVersionKey = "ADDRESSBOOK-DATAVERSION"
     _cacher = Memcacher("SQL.adbkhome", pickle=True, key_normalization=False)
 
-<<<<<<< HEAD
-
-    def __init__(self, transaction, ownerUID, notifiers):
+
+    def __init__(self, transaction, ownerUID):
 
         self._childClass = AddressBook
-        super(AddressBookHome, self).__init__(transaction, ownerUID, notifiers)
+        super(AddressBookHome, self).__init__(transaction, ownerUID)
         self._addressbookPropertyStoreID = None
         self._addressbook = None
 
@@ -121,12 +89,6 @@
     def __repr__(self):
         return '<%s: %s("%s")>' % (self.__class__.__name__, self._resourceID, self.name())
 
-=======
-    def __init__(self, transaction, ownerUID):
-
-        self._childClass = AddressBook
-        super(AddressBookHome, self).__init__(transaction, ownerUID)
->>>>>>> 0b4c18e8
 
     addressbooks = CommonHome.children
     listAddressbooks = CommonHome.listChildren
@@ -400,7 +362,6 @@
         ownerName = ownerHome.addressbook().name() if ownerHome else None
         super(AddressBook, self).__init__(home, name, resourceID, mode, status, message=message, ownerHome=ownerHome, ownerName=ownerName)
         self._index = PostgresLegacyABIndexEmulator(self)
-<<<<<<< HEAD
         self._bindName = bindName
 
 
@@ -426,15 +387,12 @@
 
     _created = property(getCreated, setCreated,)
     _modified = property(getModified, setModified,)
-=======
->>>>>>> 0b4c18e8
 
 
     @property
     def _addressbookHome(self):
         return self._home
 
-<<<<<<< HEAD
 
     def resourceType(self):
         return ResourceType.addressbook  #@UndefinedVariable
@@ -445,8 +403,6 @@
         return True
 
 
-=======
->>>>>>> 0b4c18e8
     ownerAddressBookHome = CommonHomeChild.ownerHome
     viewerAddressBookHome = CommonHomeChild.viewerHome
     addressbookObjects = CommonHomeChild.objectResources
@@ -509,7 +465,8 @@
         if self._resourceID == self._home._resourceID:
             # allow remove, as a way to reset the address book to an empty state
             for abo in (yield self.objectResources()):
-                yield self.removeObjectResource(abo)
+                yield abo.remove()
+                yield self.removedObjectResource(abo)
 
             yield self.unshare()  # storebridge should already have done this
 
@@ -1129,7 +1086,6 @@
             will be used as the default display name, or None to not update
         @type message: L{str}
 
-<<<<<<< HEAD
         @param name: The bind resource name or None to not update
         @type message: L{str}
 
@@ -1296,26 +1252,18 @@
 
 
 class AddressBookObject(CommonObjectResource, SharingMixIn):
-=======
-
-class AddressBookObject(CommonObjectResource):
->>>>>>> 0b4c18e8
 
     implements(IAddressBookObject)
 
     _objectSchema = schema.ADDRESSBOOK_OBJECT
     _bindSchema = schema.SHARED_GROUP_BIND
 
-<<<<<<< HEAD
     # used by CommonHomeChild._childrenAndMetadataForHomeID() only
     #_homeChildSchema = schema.ADDRESSBOOK_OBJECT
     #_homeChildMetaDataSchema = schema.ADDRESSBOOK_OBJECT
-=======
-    def __init__(self, addressbook, name, uid, resourceID=None, options=None):
->>>>>>> 0b4c18e8
-
-
-    def __init__(self, addressbook, name, uid, resourceID=None, metadata=None):  #@UnusedVariable
+
+
+    def __init__(self, addressbook, name, uid, resourceID=None, options=None):  #@UnusedVariable
 
         self._kind = None
         self._ownerAddressBookResourceID = None
@@ -1327,10 +1275,7 @@
         self._bindStatus = None
         self._bindMessage = None
         self._bindName = None
-        super(AddressBookObject, self).__init__(addressbook, name, uid, resourceID)
-
-        # Component caching
-        self._cachedComponent = None
+        super(AddressBookObject, self).__init__(addressbook, name, uid, resourceID, options)
 
 
     def __repr__(self):
@@ -1346,7 +1291,6 @@
         return self._addressbook
 
 
-<<<<<<< HEAD
     def kind(self):
         return self._kind
 
@@ -1646,87 +1590,12 @@
             yield addressbook._updateRevision(self._name)
 
         yield addressbook.notifyChanged()
-=======
-    # Stuff from put_addressbook_common
-    def fullValidation(self, component, inserting):
-        """
-        Do full validation of source and destination calendar data.
-        """
-
-        # Basic validation
-
-        # Valid data sizes
-        if config.MaxResourceSize:
-            vcardsize = len(str(component))
-            if vcardsize > config.MaxResourceSize:
-                raise ObjectResourceTooBigError()
-
-        # Valid calendar data checks
-        self.validAddressDataCheck(component, inserting)
-
-
-    def validAddressDataCheck(self, component, inserting):
-        """
-        Check that the calendar data is valid iCalendar.
-        @return:         tuple: (True/False if the calendar data is valid,
-                                 log message string).
-        """
-
-        # Valid calendar data checks
-        if not isinstance(component, VCard):
-            raise InvalidObjectResourceError("Wrong type of object: %s" % (type(component),))
-
-        try:
-            component.validVCardData()
-        except InvalidVCardDataError, e:
-            raise InvalidObjectResourceError(str(e))
-        try:
-            component.validForCardDAV()
-        except InvalidVCardDataError, e:
-            raise InvalidComponentForStoreError(str(e))
-
-
-    @inlineCallbacks
-    def _lockUID(self, component, inserting):
-        """
-        Create a lock on the component's UID and verify, after getting the lock, that the incoming UID
-        meets the requirements of the store.
-        """
-
-        new_uid = component.resourceUID()
-        yield NamedLock.acquire(self._txn, "vCardUIDLock:%s" % (hashlib.md5(new_uid).hexdigest(),))
-
-        # UID conflict check - note we do this after reserving the UID to avoid a race condition where two requests
-        # try to write the same calendar data to two different resource URIs.
-
-        # Cannot overwrite a resource with different UID
-        if not inserting:
-            if self._uid != new_uid:
-                raise InvalidUIDError("Cannot change the UID in an existing resource.")
-        else:
-            # New UID must be unique for the owner - no need to do this on an overwrite as we can assume
-            # the store is already consistent in this regard
-            elsewhere = (yield self.addressbook().addressbookObjectWithUID(new_uid))
-            if elsewhere is not None:
-                raise UIDExistsError("UID already exists in same addressbook.")
->>>>>>> 0b4c18e8
 
 
     @inlineCallbacks
     def setComponent(self, component, inserting=False):
 
-<<<<<<< HEAD
         validateAddressBookComponent(self, self._addressbook, component, inserting)
-=======
-        self._componentChanged = False
-
-        # Handle all validation operations here.
-        self.fullValidation(component, inserting)
-
-        # UID lock - this will remain active until the end of the current txn
-        yield self._lockUID(component, inserting)
-
->>>>>>> 0b4c18e8
         yield self.updateDatabase(component, inserting=inserting)
         yield self._changeAddressBookRevision(self._addressbook, inserting)
 
@@ -1793,16 +1662,10 @@
                     abo.CREATED,
                     abo.MODIFIED))
 
-        returnValue(self._componentChanged)
-
-
-    @inlineCallbacks
-<<<<<<< HEAD
+
+    @inlineCallbacks
     def updateDatabase(self, component, expand_until=None, reCreate=False,  #@UnusedVariable
                        inserting=False):
-=======
-    def updateDatabase(self, component, expand_until=None, reCreate=False, inserting=False):
->>>>>>> 0b4c18e8
         """
         Update the database tables for the new data being written.
 
@@ -1875,17 +1738,11 @@
             componentText = str(component)
             self._objectText = componentText
 
-<<<<<<< HEAD
         else:
             componentText = str(component)
             self._md5 = hashlib.md5(componentText).hexdigest()
             self._size = len(componentText)
             self._objectText = componentText
-=======
-        componentText = str(component)
-        self._objectText = componentText
-        self._cachedComponent = component
->>>>>>> 0b4c18e8
 
         uid = component.resourceUID()
         assert inserting or self._uid == uid  # can't change UID. Should be checked in upper layers
@@ -2002,7 +1859,6 @@
         the caller - that is not ideal but in theory we should have checked everything on the way in and
         only allowed in good data.
         """
-<<<<<<< HEAD
 
         if self._component is None:
 
@@ -2071,45 +1927,6 @@
             self._component = component
 
         returnValue(self._component)
-=======
-        if self._cachedComponent is None:
-
-            text = yield self._text()
-
-            try:
-                component = VCard.fromString(text)
-            except InvalidVCardDataError, e:
-                # This is a really bad situation, so do raise
-                raise InternalDataStoreError(
-                    "Data corruption detected (%s) in id: %s"
-                    % (e, self._resourceID)
-                )
-
-            # Fix any bogus data we can
-            fixed, unfixed = component.validVCardData(doFix=True, doRaise=False)
-
-            if unfixed:
-                self.log_error("Address data id=%s had unfixable problems:\n  %s" % (self._resourceID, "\n  ".join(unfixed),))
-
-            if fixed:
-                self.log_error("Address data id=%s had fixable problems:\n  %s" % (self._resourceID, "\n  ".join(fixed),))
-
-            self._cachedComponent = component
-
-        returnValue(self._cachedComponent)
-
-
-    def moveValidation(self, destination, name):
-        """
-        Validate whether a move to the specified collection is allowed.
-
-        @param destination: destination calendar collection
-        @type destination: L{CalendarCollection}
-        @param name: name of new resource
-        @type name: C{str}
-        """
-        pass
->>>>>>> 0b4c18e8
 
 
     # IDataStoreObject
