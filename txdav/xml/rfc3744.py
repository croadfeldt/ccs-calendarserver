##
# Copyright (c) 2005-2014 Apple Computer, Inc. All rights reserved.
#
# Permission is hereby granted, free of charge, to any person obtaining a copy
# of this software and associated documentation files (the "Software"), to deal
# in the Software without restriction, including without limitation the rights
# to use, copy, modify, merge, publish, distribute, sublicense, and/or sell
# copies of the Software, and to permit persons to whom the Software is
# furnished to do so, subject to the following conditions:
#
# The above copyright notice and this permission notice shall be included in all
# copies or substantial portions of the Software.
#
# THE SOFTWARE IS PROVIDED "AS IS", WITHOUT WARRANTY OF ANY KIND, EXPRESS OR
# IMPLIED, INCLUDING BUT NOT LIMITED TO THE WARRANTIES OF MERCHANTABILITY,
# FITNESS FOR A PARTICULAR PURPOSE AND NONINFRINGEMENT. IN NO EVENT SHALL THE
# AUTHORS OR COPYRIGHT HOLDERS BE LIABLE FOR ANY CLAIM, DAMAGES OR OTHER
# LIABILITY, WHETHER IN AN ACTION OF CONTRACT, TORT OR OTHERWISE, ARISING FROM,
# OUT OF OR IN CONNECTION WITH THE SOFTWARE OR THE USE OR OTHER DEALINGS IN THE
# SOFTWARE.
##

"""
RFC 3744 (WebDAV Access Control Protocol) XML Elements

This module provides XML element definitions for use with WebDAV.

See RFC 3744: http://www.ietf.org/rfc/rfc3744.txt
"""

__all__ = []


from txdav.xml.base import WebDAVElement, PCDATAElement
from txdav.xml.base import WebDAVEmptyElement, WebDAVTextElement
from txdav.xml.element import dav_namespace, registerElement, registerElementClass


##
# Section 3 (Privileges)
##

@registerElement
@registerElementClass
class Read (WebDAVEmptyElement):
    """
    Privilege which controls methods that return information about the state
    of a resource, including the resource's properties. (RFC 3744, section
    3.1)
    """
    name = "read"



# For DAV:write element (RFC 3744, section 3.2) see Write class in
# rfc2518.py.



@registerElement
@registerElementClass
class WriteProperties (WebDAVEmptyElement):
    """
    Privilege which controls methods that modify the dead properties of a
    resource. (RFC 3744, section 3.3)
    """
    name = "write-properties"



@registerElement
@registerElementClass
class WriteContent (WebDAVEmptyElement):
    """
    Privilege which controls methods that modify the content of an existing
    resource. (RFC 3744, section 3.4)
    """
    name = "write-content"



@registerElement
@registerElementClass
class Unlock (WebDAVEmptyElement):
    """
    Privilege which controls the use of the UNLOCK method by a principal other
    than the lock owner. (RFC 3744, section 3.5)
    """
    name = "unlock"



@registerElement
@registerElementClass
class ReadACL (WebDAVEmptyElement):
    """
    Privilege which controls the use of the PROPFIND method to retrieve the
    DAV:acl property of a resource. (RFC 3744, section 3.6)
    """
    name = "read-acl"



@registerElement
@registerElementClass
class ReadCurrentUserPrivilegeSet (WebDAVEmptyElement):
    """
    Privilege which controls the use of the PROPFIND method to retrieve the
    DAV:current-user-privilege-set property of a resource. (RFC 3744, section
    3.7)
    """
    name = "read-current-user-privilege-set"



@registerElement
@registerElementClass
class WriteACL (WebDAVEmptyElement):
    """
    Privilege which controls the use of the ACL method to modify the DAV:acl
    property of a resource. (RFC 3744, section 3.8)
    """
    name = "write-acl"



@registerElement
@registerElementClass
class Bind (WebDAVEmptyElement):
    """
    Privilege which allows a method to add a new member URL from the a
    collection resource. (RFC 3744, section 3.9)
    """
    name = "bind"



@registerElement
@registerElementClass
class Unbind (WebDAVEmptyElement):
    """
    Privilege which allows a method to remove a member URL from the a collection
    resource. (RFC 3744, section 3.10)
    """
    name = "unbind"



@registerElement
@registerElementClass
class All (WebDAVEmptyElement):
    """
    Aggregate privilege that contains the entire set of privileges that can be
    applied to a resource. (RFC 3744, section 3.11)
    Principal which matches all users. (RFC 3744, section 5.5.1)
    """
    name = "all"



##
# Section 4 (Principal Properties)
##

@registerElement
@registerElementClass
class Principal (WebDAVElement):
    """
    Indicates a principal resource type. (RFC 3744, section 4)
    Identifies the principal to which an ACE applies. (RFC 3744, section 5.5.1)
    """
    name = "principal"

    allowed_children = {
        (dav_namespace, "href"): (0, 1),
        (dav_namespace, "all"): (0, 1),
        (dav_namespace, "authenticated"): (0, 1),
        (dav_namespace, "unauthenticated"): (0, 1),
        (dav_namespace, "property"): (0, 1),
        (dav_namespace, "self"): (0, 1),
    }

    def validate(self):
        super(Principal, self).validate()

        if len(self.children) > 1:
            raise ValueError(
                "Exactly one of DAV:href, DAV:all, DAV:authenticated, "
                "DAV:unauthenticated, DAV:property or DAV:self is required for "
                "%s, got: %r"
                % (self.sname(), self.children)
            )



@registerElement
@registerElementClass
class AlternateURISet (WebDAVElement):
    """
    Property which contains the URIs of network resources with additional
    descriptive information about the principal. (RFC 3744, section 4.1)
    """
    name = "alternate-URI-set"
    hidden = True
    protected = True

    allowed_children = {(dav_namespace, "href"): (0, None)}



@registerElement
@registerElementClass
class PrincipalURL (WebDAVElement):
    """
    Property which contains the URL that must be used to identify this principal
    in an ACL request. (RFC 3744, section 4.2)
    """
    name = "principal-URL"
    hidden = True
    protected = True

    allowed_children = {(dav_namespace, "href"): (0, 1)}



@registerElement
@registerElementClass
class GroupMemberSet (WebDAVElement):
    """
    Property which identifies the principals that are direct members of a group
    principal.
    (RFC 3744, section 4.3)
    """
    name = "group-member-set"
    hidden = True

    allowed_children = {(dav_namespace, "href"): (0, None)}



@registerElement
@registerElementClass
class GroupMembership (WebDAVElement):
    """
    Property which identifies the group principals in which a principal is
    directly a member. (RFC 3744, section 4.4)
    """
    name = "group-membership"
    hidden = True
    protected = True

    allowed_children = {(dav_namespace, "href"): (0, None)}
<<<<<<< HEAD
=======

>>>>>>> dc002030


##
# Section 5 (Access Control Properties)
##

# For DAV:owner element (RFC 3744, section 5.1) see Owner class in
# rfc2518.py.



@registerElement
@registerElementClass
class Group (WebDAVElement):
    """
    Property which identifies a particular principal as being the group
    principal of a resource. (RFC 3744, section 5.2)
    """
    name = "group"
    hidden = True
    protected = True # may be protected, per RFC 3744, section 5.2

    allowed_children = {(dav_namespace, "href"): (0, 1)}



@registerElement
@registerElementClass
class SupportedPrivilegeSet (WebDAVElement):
    """
    Property which identifies the privileges defined for a resource. (RFC 3744,
    section 5.3)
    """
    name = "supported-privilege-set"
    hidden = True
    protected = True

    allowed_children = {(dav_namespace, "supported-privilege"): (0, None)}



@registerElement
@registerElementClass
class SupportedPrivilege (WebDAVElement):
    """
    Identifies a privilege defined for a resource. (RFC 3744, section 5.3)
    """
    name = "supported-privilege"

    allowed_children = {
        (dav_namespace, "privilege"): (1, 1),
        (dav_namespace, "abstract"): (0, 1),
        (dav_namespace, "description"): (1, 1),
        (dav_namespace, "supported-privilege"): (0, None),
    }



@registerElement
@registerElementClass
class Privilege (WebDAVElement):
    """
    Identifies a privilege. (RFC 3744, sections 5.3 and 5.5.1)
    """
    name = "privilege"

    allowed_children = {WebDAVElement: (0, None)}

    def isAggregateOf(self, subprivilege, supportedPrivileges):
        """
        Check whether this privilege is an aggregate of another.
        @param subprivilege: a L{Privilege}
        @param supportedPrivileges: a L{SupportedPrivilegeSet}
        @return: C{True} is this privilege is an aggregate of C{subprivilege}
            according to C{supportedPrivileges}.
        """
        # DAV: all is an aggregate of all privileges
        if len(self.children) == 1 and self.children[0].qname() == (dav_namespace, "all"):
            return True

        def isAggregate(supportedPrivilege):
            sp = supportedPrivilege.childOfType(Privilege)

            if sp == self:
                def find(supportedPrivilege):
                    if supportedPrivilege.childOfType(Privilege) == subprivilege:
                        return True

                    for child in supportedPrivilege.childrenOfType(SupportedPrivilege):
                        if find(child):
                            return True
                    else:
                        return False

                return find(supportedPrivilege)
            else:
                for child in supportedPrivilege.childrenOfType(SupportedPrivilege):
                    if isAggregate(child):
                        return True
                else:
                    return False

        for supportedPrivilege in supportedPrivileges.children:
            if isAggregate(supportedPrivilege):
                return True
        else:
            return False


    def expandAggregate(self, supportedPrivileges):
        """
        Expand this privilege into the set of privileges aggregated under it
        based on the structure of the given supported privileges. If this
        privilege is not an aggregate, just return it as-is.
        @param supportedPrivileges: a L{SupportedPrivilegeSet}
        @return: the list of expanded L{Privileges}
        """

        # Find ourselves in supported privileges
        def find(supportedPrivilege):
            """
            Find the supportPrivilege which matches this privilege.
            """
            if supportedPrivilege.childOfType(Privilege) == self:
                return supportedPrivilege

            for child in supportedPrivilege.childrenOfType(SupportedPrivilege):
                result = find(child)
                if result is not None:
                    return result
            else:
                return None

        for supportedPrivilege in supportedPrivileges.children:
            result = find(supportedPrivilege)
            if result is not None:
                break
        else:
            return [self]

        # Now add sub-privileges recursively
        aggregates = []
        def add(supportedPrivilege):
            """
            Add all sub-privileges to the list.
            """
            aggregates.append(supportedPrivilege.childOfType(Privilege))
            for child in supportedPrivilege.childrenOfType(SupportedPrivilege):
                add(child)
        add(result)

        return aggregates



@registerElement
@registerElementClass
class Abstract (WebDAVElement):
    """
    Identifies a privilege as abstract. (RFC 3744, section 5.3)
    """
    name = "abstract"



@registerElement
@registerElementClass
class Description (WebDAVTextElement):
    """
    A human-readable description of what privilege controls access to. (RFC
    3744, sections 5.3 and 9.5)
    """
    name = "description"
    allowed_attributes = {"xml:lang": True}



@registerElement
@registerElementClass
class CurrentUserPrivilegeSet (WebDAVElement):
    """
    Property which contains the exact set of privileges (as computer by the
    server) granted to the currently authenticated HTTP user. (RFC 3744, section
    5.4)
    """
    name = "current-user-privilege-set"
    hidden = True
    protected = True

    allowed_children = {(dav_namespace, "privilege"): (0, None)}
<<<<<<< HEAD
=======

>>>>>>> dc002030


# For DAV:privilege element (RFC 3744, section 5.4) see Privilege class above.



@registerElement
@registerElementClass
class ACL (WebDAVElement):
    """
    Property which specifies the list of access control entries which define
    what privileges are granted to which users for a resource. (RFC 3744,
    section 5.5)
    """
    name = "acl"
    hidden = True
    protected = True

    allowed_children = {(dav_namespace, "ace"): (0, None)}



@registerElement
@registerElementClass
class ACE (WebDAVElement):
    """
    Specifies the list of access control entries which define what privileges
    are granted to which users for a resource. (RFC 3744, section 5.5)
    """
    name = "ace"

    allowed_children = {
        (dav_namespace, "principal"): (0, 1),
        (dav_namespace, "invert"): (0, 1),
        (dav_namespace, "grant"): (0, 1),
        (dav_namespace, "deny"): (0, 1),
        (dav_namespace, "protected"): (0, 1),
        (dav_namespace, "inherited"): (0, 1),
    }

    def __init__(self, *children, **attributes):
        super(ACE, self).__init__(*children, **attributes)

        self.principal = None
        self.invert = None
        self.allow = None
        self.privileges = None
        self.inherited = None
        self.protected = False

        my_children = []

        for child in self.children:
            namespace, name = child.qname()

            if isinstance(child, PCDATAElement):
                continue

            if (namespace == dav_namespace):
                if name in ("principal", "invert"):
                    if self.principal is not None:
                        raise ValueError(
                            "Only one of DAV:principal or DAV:invert allowed in %s, got: %s"
                            % (self.sname(), self.children)
                        )
                    if name == "invert":
                        self.invert = True
                        self.principal = child.children[0]
                    else:
                        self.invert = False
                        self.principal = child

                elif name in ("grant", "deny"):
                    if self.allow is not None:
                        raise ValueError(
                            "Only one of DAV:grant or DAV:deny allowed in %s, got: %s"
                            % (self.sname(), self.children)
                        )
                    self.allow = (name == "grant")
                    self.privileges = child.children

                elif name == "inherited":
                    self.inherited = str(child.children[0])

                elif name == "protected":
                    self.protected = True

            my_children.append(child)

        self.children = tuple(my_children)

        if self.principal is None:
            raise ValueError(
                "One of DAV:principal or DAV:invert is required in %s, got: %s"
                % (self.sname(), self.children)
            )
        assert self.invert is not None

        if self.allow is None:
            raise ValueError(
                "One of DAV:grant or DAV:deny is required in %s, got: %s"
                % (self.sname(), self.children)
            )
        assert self.privileges is not None


# For DAV:principal element (RFC 3744, section 5.5.1) see Principal
# class above.



# For DAV:all element (RFC 3744, section 5.5.1) see All class above.



@registerElement
@registerElementClass
class Authenticated (WebDAVEmptyElement):
    """
    Principal which matches authenticated users. (RFC 3744, section 5.5.1)
    """
    name = "authenticated"



@registerElement
@registerElementClass
class Unauthenticated (WebDAVEmptyElement):
    """
    Principal which matches unauthenticated users. (RFC 3744, section 5.5.1)
    """
    name = "unauthenticated"



# For DAV:property element (RFC 3744, section 5.5.1) see Property
# class above.



@registerElement
@registerElementClass
class Self (WebDAVEmptyElement):
    """
    Principal which matches a user if a resource is a principal and the user
    matches the resource. (RFC 3744, sections 5.5.1 and 9.3)
    """
    name = "self"



@registerElement
@registerElementClass
class Invert (WebDAVElement):
    """
    Principal which matches a user if the user does not match the principal
    contained by this principal. (RFC 3744, section 5.5.1)
    """
    name = "invert"

    allowed_children = {(dav_namespace, "principal"): (1, 1)}



@registerElement
@registerElementClass
class Grant (WebDAVElement):
    """
    Grants the contained privileges to a principal. (RFC 3744, section 5.5.2)
    """
    name = "grant"

    allowed_children = {(dav_namespace, "privilege"): (1, None)}



@registerElement
@registerElementClass
class Deny (WebDAVElement):
    """
    Denies the contained privileges to a principal. (RFC 3744, section 5.5.2)
    """
    name = "deny"

    allowed_children = {(dav_namespace, "privilege"): (1, None)}
<<<<<<< HEAD
=======

>>>>>>> dc002030


# For DAV:privilege element (RFC 3744, section 5.5.2) see Privilege
# class above.



@registerElement
@registerElementClass
class Protected (WebDAVEmptyElement):
    """
    Identifies an ACE as protected. (RFC 3744, section 5.5.3)
    """
    name = "protected"



@registerElement
@registerElementClass
class Inherited (WebDAVElement):
    """
    Indicates that an ACE is inherited from the resource identified by the
    contained DAV:href element. (RFC 3744, section 5.5.4)
    """
    name = "inherited"

    allowed_children = {(dav_namespace, "href"): (1, 1)}



@registerElement
@registerElementClass
class ACLRestrictions (WebDAVElement):
    """
    Property which defines the types of ACLs supported by this server, to avoid
    clients needlessly getting errors. (RFC 3744, section 5.6)
    """
    name = "acl-restrictions"
    hidden = True
    protected = True

    allowed_children = {
        (dav_namespace, "grant-only"): (0, 1),
        (dav_namespace, "no-invert"): (0, 1),
        (dav_namespace, "deny-before-grant"): (0, 1),
        (dav_namespace, "required-principal"): (0, 1),
    }



@registerElement
@registerElementClass
class GrantOnly (WebDAVEmptyElement):
    """
    Indicates that ACEs with deny clauses are not allowed. (RFC 3744, section
    5.6.1)
    """
    name = "grant-only"



@registerElement
@registerElementClass
class NoInvert (WebDAVEmptyElement):
    """
    Indicates that ACEs with the DAV:invert element are not allowed. (RFC 3744,
    section 5.6.2)
    """
    name = "no-invert"



@registerElement
@registerElementClass
class DenyBeforeGrant (WebDAVEmptyElement):
    """
    Indicates that all deny ACEs must precede all grant ACEs. (RFC 3744, section
    5.6.3)
    """
    name = "deny-before-grant"



@registerElement
@registerElementClass
class RequiredPrincipal (WebDAVElement):
    """
    Indicates which principals must have an ACE defined in an ACL. (RFC 3744,
    section 5.6.4)
    """
    name = "required-principal"

    allowed_children = {
        (dav_namespace, "all"): (0, 1),
        (dav_namespace, "authenticated"): (0, 1),
        (dav_namespace, "unauthenticated"): (0, 1),
        (dav_namespace, "self"): (0, 1),
        (dav_namespace, "href"): (0, None),
        (dav_namespace, "property"): (0, None),
    }

    def validate(self):
        super(RequiredPrincipal, self).validate()

        type = None

        for child in self.children:
            if type is None:
                type = child.qname()
            elif child.qname() != type:
                raise ValueError(
                    "Only one of DAV:all, DAV:authenticated, DAV:unauthenticated, "
                    "DAV:self, DAV:href or DAV:property allowed for %s, got: %s"
                    % (self.sname(), self.children)
                )



@registerElement
@registerElementClass
class InheritedACLSet (WebDAVElement):
    """
    Property which contains a set of URLs that identify other resources that
    also control the access to this resource. (RFC 3744, section 5.7)
    """
    name = "inherited-acl-set"
    hidden = True
    protected = True

    allowed_children = {(dav_namespace, "href"): (0, None)}



@registerElement
@registerElementClass
class PrincipalCollectionSet (WebDAVElement):
    """
    Property which contains a set of URLs that identify the root collections
    that contain the principals that are available on the server that implements
    a resource. (RFC 3744, section 5.8)
    """
    name = "principal-collection-set"
    hidden = True
    protected = True

    allowed_children = {(dav_namespace, "href"): (0, None)}



##
# Section 7 (Access Control and existing methods)
##

@registerElement
@registerElementClass
class NeedPrivileges (WebDAVElement):
    """
    Error which indicates insufficient privileges. (RFC 3744, section 7.1.1)
    """
    name = "need-privileges"

    allowed_children = {(dav_namespace, "resource"): (0, None)}



@registerElement
@registerElementClass
class Resource (WebDAVElement):
    """
    Identifies which resource had insufficient privileges. (RFC 3744, section
    7.1.1)
    """
    name = "resource"

    allowed_children = {
        (dav_namespace, "href"): (1, 1),
        (dav_namespace, "privilege"): (1, 1),
    }



##
# Section 9 (Access Control Reports)
##

@registerElement
@registerElementClass
class ACLPrincipalPropSet (WebDAVElement):
    """
    Report which returns, for all principals in the DAV:acl property (of the
    resource identified by the Request-URI) that are identified by http(s) URLs
    or by a DAV:property principal, the value of the properties specified in the
    REPORT request body. (RFC 3744, section 9.2)
    """
    name = "acl-principal-prop-set"

    allowed_children = {WebDAVElement: (0, None)}

    def validate(self):
        super(ACLPrincipalPropSet, self).validate()

        prop = False

        for child in self.children:
            if child.qname() == (dav_namespace, "prop"):
                if prop:
                    raise ValueError(
                        "Only one DAV:prop allowed for %s, got: %s"
                        % (self.sname(), self.children)
                    )
                prop = True



@registerElement
@registerElementClass
class PrincipalMatch (WebDAVElement):
    """
    Report used to identify all members (at any depth) of the collection
    identified by the Request-URI that are principals and that match the current
    user. (RFC 3744, section 9.3)
    """
    name = "principal-match"

    allowed_children = {
        (dav_namespace, "principal-property"): (0, 1),
        (dav_namespace, "self"): (0, 1),
        (dav_namespace, "prop"): (0, 1),
    }

    def validate(self):
        super(PrincipalMatch, self).validate()

        # This element can be empty when uses in supported-report-set
        if not len(self.children):
            return

        principalPropertyOrSelf = False

        for child in self.children:
            namespace, name = child.qname()

            if (namespace == dav_namespace) and name in ("principal-property", "self"):
                if principalPropertyOrSelf:
                    raise ValueError(
                        "Only one of DAV:principal-property or DAV:self allowed in %s, got: %s"
                        % (self.sname(), self.children)
                    )
                principalPropertyOrSelf = True

        if not principalPropertyOrSelf:
            raise ValueError(
                "One of DAV:principal-property or DAV:self is required in %s, got: %s"
                % (self.sname(), self.children)
            )



@registerElement
@registerElementClass
class PrincipalProperty (WebDAVElement):
    """
    Identifies a property. (RFC 3744, section 9.3)
    """
    name = "principal-property"

    allowed_children = {WebDAVElement: (0, None)}
<<<<<<< HEAD
=======

>>>>>>> dc002030


# For DAV:self element (RFC 3744, section 9.3) see Self class above.



@registerElement
@registerElementClass
class PrincipalPropertySearch (WebDAVElement):
    """
    Report which performs a search for all principals whose properties contain
    character data that matches the search criteria specified in the request.
    (RFC 3744, section 9.4)
    """
    name = "principal-property-search"

    allowed_children = {
        (dav_namespace, "property-search"): (0, None),    # This is required but this element must be empty in supported-report-set
        (dav_namespace, "prop"): (0, 1),
        (dav_namespace, "apply-to-principal-collection-set"): (0, 1),
    }
    allowed_attributes = {"test": False}



@registerElement
@registerElementClass
class PropertySearch (WebDAVElement):
    """
    Contains a DAV:prop element enumerating the properties to be searched and a
    DAV:match element, containing the search string. (RFC 3744, section 9.4)
    """
    name = "property-search"

    allowed_children = {
        (dav_namespace, "prop"): (1, 1),
        (dav_namespace, "match"): (1, 1),
    }



@registerElement
@registerElementClass
class Match (WebDAVTextElement):
    """
    Contains a search string. (RFC 3744, section 9.4)
    """
    name = "match"



@registerElement
@registerElementClass
class PrincipalSearchPropertySet (WebDAVElement):
    """
    Report which identifies those properties that may be searched using the
    DAV:principal-property-search report. (RFC 3744, section 9.5)
    """
    name = "principal-search-property-set"

    allowed_children = {(dav_namespace, "principal-search-property"): (0, None)}



@registerElement
@registerElementClass
class PrincipalSearchProperty (WebDAVElement):
    """
    Contains exactly one searchable property, and a description of the property.
    (RFC 3744, section 9.5)
    """
    name = "principal-search-property"

    allowed_children = {
        (dav_namespace, "prop"): (1, 1),
        (dav_namespace, "description"): (1, 1),
    }



@registerElement
@registerElementClass
class NumberOfMatchesWithinLimits (WebDAVEmptyElement):
    """
    Error which indicates too many results
    """
    name = "number-of-matches-within-limits"


# For DAV:description element (RFC 3744, section 9.5) see Description
# class above.<|MERGE_RESOLUTION|>--- conflicted
+++ resolved
@@ -250,10 +250,7 @@
     protected = True
 
     allowed_children = {(dav_namespace, "href"): (0, None)}
-<<<<<<< HEAD
-=======
-
->>>>>>> dc002030
+
 
 
 ##
@@ -444,10 +441,7 @@
     protected = True
 
     allowed_children = {(dav_namespace, "privilege"): (0, None)}
-<<<<<<< HEAD
-=======
-
->>>>>>> dc002030
+
 
 
 # For DAV:privilege element (RFC 3744, section 5.4) see Privilege class above.
@@ -633,10 +627,7 @@
     name = "deny"
 
     allowed_children = {(dav_namespace, "privilege"): (1, None)}
-<<<<<<< HEAD
-=======
-
->>>>>>> dc002030
+
 
 
 # For DAV:privilege element (RFC 3744, section 5.5.2) see Privilege
@@ -904,10 +895,7 @@
     name = "principal-property"
 
     allowed_children = {WebDAVElement: (0, None)}
-<<<<<<< HEAD
-=======
-
->>>>>>> dc002030
+
 
 
 # For DAV:self element (RFC 3744, section 9.3) see Self class above.
