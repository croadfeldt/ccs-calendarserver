--- conflicted
+++ resolved
@@ -33,11 +33,7 @@
 from txdav.xml.xmlext import Print as xmlPrint
 
 
-<<<<<<< HEAD
-class WebDAVContentHandler (xml.sax.handler.ContentHandler):
-=======
 class WebDAVContentHandler(xml.sax.handler.ContentHandler):
->>>>>>> dc002030
 
     def setDocumentLocator(self, locator):
         self.locator = locator
