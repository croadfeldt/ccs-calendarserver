--- conflicted
+++ resolved
@@ -128,10 +128,6 @@
     hidden = False         # Don't list in PROPFIND with <allprop>
     protected = False         # See RFC 3253 section 1.4.1
     unregistered = False         # Subclass of factory; doesn't register
-<<<<<<< HEAD
-
-=======
->>>>>>> dc002030
 
     def __init__(self, *children, **attributes):
         super(WebDAVElement, self).__init__()
@@ -638,10 +634,6 @@
             return clazz(PCDATAElement(str(string)))
 
     allowed_children = {PCDATAElement: (0, None)}
-<<<<<<< HEAD
-
-=======
->>>>>>> dc002030
 
     def toString(self):
         """
