--- conflicted
+++ resolved
@@ -349,25 +349,17 @@
             ) in changed:
                 readDelegateGroupID = writeDelegateGroupID = None
                 if readDelegateUID:
-<<<<<<< HEAD
-                    readDelegateGroupID, _ignore_name, _ignore_hash, _ignore_modified = (
-                        yield txn.groupByUID(readDelegateUID)
-                    )
-                if writeDelegateUID:
-                    writeDelegateGroupID, _ignore_name, _ignore_hash, _ignore_modified = (
-=======
                     (
-                        readDelegateGroupID, _ignore_name, hash,
+                        readDelegateGroupID, _ignore_name, _ignore_hash,
                         _ignore_modified, _ignore_extant
                     ) = (
                         yield txn.groupByUID(readDelegateUID)
                     )
                 if writeDelegateUID:
                     (
-                        writeDelegateGroupID, _ignore_name, hash,
+                        writeDelegateGroupID, _ignore_name, _ignore_hash,
                         _ignore_modified, _ignore_extant
                     ) = (
->>>>>>> ed394825
                         yield txn.groupByUID(writeDelegateUID)
                     )
                 yield txn.assignExternalDelegates(
@@ -389,96 +381,25 @@
             and updates the GROUP_MEMBERSHIP table
             WorkProposal is returned for tests
         """
-        self.log.debug("Faulting in group: {g}", g=groupUID)
-        record = (yield self.directory.recordWithUID(groupUID))
-        if record is None:
-            # the group has disappeared from the directory
-            self.log.info("Group is missing: {g}", g=groupUID)
+        groupID, membershipChanged = yield txn.refreshGroup(groupUID)
+
+        if membershipChanged:
+            wps = yield self.scheduleGroupAttendeeReconciliations(txn, groupID)
         else:
-            self.log.debug("Got group record: {u}", u=record.uid)
-
-        (
-            groupID, cachedName, cachedMembershipHash, _ignore_modified,
-            extant
-        ) = yield txn.groupByUID(
-            groupUID,
-            create=(record is not None)
-        )
-
-        wps = tuple()
-        if groupID:
-            if record is not None:
-                members = yield record.expandedMembers()
-                name = record.displayName
-                extant = True
-            else:
-                members = frozenset()
-                name = cachedName
-                extant = False
-
-            membershipHashContent = hashlib.md5()
-            members = list(members)
-            members.sort(key=lambda x: x.uid)
-            for member in members:
-                membershipHashContent.update(str(member.uid))
-            membershipHash = membershipHashContent.hexdigest()
-
-            if cachedMembershipHash != membershipHash:
-                membershipChanged = True
-                self.log.debug(
-                    "Group '{group}' changed", group=name
-                )
-            else:
-                membershipChanged = False
-
-            if membershipChanged or record is not None:
-                # also updates group mod date
-                yield txn.updateGroup(
-                    groupUID, name, membershipHash, extant=extant
-                )
-
-            if membershipChanged:
-                newMemberUIDs = set()
-                for member in members:
-                    newMemberUIDs.add(member.uid)
-                yield self.synchronizeMembers(txn, groupID, newMemberUIDs)
-
-                wps = yield self.scheduleGroupAttendeeReconciliations(txn, groupID)
-                wps = wps + (yield self.scheduleGroupShareeReconciliations(txn, groupID))
+            wps = ()
 
         returnValue(wps)
 
 
-    @inlineCallbacks
     def synchronizeMembers(self, txn, groupID, newMemberUIDs):
-        numRemoved = numAdded = 0
-        cachedMemberUIDs = (yield txn.membersOfGroup(groupID))
-
-        for memberUID in cachedMemberUIDs:
-            if memberUID not in newMemberUIDs:
-                numRemoved += 1
-                yield txn.removeMemberFromGroup(memberUID, groupID)
-
-        for memberUID in newMemberUIDs:
-            if memberUID not in cachedMemberUIDs:
-                numAdded += 1
-                yield txn.addMemberToGroup(memberUID, groupID)
-
-        returnValue((numAdded, numRemoved))
-
-
-    @inlineCallbacks
+        return txn.synchronizeMembers(groupID, newMemberUIDs)
+
+
     def cachedMembers(self, txn, groupID):
         """
         The members of the given group as recorded in the db
         """
-        members = set()
-        memberUIDs = (yield txn.membersOfGroup(groupID))
-        for uid in memberUIDs:
-            record = (yield self.directory.recordWithUID(uid))
-            if record is not None:
-                members.add(record)
-        returnValue(members)
+        return txn.groupMembers(groupID)
 
 
     def cachedGroupsFor(self, txn, uid):
@@ -548,11 +469,7 @@
         )
 
         # Get groupUIDs for all group attendees
-<<<<<<< HEAD
         ga = schema.GROUP_ATTENDEE
-=======
-        groupAttendee = schema.GROUP_ATTENDEE
->>>>>>> ed394825
         gr = schema.GROUPS
         rows = yield Select(
             [gr.GROUP_UID],
