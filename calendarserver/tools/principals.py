--- conflicted
+++ resolved
@@ -537,22 +537,12 @@
     )
 
 @inlineCallbacks
-<<<<<<< HEAD
-def _run(directory, root, optargs, principalIDs):
-
-    print sys.path
-
-    print ""
-
-    for opt, arg in optargs:
-=======
 def action_searchPrincipals(principal, *proxyTypes):
     for proxyType in proxyTypes:
         subPrincipal = proxySubprincipal(principal, proxyType)
         if subPrincipal is None:
             print "No %s proxies for %s" % (proxyType, principal)
             continue
->>>>>>> 638fc0ac
 
         membersProperty = (yield subPrincipal.readProperty(davxml.GroupMemberSet, None))
 
