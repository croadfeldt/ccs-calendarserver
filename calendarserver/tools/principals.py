--- conflicted
+++ resolved
@@ -114,12 +114,8 @@
         if self.function is not None:
             rootResource = self.rootResource()
             directory = rootResource.getDirectory()
-<<<<<<< HEAD
-            yield self.function(rootResource, directory, self.store, *self.params) 
-=======
             yield self.function(rootResource, directory, self.store, *self.params)
 
->>>>>>> 1d2d4dbe
 
 
 def main():
