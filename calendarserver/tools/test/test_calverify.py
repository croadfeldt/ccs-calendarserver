--- conflicted
+++ resolved
@@ -23,7 +23,7 @@
     SchedulingMismatchService, DoubleBookingService, DarkPurgeService, \
     EventSplitService
 
-from pycalendar.datetime import DateTime
+from pycalendar.datetime import PyCalendarDateTime
 
 from twisted.internet import reactor
 from twisted.internet.defer import inlineCallbacks
@@ -513,7 +513,7 @@
         """
 
         sync_token_old = (yield (yield self.calendarUnderTest()).syncToken())
-        yield self.commit()
+        self.commit()
 
         options = {
             "ical": True,
@@ -557,7 +557,7 @@
         """
 
         sync_token_old = (yield (yield self.calendarUnderTest()).syncToken())
-        yield self.commit()
+        self.commit()
 
         options = {
             "ical": True,
@@ -629,7 +629,7 @@
         """
 
         sync_token_old = (yield (yield self.calendarUnderTest()).syncToken())
-        yield self.commit()
+        self.commit()
 
         options = {
             "ical": False,
@@ -669,7 +669,7 @@
         """
 
         sync_token_old = (yield (yield self.calendarUnderTest()).syncToken())
-        yield self.commit()
+        self.commit()
 
         options = {
             "ical": False,
@@ -971,7 +971,7 @@
         self.notifierFactory.reset()
 
 
-now = DateTime.getToday()
+now = PyCalendarDateTime.getToday()
 now.setDay(1)
 now.offsetMonth(2)
 nowYear = now.getYear()
@@ -1406,7 +1406,7 @@
 
         home = (yield self.homeUnderTest(name=self.uuid3))
         calendar = (yield self.calendarUnderTest(name="calendar2", home=self.uuid3))
-        yield home.setDefaultCalendar(calendar, "VEVENT")
+        yield home.setDefaultCalendar(calendar)
         yield self.commit()
 
 
@@ -1420,7 +1420,7 @@
         sync_token_old1 = (yield (yield self.calendarUnderTest(home=self.uuid1, name="calendar")).syncToken())
         sync_token_old2 = (yield (yield self.calendarUnderTest(home=self.uuid2, name="calendar")).syncToken())
         sync_token_old3 = (yield (yield self.calendarUnderTest(home=self.uuid3, name="calendar")).syncToken())
-        yield self.commit()
+        self.commit()
 
         options = {
             "ical": False,
@@ -1433,7 +1433,7 @@
             "uid": "",
             "uuid": "",
             "tzid": "",
-            "start": DateTime(nowYear, 1, 1, 0, 0, 0),
+            "start": PyCalendarDateTime(nowYear, 1, 1, 0, 0, 0),
         }
         output = StringIO()
         calverify = SchedulingMismatchService(self._sqlCalendarStore, options, output, reactor, config)
@@ -1487,7 +1487,7 @@
         sync_token_old1 = (yield (yield self.calendarUnderTest(home=self.uuid1, name="calendar")).syncToken())
         sync_token_old2 = (yield (yield self.calendarUnderTest(home=self.uuid2, name="calendar")).syncToken())
         sync_token_old3 = (yield (yield self.calendarUnderTest(home=self.uuid3, name="calendar")).syncToken())
-        yield self.commit()
+        self.commit()
 
         options = {
             "ical": False,
@@ -1500,7 +1500,7 @@
             "uid": "",
             "uuid": "",
             "tzid": "",
-            "start": DateTime(nowYear, 1, 1, 0, 0, 0),
+            "start": PyCalendarDateTime(nowYear, 1, 1, 0, 0, 0),
         }
         output = StringIO()
         calverify = SchedulingMismatchService(self._sqlCalendarStore, options, output, reactor, config)
@@ -1578,7 +1578,7 @@
         self.assertNotEqual(sync_token_old3, sync_token_new3)
 
         # Re-scan after changes to make sure there are no errors
-        yield self.commit()
+        self.commit()
         options["fix"] = False
         calverify = SchedulingMismatchService(self._sqlCalendarStore, options, output, reactor, config)
         yield calverify.doAction()
@@ -1696,7 +1696,7 @@
 
         sync_token_old1 = (yield (yield self.calendarUnderTest(home=self.uuid1, name="calendar")).syncToken())
         sync_token_oldl1 = (yield (yield self.calendarUnderTest(home=self.uuidl1, name="calendar")).syncToken())
-        yield self.commit()
+        self.commit()
 
         options = {
             "ical": False,
@@ -1709,7 +1709,7 @@
             "uid": "",
             "uuid": "",
             "tzid": "",
-            "start": DateTime(nowYear, 1, 1, 0, 0, 0),
+            "start": PyCalendarDateTime(nowYear, 1, 1, 0, 0, 0),
         }
         output = StringIO()
         calverify = SchedulingMismatchService(self._sqlCalendarStore, options, output, reactor, config)
@@ -1747,7 +1747,7 @@
 
         sync_token_old1 = (yield (yield self.calendarUnderTest(home=self.uuid1, name="calendar")).syncToken())
         sync_token_oldl1 = (yield (yield self.calendarUnderTest(home=self.uuidl1, name="calendar")).syncToken())
-        yield self.commit()
+        self.commit()
 
         options = {
             "ical": False,
@@ -1760,7 +1760,7 @@
             "uid": "",
             "uuid": "",
             "tzid": "",
-            "start": DateTime(nowYear, 1, 1, 0, 0, 0),
+            "start": PyCalendarDateTime(nowYear, 1, 1, 0, 0, 0),
         }
         output = StringIO()
         calverify = SchedulingMismatchService(self._sqlCalendarStore, options, output, reactor, config)
@@ -1805,7 +1805,7 @@
         self.assertNotEqual(sync_token_oldl1, sync_token_newl1)
 
         # Re-scan after changes to make sure there are no errors
-        yield self.commit()
+        self.commit()
         options["fix"] = False
         calverify = SchedulingMismatchService(self._sqlCalendarStore, options, output, reactor, config)
         yield calverify.doAction()
@@ -1923,7 +1923,7 @@
 
         sync_token_old1 = (yield (yield self.calendarUnderTest(home=self.uuid1, name="calendar")).syncToken())
         sync_token_oldl1 = (yield (yield self.calendarUnderTest(home=self.uuidl1, name="calendar")).syncToken())
-        yield self.commit()
+        self.commit()
 
         options = {
             "ical": False,
@@ -1936,7 +1936,7 @@
             "uid": "",
             "uuid": CalVerifyMismatchTestsBase.uuidl1,
             "tzid": "",
-            "start": DateTime(nowYear, 1, 1, 0, 0, 0),
+            "start": PyCalendarDateTime(nowYear, 1, 1, 0, 0, 0),
         }
         output = StringIO()
         calverify = SchedulingMismatchService(self._sqlCalendarStore, options, output, reactor, config)
@@ -1972,7 +1972,7 @@
 
         sync_token_old1 = (yield (yield self.calendarUnderTest(home=self.uuid1, name="calendar")).syncToken())
         sync_token_oldl1 = (yield (yield self.calendarUnderTest(home=self.uuidl1, name="calendar")).syncToken())
-        yield self.commit()
+        self.commit()
 
         options = {
             "ical": False,
@@ -1985,7 +1985,7 @@
             "uid": "",
             "uuid": CalVerifyMismatchTestsBase.uuidl1,
             "tzid": "",
-            "start": DateTime(nowYear, 1, 1, 0, 0, 0),
+            "start": PyCalendarDateTime(nowYear, 1, 1, 0, 0, 0),
         }
         output = StringIO()
         calverify = SchedulingMismatchService(self._sqlCalendarStore, options, output, reactor, config)
@@ -2023,7 +2023,7 @@
         self.assertNotEqual(sync_token_oldl1, sync_token_newl1)
 
         # Re-scan after changes to make sure there are no errors
-        yield self.commit()
+        self.commit()
         options["fix"] = False
         options["uuid"] = CalVerifyMismatchTestsBase.uuidl1
         calverify = SchedulingMismatchService(self._sqlCalendarStore, options, output, reactor, config)
@@ -2432,7 +2432,7 @@
 
         sync_token_old1 = (yield (yield self.calendarUnderTest(home=self.uuid1, name="calendar")).syncToken())
         sync_token_oldl1 = (yield (yield self.calendarUnderTest(home=self.uuidl1, name="calendar")).syncToken())
-        yield self.commit()
+        self.commit()
 
         options = {
             "ical": False,
@@ -2448,7 +2448,7 @@
             "uid": "",
             "uuid": self.uuidl1,
             "tzid": "utc",
-            "start": DateTime(nowYear, 1, 1, 0, 0, 0),
+            "start": PyCalendarDateTime(nowYear, 1, 1, 0, 0, 0),
         }
         output = StringIO()
         calverify = DoubleBookingService(self._sqlCalendarStore, options, output, reactor, config)
@@ -2594,7 +2594,7 @@
         """
 
         sync_token_oldl1 = (yield (yield self.calendarUnderTest(home=self.uuidl1, name="calendar")).syncToken())
-        yield self.commit()
+        self.commit()
 
         options = {
             "ical": False,
@@ -2611,7 +2611,7 @@
             "uid": "",
             "uuid": self.uuidl1,
             "tzid": "utc",
-            "start": DateTime(nowYear, 1, 1, 0, 0, 0),
+            "start": PyCalendarDateTime(nowYear, 1, 1, 0, 0, 0),
             "no-organizer": False,
             "invalid-organizer": False,
             "disabled-organizer": False,
@@ -2641,7 +2641,7 @@
         """
 
         sync_token_oldl1 = (yield (yield self.calendarUnderTest(home=self.uuidl1, name="calendar")).syncToken())
-        yield self.commit()
+        self.commit()
 
         options = {
             "ical": False,
@@ -2658,7 +2658,7 @@
             "uid": "",
             "uuid": self.uuidl1,
             "tzid": "utc",
-            "start": DateTime(nowYear, 1, 1, 0, 0, 0),
+            "start": PyCalendarDateTime(nowYear, 1, 1, 0, 0, 0),
             "no-organizer": False,
             "invalid-organizer": False,
             "disabled-organizer": False,
@@ -2680,7 +2680,7 @@
         self.assertNotEqual(sync_token_oldl1, sync_token_newl1)
 
         # Re-scan after changes to make sure there are no errors
-        yield self.commit()
+        self.commit()
         options["fix"] = False
         options["uuid"] = self.uuidl1
         calverify = DarkPurgeService(self._sqlCalendarStore, options, output, reactor, config)
@@ -2700,7 +2700,7 @@
         """
 
         sync_token_oldl1 = (yield (yield self.calendarUnderTest(home=self.uuidl1, name="calendar")).syncToken())
-        yield self.commit()
+        self.commit()
 
         options = {
             "ical": False,
@@ -2717,7 +2717,7 @@
             "uid": "",
             "uuid": self.uuidl1,
             "tzid": "utc",
-            "start": DateTime(nowYear, 1, 1, 0, 0, 0),
+            "start": PyCalendarDateTime(nowYear, 1, 1, 0, 0, 0),
             "no-organizer": True,
             "invalid-organizer": False,
             "disabled-organizer": False,
@@ -2739,7 +2739,7 @@
         self.assertNotEqual(sync_token_oldl1, sync_token_newl1)
 
         # Re-scan after changes to make sure there are no errors
-        yield self.commit()
+        self.commit()
         options["fix"] = False
         options["uuid"] = self.uuidl1
         calverify = DarkPurgeService(self._sqlCalendarStore, options, output, reactor, config)
@@ -2759,7 +2759,7 @@
         """
 
         sync_token_oldl1 = (yield (yield self.calendarUnderTest(home=self.uuidl1, name="calendar")).syncToken())
-        yield self.commit()
+        self.commit()
 
         options = {
             "ical": False,
@@ -2776,7 +2776,7 @@
             "uid": "",
             "uuid": self.uuidl1,
             "tzid": "utc",
-            "start": DateTime(nowYear, 1, 1, 0, 0, 0),
+            "start": PyCalendarDateTime(nowYear, 1, 1, 0, 0, 0),
             "no-organizer": True,
             "invalid-organizer": True,
             "disabled-organizer": True,
@@ -2798,7 +2798,7 @@
         self.assertNotEqual(sync_token_oldl1, sync_token_newl1)
 
         # Re-scan after changes to make sure there are no errors
-        yield self.commit()
+        self.commit()
         options["fix"] = False
         options["uuid"] = self.uuidl1
         calverify = DarkPurgeService(self._sqlCalendarStore, options, output, reactor, config)
@@ -2980,11 +2980,7 @@
             "uuid2" : CalVerifyMismatchTestsBase.uuid2,
         }
 
-<<<<<<< HEAD
         self.now = PyCalendarDateTime.getNowUTC()
-=======
-        self.now = DateTime.getNowUTC()
->>>>>>> e93bb578
         self.now.setHHMMSS(0, 0, 0)
 
         self.subs["now"] = self.now
@@ -3070,12 +3066,8 @@
         }
         output = StringIO()
         calverify = EventSplitService(self._sqlCalendarStore, options, output, reactor, config)
-<<<<<<< HEAD
-        oldUID = yield calverify.doAction()
-=======
         oldObj = yield calverify.doAction()
         oldUID = oldObj.uid()
->>>>>>> e93bb578
 
         relsubs = dict(self.subs)
         relsubs["relID"] = oldUID
