--- conflicted
+++ resolved
@@ -16,7 +16,6 @@
 # limitations under the License.
 ##
 
-from cStringIO import StringIO
 from calendarserver.tap.util import FakeRequest
 from calendarserver.tap.util import getRootResource
 from calendarserver.tools.principals import removeProxy
@@ -29,10 +28,7 @@
 from twext.web2.dav import davxml
 from twisted.internet import reactor
 from twisted.internet.defer import inlineCallbacks, returnValue
-<<<<<<< HEAD
-=======
 from twisted.python.util import switchUID
->>>>>>> 638fc0ac
 from twistedcaldav import caldavxml
 from twistedcaldav.caldavxml import TimeRange
 from twistedcaldav.config import config, ConfigurationError
@@ -383,6 +379,7 @@
               name="VCALENDAR",
            )
       )
+    filter = queryfilter.Filter(filter)
 
     count = 0
 
