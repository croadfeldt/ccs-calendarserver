##
# Copyright (c) 2009 Apple Inc. All rights reserved.
#
# Licensed under the Apache License, Version 2.0 (the "License");
# you may not use this file except in compliance with the License.
# You may obtain a copy of the License at
#
# http://www.apache.org/licenses/LICENSE-2.0
#
# Unless required by applicable law or agreed to in writing, software
# distributed under the License is distributed on an "AS IS" BASIS,
# WITHOUT WARRANTIES OR CONDITIONS OF ANY KIND, either express or implied.
# See the License for the specific language governing permissions and
# limitations under the License.
##

"""
Calendar Server Web Admin UI.
"""

__all__ = [
    "WebAdminResource",
]

import cgi
import operator
import urlparse

from calendarserver.tools.principals import principalForPrincipalID, proxySubprincipal, action_addProxyPrincipal, action_removeProxyPrincipal

from twistedcaldav.config import config
from twistedcaldav.extensions import DAVFile, ReadOnlyResourceMixIn

from twisted.internet.defer import inlineCallbacks, returnValue
from twisted.web2.http import Response
from twisted.web2.http_headers import MimeType
from twisted.web2.stream import MemoryStream
from twisted.web2.dav import davxml


class WebAdminResource (ReadOnlyResourceMixIn, DAVFile):

    def __init__(self, path, root, directory, principalCollections=()):
        self.root = root
        self.directory = directory
        super(WebAdminResource, self).__init__(path,
            principalCollections=principalCollections)

    # Only allow administrators to access
    def defaultAccessControlList(self):
        return davxml.ACL(*config.AdminACEs)
    
    def etag(self):
        # Can't be calculated here
        return None

    def contentLength(self):
        # Can't be calculated here
        return None

    def lastModified(self):
        return None

    def exists(self):
        return True

    def displayName(self):
        return "Web Admin"

    def contentType(self):
        return MimeType.fromString("text/html; charset=utf-8");

    def contentEncoding(self):
        return None

    def createSimilarFile(self, path):
        return DAVFile(path, principalCollections=self.principalCollections())

    def directoryStyleSheet(self):
        return (
            "th, .even td, .odd td { padding-right: 0.5em; font-family: monospace}"
            ".even-dir { background-color: #efe0ef }"
            ".even { background-color: #eee }"
            ".odd-dir {background-color: #f0d0ef }"
            ".odd { background-color: #dedede }"
            ".icon { text-align: center }"
            ".listing {"
              "margin-left: auto;"
              "margin-right: auto;"
              "width: 50%;"
              "padding: 0.1em;"
            "}"
            "body { border: 0; padding: 0; margin: 0; background-color: #efefef;}"
            "h1 {padding: 0.1em; padding-left:10px; padding-right:10px; background-color: #777; color: white; border-bottom: thin white dashed;}"
        )

    def header(self, title):

        if title is None or title == "":
            title = "Calendar Server Web Administration"
        else:
            title = "Calendar Server Web Administration: " + title
        
        return ( "<html>\n"
                 "<head>\n"
                 "<h1>%(title)s</h1>\n" 
                 "<title>%(title)s</title>\n"
                 "<style>\n  %(style)s\n</style>\n"
                 "</head>\n"
                 "<body>\n"
                 "<div style=\"padding-left:10px; padding-right:10px\">\n" % { "title": title, "style": self.directoryStyleSheet() })

    def footer(self) :
        return ( "\n</div>\n"
                 "</body>\n"
                 "</html>" )
              
    @inlineCallbacks
    def htmlContent(self, directory, request):

        def queryValue(arg):
            query = cgi.parse_qs(urlparse.urlparse(request.uri).query, True)
            return query.get(arg, [""])[0]

        def queryValues(arg):
            query = cgi.parse_qs(urlparse.urlparse(request.uri).query, True)
            matches = []
            for key in query.keys():
                if key.startswith(arg):
                    matches.append(key[len(arg):])
            return matches

        # Read request parameters.
        resourceId = queryValue("resourceId")
        resourceSearch = queryValue("resourceSearch")
        davPropertyName = queryValue("davPropertyName")
        autoSchedule = queryValue("autoSchedule")
        proxySearch = queryValue("proxySearch")
        makeReadProxies = queryValues("mkReadProxy|")
        makeWriteProxies = queryValues("mkWriteProxy|")
        removeProxies = queryValues("rmProxy|")

        # Begin the content
        content = ("%(header)s\n"
                   "<h2>Resource Management</h2>\n"
                   "%(search)s\n" % { "header": self.header(None),
                                     "search": (yield self.searchContent(directory, resourceSearch)) })

        # Add details if a resource has been selected.
        if resourceId:
        
            principal = self.getResourceById(request, resourceId)
    
            # Update the auto-schedule value if specified.
            if autoSchedule is not None and (autoSchedule == "true" or autoSchedule == "false"):
                if principal.record.recordType != "users" and principal.record.recordType != "groups":
<<<<<<< HEAD
                    result = principal.setAutoSchedule(autoSchedule == "true")
=======
                    (yield principal.setAutoSchedule(autoSchedule == "true"))
>>>>>>> b26cddff

            # Update the proxies if specified.
            for proxyId in removeProxies:
                proxy = self.getResourceById(request, proxyId)
                (yield action_removeProxyPrincipal(principal, proxy, proxyTypes=["read", "write"]))

            for proxyId in makeReadProxies:
                proxy = self.getResourceById(request, proxyId)
                (yield action_addProxyPrincipal(principal, "read", proxy))

            for proxyId in makeWriteProxies:
                proxy = self.getResourceById(request, proxyId)
                (yield action_addProxyPrincipal(principal, "write", proxy))
                
            # Add the detailed content
            content += (yield self.detailContent(directory, request, principal, resourceId, davPropertyName, proxySearch))

        # Add the footer
        content += self.footer()

        returnValue(content)
        
    @inlineCallbacks
    def searchContent(self, directory, resourceSearch):
        
        formHtml = ("""
<form id=\"frm_resource\" name=\"resourceForm\" action=\"/admin/\">
  Search for resource to manage:
  <input type=\"text\" id=\"txt_resourceSearch\" name=\"resourceSearch\" value=\"%s\" size=\"40\" />
  <input type=\"submit\" value=\"Search\" />
</form>
""" % resourceSearch)

        # Perform the search if a parameter was specified.
        resultHtml = ""
        if resourceSearch is not None and resourceSearch != "":

            records = (yield self.search(resourceSearch))
            if records:
                records.sort(key=operator.attrgetter('fullName'))
                resultHtml = """
<table cellspacing=\"0\" cellpadding=\"3\" border=\"1\" style=\"margin-top:2px\">
  <tr class=\"odd\">
    <th>ID</th>
    <th>Full Name</th>
    <th>Type</th>
    <th>Short Names</th>
    <th>Auth IDs</th>
    <th>Email Addresses</th>
  </tr>""" % { "resourceSearch": resourceSearch }

                for _i in range(0, len(records)):
                    resultHtml += """
  <tr class=\"%(rowClass)s\">
    <td><a href=\"/admin/?resourceId=%(type)s:%(shortName)s\">select</a></td>
    <td>%(name)s</td>
    <td>%(typeStr)s</td>
    <td>%(shortNames)s</td>
    <td>%(authIds)s</td>
    <td>%(emails)s</td>
  </tr>""" % { "rowClass": "even" if _i%2 == 0 else "odd",
               "type": records[_i].recordType,
               "shortName": records[_i].shortNames[0],
               "name": records[_i].fullName,
               "typeStr": { "users"     : "User",
                         "groups"    : "Group",
                         "locations" : "Place",
                         "resources" : "Resource",
                       }.get(records[_i].recordType),
               "shortNames": str(", ".join(records[_i].shortNames),),
               "authIds": str(", ".join(records[_i].authIDs),),
               "emails": str(", ".join(records[_i].emailAddresses),)
             }
                resultHtml += "\n</table>"
            else:
                resultHtml += "<div style=\"margin-top:4px\">No matches found for resource <b>%(resourceSearch)s</b>.</div>\n" % { "resourceSearch": resourceSearch }

        result = "%s%s" % (formHtml, resultHtml)
        returnValue(result)

    @inlineCallbacks
    def detailContent(self, directory, request, resource, resourceId, davPropertyName, proxySearch):

        ###
        # Resource title
        ###
        headerHtml = """
<div style=\"margin-top:15px; background-color: #777; border-bottom:1px #ffffff dotted\"></div>
<div style=\"background-color: #777; padding-top:2px; border-bottom:1px #ffffff dotted\"></div>
<h3>Resource Details: %(resourceTitle)s</h3>""" % { "resourceTitle": resource }

        ###
        # DAV properties
        ###
        propertyHtml = """
<div style=\"margin-top:15px; border-bottom:1px #444444 dotted\"></div>
<form id=\"frm_davProperty\" name=\"davPropertyForm\" action=\"/admin/\" style=\"margin-top:15px; margin-bottom:0; padding-bottom:0\">
  Show a DAV property value:
  <input type=\"hidden\" id=\"hdn_resourceId\" name=\"resourceId\" value=\"%(resourceId)s\" />
  <input type=\"text\" id=\"txt_davPropertyName\" name=\"davPropertyName\" value=\"%(davPropertyName)s\" size=\"40\" />
  <input type=\"submit\" value=\"Get Value\" />
</form>
""" % { "resourceId": resourceId,
        "davPropertyName": davPropertyName if davPropertyName is not None and davPropertyName != "" else "DAV:#" }
        
        if davPropertyName:
            try:
                namespace, name = davPropertyName.split("#")
            except Exception:
                propertyHtml += "<div>Unable to parse property to read: <b>%s</b></div>" % davPropertyName

            result = (yield resource.readProperty((namespace, name), None))
            propertyHtml += "<div style=\"margin-top:7px\">Value of property <b>%(name)s</b>:</div><pre style=\"margin-top:5px; padding-top:0\">%(value)s</pre>" % { 
                "name": davPropertyName, 
                "value": cgi.escape(result.toxml())
            }

        ###
        # Auto-schedule
        ###
        autoScheduleHtml = ""
        if resource.record.recordType != "users" and resource.record.recordType != "groups":
            autoSchedule = resource.getAutoSchedule()
            autoScheduleHtml = """
<div style=\"margin-top:15px; border-bottom:1px #444444 dotted\"></div>
<form id=\"frm_autoSchedule\" name=\"autoScheduleForm\" action=\"/admin/\" style=\"margin-top:15px\">
  <input type=\"hidden\" id=\"hdn_resourceId\" name=\"resourceId\" value=\"%(resourceId)s\" />
  <div style=\"margin-top:7px\">
    Auto-Schedule
    <select id=\"sel_autoSchedule\" name=\"autoSchedule\">
      <option value=\"true\"%(trueSelected)s>Yes</option>
      <option value=\"false\"%(falseSelected)s>No</option>
    </select>
    <input type=\"submit\" value=\"Change\" />
  </div>
</form>\n""" % { "resourceId": resourceId,
               "trueSelected": " selected=\"selected\"" if autoSchedule else "",
               "falseSelected": "" if autoSchedule else " selected=\"selected\"" }

        ###
        # Current proxies
        ###
        currentProxiesHtml = "\n<div style=\"margin-top:15px; border-bottom:1px #444444 dotted\"></div>"
        
        (readSubPrincipal, writeSubPrincipal) = (proxySubprincipal(resource, "read"), proxySubprincipal(resource, "write"))
        if readSubPrincipal or writeSubPrincipal:
            (readMembers, writeMembers) = ((yield readSubPrincipal.readProperty(davxml.GroupMemberSet, None)), (yield writeSubPrincipal.readProperty(davxml.GroupMemberSet, None)))

            if readMembers.children or writeMembers.children:
                currentProxiesHtml += """
<form id=\"frm_proxies\" name=\"proxiesForm\" action=\"/admin/\" style=\"margin-top:15px\">
  <input type=\"hidden\" id=\"hdn_resourceId\" name=\"resourceId\" value=\"%(resourceId)s\" />
  <table cellspacing=\"0\" cellpadding=\"3\" border=\"1\">
    <tr class=\"odd\">
      <th colspan=\"2\">Read-Only Proxies</th>
      <th colspan=\"2\">Read-Write Proxies</th>
    </tr>\n""" % { "resourceTitle": resource,
                   "resourceId": resourceId }

                for _i in range(0, max(len(readMembers.children), len(writeMembers.children))):
                    currentProxiesHtml += "    <tr class=\"%(rowClass)s\">" % { "rowClass": "even" if _i%2 == 0 else "odd" }
                    if (_i < len(readMembers.children)) :
                        proxyResource = (yield self.getResourceById(request, str(readMembers.children[_i])))
                        currentProxiesHtml += """
      <td>%(proxy)s</td>
      <td>
        <input type=\"submit\" name=\"mkWriteProxy|%(type)s:%(shortName)s\" value=\"Make Read-Write\" />
        <input type=\"submit\" name=\"rmProxy|%(type)s:%(shortName)s\" value=\"Remove Proxy\" />
      </td>""" % { "proxy": proxyResource,
                   "type": proxyResource.record.recordType,
                   "shortName": proxyResource.record.shortNames[0]
                 }
                    else :
                        currentProxiesHtml += "\n      <td colspan=\"2\"></td>"
                    if (_i < len(writeMembers.children)) :
                        proxyResource = (yield self.getResourceById(request, str(writeMembers.children[_i])))
                        currentProxiesHtml += """
      <td>%(proxy)s</td>
      <td>
        <input type=\"submit\" name=\"mkReadProxy|%(type)s:%(shortName)s\" value=\"Make Read-Only\" />
        <input type=\"submit\" name=\"rmProxy|%(type)s:%(shortName)s\" value=\"Remove Proxy\" />
      </td>""" % { "proxy": proxyResource,
                   "type": proxyResource.record.recordType,
                   "shortName": proxyResource.record.shortNames[0]
                 }
                    else :
                        currentProxiesHtml += "\n      <td colspan=\"2\"></td>"
                    currentProxiesHtml += "\n    </tr>\n"
    
                currentProxiesHtml += "  </table>\n</form>\n"
            else:
                currentProxiesHtml += "<div style=\"margin-top:15px\">This resource has no proxies.</div>\n"
        else:
            currentProxiesHtml += "<div style=\"margin-top:15px\">This resource has no proxies.</div>\n"

        ###
        # Search for new proxies
        ###
        proxySearchHtml = """
<div style=\"margin-top:15px; border-bottom:1px #444444 dotted\"></div>
<form id=\"frm_proxySearch\" name=\"proxySearchForm\" action=\"/admin/\" style=\"margin-top:15px; margin-bottom:0; padding-bottom:0\">
  Search to add proxies:
  <input type=\"hidden\" id=\"hdn_resourceId\" name=\"resourceId\" value=\"%(resourceId)s\" />
  <input type=\"text\" id=\"txt_proxySearch\" name=\"proxySearch\" value=\"%(proxySearch)s\" size=\"40\" />
  <input type=\"submit\" value=\"Search\" />
</form>
""" % { "resourceId": resourceId,
        "proxySearch": proxySearch }

        # Perform the search if a parameter was specified.
        if proxySearch:
            records = (yield self.search(proxySearch))
            if records:
                records.sort(key=operator.attrgetter('fullName'))

                proxySearchHtml += """
<form id=\"frm_proxyAdd\" name=\"proxyAddForm\" action=\"/admin/\" style=\"margin-top:2px; padding-top:0\">
  <input type=\"hidden\" id=\"hdn_resourceId\" name=\"resourceId\" value=\"%(resourceId)s\" />
  <table cellspacing=\"0\" cellpadding=\"3\" border=\"1\">
    <tr class=\"odd\">
      <th>Full Name</th>
      <th>Type</th>
      <th>Short Names</th>
      <th>Email Addresses</th>
      <th></th>
    </tr>""" % { "resourceId": resourceId }

                for _i in range(0, len(records)):
                    proxySearchHtml += """
    <tr class=\"%(rowClass)s\">
      <td>%(name)s</td>
      <td>%(typeStr)s</td>
      <td>%(shortNames)s</td>
      <td>%(emails)s</td>
      <td>
        <input type=\"submit\" name=\"mkReadProxy|%(type)s:%(shortName)s\" value=\"Make Read-Only Proxy\" />
        <input type=\"submit\" name=\"mkWriteProxy|%(type)s:%(shortName)s\" value=\"Make Read-Write Proxy\" />
      </td>
    </tr>""" % { "rowClass": "even" if _i%2 == 0 else "odd",
                 "type": records[_i].recordType,
                 "shortName": records[_i].shortNames[0],
                 "name": records[_i].fullName,
                 "typeStr": { "users"     : "User",
                           "groups"    : "Group",
                           "locations" : "Place",
                           "resources" : "Resource",
                           }.get(records[_i].recordType),
                 "shortNames": str(", ".join(records[_i].shortNames),),
                 "emails": str(", ".join(records[_i].emailAddresses),)
             }
                proxySearchHtml += "\n  </table>\n</form>\n"
            else:
                proxySearchHtml += "<div style=\"margin-top:4px\">No matches found for proxy resource <b>%(proxySearch)s</b>.</div>\n" % { "proxySearch": proxySearch }
        
        ###
        # Put it all together
        ###
        detailHtml = "%s%s%s%s%s" % (headerHtml, propertyHtml, autoScheduleHtml, currentProxiesHtml, proxySearchHtml)

        returnValue(detailHtml)

    def render(self, request):

        # The response-generation will be deferred.
        def _defer(htmlContent):
            response = Response()
            response.stream = MemoryStream(str(htmlContent))
            for (header, value) in (
                ("content-type", self.contentType()),
                ("content-encoding", self.contentEncoding()),
            ):
                if value is not None:
                    response.headers.setHeader(header, value)
            return response

        # Generate the HTML and return the response when it's ready.
        htmlContent = self.htmlContent(self.directory, request)
        htmlContent.addCallback(_defer)
        return htmlContent

    def getResourceById(self, request, resourceId):
        if resourceId.startswith("/"):
            return request.locateResource(resourceId)
        else:
            return principalForPrincipalID(resourceId, directory=self.directory)

    @inlineCallbacks
    def search(self, searchStr):
        fields = []
        for fieldName in ("fullName", "firstName", "lastName", "emailAddresses"):
            fields.append((fieldName, searchStr, True, "contains"))
        
        records = list((yield self.directory.recordsMatchingFields(fields)))
        returnValue(records)<|MERGE_RESOLUTION|>--- conflicted
+++ resolved
@@ -154,11 +154,7 @@
             # Update the auto-schedule value if specified.
             if autoSchedule is not None and (autoSchedule == "true" or autoSchedule == "false"):
                 if principal.record.recordType != "users" and principal.record.recordType != "groups":
-<<<<<<< HEAD
-                    result = principal.setAutoSchedule(autoSchedule == "true")
-=======
-                    (yield principal.setAutoSchedule(autoSchedule == "true"))
->>>>>>> b26cddff
+                    principal.setAutoSchedule(autoSchedule == "true")
 
             # Update the proxies if specified.
             for proxyId in removeProxies:
