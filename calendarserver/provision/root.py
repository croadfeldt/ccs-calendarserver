--- conflicted
+++ resolved
@@ -246,33 +246,6 @@
                     request.extendedLogItems = {}
                 request.extendedLogItems["xff"] = remote_ip[0]
 
-<<<<<<< HEAD
-#        if request.method == "PROPFIND" and not getattr(request, "notInCache", False) and len(segments) > 1:
-#            try:
-#                authnUser, authzUser = (yield self.authenticate(request))
-#                request.authnUser = authnUser
-#                request.authzUser = authzUser
-#            except (UnauthorizedLogin, LoginFailed):
-#                response = (yield UnauthorizedResponse.makeResponse(
-#                    request.credentialFactories,
-#                    request.remoteAddr
-#                ))
-#                raise HTTPError(response)
-#
-#            try:
-#                if not getattr(request, "checkingCache", False):
-#                    request.checkingCache = True
-#                    response = (yield self.responseCache.getResponseForRequest(request))
-#                    if response is None:
-#                        request.notInCache = True
-#                        raise KeyError("Not found in cache.")
-#        
-#                    returnValue((_CachedResponseResource(response), []))
-#            except KeyError:
-#                pass
-
-=======
->>>>>>> 638fc0ac
         child = (yield super(RootResource, self).locateChild(request, segments))
         returnValue(child)
 
