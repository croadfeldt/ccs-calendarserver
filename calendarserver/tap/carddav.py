--- conflicted
+++ resolved
@@ -20,10 +20,6 @@
 
 from zope.interface import implements
 
-<<<<<<< HEAD
-from twext.python.filepath import CachingFilePath as FilePath
-=======
->>>>>>> d0ea7e21
 from twisted.plugin import IPlugin
 from twisted.application.service import IServiceMaker
 
