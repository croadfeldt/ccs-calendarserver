# -*- test-case-name: calendarserver.tap.test.test_caldav -*-
##
# Copyright (c) 2005-2013 Apple Inc. All rights reserved.
#
# Licensed under the Apache License, Version 2.0 (the "License");
# you may not use this file except in compliance with the License.
# You may obtain a copy of the License at
#
# http://www.apache.org/licenses/LICENSE-2.0
#
# Unless required by applicable law or agreed to in writing, software
# distributed under the License is distributed on an "AS IS" BASIS,
# WITHOUT WARRANTIES OR CONDITIONS OF ANY KIND, either express or implied.
# See the License for the specific language governing permissions and
# limitations under the License.
##
from __future__ import print_function

__all__ = [
    "CalDAVService",
    "CalDAVOptions",
    "CalDAVServiceMaker",
]

import os
import signal
import socket
import stat
import sys
from time import time
from subprocess import Popen, PIPE
from pwd import getpwuid, getpwnam
from grp import getgrnam
import OpenSSL
from OpenSSL.SSL import Error as SSLError
from os import getuid, getgid

from zope.interface import implements

from twisted.python.log import FileLogObserver, ILogObserver
from twisted.python.logfile import LogFile
from twisted.python.usage import Options, UsageError
<<<<<<< HEAD

from twisted.internet.defer import gatherResults, Deferred, inlineCallbacks, succeed

=======
from twisted.python.util import uidFromString, gidFromString
from twisted.plugin import IPlugin
from twisted.internet.defer import gatherResults, Deferred, inlineCallbacks, succeed
>>>>>>> 1d2d4dbe
from twisted.internet.process import ProcessExitedAlready
from twisted.internet.protocol import Protocol, Factory
from twisted.internet.protocol import ProcessProtocol
from twisted.internet.endpoints import UNIXClientEndpoint, TCP4ClientEndpoint
from twisted.application.internet import TCPServer, UNIXServer
from twisted.application.service import MultiService, IServiceMaker
from twisted.application.service import Service
from twisted.protocols.amp import AMP

from twext.web2.server import Site
from twext.python.log import Logger, LogLevel, replaceTwistedLoggers
from twext.python.filepath import CachingFilePath
from twext.internet.ssl import ChainingOpenSSLContextFactory
from twext.internet.tcp import MaxAcceptTCPServer, MaxAcceptSSLServer
from twext.web2.channel.http import LimitingHTTPFactory, SSLRedirectRequest
from twext.web2.metafd import ConnectionLimiter, ReportingHTTPService
from twext.enterprise.ienterprise import POSTGRES_DIALECT
from twext.enterprise.ienterprise import ORACLE_DIALECT
from twext.enterprise.adbapi2 import ConnectionPool
from twext.enterprise.queue import WorkerFactory as QueueWorkerFactory
from twext.enterprise.queue import PeerConnectionPool

from txdav.common.datastore.sql_tables import schema
from txdav.common.datastore.upgrade.sql.upgrade import (
<<<<<<< HEAD
    UpgradeDatabaseSchemaStep, UpgradeDatabaseDataStep, UpgradeDatabaseOtherStep,
)
from txdav.common.datastore.upgrade.migrate import UpgradeToDatabaseStep
=======
    UpgradeDatabaseSchemaStep, UpgradeDatabaseAddressBookDataStep,
    UpgradeDatabaseCalendarDataStep, UpgradeDatabaseOtherStep,
    UpgradeAcquireLockStep, UpgradeReleaseLockStep
)
from txdav.common.datastore.upgrade.migrate import UpgradeToDatabaseStep
from txdav.caldav.datastore.scheduling.imip.inbound import MailRetriever
from txdav.caldav.datastore.scheduling.imip.inbound import scheduleNextMailPoll
>>>>>>> 1d2d4dbe

from twistedcaldav.config import config, ConfigurationError
from twistedcaldav.stdconfig import DEFAULT_CONFIG, DEFAULT_CONFIG_FILE
from twistedcaldav.directory import calendaruserproxy
from twistedcaldav.directory.directory import GroupMembershipCacheUpdater
from twistedcaldav.localization import processLocalizationFiles
from twistedcaldav import memcachepool
from twistedcaldav.upgrade import UpgradeFileSystemFormatStep, PostDBImportStep
<<<<<<< HEAD

from calendarserver.tap.util import pgServiceFromConfig, getDBPool, MemoryLimitService
from calendarserver.tap.util import directoryFromConfig, checkDirectories
from calendarserver.tap.util import Stepper

from twext.enterprise.ienterprise import POSTGRES_DIALECT
from twext.enterprise.ienterprise import ORACLE_DIALECT
from twext.enterprise.adbapi2 import ConnectionPool
=======
from twistedcaldav.directory.directory import scheduleNextGroupCachingUpdate
>>>>>>> 1d2d4dbe

try:
    from twistedcaldav.authkerb import NegotiateCredentialFactory
    NegotiateCredentialFactory  # pacify pyflakes
except ImportError:
    NegotiateCredentialFactory = None

from calendarserver.tap.util import pgServiceFromConfig, getDBPool, MemoryLimitService
from calendarserver.tap.util import checkDirectories
from calendarserver.tap.util import Stepper
from calendarserver.tap.util import ConnectionDispenser
from calendarserver.tap.util import getRootResource
from calendarserver.tap.util import storeFromConfig
from calendarserver.tap.util import pgConnectorFromConfig
from calendarserver.tap.util import oracleConnectorFromConfig
from calendarserver.controlsocket import ControlSocket
from calendarserver.controlsocket import ControlSocketConnectingService
from calendarserver.accesslog import AMPCommonAccessLoggingObserver
from calendarserver.accesslog import AMPLoggingFactory
from calendarserver.accesslog import RotatingFileAccessLoggingObserver
<<<<<<< HEAD
from calendarserver.tap.util import getRootResource
from calendarserver.tap.util import storeFromConfig
from calendarserver.tap.util import pgConnectorFromConfig
from calendarserver.tap.util import oracleConnectorFromConfig
=======
>>>>>>> 1d2d4dbe
from calendarserver.push.notifier import PushDistributor
from calendarserver.push.amppush import AMPPushMaster, AMPPushForwarder
from calendarserver.push.applepush import ApplePushNotifierService
from calendarserver.tools.agent import makeAgentService

try:
    from calendarserver.version import version
    version
except ImportError:
    from twisted.python.modules import getModule
    sys.path.insert(
        0, getModule(__name__).pathEntry.filePath.child("support").path)
    from version import version as getVersion
    version = "%s (%s*)" % getVersion()

from twext.web2.server import VERSION as TWISTED_VERSION
TWISTED_VERSION = "CalendarServer/%s %s" % (
    version.replace(" ", ""), TWISTED_VERSION,
)

log = Logger()



# Control socket message-routing constants.
_LOG_ROUTE = "log"
_QUEUE_ROUTE = "queue"

_CONTROL_SERVICE_NAME = "control"


def getid(uid, gid):
    if uid is not None:
        uid = uidFromString(uid)
    if gid is not None:
        gid = gidFromString(gid)
    return (uid, gid)



def conflictBetweenIPv4AndIPv6():
    """
    Is there a conflict between binding an IPv6 and an IPv4 port?  Return True
    if there is, False if there isn't.

    This is a temporary workaround until maybe Twisted starts setting
    C{IPPROTO_IPV6 / IPV6_V6ONLY} on IPv6 sockets.

    @return: C{True} if listening on IPv4 conflicts with listening on IPv6.
    """
    s4 = socket.socket(socket.AF_INET, socket.SOCK_STREAM)
    s6 = socket.socket(socket.AF_INET6, socket.SOCK_STREAM)
    try:
        s4.setsockopt(socket.SOL_SOCKET, socket.SO_REUSEADDR, 1)
        s6.setsockopt(socket.SOL_SOCKET, socket.SO_REUSEADDR, 1)
        s4.bind(("", 0))
        s4.listen(1)
        usedport = s4.getsockname()[1]
        try:
            s6.bind(("::", usedport))
        except socket.error:
            return True
        else:
            return False
    finally:
        s4.close()
        s6.close()



def _computeEnvVars(parent):
    """
    Compute environment variables to be propagated to child processes.
    """
    result = {}
    requiredVars = [
        "PATH",
        "PYTHONPATH",
        "LD_LIBRARY_PATH",
        "DYLD_LIBRARY_PATH",
    ]

    optionalVars = [
        "PYTHONHASHSEED",
        "KRB5_KTNAME",
        "ORACLE_HOME",
        "VERSIONER_PYTHON_PREFER_32_BIT",
    ]

    for varname in requiredVars:
        result[varname] = parent.get(varname, "")
    for varname in optionalVars:
        if varname in parent:
            result[varname] = parent[varname]
    return result

PARENT_ENVIRONMENT = _computeEnvVars(os.environ)



class CalDAVStatisticsProtocol (Protocol):

    def connectionMade(self):
        stats = self.factory.logger.observer.getStats()
        self.transport.write("%s\r\n" % (stats,))
        self.transport.loseConnection()



class CalDAVStatisticsServer (Factory):

    protocol = CalDAVStatisticsProtocol

    def __init__(self, logObserver):
        self.logger = logObserver



class ErrorLoggingMultiService(MultiService, object):
    """ Registers a rotating file logger for error logging, if
        config.ErrorLogEnabled is True. """

    def setServiceParent(self, app):
        MultiService.setServiceParent(self, app)

        if config.ErrorLogEnabled:
            errorLogFile = LogFile.fromFullPath(
                config.ErrorLogFile,
                rotateLength=config.ErrorLogRotateMB * 1024 * 1024,
                maxRotatedFiles=config.ErrorLogMaxRotatedFiles
            )
            errorLogObserver = FileLogObserver(errorLogFile).emit

            # Registering ILogObserver with the Application object
            # gets our observer picked up within AppLogger.start( )
            app.setComponent(ILogObserver, errorLogObserver)



class CalDAVService (ErrorLoggingMultiService):

    # The ConnectionService is a MultiService which bundles all the connection
    # services together for the purposes of being able to stop them and wait
    # for all of their connections to close before shutting down.
    connectionServiceName = "ConnectionService"

    def __init__(self, logObserver):
        self.logObserver = logObserver # accesslog observer
        MultiService.__init__(self)


    def privilegedStartService(self):
        MultiService.privilegedStartService(self)
        self.logObserver.start()


    @inlineCallbacks
    def stopService(self):
        """
        Wait for outstanding requests to finish
        @return: a Deferred which fires when all outstanding requests are complete
        """
        connectionService = self.getServiceNamed(self.connectionServiceName)
        # Note: removeService() also calls stopService()
        yield self.removeService(connectionService)
        # At this point, all outstanding requests have been responded to
        yield super(CalDAVService, self).stopService()
        self.logObserver.stop()



class CalDAVOptions (Options):
    log = Logger()

    optParameters = [[
        "config", "f", DEFAULT_CONFIG_FILE, "Path to configuration file."
    ]]

    zsh_actions = {"config" : "_files -g '*.plist'"}

    def __init__(self, *args, **kwargs):
        super(CalDAVOptions, self).__init__(*args, **kwargs)

        self.overrides = {}


    @staticmethod
    def coerceOption(configDict, key, value):
        """
        Coerce the given C{val} to type of C{configDict[key]}
        """
        if key in configDict:
            if isinstance(configDict[key], bool):
                value = value == "True"

            elif isinstance(configDict[key], (int, float, long)):
                value = type(configDict[key])(value)

            elif isinstance(configDict[key], (list, tuple)):
                value = value.split(",")

            elif isinstance(configDict[key], dict):
                raise UsageError(
                    "Dict options not supported on the command line"
                )

            elif value == "None":
                value = None

        return value


    @classmethod
    def setOverride(cls, configDict, path, value, overrideDict):
        """
        Set the value at path in configDict
        """
        key = path[0]

        if len(path) == 1:
            overrideDict[key] = cls.coerceOption(configDict, key, value)
            return

        if key in configDict:
            if not isinstance(configDict[key], dict):
                raise UsageError(
                    "Found intermediate path element that is not a dictionary"
                )

            if key not in overrideDict:
                overrideDict[key] = {}

            cls.setOverride(
                configDict[key], path[1:],
                value, overrideDict[key]
            )


    def opt_option(self, option):
        """
        Set an option to override a value in the config file. True, False, int,
        and float options are supported, as well as comma separated lists. Only
        one option may be given for each --option flag, however multiple
        --option flags may be specified.
        """
        if "=" in option:
            path, value = option.split("=")
            self.setOverride(
                DEFAULT_CONFIG,
                path.split("/"),
                value,
                self.overrides
            )
        else:
            self.opt_option("%s=True" % (option,))

    opt_o = opt_option


    def postOptions(self):
        try:
            self.loadConfiguration()
            self.checkConfiguration()
        except ConfigurationError, e:
            print("Invalid configuration: %s" % (e,))
            sys.exit(1)


    def loadConfiguration(self):
        if not os.path.exists(self["config"]):
            raise ConfigurationError("Config file %s not found. Exiting."
                                     % (self["config"],))

        print("Reading configuration from file: %s" % (self["config"],))

        config.load(self["config"])
        config.updateDefaults(self.overrides)


    def checkDirectories(self, config):
        checkDirectories(config)


    def checkConfiguration(self):

        # Having CalDAV *and* CardDAV both disabled is an illegal configuration
        # for a running server (but is fine for command-line utilities)
        if config.ProcessType not in ["Agent", "Utility"]:
            if not config.EnableCalDAV and not config.EnableCardDAV:
                print("Neither EnableCalDAV nor EnableCardDAV are set to True.")
                sys.exit(1)

        uid, gid = None, None

        if self.parent["uid"] or self.parent["gid"]:
            uid, gid = getid(self.parent["uid"], self.parent["gid"])

        def gottaBeRoot():
            if os.getuid() != 0:
                username = getpwuid(os.getuid()).pw_name
                raise UsageError("Only root can drop privileges.  You are: %r"
                                 % (username,))

        if uid and uid != os.getuid():
            gottaBeRoot()

        if gid and gid != os.getgid():
            gottaBeRoot()

        self.parent["pidfile"] = config.PIDFile

        self.checkDirectories(config)

        #
        # Nuke the file log observer's time format.
        #

        if not config.ErrorLogFile and config.ProcessType == "Slave":
            FileLogObserver.timeFormat = ""

        # Check current umask and warn if changed
        oldmask = os.umask(config.umask)
        if oldmask != config.umask:
            self.log.info("WARNING: changing umask from: 0%03o to 0%03o"
                          % (oldmask, config.umask))
        self.parent['umask'] = config.umask



class GroupOwnedUNIXServer(UNIXServer, object):
    """
    A L{GroupOwnedUNIXServer} is a L{UNIXServer} which changes the group
    ownership of its socket immediately after binding its port.

    @ivar gid: the group ID which should own the socket after it is bound.
    """
    def __init__(self, gid, *args, **kw):
        super(GroupOwnedUNIXServer, self).__init__(*args, **kw)
        self.gid = gid


    def privilegedStartService(self):
        """
        Bind the UNIX socket and then change its group.
        """
        super(GroupOwnedUNIXServer, self).privilegedStartService()

        # Unfortunately, there's no public way to access this. -glyph
        fileName = self._port.port
        os.chown(fileName, os.getuid(), self.gid)



class SlaveSpawnerService(Service):
    """
    Service to add all Python subprocesses that need to do work to a
    L{DelayedStartupProcessMonitor}:

        - regular slave processes (CalDAV workers)
    """

    def __init__(self, maker, monitor, dispenser, dispatcher, configPath,
                 inheritFDs=None, inheritSSLFDs=None):
        self.maker = maker
        self.monitor = monitor
        self.dispenser = dispenser
        self.dispatcher = dispatcher
        self.configPath = configPath
        self.inheritFDs = inheritFDs
        self.inheritSSLFDs = inheritSSLFDs


    def startService(self):
        for slaveNumber in xrange(0, config.MultiProcess.ProcessCount):
            if config.UseMetaFD:
                extraArgs = dict(metaSocket=self.dispatcher.addSocket())
            else:
                extraArgs = dict(inheritFDs=self.inheritFDs,
                                 inheritSSLFDs=self.inheritSSLFDs)
            if self.dispenser is not None:
                extraArgs.update(ampSQLDispenser=self.dispenser)
            process = TwistdSlaveProcess(
                sys.argv[0], self.maker.tapname, self.configPath, slaveNumber,
                config.BindAddresses, **extraArgs
            )
            self.monitor.addProcessObject(process, PARENT_ENVIRONMENT)



class WorkSchedulingService(Service):
    """
    A Service to kick off the initial scheduling of periodic work items.
    """
    log = Logger()

    def __init__(self, store, doImip, doGroupCaching):
        """
        @param store: the Store to use for enqueuing work
        @param doImip: whether to schedule imip polling
        @type doImip: boolean
        @param doGroupCaching: whether to schedule group caching
        @type doImip: boolean
        """
        self.store = store
        self.doImip = doImip
        self.doGroupCaching = doGroupCaching


    @inlineCallbacks
    def startService(self):
        # Note: the "seconds in the future" args are being set to the LogID
        # numbers to spread them out.  This is only needed until
        # ultimatelyPerform( ) handles groups correctly.  Once that is fixed
        # these can be set to zero seconds in the future.
        if self.doImip:
            yield scheduleNextMailPoll(self.store, int(config.LogID) if config.LogID else 5)
        if self.doGroupCaching:
            yield scheduleNextGroupCachingUpdate(self.store, int(config.LogID) if config.LogID else 5)



class ReExecService(MultiService):
    """
    A MultiService which catches SIGHUP and re-exec's the process.
    """
    log = Logger()

    def __init__(self, pidfilePath, reactor=None):
        """
        @param pidFilePath: Absolute path to the pidfile which will need to be
            removed
        @type pidFilePath: C{str}
        """
        self.pidfilePath = pidfilePath
        if reactor is None:
            from twisted.internet import reactor
        self.reactor = reactor
        MultiService.__init__(self)


    def reExec(self):
        """
        Removes pidfile, registers an exec to happen after shutdown, then
        stops the reactor.
        """
        self.log.warn("SIGHUP received - restarting")
        try:
            self.log.info("Removing pidfile: %s" % (self.pidfilePath,))
            os.remove(self.pidfilePath)
        except OSError:
            pass
        self.reactor.addSystemEventTrigger("after", "shutdown", os.execv,
            sys.executable, [sys.executable] + sys.argv)
        self.reactor.stop()


    def sighupHandler(self, num, frame):
        self.reactor.callFromThread(self.reExec)


    def startService(self):
        self.previousHandler = signal.signal(signal.SIGHUP, self.sighupHandler)
        MultiService.startService(self)


    def stopService(self):
        signal.signal(signal.SIGHUP, self.previousHandler)
        MultiService.stopService(self)


class PreProcessingService(Service):
    """
    A Service responsible for running any work that needs to be finished prior
    to the main service starting.  Once that work is done, it instantiates the
    main service and adds it to the Service hierarchy (specifically to its
    parent).  If the final work step does not return a Failure, that is an 
    indication the store is ready and it is passed to the main service.
    Otherwise, None is passed to the main service in place of a store.  This
    is mostly useful in the case of command line utilities that need to do
    something different if the store is not available (e.g. utilities that
    aren't allowed to upgrade the database).
    """

    def __init__(self, serviceCreator, connectionPool, store, logObserver,
        reactor=None):
        """
        @param serviceCreator: callable which will be passed the connection
            pool, store, and log observer, and should return a Service
        @param connectionPool: connection pool to pass to serviceCreator
        @param store: the store object being processed
        @param logObserver: log observer to pass to serviceCreator
        """
        self.serviceCreator = serviceCreator
        self.connectionPool = connectionPool
        self.store = store
        self.logObserver = logObserver
        self.stepper = Stepper()        

        if reactor is None:
            from twisted.internet import reactor
        self.reactor = reactor

    def stepWithResult(self, result):
        """
        The final "step"; if we get here we know our store is ready, so
        we create the main service and pass in the store.
        """
        service = self.serviceCreator(self.connectionPool, self.store,
            self.logObserver)
        if self.parent is not None:
            self.reactor.callLater(0, service.setServiceParent, self.parent)
        return succeed(None)

    def stepWithFailure(self, failure):
        """
        The final "step", but if we get here we know our store is not ready,
        so we create the main service and pass in a None for the store.
        """
        try:
            service = self.serviceCreator(self.connectionPool, None,
                self.logObserver)
            if self.parent is not None:
                self.reactor.callLater(0, service.setServiceParent, self.parent)
        except StoreNotAvailable:
            self.reactor.stop()

        return succeed(None)

    def addStep(self, step):
        """
        Hand the step to our Stepper

        @param step: an object implementing stepWithResult( )
        """
        self.stepper.addStep(step)
        return self

    def startService(self):
        """
        Add ourself as the final step, and then tell the coordinator to start
        working on each step one at a time.
        """
        self.addStep(self)
        self.stepper.start()


class PostUpgradeStopRequested(Exception):
    """
    Raised when we've been asked to stop just after upgrade has completed.
    """

class StoreNotAvailable(Exception):
    """
    Raised when we want to give up because the store is not available
    """

class QuitAfterUpgradeStep(object):

    def __init__(self, triggerFile, reactor=None):
        self.triggerFile = triggerFile
        if reactor is None:
            from twisted.internet import reactor
        self.reactor = reactor

    def removeTriggerFile(self):
        try:
            os.remove(self.triggerFile)
        except OSError:
            pass

    def stepWithResult(self, result):
        if os.path.exists(self.triggerFile):
            self.removeTriggerFile()
            self.reactor.stop()
            raise PostUpgradeStopRequested()
        else:
            return succeed(result)

    def stepWithFailure(self, failure):
        if os.path.exists(self.triggerFile):
            self.removeTriggerFile()
            self.reactor.stop()
            raise PostUpgradeStopRequested()
        else:
            return failure


class PreProcessingService(Service):
    """
    A Service responsible for running any work that needs to be finished prior
    to the main service starting.  Once that work is done, it instantiates the
    main service and adds it to the Service hierarchy (specifically to its
    parent).  If the final work step does not return a Failure, that is an
    indication the store is ready and it is passed to the main service.
    Otherwise, None is passed to the main service in place of a store.  This
    is mostly useful in the case of command line utilities that need to do
    something different if the store is not available (e.g. utilities that
    aren't allowed to upgrade the database).
    """

    def __init__(self, serviceCreator, connectionPool, store, logObserver,
        reactor=None):
        """
        @param serviceCreator: callable which will be passed the connection
            pool, store, and log observer, and should return a Service
        @param connectionPool: connection pool to pass to serviceCreator
        @param store: the store object being processed
        @param logObserver: log observer to pass to serviceCreator
        """
        self.serviceCreator = serviceCreator
        self.connectionPool = connectionPool
        self.store = store
        self.logObserver = logObserver
        self.stepper = Stepper()

        if reactor is None:
            from twisted.internet import reactor
        self.reactor = reactor


    def stepWithResult(self, result):
        """
        The final "step"; if we get here we know our store is ready, so
        we create the main service and pass in the store.
        """
        service = self.serviceCreator(self.connectionPool, self.store,
            self.logObserver)
        if self.parent is not None:
            self.reactor.callLater(0, service.setServiceParent, self.parent)
        return succeed(None)


    def stepWithFailure(self, failure):
        """
        The final "step", but if we get here we know our store is not ready,
        so we create the main service and pass in a None for the store.
        """
        try:
            service = self.serviceCreator(self.connectionPool, None,
                self.logObserver)
            if self.parent is not None:
                self.reactor.callLater(0, service.setServiceParent, self.parent)
        except StoreNotAvailable:
            self.reactor.stop()

        return succeed(None)


    def addStep(self, step):
        """
        Hand the step to our Stepper

        @param step: an object implementing stepWithResult( )
        """
        self.stepper.addStep(step)
        return self


    def startService(self):
        """
        Add ourself as the final step, and then tell the coordinator to start
        working on each step one at a time.
        """
        self.addStep(self)
        self.stepper.start()



class PostUpgradeStopRequested(Exception):
    """
    Raised when we've been asked to stop just after upgrade has completed.
    """



class StoreNotAvailable(Exception):
    """
    Raised when we want to give up because the store is not available
    """



class QuitAfterUpgradeStep(object):

    def __init__(self, triggerFile, reactor=None):
        self.triggerFile = triggerFile
        if reactor is None:
            from twisted.internet import reactor
        self.reactor = reactor


    def removeTriggerFile(self):
        try:
            os.remove(self.triggerFile)
        except OSError:
            pass


    def stepWithResult(self, result):
        if os.path.exists(self.triggerFile):
            self.removeTriggerFile()
            self.reactor.stop()
            raise PostUpgradeStopRequested()
        else:
            return succeed(result)


    def stepWithFailure(self, failure):
        if os.path.exists(self.triggerFile):
            self.removeTriggerFile()
            self.reactor.stop()
            raise PostUpgradeStopRequested()
        else:
            return failure



class CalDAVServiceMaker (object):
    log = Logger()

    implements(IPlugin, IServiceMaker)

    tapname = "caldav"
    description = "Calendar and Contacts Server"
    options = CalDAVOptions


    def makeService(self, options):
        """
        Create the top-level service.
        """
        replaceTwistedLoggers()

        self.log.info("%s %s starting %s process..." % (self.description, version, config.ProcessType))

        try:
            from setproctitle import setproctitle
        except ImportError:
            pass
        else:
            execName = os.path.basename(sys.argv[0])
            if config.LogID:
                logID = " #%s" % (config.LogID,)
            else:
                logID = ""
            if config.ProcessType is not "Utility":
                execName = ""
            setproctitle("CalendarServer %s [%s%s] %s" % (version, config.ProcessType, logID, execName))

        serviceMethod = getattr(self, "makeService_%s" % (config.ProcessType,), None)

        if not serviceMethod:
            raise UsageError(
                "Unknown server type %s. "
                "Please choose: Slave, Single or Combined"
                % (config.ProcessType,)
            )
        else:
            #
            # Configure Memcached Client Pool
            #
            memcachepool.installPools(
                config.Memcached.Pools,
                config.Memcached.MaxClients,
            )

            if config.ProcessType in ("Combined", "Single"):
                # Process localization string files
                processLocalizationFiles(config.Localization)

            try:
                service = serviceMethod(options)
            except ConfigurationError, e:
                sys.stderr.write("Configuration error: %s\n" % (e,))
                sys.exit(1)

            #
            # Note: if there is a stopped process in the same session
            # as the calendar server and the calendar server is the
            # group leader then when twistd forks to drop privileges a
            # SIGHUP may be sent by the kernel, which can cause the
            # process to exit. This SIGHUP should be, at a minimum,
            # ignored.
            #

            def location(frame):
                if frame is None:
                    return "Unknown"
                else:
                    return "%s: %s" % (frame.f_code.co_name, frame.f_lineno)

            return service


    def createContextFactory(self):
        """
        Create an SSL context factory for use with any SSL socket talking to
        this server.
        """
        return ChainingOpenSSLContextFactory(
            config.SSLPrivateKey,
            config.SSLCertificate,
            certificateChainFile=config.SSLAuthorityChain,
            passwdCallback=getSSLPassphrase,
            sslmethod=getattr(OpenSSL.SSL, config.SSLMethod),
            ciphers=config.SSLCiphers.strip()
        )


    def makeService_Slave(self, options):
        """
        Create a "slave" service, a subprocess of a service created with
        L{makeService_Combined}, which does the work of actually handling
        CalDAV and CardDAV requests.
        """
        pool, txnFactory = getDBPool(config)
        store = storeFromConfig(config, txnFactory)
        logObserver = AMPCommonAccessLoggingObserver()
        result = self.requestProcessingService(options, store, logObserver)
        directory = store.directoryService()
        if pool is not None:
            pool.setServiceParent(result)

        if config.ControlSocket:
            id = config.ControlSocket
            self.log.info("Control via AF_UNIX: %s" % (id,))
            endpointFactory = lambda reactor: UNIXClientEndpoint(
                reactor, id)
        else:
            id = int(config.ControlPort)
            self.log.info("Control via AF_INET: %d" % (id,))
            endpointFactory = lambda reactor: TCP4ClientEndpoint(
                reactor, "127.0.0.1", id)
        controlSocketClient = ControlSocket()
        class LogClient(AMP):
            def startReceivingBoxes(self, sender):
                super(LogClient, self).startReceivingBoxes(sender)
                logObserver.addClient(self)
        f = Factory()
        f.protocol = LogClient
        controlSocketClient.addFactory(_LOG_ROUTE, f)
        from txdav.common.datastore.sql import CommonDataStore as SQLStore
        if isinstance(store, SQLStore):
            def queueMasterAvailable(connectionFromMaster):
                store.queuer = store.queuer.transferProposalCallbacks(connectionFromMaster)
            queueFactory = QueueWorkerFactory(store.newTransaction, schema,
                                              queueMasterAvailable)
            controlSocketClient.addFactory(_QUEUE_ROUTE, queueFactory)
        controlClient = ControlSocketConnectingService(
            endpointFactory, controlSocketClient
        )
        controlClient.setServiceParent(result)

        # Optionally set up push notifications
        pushDistributor = None
        if config.Notifications.Enabled:
            observers = []
            if config.Notifications.Services.APNS.Enabled:
                pushSubService = ApplePushNotifierService.makeService(
                    config.Notifications.Services.APNS, store)
                observers.append(pushSubService)
                pushSubService.setServiceParent(result)
            if config.Notifications.Services.AMP.Enabled:
                pushSubService = AMPPushForwarder(controlSocketClient)
                observers.append(pushSubService)
            if observers:
                pushDistributor = PushDistributor(observers)

        # Optionally set up mail retrieval
        if config.Scheduling.iMIP.Enabled:
            mailRetriever = MailRetriever(store, directory,
                config.Scheduling.iMIP.Receiving)
            mailRetriever.setServiceParent(result)
        else:
            mailRetriever = None

        # Optionally set up group cacher
        if config.GroupCaching.Enabled:
            groupCacher = GroupMembershipCacheUpdater(
                calendaruserproxy.ProxyDBService,
                directory,
                config.GroupCaching.UpdateSeconds,
                config.GroupCaching.ExpireSeconds,
                namespace=config.GroupCaching.MemcachedPool,
                useExternalProxies=config.GroupCaching.UseExternalProxies
                )
        else:
            groupCacher = None

        def decorateTransaction(txn):
            txn._pushDistributor = pushDistributor
            txn._rootResource = result.rootResource
            txn._mailRetriever = mailRetriever
            txn._groupCacher = groupCacher

        store.callWithNewTransactions(decorateTransaction)

        # Optionally enable Manhole access
        if config.Manhole.Enabled:
            try:
                from twisted.conch.manhole_tap import makeService as manholeMakeService
                portString = "tcp:%d:interface=127.0.0.1" % (config.Manhole.StartingPortNumber + int(config.LogID) + 1,)
                manholeService = manholeMakeService({
                    "sshPort" : None,
                    "telnetPort" : portString,
                    "namespace" : {
                        "config" : config,
                        "service" : result,
                        "store" : store,
                        "directory" : directory,
                        },
                    "passwd" : config.Manhole.PasswordFilePath,
                })
                manholeService.setServiceParent(result)
                # Using print(because logging isn't ready at this point)
                print("Manhole access enabled: %s" % (portString,))
            except ImportError:
                print("Manhole access could not enabled because manhole_tap could not be imported")

        return result


    def requestProcessingService(self, options, store, logObserver):
        """
        Make a service that will actually process HTTP requests.

        This may be a 'Slave' service, which runs as a worker subprocess of the
        'Combined' configuration, or a 'Single' service, which is a stand-alone
        process that answers CalDAV/CardDAV requests by itself.
        """
        #
        # Change default log level to "info" as its useful to have
        # that during startup
        #
        oldLogLevel = log.publisher.levels.logLevelForNamespace(None)
        log.publisher.levels.setLogLevelForNamespace(None, LogLevel.info)

        # Note: 'additional' was used for IMIP reply resource, and perhaps
        # we can remove this
        additional = []

        #
        # Configure the service
        #
        self.log.info("Setting up service")

        self.log.info("Configuring access log observer: %s" % (logObserver,))
        service = CalDAVService(logObserver)

        rootResource = getRootResource(config, store, additional)
        service.rootResource = rootResource

        underlyingSite = Site(rootResource)

        # Need to cache SSL port info here so we can access it in a Request to
        # deal with the possibility of being behind an SSL decoder
        underlyingSite.EnableSSL = config.EnableSSL
        underlyingSite.SSLPort = config.SSLPort
        underlyingSite.BindSSLPorts = config.BindSSLPorts

        requestFactory = underlyingSite

        if config.EnableSSL and config.RedirectHTTPToHTTPS:
            self.log.info("Redirecting to HTTPS port %s" % (config.SSLPort,))
            def requestFactory(*args, **kw):
                return SSLRedirectRequest(site=underlyingSite, *args, **kw)

        # Add the Strict-Transport-Security header to all secured requests
        # if enabled.
        if config.StrictTransportSecuritySeconds:
            previousRequestFactory = requestFactory
            def requestFactory(*args, **kw):
                request = previousRequestFactory(*args, **kw)
                def responseFilter(ignored, response):
                    ignored, secure = request.chanRequest.getHostInfo()
                    if secure:
                        response.headers.addRawHeader("Strict-Transport-Security",
                            "max-age={max_age:d}"
                            .format(max_age=config.StrictTransportSecuritySeconds))
                    return response
                request.addResponseFilter(responseFilter)
                return request

        httpFactory = LimitingHTTPFactory(
            requestFactory,
            maxRequests=config.MaxRequests,
            maxAccepts=config.MaxAccepts,
            betweenRequestsTimeOut=config.IdleConnectionTimeOut,
            vary=True,
        )

        def updateFactory(configDict, reloading=False):
            httpFactory.maxRequests = configDict.MaxRequests
            httpFactory.maxAccepts = configDict.MaxAccepts

        config.addPostUpdateHooks((updateFactory,))

        # Bundle the various connection services within a single MultiService
        # that can be stopped before the others for graceful shutdown.
        connectionService = MultiService()
        connectionService.setName(CalDAVService.connectionServiceName)
        connectionService.setServiceParent(service)

        # Service to schedule initial work
        WorkSchedulingService(
            store,
            config.Scheduling.iMIP.Enabled,
            (config.GroupCaching.Enabled and config.GroupCaching.EnableUpdater)
        ).setServiceParent(service)

        # For calendarserver.tap.test.test_caldav.BaseServiceMakerTests.getSite():
        connectionService.underlyingSite = underlyingSite

        if config.InheritFDs or config.InheritSSLFDs:
            # Inherit sockets to call accept() on them individually.

            if config.EnableSSL:
                for fdAsStr in config.InheritSSLFDs:
                    try:
                        contextFactory = self.createContextFactory()
                    except SSLError, e:
                        log.error("Unable to set up SSL context factory: %s" % (e,))
                    else:
                        MaxAcceptSSLServer(
                            int(fdAsStr), httpFactory,
                            contextFactory,
                            backlog=config.ListenBacklog,
                            inherit=True
                        ).setServiceParent(connectionService)
            for fdAsStr in config.InheritFDs:
                MaxAcceptTCPServer(
                    int(fdAsStr), httpFactory,
                    backlog=config.ListenBacklog,
                    inherit=True
                ).setServiceParent(connectionService)

        elif config.MetaFD:
            # Inherit a single socket to receive accept()ed connections via
            # recvmsg() and SCM_RIGHTS.

            try:
                contextFactory = self.createContextFactory()
            except SSLError, e:
                self.log.error("Unable to set up SSL context factory: %s" % (e,))
                # None is okay as a context factory for ReportingHTTPService as
                # long as we will never receive a file descriptor with the
                # 'SSL' tag on it, since that's the only time it's used.
                contextFactory = None

            ReportingHTTPService(
                requestFactory, int(config.MetaFD), contextFactory
            ).setServiceParent(connectionService)

        else: # Not inheriting, therefore we open our own:
            for bindAddress in self._allBindAddresses():
                self._validatePortConfig()
                if config.EnableSSL:
                    for port in config.BindSSLPorts:
                        self.log.info("Adding SSL server at %s:%s"
                                      % (bindAddress, port))

                        try:
                            contextFactory = self.createContextFactory()
                        except SSLError, e:
                            self.log.error("Unable to set up SSL context factory: %s"
                                           % (e,))
                            self.log.error("Disabling SSL port: %s" % (port,))
                        else:
                            httpsService = MaxAcceptSSLServer(
                                int(port), httpFactory,
                                contextFactory, interface=bindAddress,
                                backlog=config.ListenBacklog,
                                inherit=False
                            )
                            httpsService.setServiceParent(connectionService)

                for port in config.BindHTTPPorts:
                    MaxAcceptTCPServer(
                        int(port), httpFactory,
                        interface=bindAddress,
                        backlog=config.ListenBacklog,
                        inherit=False
                    ).setServiceParent(connectionService)

        # Change log level back to what it was before
        log.publisher.levels.setLogLevelForNamespace(None, oldLogLevel)
        return service


    def _validatePortConfig(self):
        """
        If BindHTTPPorts is specified, HTTPPort must also be specified to
        indicate which is the preferred port (the one to be used in URL
        generation, etc).  If only HTTPPort is specified, BindHTTPPorts should
        be set to a list containing only that port number.  Similarly for
        BindSSLPorts/SSLPort.

        @raise UsageError: if configuration is not valid.
        """
        if config.BindHTTPPorts:
            if config.HTTPPort == 0:
                raise UsageError(
                    "HTTPPort required if BindHTTPPorts is not empty"
                )
        elif config.HTTPPort != 0:
            config.BindHTTPPorts = [config.HTTPPort]
        if config.BindSSLPorts:
            if config.SSLPort == 0:
                raise UsageError(
                    "SSLPort required if BindSSLPorts is not empty"
                )
        elif config.SSLPort != 0:
            config.BindSSLPorts = [config.SSLPort]


    def _allBindAddresses(self):
        """
        An empty array for the config value of BindAddresses should be
        equivalent to an array containing two BindAddresses; one with a single
        empty string, and one with "::", meaning "bind everything on both IPv4
        and IPv6".
        """
        if not config.BindAddresses:
            if getattr(socket, "has_ipv6", False):
                if conflictBetweenIPv4AndIPv6():
                    # If there's a conflict between v4 and v6, then almost by
                    # definition, v4 is mapped into the v6 space, so we will
                    # listen "only" on v6.
                    config.BindAddresses = ["::"]
                else:
                    config.BindAddresses = ["", "::"]
            else:
                config.BindAddresses = [""]
        return config.BindAddresses


    def makeService_Single(self, options):
        """
        Create a service to be used in a single-process, stand-alone
        configuration.  Memcached will be spawned automatically.
        """
        def slaveSvcCreator(pool, store, logObserver):
<<<<<<< HEAD

            if store is None:
                raise StoreNotAvailable()

            result = self.requestProcessingService(options, store, logObserver)

=======

            if store is None:
                raise StoreNotAvailable()

            result = self.requestProcessingService(options, store, logObserver)
>>>>>>> 1d2d4dbe

            # Optionally set up push notifications
            pushDistributor = None
            if config.Notifications.Enabled:
                observers = []
                if config.Notifications.Services.APNS.Enabled:
                    pushSubService = ApplePushNotifierService.makeService(
                        config.Notifications.Services.APNS, store)
                    observers.append(pushSubService)
                    pushSubService.setServiceParent(result)
                if config.Notifications.Services.AMP.Enabled:
                    pushSubService = AMPPushMaster(None, result,
                        config.Notifications.Services.AMP.Port,
                        config.Notifications.Services.AMP.EnableStaggering,
                        config.Notifications.Services.AMP.StaggerSeconds
                        )
                    observers.append(pushSubService)
                if observers:
                    pushDistributor = PushDistributor(observers)

            directory = store.directoryService()

            # Optionally set up mail retrieval
            if config.Scheduling.iMIP.Enabled:
                mailRetriever = MailRetriever(store, directory,
                    config.Scheduling.iMIP.Receiving)
                mailRetriever.setServiceParent(result)
            else:
                mailRetriever = None

            # Optionally set up group cacher
            if config.GroupCaching.Enabled:
                groupCacher = GroupMembershipCacheUpdater(
                    calendaruserproxy.ProxyDBService,
                    directory,
                    config.GroupCaching.UpdateSeconds,
                    config.GroupCaching.ExpireSeconds,
                    namespace=config.GroupCaching.MemcachedPool,
                    useExternalProxies=config.GroupCaching.UseExternalProxies
                    )
            else:
                groupCacher = None

            def decorateTransaction(txn):
                txn._pushDistributor = pushDistributor
                txn._rootResource = result.rootResource
                txn._mailRetriever = mailRetriever
                txn._groupCacher = groupCacher

            store.callWithNewTransactions(decorateTransaction)

            return result

        uid, gid = getSystemIDs(config.UserName, config.GroupName)

        # Make sure no old socket files are lying around.
        self.deleteStaleSocketFiles()
        logObserver = RotatingFileAccessLoggingObserver(
            config.AccessLogFile,
        )

        # Optionally launch memcached.  Note, this is not going through a
        # ProcessMonitor because there is code elsewhere that needs to
        # access memcached before startService() gets called, so we're just
        # directly using Popen to spawn memcached.
        for name, pool in config.Memcached.Pools.items():
            if pool.ServerEnabled:
<<<<<<< HEAD
                self.log_info(
=======
                self.log.info(
>>>>>>> 1d2d4dbe
                    "Adding memcached service for pool: %s" % (name,)
                )
                memcachedArgv = [
                    config.Memcached.memcached,
                    "-p", str(pool.Port),
                    "-l", pool.BindAddress,
                    "-U", "0",
                ]
                if config.Memcached.MaxMemory is not 0:
                    memcachedArgv.extend(
                        ["-m", str(config.Memcached.MaxMemory)]
                    )
                if config.UserName:
                    memcachedArgv.extend(["-u", config.UserName])
                memcachedArgv.extend(config.Memcached.Options)
                Popen(memcachedArgv)

        return self.storageService(slaveSvcCreator, logObserver, uid=uid, gid=gid)


    def makeService_Utility(self, options):
        """
        Create a service to be used in a command-line utility

        Specify the actual utility service class in config.UtilityServiceClass.
        When created, that service will have access to the storage facilities.
        """

        def toolServiceCreator(pool, store, ignored):
            return config.UtilityServiceClass(store)

        uid, gid = getSystemIDs(config.UserName, config.GroupName)
        return self.storageService(toolServiceCreator, None, uid=uid, gid=gid)


    def makeService_Agent(self, options):
        """
        Create an agent service which listens for configuration requests
        """

        # Don't use memcached -- calendar server might take it away at any
        # moment
        def agentPostUpdateHook(configDict, reloading=False):
            configDict.Memcached.Pools.Default.ClientEnabled = False

        config.addPostUpdateHooks((agentPostUpdateHook,))
        config.reload()

        # These we need to set in order to open the store
        config.EnableCalDAV = config.EnableCardDAV = True

        def agentServiceCreator(pool, store, ignored):
            return makeAgentService(store)

        uid, gid = getSystemIDs(config.UserName, config.GroupName)
        return self.storageService(agentServiceCreator, None, uid=uid, gid=gid)


    def storageService(self, createMainService, logObserver, uid=None, gid=None):
        """
        If necessary, create a service to be started used for storage; for
        example, starting a database backend.  This service will then start the
        main service.

        This has the effect of delaying any child process spawning or
        stand alone port-binding until the backing for the selected data store
        implementation is ready to process requests.

        @param createMainService: This is the service that will be doing the main
            work of the current process.  If the configured storage mode does
            not require any particular setup, then this may return the
            C{mainService} argument.

        @type createMainService: C{callable} that takes C{(connectionPool, store)}
            and returns L{IService}

        @param uid: the user ID to run the backend as, if this process is
            running as root (also the uid to chown Attachments to).
        @type uid: C{int}

        @param gid: the user ID to run the backend as, if this process is
            running as root (also the gid to chown Attachments to).
        @type gid: C{int}

        @return: the appropriate a service to start.

        @rtype: L{IService}
        """
        def createSubServiceFactory(dialect=POSTGRES_DIALECT,
                                    paramstyle='pyformat'):
            def subServiceFactory(connectionFactory):
                ms = MultiService()
                cp = ConnectionPool(connectionFactory, dialect=dialect,
                                    paramstyle=paramstyle,
                                    maxConnections=config.MaxDBConnectionsPerPool)
                cp.setServiceParent(ms)
                store = storeFromConfig(config, cp.connection)

                pps = PreProcessingService(createMainService, cp, store,
                    logObserver)

                # The following "steps" will run sequentially when the service
                # hierarchy is started.  If any of the steps raise an exception
                # the subsequent steps' stepWithFailure methods will be called
                # instead, until one of them returns a non-Failure.

<<<<<<< HEAD
=======
                pps.addStep(
                    UpgradeAcquireLockStep(store)
                )

>>>>>>> 1d2d4dbe
                # Still need this for Snow Leopard support
                pps.addStep(
                    UpgradeFileSystemFormatStep(config)
                )

                pps.addStep(
                    UpgradeDatabaseSchemaStep(
                        store, uid=overrideUID, gid=overrideGID,
                        failIfUpgradeNeeded=config.FailIfUpgradeNeeded
                    )
                )

                pps.addStep(
<<<<<<< HEAD
                    UpgradeDatabaseDataStep(
=======
                    UpgradeDatabaseAddressBookDataStep(
                        store, uid=overrideUID, gid=overrideGID
                    )
                )

                pps.addStep(
                    UpgradeDatabaseCalendarDataStep(
>>>>>>> 1d2d4dbe
                        store, uid=overrideUID, gid=overrideGID
                    )
                )

                pps.addStep(
                    UpgradeToDatabaseStep(
                        UpgradeToDatabaseStep.fileStoreFromPath(
                            CachingFilePath(config.DocumentRoot)
                        ),
                        store, uid=overrideUID, gid=overrideGID,
                        merge=config.MergeUpgrades
<<<<<<< HEAD
                    )
                )

                pps.addStep(
                    UpgradeDatabaseOtherStep(
                        store, uid=overrideUID, gid=overrideGID
                    )
                )

=======
                    )
                )

                pps.addStep(
                    UpgradeDatabaseOtherStep(
                        store, uid=overrideUID, gid=overrideGID
                    )
                )

>>>>>>> 1d2d4dbe
                # Conditionally stop after upgrade at this point
                pps.addStep(
                    QuitAfterUpgradeStep(config.StopAfterUpgradeTriggerFile)
                )

                pps.addStep(
                    PostDBImportStep(store, config,
                        getattr(self, "doPostImport", True)
                    )
                )
<<<<<<< HEAD
=======

                pps.addStep(
                    UpgradeReleaseLockStep(store)
                )

>>>>>>> 1d2d4dbe
                pps.setServiceParent(ms)
                return ms

            return subServiceFactory

        # FIXME: this is replicating the logic of getDBPool(), except for the
        # part where the pgServiceFromConfig service is actually started here,
        # and discarded in that function.  This should be refactored to simply
        # use getDBPool.

        if config.UseDatabase:

            if os.getuid() == 0: # Only override if root
                overrideUID = uid
                overrideGID = gid
            else:
                overrideUID = None
                overrideGID = None

            if config.DBType == '':
                # Spawn our own database as an inferior process, then connect
                # to it.
                pgserv = pgServiceFromConfig(
                    config,
                    createSubServiceFactory(),
                    uid=overrideUID, gid=overrideGID
                )
                return pgserv
            elif config.DBType == 'postgres':
                # Connect to a postgres database that is already running.
                return createSubServiceFactory()(pgConnectorFromConfig(config))
            elif config.DBType == 'oracle':
                # Connect to an Oracle database that is already running.
                return createSubServiceFactory(dialect=ORACLE_DIALECT,
                                               paramstyle='numeric')(
                    oracleConnectorFromConfig(config)
                )
            else:
                raise UsageError("Unknown database type %r" (config.DBType,))
        else:
            store = storeFromConfig(config, None)
            return createMainService(None, store, logObserver)


    def makeService_Combined(self, options):
        """
        Create a master service to coordinate a multi-process configuration,
        spawning subprocesses that use L{makeService_Slave} to perform work.
        """
        s = ErrorLoggingMultiService()

        # Add a service to re-exec the master when it receives SIGHUP
        ReExecService(config.PIDFile).setServiceParent(s)

        # Make sure no old socket files are lying around.
        self.deleteStaleSocketFiles()

        # The logger service must come before the monitor service, otherwise
        # we won't know which logging port to pass to the slaves' command lines

        logger = AMPLoggingFactory(
            RotatingFileAccessLoggingObserver(config.AccessLogFile)
        )

        if config.GroupName:
            try:
                gid = getgrnam(config.GroupName).gr_gid
            except KeyError:
                raise ConfigurationError("Invalid group name: %s" %
                                         (config.GroupName,))
        else:
            gid = os.getgid()

        if config.UserName:
            try:
                uid = getpwnam(config.UserName).pw_uid
            except KeyError:
                raise ConfigurationError("Invalid user name: %s" %
                                         (config.UserName,))
        else:
            uid = os.getuid()

        controlSocket = ControlSocket()
        controlSocket.addFactory(_LOG_ROUTE, logger)

        # Optionally set up AMPPushMaster
        if config.Notifications.Enabled and config.Notifications.Services.AMP.Enabled:
            ampSettings = config.Notifications.Services.AMP
            AMPPushMaster(
                controlSocket,
                s,
                ampSettings["Port"],
                ampSettings["EnableStaggering"],
                ampSettings["StaggerSeconds"]
            )
        if config.ControlSocket:
            controlSocketService = GroupOwnedUNIXServer(
                gid, config.ControlSocket, controlSocket, mode=0660
            )
        else:
            controlSocketService = ControlPortTCPServer(
                config.ControlPort, controlSocket, interface="127.0.0.1"
            )
        controlSocketService.setName(_CONTROL_SERVICE_NAME)
        controlSocketService.setServiceParent(s)

        monitor = DelayedStartupProcessMonitor()
        s.processMonitor = monitor
        monitor.setServiceParent(s)

        if config.MemoryLimiter.Enabled:
            memoryLimiter = MemoryLimitService(monitor, config.MemoryLimiter.Seconds,
                config.MemoryLimiter.Bytes, config.MemoryLimiter.ResidentOnly)
            memoryLimiter.setServiceParent(s)

        for name, pool in config.Memcached.Pools.items():
            if pool.ServerEnabled:
                self.log.info(
                    "Adding memcached service for pool: %s" % (name,)
                )
                memcachedArgv = [
                    config.Memcached.memcached,
                    "-p", str(pool.Port),
                    "-l", pool.BindAddress,
                    "-U", "0",
                ]
                if config.Memcached.MaxMemory is not 0:
                    memcachedArgv.extend(
                        ["-m", str(config.Memcached.MaxMemory)]
                    )
                if config.UserName:
                    memcachedArgv.extend(["-u", config.UserName])
                memcachedArgv.extend(config.Memcached.Options)
                monitor.addProcess('memcached-%s' % (name,), memcachedArgv,
                                   env=PARENT_ENVIRONMENT)

        # Open the socket(s) to be inherited by the slaves
        inheritFDs = []
        inheritSSLFDs = []

        if config.UseMetaFD:
            cl = ConnectionLimiter(config.MaxAccepts,
                                   (config.MaxRequests *
                                    config.MultiProcess.ProcessCount))
            dispatcher = cl.dispatcher
        else:
            s._inheritedSockets = [] # keep a reference to these so they don't close
            dispatcher = None

        for bindAddress in self._allBindAddresses():
            self._validatePortConfig()
            if config.UseMetaFD:
                portsList = [(config.BindHTTPPorts, "TCP")]
                if config.EnableSSL:
                    portsList.append((config.BindSSLPorts, "SSL"))
                for ports, description in portsList:
                    for port in ports:
                        cl.addPortService(description, port, bindAddress, config.ListenBacklog)
            else:
                def _openSocket(addr, port):
                    log.info("Opening socket for inheritance at %s:%d" % (addr, port))
                    sock = socket.socket(socket.AF_INET, socket.SOCK_STREAM)
                    sock.setblocking(0)
                    sock.setsockopt(socket.SOL_SOCKET, socket.SO_REUSEADDR, 1)
                    sock.bind((addr, port))
                    sock.listen(config.ListenBacklog)
                    s._inheritedSockets.append(sock)
                    return sock

                for portNum in config.BindHTTPPorts:
                    sock = _openSocket(bindAddress, int(portNum))
                    inheritFDs.append(sock.fileno())

                if config.EnableSSL:
                    for portNum in config.BindSSLPorts:
                        sock = _openSocket(bindAddress, int(portNum))
                        inheritSSLFDs.append(sock.fileno())

        # Start listening on the stats socket, for administrators to inspect
        # the current stats on the server.
        if config.Stats.EnableUnixStatsSocket:
            stats = CalDAVStatisticsServer(logger)
            statsService = GroupOwnedUNIXServer(
                gid, config.Stats.UnixStatsSocket, stats, mode=0660
            )
            statsService.setName("unix-stats")
            statsService.setServiceParent(s)
        if config.Stats.EnableTCPStatsSocket:
            stats = CalDAVStatisticsServer(logger)
            statsService = TCPServer(
                config.Stats.TCPStatsPort, stats, interface=""
            )
            statsService.setName("tcp-stats")
            statsService.setServiceParent(s)

        # Optionally enable Manhole access
        if config.Manhole.Enabled:
            try:
                from twisted.conch.manhole_tap import makeService as manholeMakeService
                portString = "tcp:%d:interface=127.0.0.1" % (config.Manhole.StartingPortNumber,)
                manholeService = manholeMakeService({
                    "sshPort" : None,
                    "telnetPort" : portString,
                    "namespace" : {
                        "config" : config,
                        "service" : s,
                        },
                    "passwd" : config.Manhole.PasswordFilePath,
                })
                manholeService.setServiceParent(s)
                # Using print(because logging isn't ready at this point)
                print("Manhole access enabled: %s" % (portString,))
            except ImportError:
                print("Manhole access could not enabled because manhole_tap could not be imported")


        # Finally, let's get the real show on the road.  Create a service that
        # will spawn all of our worker processes when started, and wrap that
        # service in zero to two necessary layers before it's started: first,
        # the service which spawns a subsidiary database (if that's necessary,
        # and we don't have an external, already-running database to connect
        # to), and second, the service which does an upgrade from the
        # filesystem to the database (if that's necessary, and there is
        # filesystem data in need of upgrading).
        def spawnerSvcCreator(pool, store, ignored):
            if store is None:
                raise StoreNotAvailable()

            from twisted.internet import reactor
            pool = PeerConnectionPool(reactor, store.newTransaction,
                                      7654, schema)
            store.queuer = store.queuer.transferProposalCallbacks(pool)
            controlSocket.addFactory(_QUEUE_ROUTE,
                                     pool.workerListenerFactory())
            # TODO: now that we have the shared control socket, we should get
            # rid of the connection dispenser and make a shared / async
            # connection pool implementation that can dispense transactions
            # synchronously as the interface requires.
            if pool is not None and config.SharedConnectionPool:
                self.log.warn("Using Shared Connection Pool")
                dispenser = ConnectionDispenser(pool)
            else:
                dispenser = None
            multi = MultiService()
            pool.setServiceParent(multi)
            spawner = SlaveSpawnerService(
                self, monitor, dispenser, dispatcher, options["config"],
                inheritFDs=inheritFDs, inheritSSLFDs=inheritSSLFDs
            )
            spawner.setServiceParent(multi)
            if config.UseMetaFD:
                cl.setServiceParent(multi)

            directory = store.directoryService()
            rootResource = getRootResource(config, store, [])

            # Optionally set up mail retrieval
            if config.Scheduling.iMIP.Enabled:
                mailRetriever = MailRetriever(store, directory,
                    config.Scheduling.iMIP.Receiving)
                mailRetriever.setServiceParent(multi)
            else:
                mailRetriever = None

            # Optionally set up group cacher
            if config.GroupCaching.Enabled:
                groupCacher = GroupMembershipCacheUpdater(
                    calendaruserproxy.ProxyDBService,
                    directory,
                    config.GroupCaching.UpdateSeconds,
                    config.GroupCaching.ExpireSeconds,
                    namespace=config.GroupCaching.MemcachedPool,
                    useExternalProxies=config.GroupCaching.UseExternalProxies
                    )
            else:
                groupCacher = None

            def decorateTransaction(txn):
                txn._pushDistributor = None
                txn._rootResource = rootResource
                txn._mailRetriever = mailRetriever
                txn._groupCacher = groupCacher

            store.callWithNewTransactions(decorateTransaction)

            return multi

        ssvc = self.storageService(spawnerSvcCreator, None, uid, gid)
        ssvc.setServiceParent(s)
        return s


    def deleteStaleSocketFiles(self):

        # Check all socket files we use.
        for checkSocket in [config.ControlSocket, config.Stats.UnixStatsSocket] :

            # See if the file exists.
            if (os.path.exists(checkSocket)):
                # See if the file represents a socket.  If not, delete it.
                if (not stat.S_ISSOCK(os.stat(checkSocket).st_mode)):
                    self.log.warn("Deleting stale socket file (not a socket): %s" % checkSocket)
                    os.remove(checkSocket)
                else:
                    # It looks like a socket.  See if it's accepting connections.
                    tmpSocket = socket.socket(socket.AF_INET, socket.SOCK_STREAM)
                    numConnectFailures = 0
                    testPorts = [config.HTTPPort, config.SSLPort]
                    for testPort in testPorts :
                        try:
                            tmpSocket.connect(("127.0.0.1", testPort))
                            tmpSocket.shutdown(2)
                        except:
                            numConnectFailures = numConnectFailures + 1
                    # If the file didn't connect on any expected ports,
                    # consider it stale and remove it.
                    if numConnectFailures == len(testPorts):
                        self.log.warn("Deleting stale socket file (not accepting connections): %s" % checkSocket)
                        os.remove(checkSocket)



class TwistdSlaveProcess(object):
    """
    A L{TwistdSlaveProcess} is information about how to start a slave process
    running a C{twistd} plugin, to be used by
    L{DelayedStartupProcessMonitor.addProcessObject}.

    @ivar twistd: The path to the twistd executable to launch.
    @type twistd: C{str}

    @ivar tapname: The name of the twistd plugin to launch.
    @type tapname: C{str}

    @ivar id: The instance identifier for this slave process.
    @type id: C{int}

    @ivar interfaces: A sequence of interface addresses which the process will
        be configured to bind to.
    @type interfaces: sequence of C{str}

    @ivar inheritFDs: File descriptors to be inherited for calling accept() on
        in the subprocess.
    @type inheritFDs: C{list} of C{int}, or C{None}

    @ivar inheritSSLFDs: File descriptors to be inherited for calling accept()
        on in the subprocess, and speaking TLS on the resulting sockets.
    @type inheritSSLFDs: C{list} of C{int}, or C{None}

    @ivar metaSocket: an AF_UNIX/SOCK_DGRAM socket (initialized from the
        dispatcher passed to C{__init__}) that is to be inherited by the
        subprocess and used to accept incoming connections.

    @type metaSocket: L{socket.socket}

    @ivar ampSQLDispenser: a factory for AF_UNIX/SOCK_STREAM sockets that are
        to be inherited by subprocesses and used for sending AMP SQL commands
        back to its parent.
    """
    prefix = "caldav"

    def __init__(self, twistd, tapname, configFile, id, interfaces,
                 inheritFDs=None, inheritSSLFDs=None, metaSocket=None,
                 ampSQLDispenser=None):

        self.twistd = twistd

        self.tapname = tapname

        self.configFile = configFile

        self.id = id
        def emptyIfNone(x):
            if x is None:
                return []
            else:
                return x
        self.inheritFDs = emptyIfNone(inheritFDs)
        self.inheritSSLFDs = emptyIfNone(inheritSSLFDs)
        self.metaSocket = metaSocket
        self.interfaces = interfaces
        self.ampSQLDispenser = ampSQLDispenser
        self.ampDBSocket = None


    def getName(self):
        return '%s-%s' % (self.prefix, self.id)


    def getFileDescriptors(self):
        """
        Get the file descriptors that will be passed to the subprocess, as a
        mapping that will be used with L{IReactorProcess.spawnProcess}.

        If this server is configured to use a meta FD, pass the client end of
        the meta FD.  If this server is configured to use an AMP database
        connection pool, pass a pre-connected AMP socket.

        Note that, contrary to the documentation for
        L{twext.internet.sendfdport.InheritedSocketDispatcher.addSocket}, this
        does I{not} close the added child socket; this method
        (C{getFileDescriptors}) is called repeatedly to start a new process
        with the same C{LogID} if the previous one exits.  Therefore we
        consistently re-use the same file descriptor and leave it open in the
        master, relying upon process-exit notification rather than noticing the
        meta-FD socket was closed in the subprocess.

        @return: a mapping of file descriptor numbers for the new (child)
            process to file descriptor numbers in the current (master) process.
        """
        fds = {}
        extraFDs = []
        if self.metaSocket is not None:
            extraFDs.append(self.metaSocket.fileno())
        if self.ampSQLDispenser is not None:
            self.ampDBSocket = self.ampSQLDispenser.dispense()
            extraFDs.append(self.ampDBSocket.fileno())
        for fd in self.inheritSSLFDs + self.inheritFDs + extraFDs:
            fds[fd] = fd
        return fds


    def getCommandLine(self):
        """
        @return: a list of command-line arguments, including the executable to
            be used to start this subprocess.

        @rtype: C{list} of C{str}
        """
        args = [sys.executable, self.twistd]

        if config.UserName:
            args.extend(("-u", config.UserName))

        if config.GroupName:
            args.extend(("-g", config.GroupName))

        if config.Profiling.Enabled:
            args.append(
                "--profile=%s/%s.pstats"
                % (config.Profiling.BaseDirectory, self.getName())
            )
            args.extend(("--savestats", "--profiler", "cprofile-cpu"))

        args.extend([
            "--reactor=%s" % (config.Twisted.reactor,),
            "-n", self.tapname,
            "-f", self.configFile,
            "-o", "ProcessType=Slave",
            "-o", "BindAddresses=%s" % (",".join(self.interfaces),),
            "-o", "PIDFile=%s-instance-%s.pid" % (self.tapname, self.id,),
            "-o", "ErrorLogFile=None",
            "-o", "ErrorLogEnabled=False",
            "-o", "LogID=%s" % (self.id,),
            "-o", "MultiProcess/ProcessCount=%d"
                  % (config.MultiProcess.ProcessCount,),
            "-o", "ControlPort=%d"
                  % (config.ControlPort,),
        ])

        if self.inheritFDs:
            args.extend([
                "-o", "InheritFDs=%s" % (",".join(map(str, self.inheritFDs)),)
            ])

        if self.inheritSSLFDs:
            args.extend([
                "-o", "InheritSSLFDs=%s" % (",".join(map(str, self.inheritSSLFDs)),)
            ])

        if self.metaSocket is not None:
            args.extend([
                    "-o", "MetaFD=%s" % (self.metaSocket.fileno(),)
                ])
        if self.ampDBSocket is not None:
            args.extend([
                    "-o", "DBAMPFD=%s" % (self.ampDBSocket.fileno(),)
                ])
        return args



class ControlPortTCPServer(TCPServer):
    """ This TCPServer retrieves the port number that was actually assigned
        when the service was started, and stores that into config.ControlPort
    """

    def startService(self):
        TCPServer.startService(self)
        # Record the port we were actually assigned
        config.ControlPort = self._port.getHost().port



class DelayedStartupProcessMonitor(Service, object):
    """
    A L{DelayedStartupProcessMonitor} is a L{procmon.ProcessMonitor} that
    defers building its command lines until the service is actually ready to
    start.  It also specializes process-starting to allow for process objects
    to determine their arguments as they are started up rather than entirely
    ahead of time.

    Also, unlike L{procmon.ProcessMonitor}, its C{stopService} returns a
    L{Deferred} which fires only when all processes have shut down, to allow
    for a clean service shutdown.

    @ivar reactor: an L{IReactorProcess} for spawning processes, defaulting to
        the global reactor.

    @ivar delayInterval: the amount of time to wait between starting subsequent
        processes.

    @ivar stopping: a flag used to determine whether it is time to fire the
        Deferreds that track service shutdown.
    """

    threshold = 1
    killTime = 5
    minRestartDelay = 1
    maxRestartDelay = 3600

    def __init__(self, reactor=None):
        super(DelayedStartupProcessMonitor, self).__init__()
        if reactor is None:
            from twisted.internet import reactor
        self._reactor = reactor
        self.processes = {}
        self.protocols = {}
        self.delay = {}
        self.timeStarted = {}
        self.murder = {}
        self.restart = {}
        self.stopping = False
        if config.MultiProcess.StaggeredStartup.Enabled:
            self.delayInterval = config.MultiProcess.StaggeredStartup.Interval
        else:
            self.delayInterval = 0


    def addProcess(self, name, args, uid=None, gid=None, env={}):
        """
        Add a new monitored process and start it immediately if the
        L{DelayedStartupProcessMonitor} service is running.

        Note that args are passed to the system call, not to the shell. If
        running the shell is desired, the common idiom is to use
        C{ProcessMonitor.addProcess("name", ['/bin/sh', '-c', shell_script])}

        @param name: A name for this process.  This value must be
            unique across all processes added to this monitor.
        @type name: C{str}
        @param args: The argv sequence for the process to launch.
        @param uid: The user ID to use to run the process.  If C{None},
            the current UID is used.
        @type uid: C{int}
        @param gid: The group ID to use to run the process.  If C{None},
            the current GID is used.
        @type uid: C{int}
        @param env: The environment to give to the launched process. See
            L{IReactorProcess.spawnProcess}'s C{env} parameter.
        @type env: C{dict}
        @raises: C{KeyError} if a process with the given name already
            exists
        """
        class SimpleProcessObject(object):
            def getName(self):
                return name
            def getCommandLine(self):
                return args
            def getFileDescriptors(self):
                return []
        self.addProcessObject(SimpleProcessObject(), env, uid, gid)


    def addProcessObject(self, process, env, uid=None, gid=None):
        """
        Add a process object to be run when this service is started.

        @param env: a dictionary of environment variables.

        @param process: a L{TwistdSlaveProcesses} object to be started upon
            service startup.
        """
        name = process.getName()
        self.processes[name] = (process, env, uid, gid)
        self.delay[name] = self.minRestartDelay
        if self.running:
            self.startProcess(name)


    def startService(self):
        # Now we're ready to build the command lines and actually add the
        # processes to procmon.
        super(DelayedStartupProcessMonitor, self).startService()
        for name in self.processes:
            self.startProcess(name)


    def stopService(self):
        """
        Return a deferred that fires when all child processes have ended.
        """
        self.stopping = True
        self.deferreds = {}
        for name in self.processes:
            self.deferreds[name] = Deferred()
        super(DelayedStartupProcessMonitor, self).stopService()

        # Cancel any outstanding restarts
        for name, delayedCall in self.restart.items():
            if delayedCall.active():
                delayedCall.cancel()

        for name in self.processes:
            self.stopProcess(name)
        return gatherResults(self.deferreds.values())


    def removeProcess(self, name):
        """
        Stop the named process and remove it from the list of monitored
        processes.

        @type name: C{str}
        @param name: A string that uniquely identifies the process.
        """
        self.stopProcess(name)
        del self.processes[name]


    def stopProcess(self, name):
        """
        @param name: The name of the process to be stopped
        """
        if name not in self.processes:
            raise KeyError('Unrecognized process name: %s' % (name,))

        proto = self.protocols.get(name, None)
        if proto is not None:
            proc = proto.transport
            try:
                proc.signalProcess('TERM')
            except ProcessExitedAlready:
                pass
            else:
                self.murder[name] = self._reactor.callLater(
                                            self.killTime,
                                            self._forceStopProcess, proc)


    def processEnded(self, name):
        """
        When a child process has ended it calls me so I can fire the
        appropriate deferred which was created in stopService
        """
        # Cancel the scheduled _forceStopProcess function if the process
        # dies naturally
        if name in self.murder:
            if self.murder[name].active():
                self.murder[name].cancel()
            del self.murder[name]

        del self.protocols[name]

        if self._reactor.seconds() - self.timeStarted[name] < self.threshold:
            # The process died too fast - back off
            nextDelay = self.delay[name]
            self.delay[name] = min(self.delay[name] * 2, self.maxRestartDelay)

        else:
            # Process had been running for a significant amount of time
            # restart immediately
            nextDelay = 0
            self.delay[name] = self.minRestartDelay

        # Schedule a process restart if the service is running
        if self.running and name in self.processes:
            self.restart[name] = self._reactor.callLater(nextDelay,
                                                         self.startProcess,
                                                         name)
        if self.stopping:
            deferred = self.deferreds.pop(name, None)
            if deferred is not None:
                deferred.callback(None)


    def _forceStopProcess(self, proc):
        """
        @param proc: An L{IProcessTransport} provider
        """
        try:
            proc.signalProcess('KILL')
        except ProcessExitedAlready:
            pass


    def signalAll(self, signal, startswithname=None):
        """
        Send a signal to all child processes.

        @param signal: the signal to send
        @type signal: C{int}
        @param startswithname: is set only signal those processes
            whose name starts with this string
        @type signal: C{str}
        """
        for name in self.processes.keys():
            if startswithname is None or name.startswith(startswithname):
                self.signalProcess(signal, name)


    def signalProcess(self, signal, name):
        """
        Send a signal to a single monitored process, by name, if that process
        is running; otherwise, do nothing.

        @param signal: the signal to send
        @type signal: C{int}
        @param name: the name of the process to signal.
        @type signal: C{str}
        """
        if not name in self.protocols:
            return
        proc = self.protocols[name].transport
        try:
            proc.signalProcess(signal)
        except ProcessExitedAlready:
            pass


    def reallyStartProcess(self, name):
        """
        Actually start a process.  (Re-implemented here rather than just using
        the inherited implementation of startService because ProcessMonitor
        doesn't allow customization of subprocess environment).
        """
        if name in self.protocols:
            return
        p = self.protocols[name] = DelayedStartupLoggingProtocol()
        p.service = self
        p.name = name
        procObj, env, uid, gid = self.processes[name]
        self.timeStarted[name] = time()

        childFDs = {0 : "w", 1 : "r", 2 : "r"}

        childFDs.update(procObj.getFileDescriptors())

        args = procObj.getCommandLine()

        self._reactor.spawnProcess(
            p, args[0], args, uid=uid, gid=gid, env=env,
            childFDs=childFDs
        )

    _pendingStarts = 0

    def startProcess(self, name):
        """
        Start process named 'name'.  If another process has started recently,
        wait until some time has passed before actually starting this process.

        @param name: the name of the process to start.
        """
        interval = (self.delayInterval * self._pendingStarts)
        self._pendingStarts += 1
        def delayedStart():
            self._pendingStarts -= 1
            self.reallyStartProcess(name)
        self._reactor.callLater(interval, delayedStart)


    def restartAll(self):
        """
        Restart all processes. This is useful for third party management
        services to allow a user to restart servers because of an outside change
        in circumstances -- for example, a new version of a library is
        installed.
        """
        for name in self.processes:
            self.stopProcess(name)


    def __repr__(self):
        l = []
        for name, (procObj, uid, gid, _ignore_env) in self.processes.items():
            uidgid = ''
            if uid is not None:
                uidgid = str(uid)
            if gid is not None:
                uidgid += ':' + str(gid)

            if uidgid:
                uidgid = '(' + uidgid + ')'
            l.append('%r%s: %r' % (name, uidgid, procObj))
        return ('<' + self.__class__.__name__ + ' '
                + ' '.join(l)
                + '>')



class DelayedStartupLineLogger(object):
    """
    A line logger that can handle very long lines.
    """

    MAX_LENGTH = 1024
    CONTINUED_TEXT = " (truncated, continued)"
    tag = None
    exceeded = False            # Am I in the middle of parsing a long line?
    _buffer = ''

    def makeConnection(self, transport):
        """
        Ignore this IProtocol method, since I don't need a transport.
        """
        pass


    def dataReceived(self, data):
        lines = (self._buffer + data).split("\n")
        while len(lines) > 1:
            line = lines.pop(0)
            if len(line) > self.MAX_LENGTH:
                self.lineLengthExceeded(line)
            elif self.exceeded:
                self.lineLengthExceeded(line)
                self.exceeded = False
            else:
                self.lineReceived(line)
        lastLine = lines.pop(0)
        if len(lastLine) > self.MAX_LENGTH:
            self.lineLengthExceeded(lastLine)
            self.exceeded = True
            self._buffer = ''
        else:
            self._buffer = lastLine


    def lineReceived(self, line):
        from twisted.python.log import msg
        msg('[%s] %s' % (self.tag, line))


    def lineLengthExceeded(self, line):
        """
        A very long line is being received.  Log it immediately and forget
        about buffering it.
        """
        segments = self._breakLineIntoSegments(line)
        for segment in segments:
            self.lineReceived(segment)


    def _breakLineIntoSegments(self, line):
        """
        Break a line into segments no longer than self.MAX_LENGTH.  Each
        segment (except for the final one) has self.CONTINUED_TEXT appended.
        Returns the array of segments.
        @param line: The line to break up
        @type line: C{str}
        @return: array of C{str}
        """
        length = len(line)
        numSegments = length / self.MAX_LENGTH + (1 if length % self.MAX_LENGTH else 0)
        segments = []
        for i in range(numSegments):
            msg = line[i * self.MAX_LENGTH:(i + 1) * self.MAX_LENGTH]
            if i < numSegments - 1: # not the last segment
                msg += self.CONTINUED_TEXT
            segments.append(msg)
        return segments



class DelayedStartupLoggingProtocol(ProcessProtocol):
    """
    Logging protocol that handles lines which are too long.
    """

    service = None
    name = None
    empty = 1

    def connectionMade(self):
        """
        Replace the superclass's output monitoring logic with one that can
        handle lineLengthExceeded.
        """
        self.output = DelayedStartupLineLogger()
        self.output.makeConnection(self.transport)
        self.output.tag = self.name


    def outReceived(self, data):
        self.output.dataReceived(data)
        self.empty = data[-1] == '\n'

    errReceived = outReceived


    def processEnded(self, reason):
        """
        Let the service know that this child process has ended
        """
        if not self.empty:
            self.output.dataReceived('\n')
        self.service.processEnded(self.name)



def getSSLPassphrase(*ignored):

    if not config.SSLPrivateKey:
        return None

    if config.SSLCertAdmin and os.path.isfile(config.SSLCertAdmin):
        child = Popen(
            args=[
                "sudo", config.SSLCertAdmin,
                "--get-private-key-passphrase", config.SSLPrivateKey,
            ],
            stdout=PIPE, stderr=PIPE,
        )
        output, error = child.communicate()

        if child.returncode:
            log.error("Could not get passphrase for %s: %s"
                      % (config.SSLPrivateKey, error))
        else:
            log.info("Obtained passphrase for %s" % (config.SSLPrivateKey))
            return output.strip()

    if (
        config.SSLPassPhraseDialog and
        os.path.isfile(config.SSLPassPhraseDialog)
    ):
        sslPrivKey = open(config.SSLPrivateKey)
        try:
            keyType = None
            for line in sslPrivKey.readlines():
                if "-----BEGIN RSA PRIVATE KEY-----" in line:
                    keyType = "RSA"
                    break
                elif "-----BEGIN DSA PRIVATE KEY-----" in line:
                    keyType = "DSA"
                    break
        finally:
            sslPrivKey.close()

        if keyType is None:
            log.error("Could not get private key type for %s"
                      % (config.SSLPrivateKey,))
        else:
            child = Popen(
                args=[
                    config.SSLPassPhraseDialog,
                    "%s:%s" % (config.ServerHostName, config.SSLPort),
                    keyType,
                ],
                stdout=PIPE, stderr=PIPE,
            )
            output, error = child.communicate()

            if child.returncode:
                log.error("Could not get passphrase for %s: %s"
                          % (config.SSLPrivateKey, error))
            else:
                return output.strip()

    return None



def getSystemIDs(userName, groupName):
    """
    Return the system ID numbers corresponding to either:
    A) the userName and groupName if non-empty, or
    B) the real user ID and group ID of the process
    @param userName: The name of the user to look up the ID of.  An empty
        value indicates the real user ID of the process should be returned
        instead.
    @type userName: C{str}
    @param groupName: The name of the group to look up the ID of.  An empty
        value indicates the real group ID of the process should be returned
        instead.
    @type groupName: C{str}
    """
    if userName:
        try:
            uid = getpwnam(userName).pw_uid
        except KeyError:
            raise ConfigurationError("Invalid user name: %s" % (userName,))
    else:
        uid = getuid()

    if groupName:
        try:
            gid = getgrnam(groupName).gr_gid
        except KeyError:
            raise ConfigurationError("Invalid group name: %s" % (groupName,))
    else:
        gid = getgid()

    return uid, gid<|MERGE_RESOLUTION|>--- conflicted
+++ resolved
@@ -40,15 +40,9 @@
 from twisted.python.log import FileLogObserver, ILogObserver
 from twisted.python.logfile import LogFile
 from twisted.python.usage import Options, UsageError
-<<<<<<< HEAD
-
-from twisted.internet.defer import gatherResults, Deferred, inlineCallbacks, succeed
-
-=======
 from twisted.python.util import uidFromString, gidFromString
 from twisted.plugin import IPlugin
 from twisted.internet.defer import gatherResults, Deferred, inlineCallbacks, succeed
->>>>>>> 1d2d4dbe
 from twisted.internet.process import ProcessExitedAlready
 from twisted.internet.protocol import Protocol, Factory
 from twisted.internet.protocol import ProcessProtocol
@@ -73,11 +67,6 @@
 
 from txdav.common.datastore.sql_tables import schema
 from txdav.common.datastore.upgrade.sql.upgrade import (
-<<<<<<< HEAD
-    UpgradeDatabaseSchemaStep, UpgradeDatabaseDataStep, UpgradeDatabaseOtherStep,
-)
-from txdav.common.datastore.upgrade.migrate import UpgradeToDatabaseStep
-=======
     UpgradeDatabaseSchemaStep, UpgradeDatabaseAddressBookDataStep,
     UpgradeDatabaseCalendarDataStep, UpgradeDatabaseOtherStep,
     UpgradeAcquireLockStep, UpgradeReleaseLockStep
@@ -85,7 +74,6 @@
 from txdav.common.datastore.upgrade.migrate import UpgradeToDatabaseStep
 from txdav.caldav.datastore.scheduling.imip.inbound import MailRetriever
 from txdav.caldav.datastore.scheduling.imip.inbound import scheduleNextMailPoll
->>>>>>> 1d2d4dbe
 
 from twistedcaldav.config import config, ConfigurationError
 from twistedcaldav.stdconfig import DEFAULT_CONFIG, DEFAULT_CONFIG_FILE
@@ -94,18 +82,7 @@
 from twistedcaldav.localization import processLocalizationFiles
 from twistedcaldav import memcachepool
 from twistedcaldav.upgrade import UpgradeFileSystemFormatStep, PostDBImportStep
-<<<<<<< HEAD
-
-from calendarserver.tap.util import pgServiceFromConfig, getDBPool, MemoryLimitService
-from calendarserver.tap.util import directoryFromConfig, checkDirectories
-from calendarserver.tap.util import Stepper
-
-from twext.enterprise.ienterprise import POSTGRES_DIALECT
-from twext.enterprise.ienterprise import ORACLE_DIALECT
-from twext.enterprise.adbapi2 import ConnectionPool
-=======
 from twistedcaldav.directory.directory import scheduleNextGroupCachingUpdate
->>>>>>> 1d2d4dbe
 
 try:
     from twistedcaldav.authkerb import NegotiateCredentialFactory
@@ -126,13 +103,6 @@
 from calendarserver.accesslog import AMPCommonAccessLoggingObserver
 from calendarserver.accesslog import AMPLoggingFactory
 from calendarserver.accesslog import RotatingFileAccessLoggingObserver
-<<<<<<< HEAD
-from calendarserver.tap.util import getRootResource
-from calendarserver.tap.util import storeFromConfig
-from calendarserver.tap.util import pgConnectorFromConfig
-from calendarserver.tap.util import oracleConnectorFromConfig
-=======
->>>>>>> 1d2d4dbe
 from calendarserver.push.notifier import PushDistributor
 from calendarserver.push.amppush import AMPPushMaster, AMPPushForwarder
 from calendarserver.push.applepush import ApplePushNotifierService
@@ -602,122 +572,6 @@
         signal.signal(signal.SIGHUP, self.previousHandler)
         MultiService.stopService(self)
 
-
-class PreProcessingService(Service):
-    """
-    A Service responsible for running any work that needs to be finished prior
-    to the main service starting.  Once that work is done, it instantiates the
-    main service and adds it to the Service hierarchy (specifically to its
-    parent).  If the final work step does not return a Failure, that is an 
-    indication the store is ready and it is passed to the main service.
-    Otherwise, None is passed to the main service in place of a store.  This
-    is mostly useful in the case of command line utilities that need to do
-    something different if the store is not available (e.g. utilities that
-    aren't allowed to upgrade the database).
-    """
-
-    def __init__(self, serviceCreator, connectionPool, store, logObserver,
-        reactor=None):
-        """
-        @param serviceCreator: callable which will be passed the connection
-            pool, store, and log observer, and should return a Service
-        @param connectionPool: connection pool to pass to serviceCreator
-        @param store: the store object being processed
-        @param logObserver: log observer to pass to serviceCreator
-        """
-        self.serviceCreator = serviceCreator
-        self.connectionPool = connectionPool
-        self.store = store
-        self.logObserver = logObserver
-        self.stepper = Stepper()        
-
-        if reactor is None:
-            from twisted.internet import reactor
-        self.reactor = reactor
-
-    def stepWithResult(self, result):
-        """
-        The final "step"; if we get here we know our store is ready, so
-        we create the main service and pass in the store.
-        """
-        service = self.serviceCreator(self.connectionPool, self.store,
-            self.logObserver)
-        if self.parent is not None:
-            self.reactor.callLater(0, service.setServiceParent, self.parent)
-        return succeed(None)
-
-    def stepWithFailure(self, failure):
-        """
-        The final "step", but if we get here we know our store is not ready,
-        so we create the main service and pass in a None for the store.
-        """
-        try:
-            service = self.serviceCreator(self.connectionPool, None,
-                self.logObserver)
-            if self.parent is not None:
-                self.reactor.callLater(0, service.setServiceParent, self.parent)
-        except StoreNotAvailable:
-            self.reactor.stop()
-
-        return succeed(None)
-
-    def addStep(self, step):
-        """
-        Hand the step to our Stepper
-
-        @param step: an object implementing stepWithResult( )
-        """
-        self.stepper.addStep(step)
-        return self
-
-    def startService(self):
-        """
-        Add ourself as the final step, and then tell the coordinator to start
-        working on each step one at a time.
-        """
-        self.addStep(self)
-        self.stepper.start()
-
-
-class PostUpgradeStopRequested(Exception):
-    """
-    Raised when we've been asked to stop just after upgrade has completed.
-    """
-
-class StoreNotAvailable(Exception):
-    """
-    Raised when we want to give up because the store is not available
-    """
-
-class QuitAfterUpgradeStep(object):
-
-    def __init__(self, triggerFile, reactor=None):
-        self.triggerFile = triggerFile
-        if reactor is None:
-            from twisted.internet import reactor
-        self.reactor = reactor
-
-    def removeTriggerFile(self):
-        try:
-            os.remove(self.triggerFile)
-        except OSError:
-            pass
-
-    def stepWithResult(self, result):
-        if os.path.exists(self.triggerFile):
-            self.removeTriggerFile()
-            self.reactor.stop()
-            raise PostUpgradeStopRequested()
-        else:
-            return succeed(result)
-
-    def stepWithFailure(self, failure):
-        if os.path.exists(self.triggerFile):
-            self.removeTriggerFile()
-            self.reactor.stop()
-            raise PostUpgradeStopRequested()
-        else:
-            return failure
 
 
 class PreProcessingService(Service):
@@ -1275,20 +1129,11 @@
         configuration.  Memcached will be spawned automatically.
         """
         def slaveSvcCreator(pool, store, logObserver):
-<<<<<<< HEAD
 
             if store is None:
                 raise StoreNotAvailable()
 
             result = self.requestProcessingService(options, store, logObserver)
-
-=======
-
-            if store is None:
-                raise StoreNotAvailable()
-
-            result = self.requestProcessingService(options, store, logObserver)
->>>>>>> 1d2d4dbe
 
             # Optionally set up push notifications
             pushDistributor = None
@@ -1356,11 +1201,7 @@
         # directly using Popen to spawn memcached.
         for name, pool in config.Memcached.Pools.items():
             if pool.ServerEnabled:
-<<<<<<< HEAD
-                self.log_info(
-=======
                 self.log.info(
->>>>>>> 1d2d4dbe
                     "Adding memcached service for pool: %s" % (name,)
                 )
                 memcachedArgv = [
@@ -1467,13 +1308,10 @@
                 # the subsequent steps' stepWithFailure methods will be called
                 # instead, until one of them returns a non-Failure.
 
-<<<<<<< HEAD
-=======
                 pps.addStep(
                     UpgradeAcquireLockStep(store)
                 )
 
->>>>>>> 1d2d4dbe
                 # Still need this for Snow Leopard support
                 pps.addStep(
                     UpgradeFileSystemFormatStep(config)
@@ -1487,9 +1325,6 @@
                 )
 
                 pps.addStep(
-<<<<<<< HEAD
-                    UpgradeDatabaseDataStep(
-=======
                     UpgradeDatabaseAddressBookDataStep(
                         store, uid=overrideUID, gid=overrideGID
                     )
@@ -1497,7 +1332,6 @@
 
                 pps.addStep(
                     UpgradeDatabaseCalendarDataStep(
->>>>>>> 1d2d4dbe
                         store, uid=overrideUID, gid=overrideGID
                     )
                 )
@@ -1509,7 +1343,6 @@
                         ),
                         store, uid=overrideUID, gid=overrideGID,
                         merge=config.MergeUpgrades
-<<<<<<< HEAD
                     )
                 )
 
@@ -1519,17 +1352,6 @@
                     )
                 )
 
-=======
-                    )
-                )
-
-                pps.addStep(
-                    UpgradeDatabaseOtherStep(
-                        store, uid=overrideUID, gid=overrideGID
-                    )
-                )
-
->>>>>>> 1d2d4dbe
                 # Conditionally stop after upgrade at this point
                 pps.addStep(
                     QuitAfterUpgradeStep(config.StopAfterUpgradeTriggerFile)
@@ -1540,14 +1362,11 @@
                         getattr(self, "doPostImport", True)
                     )
                 )
-<<<<<<< HEAD
-=======
 
                 pps.addStep(
                     UpgradeReleaseLockStep(store)
                 )
 
->>>>>>> 1d2d4dbe
                 pps.setServiceParent(ms)
                 return ms
 
