--- conflicted
+++ resolved
@@ -155,14 +155,6 @@
         self._recordCallback = recordCallback
         self._shouldFail = shouldFail
 
-<<<<<<< HEAD
-    def stepWithResult(self, result):
-        self._recordCallback(self.successValue, None)
-        if self._shouldFail:
-            1/0
-        return succeed(result)
-
-=======
 
     def stepWithResult(self, result):
         self._recordCallback(self.successValue, None)
@@ -171,68 +163,47 @@
         return succeed(result)
 
 
->>>>>>> 1d2d4dbe
     def stepWithFailure(self, failure):
         self._recordCallback(self.errorValue, failure)
         if self._shouldFail:
             return failure
 
-<<<<<<< HEAD
-=======
-
-
->>>>>>> 1d2d4dbe
+
+
 class StepOne(Step):
     successValue = "one success"
     errorValue = "one failure"
 
-<<<<<<< HEAD
-=======
-
-
->>>>>>> 1d2d4dbe
+
+
 class StepTwo(Step):
     successValue = "two success"
     errorValue = "two failure"
 
-<<<<<<< HEAD
-=======
-
-
->>>>>>> 1d2d4dbe
+
+
 class StepThree(Step):
     successValue = "three success"
     errorValue = "three failure"
 
-<<<<<<< HEAD
-=======
-
-
->>>>>>> 1d2d4dbe
+
+
 class StepFour(Step):
     successValue = "four success"
     errorValue = "four failure"
 
 
-<<<<<<< HEAD
-=======
-
->>>>>>> 1d2d4dbe
+
 class StepperTestCase(TestCase):
 
     def setUp(self):
         self.history = []
         self.stepper = Stepper()
 
-<<<<<<< HEAD
-    def _record(self, value, failure):
-        self.history.append(value) 
-=======
 
     def _record(self, value, failure):
         self.history.append(value)
 
->>>>>>> 1d2d4dbe
 
     @inlineCallbacks
     def test_allSuccess(self):
@@ -248,12 +219,8 @@
         result = (yield self.stepper.start("abc"))
         self.assertEquals(result, "abc") # original result passed through
         self.assertEquals(self.history,
-<<<<<<< HEAD
-            ['one success', 'two success', 'three success', 'four success'])    
-=======
             ['one success', 'two success', 'three success', 'four success'])
 
->>>>>>> 1d2d4dbe
 
     def test_allFailure(self):
         self.stepper.addStep(StepOne(self._record, True))
@@ -264,10 +231,7 @@
         self.assertEquals(self.history,
             ['one success', 'two failure', 'three failure', 'four failure'])
 
-<<<<<<< HEAD
-=======
-
->>>>>>> 1d2d4dbe
+
     @inlineCallbacks
     def test_partialFailure(self):
         self.stepper.addStep(StepOne(self._record, True))
