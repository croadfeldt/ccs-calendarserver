#!/usr/bin/env python

##
# Copyright (c) 2006-2016 Apple Inc. All rights reserved.
#
# Licensed under the Apache License, Version 2.0 (the "License");
# you may not use this file except in compliance with the License.
# You may obtain a copy of the License at
#
# http://www.apache.org/licenses/LICENSE-2.0
#
# Unless required by applicable law or agreed to in writing, software
# distributed under the License is distributed on an "AS IS" BASIS,
# WITHOUT WARRANTIES OR CONDITIONS OF ANY KIND, either express or implied.
# See the License for the specific language governing permissions and
# limitations under the License.
##

from __future__ import print_function

from os.path import dirname, basename, abspath, join as joinpath, normpath
from setuptools import setup, find_packages as setuptools_find_packages
from xml.etree import ElementTree
import errno
import os
import subprocess
import sys

base_version = "9.1"


#
# Utilities
#
def find_packages():
    modules = [
        "twisted.plugins",
    ]

    def is_package(path):
        return (
            os.path.isdir(path) and
            os.path.isfile(os.path.join(path, "__init__.py"))
        )

    for pkg in filter(is_package, os.listdir(".")):
        modules.extend([pkg, ] + [
            "{}.{}".format(pkg, subpkg)
            for subpkg in setuptools_find_packages(pkg)
        ])
    return modules



def svn_info(wc_path):
    """
    Look up info on a Subversion working copy.
    """
    try:
        info_xml = subprocess.check_output(
            ["svn", "info", "--xml", wc_path],
            stderr=subprocess.STDOUT,
        )
    except OSError as e:
        if e.errno == errno.ENOENT:
            return None
        raise
    except subprocess.CalledProcessError:
        return None

    info = ElementTree.fromstring(info_xml)
    assert info.tag == "info"

    entry = info.find("entry")
    url = entry.find("url")
    root = entry.find("repository").find("root")
    if url.text.startswith(root.text):
        location = url.text[len(root.text):]
    else:
        location = url.text
    project, branch = location.strip("/").split("/", 1)

    return dict(
        root=root.text,
        project=project, branch=branch,
        revision=info.find("entry").attrib["revision"],
    )



def svn_status(wc_path):
    """
    Look up status on a Subversion working copy.
    Complies with PEP 440: https://www.python.org/dev/peps/pep-0440/

    Examples:
        C{6.0} (release tag)
        C{6.1.b2.dev14564} (release branch)
        C{7.0.b1.dev14564} (trunk)
        C{6.0.a1.dev14441+branches.pg8000} (other branch)
    """
    try:
        status_xml = subprocess.check_output(
            ["svn", "status", "--xml", wc_path]
        )
    except OSError as e:
        if e.errno == errno.ENOENT:
            return
        raise
    except subprocess.CalledProcessError:
        return

    status = ElementTree.fromstring(status_xml)
    assert status.tag == "status"

    target = status.find("target")

    for entry in target.findall("entry"):
        entry_status = entry.find("wc-status")
        if entry_status is not None:
            item = entry_status.attrib["item"]
            if item == "unversioned":
                continue
        path = entry.attrib["path"]
        if wc_path != ".":
            if path.startswith(wc_path):
                path = path[len(wc_path):]
        yield dict(path=path)



def version():
    """
    Compute the version number.
    """
    source_root = dirname(abspath(__file__))

    info = svn_info(source_root)

    if info is None:
        # We don't have Subversion info...
        return "{}.a1+unknown".format(base_version)

    assert info["project"] == project_name, (
        "Subversion project {!r} != {!r}"
        .format(info["project"], project_name)
    )

    if info["branch"].startswith("tags/release/"):
        project_version = info["branch"][len("tags/release/"):]
        project, version = project_version.split("-")
        assert project == project_name, (
            "Tagged project {!r} != {!r}".format(project, project_name)
        )
        assert version == base_version, (
            "Tagged version {!r} != {!r}".format(version, base_version)
        )
        # This is a correctly tagged release of this project.
        return base_version

    if info["branch"].startswith("branches/release/"):
        project_version = info["branch"][len("branches/release/"):]
        project, version, dev = project_version.split("-")
        assert project == project_name, (
            "Branched project {!r} != {!r}".format(project, project_name)
        )
        assert version == base_version, (
            "Branched version {!r} != {!r}".format(version, base_version)
        )
        assert dev == "dev", (
            "Branch name doesn't end in -dev: {!r}".format(info["branch"])
        )
        # This is a release branch of this project.
        # Designate this as beta2, dev version based on svn revision.
        return "{}.b2.dev{}".format(base_version, info["revision"])

    if info["branch"].startswith("trunk"):
        # This is trunk.
        # Designate this as beta1, dev version based on svn revision.
        return "{}.b1.dev{}".format(base_version, info["revision"])

    # This is some unknown branch or tag...
    return "{}a1.dev{}+{}".format(
        base_version,
        info["revision"],
        info["branch"].replace("/", ".").replace("-", "."),
    )



#
# Options
#

project_name = "CalendarServer"

description = "Calendar and Contacts Server"

long_description = file(joinpath(dirname(__file__), "README.rst")).read()

url = "http://www.calendarserver.org/"

classifiers = [
    "Development Status :: 5 - Production/Stable",
    "Framework :: Twisted",
    "Intended Audience :: Information Technology",
    "License :: OSI Approved :: Apache Software License",
    "Operating System :: OS Independent",
    "Programming Language :: Python :: 2.7",
    "Programming Language :: Python :: 2 :: Only",
    "Topic :: Communications",
    "Topic :: Internet :: WWW/HTTP :: HTTP Servers",
    "Topic :: Office/Business :: Groupware",
    "Topic :: Office/Business :: Scheduling",
]

author = "Apple Inc."

author_email = "calendarserver-dev@lists.macosforge.org"

license = "Apache License, Version 2.0"

platforms = ["all"]



#
# Entry points
#

entry_points = {
    "console_scripts": [],
}

script_entry_points = {
    "check_database_schema":
    ("calendarserver.tools.checkdatabaseschema", "main"),

    "command_gateway":
    ("calendarserver.tools.gateway", "main"),

    "config":
    ("calendarserver.tools.config", "main"),

    "dashboard":
    ("calendarserver.tools.dashboard", "main"),

    "dashcollect":
    ("calendarserver.tools.dashcollect", "main"),

    "dashview":
    ("calendarserver.tools.dashview", "main"),

    "dbinspect":
    ("calendarserver.tools.dbinspect", "main"),

    "diagnose":
    ("calendarserver.tools.diagnose", "main"),

    "dkimtool":
    ("calendarserver.tools.dkimtool", "main"),

    "export":
    ("calendarserver.tools.export", "main"),

    "icalendar_validate":
    ("calendarserver.tools.validcalendardata", "main"),

    "import":
    ("calendarserver.tools.importer", "main"),

    "manage_principals":
    ("calendarserver.tools.principals", "main"),

    "manage_push":
    ("calendarserver.tools.push", "main"),

    "manage_timezones":
    ("calendarserver.tools.managetimezones", "main"),

    "migrate_resources":
    ("calendarserver.tools.resources", "main"),

    "monitor_amp_notifications":
    ("calendarserver.tools.ampnotifications", "main"),

    "monitor_notifications":
    ("calendarserver.tools.notifications", "main"),

    "purge_attachments":
    ("calendarserver.tools.purge", "PurgeAttachmentsService.main"),

    "purge_events":
    ("calendarserver.tools.purge", "PurgeOldEventsService.main"),

    "purge_principals":
    ("calendarserver.tools.purge", "PurgePrincipalService.main"),

    "shell":
    ("calendarserver.tools.shell.terminal", "main"),

    "trash":
    ("calendarserver.tools.trash", "main"),

    "upgrade":
    ("calendarserver.tools.upgrade", "main"),

    "verify_data":
    ("calendarserver.tools.calverify", "main"),

    "pod_migration":
    ("calendarserver.tools.pod_migration", "main"),
}

for tool, (module, function) in script_entry_points.iteritems():
    entry_points["console_scripts"].append(
        "calendarserver_{} = {}:{}".format(tool, module, function)
    )



#
# Dependencies
#

setup_requirements = []

install_requirements = [
    # Core frameworks
    "zope.interface",
    "Twisted==16.3.0",
    "twextpy",

    # Security frameworks
    "pycrypto",           # for Twisted
    "kerberos",

    # Data store
    "xattr",
    "twextpy[DAL]",
    "sqlparse",

    # Calendar
    "python-dateutil",
    "pytz",
    "pycalendar",

    # Process info
    "psutil",
    "setproctitle",
]

if sys.platform == "darwin" and os.getenv("USE_OPENSSL") is None:
    install_requirements.extend([
        "OSXFrameworks",
        "pySecureTransport",
    ])
else:
    install_requirements.extend([
        "pyOpenSSL>=0.15.1",    # also for Twisted
        "service_identity",   # for Twisted
    ])

extras_requirements = {
    "LDAP": ["twextpy[LDAP]"],
    "OpenDirectory": ["twextpy[OpenDirectory]"],
    "Postgres": ["twextpy[Postgres]", "pg8000"],
}

if "ORACLE_HOME" in os.environ:
<<<<<<< HEAD
    # We need a specific version here because we have to patch it
=======
>>>>>>> c6ee47d0
    extras_requirements["Oracle"] = ["twextpy[Oracle]", "cx_Oracle==5.2"]


#
# Set up Extension modules that need to be built
#

extensions = []


#
# Run setup
#

def doSetup():
    # Write version file
    version_string = version()
    version_filename = joinpath(
        dirname(__file__), "calendarserver", "version.py"
    )
    version_file = file(version_filename, "w")

    try:
        version_file.write(
            'version = "{0}"\n\n'.format(version_string)
        )
    finally:
        version_file.close()

    dist = setup(
        name=project_name,
        version=version_string,
        description=description,
        long_description=long_description,
        url=url,
        classifiers=classifiers,
        author=author,
        author_email=author_email,
        license=license,
        platforms=platforms,
        packages=find_packages(),
        package_data={
            "twistedcaldav": [
                "*.html",
                "zoneinfo/*.ics",
                "zoneinfo/*.txt",
                "zoneinfo/*.xml",
                "zoneinfo/*/*.ics",
                "zoneinfo/*/*/*.ics",
                "images/*/*.jpg",
            ],
            "calendarserver.webadmin": [
                "*.html",
                "*.xhtml"
            ],
            "twistedcaldav.directory": [
                "*.html"
            ],
            "txdav.common.datastore": [
                "sql_schema/*.sql",
                "sql_schema/*/*.sql",
                "sql_schema/*/*/*.sql",
            ],
        },
        entry_points=entry_points,
        scripts=[
            "bin/caldavd",
        ],
        data_files=[
            ("caldavd", ["conf/caldavd.plist"]),
        ],
        ext_modules=extensions,
        py_modules=[],
        setup_requires=setup_requirements,
        install_requires=install_requirements,
        extras_require=extras_requirements,
    )

    if "install" in dist.commands:
        install_obj = dist.command_obj["install"]
        if install_obj.root is None:
            return
        install_scripts = normpath(install_obj.install_scripts)
        install_lib = normpath(install_obj.install_lib)
        root = normpath(install_obj.root)
        base = normpath(install_obj.install_base)

        if root:
            install_lib = install_lib[len(root):]

        for script in dist.scripts:
            scriptPath = joinpath(install_scripts, basename(script))

            print("Rewriting {0}".format(scriptPath))

            script = []

            fileType = None

            for line in file(scriptPath, "r"):
                if not fileType:
                    if line.startswith("#!"):
                        if "python" in line.lower():
                            fileType = "python"
                        elif "sh" in line.lower():
                            fileType = "sh"

                line = line.rstrip("\n")
                if fileType == "sh":
                    if line == "#PYTHONPATH":
                        script.append(
                            'PYTHONPATH="{add}:$PYTHONPATH"'
                            .format(add=install_lib)
                        )
                    elif line == "#PATH":
                        script.append(
                            'PATH="{add}:$PATH"'
                            .format(add=joinpath(base, "usr", "bin"))
                        )
                    else:
                        script.append(line)

                elif fileType == "python":
                    if line == "#PYTHONPATH":
                        script.append(
                            'PYTHONPATH="{path}"'
                            .format(path=install_lib)
                        )
                    elif line == "#PATH":
                        script.append(
                            'PATH="{path}"'
                            .format(path=joinpath(base, "usr", "bin"))
                        )
                    else:
                        script.append(line)

                else:
                    script.append(line)

            with open(scriptPath, "w") as newScript:
                newScript.write("\n".join(script))


#
# Main
#

if __name__ == "__main__":
    doSetup()<|MERGE_RESOLUTION|>--- conflicted
+++ resolved
@@ -368,10 +368,7 @@
 }
 
 if "ORACLE_HOME" in os.environ:
-<<<<<<< HEAD
     # We need a specific version here because we have to patch it
-=======
->>>>>>> c6ee47d0
     extras_requirements["Oracle"] = ["twextpy[Oracle]", "cx_Oracle==5.2"]
 
 
