#!/usr/bin/env python
##
# Copyright (c) 2011-2013 Apple Inc. All rights reserved.
#
# Licensed under the Apache License, Version 2.0 (the "License");
# you may not use this file except in compliance with the License.
# You may obtain a copy of the License at
#
# http://www.apache.org/licenses/LICENSE-2.0
#
# Unless required by applicable law or agreed to in writing, software
# distributed under the License is distributed on an "AS IS" BASIS,
# WITHOUT WARRANTIES OR CONDITIONS OF ANY KIND, either express or implied.
# See the License for the specific language governing permissions and
# limitations under the License.
##
from __future__ import print_function

"""
Prints out an SQL statement that can be used in an SQL shell against
an sqlstore database to return the calendar or address data for the provided
filestore or HTTP path.
"""

import getopt
import sys


def usage(error_msg=None):
    if error_msg:
        print(error_msg)

    print("sqldata_from_path PATH")
    print("")
    print("PATH   filestore or HTTP path")
    print("""
Prints out an SQL statement that can be used in an SQL shell against
an sqlstore database to return the calendar or address data for the
provided filestore or HTTP path. Path must be a __uids__ path.
""")

    if error_msg:
        raise ValueError(error_msg)
    else:
        sys.exit(0)

if __name__ == '__main__':

    options, args = getopt.getopt(sys.argv[1:], "", [])
    if options:
        usage("No options allowed")

    if len(args) != 1:
        usage("One argument only must be provided.")

    # Determine the type of path
    segments = args[0].split("/")

    if len(segments) not in (6, 8,):
        usage("Must provide a path to a calendar or addressbook object resource.")

    if segments[0] != "":
        usage("Must provide a /calendars/... or /addressbooks/... path.")
    if segments[1] not in ("calendars", "addressbooks",):
        usage("Must provide a /calendars/... or /addressbooks/... path.")
    if segments[2] != "__uids__":
        usage("Must provide a /.../__uids__/... path.")


    datatype = segments[1]
    uid = segments[5 if len(segments[3]) == 2 else 3]
    collection = segments[6 if len(segments[3]) == 2 else 4]
    resource = segments[7 if len(segments[3]) == 2 else 5]

    sqlstrings = {
        "calendars": {
            "home_table"        : "CALENDAR_HOME",
            "bind_table"        : "CALENDAR_BIND",
            "object_table"      : "CALENDAR_OBJECT",

            "bind_home_id"      : "CALENDAR_HOME_RESOURCE_ID",
            "bind_name"         : "CALENDAR_RESOURCE_NAME",
            "bind_id"           : "CALENDAR_RESOURCE_ID",

            "object_bind_id"    : "CALENDAR_RESOURCE_ID",
            "object_name"       : "RESOURCE_NAME",
            "object_data"       : "ICALENDAR_TEXT",
        },

        "addressbooks": {
            "home_table"        : "ADDRESSBOOK_HOME",
            "bind_table"        : "ADDRESSBOOK_HOME_BIND",
            "object_table"      : "ADDRESSBOOK_OBJECT",

            "bind_home_id"      : "ADDRESSBOOK_HOME_RESOURCE_ID",
            "bind_name"         : "ADDRESSBOOK_RESOURCE_NAME",
            "bind_id"           : "ADDRESSBOOK_RESOURCE_ID",

            "object_bind_id"    : "ADDRESSBOOK_RESOURCE_ID",
            "object_name"       : "RESOURCE_NAME",
            "object_data"       : "VCARD_TEXT",
        },
    }

    sqlstrings[datatype]["uid"] = uid
    sqlstrings[datatype]["collection"] = collection
    sqlstrings[datatype]["resource"] = resource

    print("""select %(object_data)s from %(object_table)s where
    %(object_name)s = '%(resource)s' and %(object_bind_id)s = (
        select %(bind_id)s from %(bind_table)s where
            %(bind_name)s = '%(collection)s' and %(bind_home_id)s = (
                select RESOURCE_ID from %(home_table)s where OWNER_UID = '%(uid)s'
            )
<<<<<<< HEAD
    );""" % sqlstrings[datatype]
=======
    );""" % sqlstrings[datatype])
    
>>>>>>> d667bdda
<|MERGE_RESOLUTION|>--- conflicted
+++ resolved
@@ -112,9 +112,4 @@
             %(bind_name)s = '%(collection)s' and %(bind_home_id)s = (
                 select RESOURCE_ID from %(home_table)s where OWNER_UID = '%(uid)s'
             )
-<<<<<<< HEAD
-    );""" % sqlstrings[datatype]
-=======
     );""" % sqlstrings[datatype])
-    
->>>>>>> d667bdda
