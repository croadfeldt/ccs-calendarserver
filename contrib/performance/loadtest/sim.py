# -*- test-case-name: contrib.performance.loadtest.test_sim -*-
##
# Copyright (c) 2011 Apple Inc. All rights reserved.
#
# Licensed under the Apache License, Version 2.0 (the "License");
# you may not use this file except in compliance with the License.
# You may obtain a copy of the License at
#
# http://www.apache.org/licenses/LICENSE-2.0
#
# Unless required by applicable law or agreed to in writing, software
# distributed under the License is distributed on an "AS IS" BASIS,
# WITHOUT WARRANTIES OR CONDITIONS OF ANY KIND, either express or implied.
# See the License for the specific language governing permissions and
# limitations under the License.
#
##

from os import environ
from xml.parsers.expat import ExpatError
from sys import argv, stdout
from random import Random
from plistlib import readPlist
from collections import namedtuple

from twisted.python import context
from twisted.python.filepath import FilePath
from twisted.python.log import startLogging, addObserver, removeObserver
from twisted.python.usage import UsageError, Options
from twisted.python.reflect import namedAny

from twisted.application.service import Service
from twisted.application.service import MultiService

from twisted.internet.protocol import ProcessProtocol

from contrib.performance.loadtest.ical import SnowLeopard
from contrib.performance.loadtest.profiles import Eventer, Inviter, Accepter
from contrib.performance.loadtest.population import (
    Populator, ProfileType, ClientType, PopulationParameters, SmoothRampUp,
    CalendarClientSimulator)
from twisted.internet.defer import Deferred
from twisted.internet.defer import gatherResults


class _DirectoryRecord(object):
    def __init__(self, uid, password, commonName, email):
        self.uid = uid
        self.password = password
        self.commonName = commonName
        self.email = email


def generateRecords(count, uidPattern="user%d", passwordPattern="user%d",
    namePattern="User %d", emailPattern="user%d@example.com"):
    for i in xrange(count):
        i += 1
        uid = uidPattern % (i,)
        password = passwordPattern % (i,)
        name = namePattern % (i,)
        email = emailPattern % (i,)
        yield _DirectoryRecord(uid, password, name, email)


def recordsFromCSVFile(path):
    if path:
        pathObj = FilePath(path)
    else:
        pathObj = FilePath(__file__).sibling("accounts.csv")
    return [
        _DirectoryRecord(*line.decode('utf-8').split(u','))
        for line
        in pathObj.getContent().splitlines()]



def recordsFromCount(count, uid=u"user%02d", password=u"user%02d",
                     commonName=u"User %02d", email=u"user%02d@example.com"):
    for i in range(1, count + 1):
        yield _DirectoryRecord(uid % i, password % i,
                               commonName % i, email % i)



class LagTrackingReactor(object):
    """
    This reactor wraps another reactor and proxies all attribute
    access (including method calls).  It only changes the behavior of
    L{IReactorTime.callLater} to insert a C{"lag"} key into the
    context which delayed function calls are invoked with.  This key
    has a float value which gives the difference in time between when
    the call was original scheduled and when the call actually took
    place.
    """
    def __init__(self, reactor):
        self._reactor = reactor

    def __getattr__(self, name):
        return getattr(self._reactor, name)

    def callLater(self, delay, function, *args, **kwargs):
        expected = self._reactor.seconds() + delay
        def modifyContext():
            now = self._reactor.seconds()
            context.call({'lag': now - expected}, function, *args, **kwargs)
        return self._reactor.callLater(delay, modifyContext)


class SimOptions(Options):
    """
    Command line configuration options for the load simulator.
    """
    config = None
    _defaultConfig = FilePath(__file__).sibling("config.plist")

    optParameters = [
        ("runtime", "t", None,
         "Specify the limit (seconds) on the time to run the simulation.",
         int),
        ("config", None, _defaultConfig,
         "Configuration plist file name from which to read simulation parameters.",
         FilePath),
        ]


    def opt_logfile(self, filename):
        """
        Enable normal logging to some file.  - for stdout.
        """
        if filename == "-":
            fObj = stdout
        else:
            fObj = file(filename, "a")
        startLogging(fObj, setStdout=False)


    def opt_debug(self):
        """
        Enable Deferred and Failure debugging.
        """
        self.opt_debug_deferred()
        self.opt_debug_failure()


    def opt_debug_deferred(self):
        """
        Enable Deferred debugging.
        """
        from twisted.internet.defer import setDebugging
        setDebugging(True)


    def opt_debug_failure(self):
        """
        Enable Failure debugging.
        """
        from twisted.python.failure import startDebugMode
        startDebugMode()


    def postOptions(self):
        try:
            configFile = self['config'].open()
        except IOError, e:
            raise UsageError("--config %s: %s" % (
                    self['config'].path, e.strerror))
        try:
            try:
                self.config = readPlist(configFile)
            except ExpatError, e:
                raise UsageError("--config %s: %s" % (self['config'].path, e)) 
        finally:
            configFile.close()


Arrival = namedtuple('Arrival', 'factory parameters')


class LoadSimulator(object):
    """
    A L{LoadSimulator} simulates some configuration of calendar
    clients.

    @type server: C{str}
    @type arrival: L{Arrival}
    @type parameters: L{PopulationParameters}

    @ivar records: A C{list} of L{_DirectoryRecord} instances giving
        user information about the accounts on the server being put
        under load.
    """
    def __init__(self, server, arrival, parameters, observers=None,
                 records=None, reactor=None, runtime=None, workers=None,
                 configTemplate=None, workerID=None, workerCount=1):
        if reactor is None:
            from twisted.internet import reactor
        self.server = server
        self.arrival = arrival
        self.parameters = parameters
        self.observers = observers
        self.records = records
        self.reactor = LagTrackingReactor(reactor)
        self.runtime = runtime
        self.workers = workers
        self.configTemplate = configTemplate
        self.workerID = workerID
        self.workerCount = workerCount


    @classmethod
    def fromCommandLine(cls, args=None, output=stdout):
        if args is None:
            args = argv[1:]

        options = SimOptions()
        try:
            options.parseOptions(args)
        except UsageError, e:
            raise SystemExit(str(e))

        return cls.fromConfig(options.config, options['runtime'], output)


    @classmethod
    def fromConfig(cls, config, runtime=None, output=stdout, reactor=None):
        """
        Create a L{LoadSimulator} from a parsed instance of a configuration
        property list.
        """

        workers = config.get("workers")
        if workers is None:
            # Client / place where the simulator actually runs configuration
            workerID = config.get("workerID", 0)
            workerCount = config.get("workerCount", 1)
            configTemplate = None
            server = 'http://127.0.0.1:8008/'
            if 'server' in config:
                server = config['server']

            if 'arrival' in config:
                arrival = Arrival(
                    namedAny(config['arrival']['factory']), 
                    config['arrival']['params'])
            else:
                arrival = Arrival(
                    SmoothRampUp, dict(groups=10, groupSize=1, interval=3))

            parameters = PopulationParameters()
            if 'clients' in config:
                for clientConfig in config['clients']:
                    parameters.addClient(
                        clientConfig["weight"],
                        ClientType(
                            namedAny(clientConfig["software"]),
                            cls._convertParams(clientConfig["params"]),
                            [ProfileType(
                                    namedAny(profile["class"]),
                                    cls._convertParams(profile["params"]))
                             for profile in clientConfig["profiles"]]))
            if not parameters.clients:
                parameters.addClient(1,
                                     ClientType(SnowLeopard, {},
                                                [Eventer, Inviter, Accepter]))
        else:
            # Manager / observer process.
            server = ''
            arrival = None
            parameters = None
            workerID = 0
            configTemplate = config
            workerCount = 1

        observers = []
        if 'observers' in config:
            for observerName in config['observers']:
                observers.append(namedAny(observerName)())

        records = []
        if 'accounts' in config:
            loader = config['accounts']['loader']
            params = config['accounts']['params']
            records.extend(namedAny(loader)(**params))
            output.write("Loaded {0} accounts.\n".format(len(records)))

        return cls(server, arrival, parameters, observers=observers,
                   records=records, runtime=runtime, reactor=reactor,
                   workers=workers, configTemplate=configTemplate,
                   workerID=workerID, workerCount=workerCount)


    @classmethod
    def _convertParams(cls, params):
        """
        Find parameter values which should be more structured than plistlib is
        capable of constructing and replace them with the more structured form.

        Specifically, find keys that end with C{"Distribution"} and convert
        them into some kind of distribution object using the associated
        dictionary of keyword arguments.
        """
        for k, v in params.iteritems():
            if k.endswith('Distribution'):
                params[k] = cls._convertDistribution(v)
        return params


    @classmethod
    def _convertDistribution(cls, value):
        """
        Construct and return a new distribution object using the type and
        params specified by C{value}.
        """
        return namedAny(value['type'])(**value['params'])


    @classmethod
    def main(cls, args=None):
        simulator = cls.fromCommandLine(args)
        raise SystemExit(simulator.run())


    def createSimulator(self):
        populator = Populator(Random())
        return CalendarClientSimulator(
            self.records, populator, self.parameters, self.reactor, self.server,
            self.workerID, self.workerCount
        )


    def createArrivalPolicy(self):
        return self.arrival.factory(self.reactor, **self.arrival.parameters)


    def serviceClasses(self):
        """
        Return a list of L{SimService} subclasses for C{attachServices} to
        instantiate and attach to the reactor.
        """
        if self.workers is not None:
            return [
                ObserverService,
                WorkerSpawnerService,
                ReporterService,
            ]
        return [
            ObserverService,
            SimulatorService,
            ReporterService,
        ]


    def attachServices(self, output):
        ms = MultiService()
        for svcclass in self.serviceClasses():
            svcclass(self, output).setServiceParent(ms)
        attachService(self.reactor, ms)


    def run(self, output=stdout):
        self.attachServices(output)
        if self.runtime is not None:
            self.reactor.callLater(self.runtime, self.reactor.stop)
        self.reactor.run()


main = LoadSimulator.main



def attachService(reactor, service):
    """
    Attach a given L{IService} provider to the given L{IReactorCore}; cause it
    to be started when the reactor starts, and stopped when the reactor stops.
    """
    reactor.callWhenRunning(service.startService)
    reactor.addSystemEventTrigger('before', 'shutdown', service.stopService)



class SimService(Service, object):
    """
    Base class for services associated with the L{LoadSimulator}.
    """

    def __init__(self, loadsim, output):
        super(SimService, self).__init__()
        self.loadsim = loadsim
        self.output = output



class ObserverService(SimService):
    """
    A service that adds and removes a L{LoadSimulator}'s set of observers at
    start and stop time.
    """

    def startService(self):
        """
        Start observing.
        """
        super(ObserverService, self).startService()
        for obs in self.loadsim.observers:
            addObserver(obs.observe)


    def stopService(self):
        super(ObserverService, self).startService()
        for obs in self.loadsim.observers:
            removeObserver(obs.observe)



class SimulatorService(SimService):
    """
    A service that starts the L{CalendarClientSimulator} associated with the
    L{LoadSimulator} and stops it at shutdown.
    """

    def startService(self):
        super(SimulatorService, self).startService()
        self.clientsim = self.loadsim.createSimulator()
        arrivalPolicy = self.loadsim.createArrivalPolicy()
        arrivalPolicy.run(self.clientsim)


    def stopService(self):
        super(SimulatorService, self).stopService()
        return self.clientsim.stop()



class ReporterService(SimService):
    """
    A service which reports all the results from all the observers on a load
    simulator when it is stopped.
    """

    def stopService(self):
        """
        Emit the report to the specified output file.
        """
        super(ReporterService, self).stopService()
        failures = []
        for obs in self.loadsim.observers:
            obs.report()
            failures.extend(obs.failures())
        if failures:
            self.output.write('FAIL\n')
            self.output.write('\n'.join(failures))
            self.output.write('\n')
        else:
            self.output.write('PASS\n')



class ProcessProtocolBridge(ProcessProtocol):

    def __init__(self, spawner, proto):
        self.spawner = spawner
        self.proto = proto
        self.deferred = Deferred()


    def connectionMade(self):
        self.transport.getPeer = self.getPeer
        self.transport.getHost = self.getHost
        self.proto.makeConnection(self.transport)


    def getPeer(self):
        return "Peer:PID:" + str(self.transport.pid)


    def getHost(self):
        return "Host:PID:" + str(self.transport.pid)


    def outReceived(self, data):
        self.proto.dataReceived(data)


    def errReceived(self, error):
        from twisted.python.log import msg
        msg("stderr received from " + str(self.transport.pid))
        msg("    " + repr(error))


    def processEnded(self, reason):
        self.proto.connectionLost(reason)
        self.deferred.callback(None)
        self.spawner.bridges.remove(self)



class WorkerSpawnerService(SimService):

    def startService(self):
        from contrib.performance.loadtest.ampsim import Manager
        super(WorkerSpawnerService, self).startService()
        self.bridges = []
        for workerID, worker in enumerate(self.loadsim.workers):
            bridge = ProcessProtocolBridge(
                self, Manager(self.loadsim, workerID, len(self.loadsim.workers),
                              self.output)
            )
            self.bridges.append(bridge)
            sh = '/bin/sh'
            self.loadsim.reactor.spawnProcess(
                bridge, sh, [sh, "-c", worker], env=environ
            )


    def stopService(self):
        TERMINATE_TIMEOUT = 30.0
        def killThemAll(name):
            for bridge in self.bridges:
                bridge.transport.signalProcess(name)
        killThemAll("TERM")
        self.loadsim.reactor.callLater(TERMINATE_TIMEOUT, killThemAll, "KILL")
        return gatherResults([bridge.deferred for bridge in self.bridges])



<<<<<<< HEAD
main = LoadSimulator.main

=======
>>>>>>> 69d576d9
if __name__ == '__main__':
    main()
<|MERGE_RESOLUTION|>--- conflicted
+++ resolved
@@ -364,10 +364,6 @@
         self.reactor.run()
 
 
-main = LoadSimulator.main
-
-
-
 def attachService(reactor, service):
     """
     Attach a given L{IService} provider to the given L{IReactorCore}; cause it
@@ -523,10 +519,7 @@
 
 
 
-<<<<<<< HEAD
 main = LoadSimulator.main
 
-=======
->>>>>>> 69d576d9
 if __name__ == '__main__':
-    main()
+    main()